{:paths ["src/main" "src/electron" "templates"]
 :deps
 {org.clojure/clojure                   {:mvn/version "1.11.1"}
  rum/rum                               {:mvn/version "0.12.9"}
  datascript/datascript                 {:mvn/version "1.3.8"}
  datascript-transit/datascript-transit {:mvn/version "0.3.0"}
  borkdude/rewrite-edn                  {:mvn/version "0.4.6"}
  funcool/promesa                       {:mvn/version "4.0.2"}
  medley/medley                         {:mvn/version "1.4.0"}
  metosin/reitit-frontend               {:mvn/version "0.3.10"}
  cljs-bean/cljs-bean                   {:mvn/version "1.5.0"}
  prismatic/dommy                       {:mvn/version "1.1.0"}
  org.clojure/core.match                {:mvn/version "1.0.0"}
  com.andrewmcveigh/cljs-time           {:git/url "https://github.com/logseq/cljs-time" ;; fork
                                         :sha     "5704fbf48d3478eedcf24d458c8964b3c2fd59a9"}
  cljs-drag-n-drop/cljs-drag-n-drop     {:mvn/version "0.1.0"}
  cljs-http/cljs-http                   {:mvn/version "0.1.46"}
  org.babashka/sci                      {:mvn/version "0.3.2"}
  org.clj-commons/hickory               {:mvn/version "0.7.3"}
  hiccups/hiccups                       {:mvn/version "0.3.0"}
  tongue/tongue                         {:mvn/version "0.4.4"}
  org.clojure/core.async                {:mvn/version "1.6.673"}
  thheller/shadow-cljs                  {:mvn/version "2.19.0"}
  expound/expound                       {:mvn/version "0.8.6"}
  com.lambdaisland/glogi                {:mvn/version "1.1.144"}
  binaryage/devtools                    {:mvn/version "1.0.5"}
  camel-snake-kebab/camel-snake-kebab   {:mvn/version "0.4.2"}
  instaparse/instaparse                 {:mvn/version "1.4.10"}
  org.clojars.mmb90/cljs-cache          {:mvn/version "0.1.4"}
  logseq/graph-parser                   {:local/root "deps/graph-parser"}
<<<<<<< HEAD
  logseq/publish                        {:local/root "deps/publish"}
  metosin/malli                         {:mvn/version "0.10.0"}}
=======
  metosin/malli                         {:mvn/version "0.10.0"}
  fipp/fipp                             {:mvn/version "0.6.26"}}
>>>>>>> 24735891

 :aliases {:cljs {:extra-paths ["src/dev-cljs/" "src/test/" "src/electron/"]
                  :extra-deps  {org.clojure/clojurescript        {:mvn/version "1.11.54"}
                                org.clojure/tools.namespace      {:mvn/version "0.2.11"}
                                cider/cider-nrepl                {:mvn/version "0.29.0"}
                                org.clojars.knubie/cljs-run-test {:mvn/version "1.0.1"}}
                  :main-opts   ["-m" "shadow.cljs.devtools.cli"]}

           :test {:extra-paths ["src/test/"]
                  :extra-deps  {org.clojure/clojurescript        {:mvn/version "1.11.54"}
                                org.clojure/test.check           {:mvn/version "1.1.1"}
                                pjstadig/humane-test-output      {:mvn/version "0.11.0"}
                                org.clojars.knubie/cljs-run-test {:mvn/version "1.0.1"}}
                  :main-opts   ["-m" "shadow.cljs.devtools.cli"]}

           :bench {:extra-paths ["src/bench/"]
                   :extra-deps {olical/cljs-test-runner {:mvn/version "3.8.0"}
                                fipp/fipp {:mvn/version "0.6.26"}}
                   :main-opts ["-m" "cljs-test-runner.main" "-d" "src/bench" "-n" "frontend.benchmark-test-runner"]}

           ;; Use :replace-deps for tools. See https://github.com/clj-kondo/clj-kondo/issues/1536#issuecomment-1013006889
           :clj-kondo {:replace-deps {clj-kondo/clj-kondo {:mvn/version "2022.12.08"}}
                       :main-opts  ["-m" "clj-kondo.main"]}}}<|MERGE_RESOLUTION|>--- conflicted
+++ resolved
@@ -28,13 +28,9 @@
   instaparse/instaparse                 {:mvn/version "1.4.10"}
   org.clojars.mmb90/cljs-cache          {:mvn/version "0.1.4"}
   logseq/graph-parser                   {:local/root "deps/graph-parser"}
-<<<<<<< HEAD
   logseq/publish                        {:local/root "deps/publish"}
-  metosin/malli                         {:mvn/version "0.10.0"}}
-=======
   metosin/malli                         {:mvn/version "0.10.0"}
   fipp/fipp                             {:mvn/version "0.6.26"}}
->>>>>>> 24735891
 
  :aliases {:cljs {:extra-paths ["src/dev-cljs/" "src/test/" "src/electron/"]
                   :extra-deps  {org.clojure/clojurescript        {:mvn/version "1.11.54"}
