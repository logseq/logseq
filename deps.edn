{:paths ["src/main" "src/electron" "src/resources"]
 :deps
 {org.clojure/clojure                   {:mvn/version "1.11.1"}
  rum/rum                               {:git/url "https://github.com/logseq/rum" ;; fork
                                         :sha     "5d672bf84ed944414b9f61eeb83808ead7be9127"}

  datascript/datascript                 {:git/url "https://github.com/logseq/datascript" ;; fork
                                         :sha     "b28f6574b9447bba9ccaa5d2b0cfd79308acf0e3"}

  datascript-transit/datascript-transit {:mvn/version "0.3.0"}
  borkdude/rewrite-edn                  {:mvn/version "0.4.9"}
  funcool/promesa                       {:mvn/version "11.0.678"}
  medley/medley                         {:mvn/version "1.4.0"}
  metosin/reitit-frontend               {:mvn/version "0.3.10"}
  cljs-bean/cljs-bean                   {:mvn/version "1.5.0"}
  prismatic/dommy                       {:mvn/version "1.1.0"}
  org.clojure/core.match                {:mvn/version "1.0.0"}
  com.andrewmcveigh/cljs-time           {:git/url "https://github.com/logseq/cljs-time" ;; fork
                                         :sha     "5704fbf48d3478eedcf24d458c8964b3c2fd59a9"}
  ;; TODO: delete cljs-drag-n-drop and use dnd-kit
  cljs-drag-n-drop/cljs-drag-n-drop     {:mvn/version "0.1.0"}
  cljs-http/cljs-http                   {:mvn/version "0.1.48"}
  org.babashka/sci                      {:mvn/version "0.3.2"}
  org.clj-commons/hickory               {:mvn/version "0.7.3"}
  hiccups/hiccups                       {:mvn/version "0.3.0"}
  tongue/tongue                         {:mvn/version "0.4.4"}
  org.clojure/core.async                {:mvn/version "1.6.673"}
<<<<<<< HEAD
  thheller/shadow-cljs                  {:mvn/version "2.28.21"}
=======
  thheller/shadow-cljs                  {:mvn/version "2.28.23"}
>>>>>>> 24e3a08b
  expound/expound                       {:mvn/version "0.8.6"}
  com.lambdaisland/glogi                {:mvn/version "1.1.144"}
  binaryage/devtools                    {:mvn/version "1.0.5"}
  camel-snake-kebab/camel-snake-kebab   {:mvn/version "0.4.3"}
  instaparse/instaparse                 {:mvn/version "1.4.10"}
  org.clojars.mmb90/cljs-cache          {:mvn/version "0.1.4"}
  fipp/fipp                             {:mvn/version "0.6.26"}
  logseq/common                         {:local/root "deps/common"}
  logseq/graph-parser                   {:local/root "deps/graph-parser"}
  logseq/outliner                       {:local/root "deps/outliner"}
  logseq/publishing                     {:local/root "deps/publishing"}
  logseq/shui                           {:local/root "deps/shui"}
  metosin/malli                         {:mvn/version "0.16.1"}
  com.cognitect/transit-cljs            {:mvn/version "0.8.280"}
  missionary/missionary                 {:mvn/version "b.44"}
  meander/epsilon                       {:mvn/version "0.0.650"}

  io.github.open-spaced-repetition/cljc-fsrs {:git/sha "0e70e96a73cf63c85dcc2df4d022edf12806b239"
                                              ;; TODO: use https://github.com/open-spaced-repetition/cljc-fsrs
                                              ;; when PR merged
                                              ;; https://github.com/open-spaced-repetition/cljc-fsrs/pull/5
                                              :git/url "https://github.com/rcmerci/cljc-fsrs"}
  tick/tick                              {:mvn/version "0.7.5"}
  io.github.rcmerci/cljs-http-missionary {:git/url "https://github.com/RCmerci/cljs-http-missionary"
                                          :git/sha "d61ce7e29186de021a2a453a8cee68efb5a88440"}}

 :aliases {:cljs {:extra-paths ["src/dev-cljs/" "src/test/" "src/electron/"]
                  :extra-deps  {org.clojure/clojurescript        {:mvn/version "1.11.132"}
                                org.clojure/tools.namespace      {:mvn/version "0.2.11"}
                                cider/cider-nrepl                {:mvn/version "0.55.1"}
                                org.clojars.knubie/cljs-run-test {:mvn/version "1.0.1"}
                                tortue/spy                       {:mvn/version "2.14.0"}}
                  :main-opts   ["-m" "shadow.cljs.devtools.cli"]}

           :test {:extra-paths ["src/test/"]
                  :extra-deps  {org.clojure/clojurescript        {:mvn/version "1.11.132"}
                                org.clojure/test.check           {:mvn/version "1.1.1"}
                                pjstadig/humane-test-output      {:mvn/version "0.11.0"}
                                org.clojars.knubie/cljs-run-test {:mvn/version "1.0.1"}
                                tortue/spy                       {:mvn/version "2.14.0"}
                                cider/cider-nrepl                {:mvn/version "0.55.1"}}
                  :main-opts   ["-m" "shadow.cljs.devtools.cli"]}

           :rtc-e2e-test {:extra-paths ["src/rtc_e2e_test"]
                          :extra-deps {org.clojure/clojurescript        {:mvn/version "1.11.132"}
                                       cider/cider-nrepl                {:mvn/version "0.50.2"}}
                          :main-opts ["-m" "shadow.cljs.devtools.cli"]}

           :bench {:extra-paths ["src/bench/"]
                   :extra-deps {olical/cljs-test-runner {:mvn/version "3.8.0"}
                                fipp/fipp {:mvn/version "0.6.26"}}
                   :main-opts ["-m" "cljs-test-runner.main" "-d" "src/bench" "-n" "frontend.benchmark-test-runner"]}

           ;; Use :replace-deps for tools. See https://github.com/clj-kondo/clj-kondo/issues/1536#issuecomment-1013006889
           :clj-kondo {:replace-deps {clj-kondo/clj-kondo {:mvn/version "2024.09.27"}}
                       :main-opts  ["-m" "clj-kondo.main"]}}}<|MERGE_RESOLUTION|>--- conflicted
+++ resolved
@@ -25,11 +25,7 @@
   hiccups/hiccups                       {:mvn/version "0.3.0"}
   tongue/tongue                         {:mvn/version "0.4.4"}
   org.clojure/core.async                {:mvn/version "1.6.673"}
-<<<<<<< HEAD
-  thheller/shadow-cljs                  {:mvn/version "2.28.21"}
-=======
   thheller/shadow-cljs                  {:mvn/version "2.28.23"}
->>>>>>> 24e3a08b
   expound/expound                       {:mvn/version "0.8.6"}
   com.lambdaisland/glogi                {:mvn/version "1.1.144"}
   binaryage/devtools                    {:mvn/version "1.0.5"}
