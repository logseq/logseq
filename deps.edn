--- conflicted
+++ resolved
@@ -28,12 +28,8 @@
   instaparse/instaparse                 {:mvn/version "1.4.10"}
   org.clojars.mmb90/cljs-cache          {:mvn/version "0.1.4"}
   logseq/graph-parser                   {:local/root "deps/graph-parser"}
-<<<<<<< HEAD
   logseq/publish                        {:local/root "deps/publish"}
-  metosin/malli                         {:mvn/version "0.9.1"}}
-=======
   metosin/malli                         {:mvn/version "0.10.0"}}
->>>>>>> 966d330b
 
  :aliases {:cljs {:extra-paths ["src/dev-cljs/" "src/test/" "src/electron/"]
                   :extra-deps  {org.clojure/clojurescript        {:mvn/version "1.11.54"}
