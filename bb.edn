--- conflicted
+++ resolved
@@ -11,14 +11,9 @@
   org.clj-commons/digest
   {:mvn/version "1.4.100"}}
  :pods
-<<<<<<< HEAD
- {clj-kondo/clj-kondo {:version "2022.10.05"}
+ {clj-kondo/clj-kondo {:version "2023.05.26"}
   org.babashka/fswatcher {:version "0.0.3"}
   org.babashka/go-sqlite3 {:version "0.1.0"}}
-=======
- {clj-kondo/clj-kondo {:version "2023.05.26"}
-  org.babashka/fswatcher {:version "0.0.3"}}
->>>>>>> 7cc1c5aa
  :tasks
  {dev:desktop-watch
   logseq.tasks.dev.desktop/watch
@@ -44,8 +39,8 @@
   {:depends [dev:build-publishing]
    :doc "Build publishing spa app given graph and output dirs"
    :task (apply shell {:dir "scripts"}
-           "yarn -s nbb-logseq -cp src -m logseq.tasks.dev.publishing"
-           (into ["static"] *command-line-args*))}
+                "yarn -s nbb-logseq -cp src -m logseq.tasks.dev.publishing"
+                (into ["static"] *command-line-args*))}
 
   dev:npx-cap-run-ios
   logseq.tasks.dev.mobile/npx-cap-run-ios
