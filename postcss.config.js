module.exports = {
  plugins: {
<<<<<<< HEAD
=======
    'autoprefixer': {},
>>>>>>> 3940db31
    'postcss-import-ext-glob': {},
    'postcss-import': {},
    'tailwindcss/nesting': 'postcss-nested',
    tailwindcss: {},
    ...(process.env.NODE_ENV === 'production' ? { cssnano: {} } : {})
  }
}<|MERGE_RESOLUTION|>--- conflicted
+++ resolved
@@ -1,9 +1,6 @@
 module.exports = {
   plugins: {
-<<<<<<< HEAD
-=======
     'autoprefixer': {},
->>>>>>> 3940db31
     'postcss-import-ext-glob': {},
     'postcss-import': {},
     'tailwindcss/nesting': 'postcss-nested',
