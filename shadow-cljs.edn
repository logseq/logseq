;; shadow-cljs configuration
{:deps true
 :nrepl {:port 8701}

 ;; "." for /static
 :dev-http {3001 ["static" "."]}

 :js-options {:js-package-dirs ["node_modules" "tldraw/apps"]}

 :builds
 {:app {:target        :browser
        :module-loader true
        :js-options    {:ignore-asset-requires true
                        :resolve {"react" {:target :global
                                           :global "React"}
                                  "react-dom" {:target :global
                                               :global "ReactDOM"}}} ;; handle `require(xxx.css)`
        :modules       {:shared
                        {:entries []}
                        :main
                        {:init-fn    frontend.core/init
                         :depends-on #{:shared}}
                        :code-editor
                        {:entries    [frontend.extensions.code]
                         :depends-on #{:main}}
                        :excalidraw
                        {:entries    [frontend.extensions.excalidraw]
                         :depends-on #{:main}}
                        :tldraw
                        {:entries    [frontend.extensions.tldraw]
                         :depends-on #{:main}}
                        :db-worker
                        {:init-fn   frontend.db-worker/init
                         :depends-on #{:shared}
                         :web-worker true}}

        :output-dir       "./static/js"
        :asset-path       "/static/js"
        :release          {:asset-path "https://asset.logseq.com/static/js"}
        :compiler-options {:infer-externs      :auto
                           :output-feature-set :es-next-in
                           :source-map true
                           :externs ["datascript/externs.js"
                                     "externs.js"]
                           :warnings {:fn-deprecated false
                                      :redef false}
                           :cross-chunk-method-motion false}
        :build-hooks [(shadow.hooks/git-revision-hook "--long --always --dirty")]
        :closure-defines {goog.debug.LOGGING_ENABLED true
                          frontend.modules.instrumentation.sentry/SENTRY-DSN #shadow/env "LOGSEQ_SENTRY_DSN"
                          frontend.modules.instrumentation.posthog/POSTHOG-TOKEN #shadow/env "LOGSEQ_POSTHOG_TOKEN"
                          frontend.config/ENABLE-PLUGINS #shadow/env ["ENABLE_PLUGINS" :as :bool :default true]
                          ;; Set to switch file sync server to dev, set this to false in `yarn watch`
                          frontend.config/ENABLE-FILE-SYNC-PRODUCTION #shadow/env ["ENABLE_FILE_SYNC_PRODUCTION" :as :bool :default true]
                          frontend.config/TEST #shadow/env ["LOGSEQ_CI" :as :bool :default false]
                          frontend.config/REVISION #shadow/env ["LOGSEQ_REVISION" :default "dev"]} ;; set by git-revision-hook

        ;; NOTE: electron, browser/mobile-app use different asset-paths.
        ;;   For browser/mobile-app devs, assets are located in /static/js(via HTTP root).
        ;;   For electron devs, assets are located in ./js(via relative path).
        ;; :dev      {:asset-path "./js"}
        :devtools {:before-load frontend.core/stop          ;; before live-reloading any code call this function
                   :after-load frontend.core/start          ;; after live-reloading finishes call this function
                   :watch-path "/static"
                   :preloads [devtools.preload
                              shadow.remote.runtime.cljs.browser]}}

  :electron {:target :node-script
             :output-to "static/electron.js"
             :main electron.core/main
             :devtools {:before-load electron.core/stop
                        :after-load electron.core/start}
             :compiler-options {:infer-externs :auto
                                :source-map true
                                :source-map-include-sources-content true
                                :source-map-detail-level :all

                                :externs ["datascript/externs.js"
                                          "externs.js"]
                                :warnings {:fn-deprecated false
                                           :redef false}}}

  :test {:target :node-test
         :output-to "static/tests.js"
         :closure-defines {frontend.util/NODETEST true
                           logseq.shui.util/NODETEST true}
         :devtools {:enabled false}
         ;; disable :static-fns to allow for with-redefs and repl development
         :compiler-options {:static-fns false}
         :main frontend.test.frontend-node-test-runner/main}

  :gen-malli-kondo-config {:target :node-script
                           :closure-defines {frontend.util/NODETEST true}
                           :devtools {:enabled false}
                           :compiler-options {:static-fns false}
                           :output-to "static/gen-malli-kondo-config.js"
                           :main gen-malli-kondo-config.core/main}

  :publishing {:target :browser
               :module-loader true
<<<<<<< HEAD
               :js-options    {:ignore-asset-requires true
                               :resolve {"react" {:target :global
                                                  :global "React"}
                                         "react-dom" {:target :global
                                                      :global "ReactDOM"}}} ;; handle `require(xxx.css)`
               :modules       {:shared
                               {:entries []}
                               :main
                               {:init-fn    frontend.publishing/init
                                :depends-on #{:shared}}
                               :code-editor
                               {:entries    [frontend.extensions.code]
                                :depends-on #{:main}}
                               :excalidraw
                               {:entries    [frontend.extensions.excalidraw]
                                :depends-on #{:main}}
                               :tldraw
                               {:entries    [frontend.extensions.tldraw]
                                :depends-on #{:main}}
                               :db-worker
                               {:init-fn   frontend.db-worker/init
                                :depends-on #{:shared}
                                :web-worker true}}
=======
               :js-options {;; handle `require(xxx.css)`
                            :ignore-asset-requires true
                            :resolve {"react" {:target :global
                                               :global "React"}
                                      "react-dom" {:target :global
                                                   :global "ReactDOM"}}}

               :modules {:main
                         {:init-fn frontend.publishing/init}
                         :code-editor
                         {:entries [frontend.extensions.code]
                          :depends-on #{:main}}
                         :excalidraw
                         {:entries [frontend.extensions.excalidraw]
                          :depends-on #{:main}}
                         :tldraw
                         {:entries [frontend.extensions.tldraw]
                          :depends-on #{:main}}}
>>>>>>> dc5127b4

               :output-dir       "./static/js/publishing"
               :asset-path       "static/js"
               :closure-defines  {frontend.config/PUBLISHING true
                                  goog.debug.LOGGING_ENABLED true}
               :compiler-options {:infer-externs      :auto
                                  :output-feature-set :es-next
                                  :externs            ["datascript/externs.js"
                                                       "externs.js"]
                                  :warnings           {:fn-deprecated false
                                                       :redef false}
                                  ;; https://github.com/thheller/shadow-cljs/issues/611#issuecomment-620845276
                                  ;; fixes cljs.spec bug with code splitting
                                  :cross-chunk-method-motion false}
               :devtools         {:before-load frontend.core/stop
                                  :after-load  frontend.core/start
                                  :preloads    [devtools.preload]}}

  :stories-dev {:target :npm-module
                :entries [logseq.shui.storybook]
                :output-dir "packages/ui/.storybook/cljs"
                :devtools {:enabled true}
                :compiler-options {:optimizations :simple}}}}<|MERGE_RESOLUTION|>--- conflicted
+++ resolved
@@ -98,12 +98,12 @@
 
   :publishing {:target :browser
                :module-loader true
-<<<<<<< HEAD
-               :js-options    {:ignore-asset-requires true
+               :js-options    {;; handle `require(xxx.css)`
+                               :ignore-asset-requires true
                                :resolve {"react" {:target :global
                                                   :global "React"}
                                          "react-dom" {:target :global
-                                                      :global "ReactDOM"}}} ;; handle `require(xxx.css)`
+                                                      :global "ReactDOM"}}}
                :modules       {:shared
                                {:entries []}
                                :main
@@ -122,26 +122,6 @@
                                {:init-fn   frontend.db-worker/init
                                 :depends-on #{:shared}
                                 :web-worker true}}
-=======
-               :js-options {;; handle `require(xxx.css)`
-                            :ignore-asset-requires true
-                            :resolve {"react" {:target :global
-                                               :global "React"}
-                                      "react-dom" {:target :global
-                                                   :global "ReactDOM"}}}
-
-               :modules {:main
-                         {:init-fn frontend.publishing/init}
-                         :code-editor
-                         {:entries [frontend.extensions.code]
-                          :depends-on #{:main}}
-                         :excalidraw
-                         {:entries [frontend.extensions.excalidraw]
-                          :depends-on #{:main}}
-                         :tldraw
-                         {:entries [frontend.extensions.tldraw]
-                          :depends-on #{:main}}}
->>>>>>> dc5127b4
 
                :output-dir       "./static/js/publishing"
                :asset-path       "static/js"
