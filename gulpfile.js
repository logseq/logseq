--- conflicted
+++ resolved
@@ -77,12 +77,8 @@
         'node_modules/@highlightjs/cdn-assets/highlight.min.js',
         'node_modules/@isomorphic-git/lightning-fs/dist/lightning-fs.min.js',
         'packages/amplify/dist/amplify.js',
-<<<<<<< HEAD
-        'packages/ui/dist/ui.js',
-=======
         'packages/ui/dist/ui/ui.js',
         'node_modules/@logseq/sqlite-wasm/sqlite-wasm/jswasm/sqlite3.wasm',
->>>>>>> 24e3a08b
         'node_modules/react/umd/react.production.min.js',
         'node_modules/react/umd/react.development.js',
         'node_modules/react-dom/umd/react-dom.production.min.js',
