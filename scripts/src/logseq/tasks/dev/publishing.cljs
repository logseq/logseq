--- conflicted
+++ resolved
@@ -19,7 +19,7 @@
                        static-dir
                        graph-dir
                        output-path
-                       {:repo-config repo-config})))
+                       {:repo-config repo-config :ui/theme "dark" :ui/radix-color :purple})))
 
 (defn- publish-db-graph [static-dir graph-dir output-path]
   (let [db-name (node-path/basename graph-dir)
@@ -43,17 +43,7 @@
     (js/process.exit 1))
   (let [[static-dir graph-dir output-path]
         ;; Offset relative paths since they are run in a different directory than user is in
-<<<<<<< HEAD
         (map #(if (node-path/isAbsolute %) % (node-path/resolve ".." %)) args)]
     (if (sqlite-cli/db-graph-directory? graph-dir)
       (publish-db-graph static-dir graph-dir output-path)
-      (publish-file-graph static-dir graph-dir output-path))))
-=======
-        (map #(if (node-path/isAbsolute %) % (node-path/resolve ".." %)) args)
-        repo-config (-> (node-path/join graph-dir "logseq" "config.edn") fs/readFileSync str edn/read-string)]
-    (publishing/export (get-db graph-dir)
-                       static-dir
-                       graph-dir
-                       output-path
-                       {:repo-config repo-config :ui/theme "dark" :ui/radix-color :purple})))
->>>>>>> 9e412168
+      (publish-file-graph static-dir graph-dir output-path))))