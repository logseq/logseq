(ns logseq.tasks.lang
  "Tasks related to language translations"
  (:require [clojure.set :as set]
            [clojure.string :as string]
            [frontend.dicts :as dicts]
            [logseq.tasks.util :as task-util]
            [babashka.cli :as cli]
            [babashka.process :refer [shell]]
            [babashka.fs :as fs]
            [borkdude.rewrite-edn :as r]))

(defn- get-dicts
  []
  dicts/dicts)

(defn- get-languages
  []
  (->> dicts/languages
       (map (juxt :value :label))
       (into {})))

(defn list-langs
  "List translated languages with their number of translations"
  []
  (let [dicts (get-dicts)
        en-count (count (dicts :en))
        langs (get-languages)]
    (->> dicts
         (map (fn [[locale dicts]]
                [locale
                 (Math/round (* 100.0 (/ (count dicts) en-count)))
                 (count dicts)
                 (langs locale)]))
         (sort-by #(nth % 2) >)
         (map #(zipmap [:locale :percent-translated :translation-count :language] %))
         task-util/print-table)))

(defn- shorten [s length]
  (if (< (count s) length)
    s
    (string/replace (str (subs s 0 length) "...")
                    ;; Escape newlines for multi-line translations like tutorials
                    "\n" "\\n")))

(defn list-missing
  "List missing translations for a given language"
  [& args]
  (let [lang (or (keyword (first args))
                 (task-util/print-usage "LOCALE [--copy]"))
        options (cli/parse-opts (rest args) {:coerce {:copy :boolean}})
        _ (when-not (contains? (get-languages) lang)
            (println "Language" lang "does not have an entry in dicts/core.cljs")
            (System/exit 1))
        dicts (get-dicts)
        all-missing (select-keys (dicts :en)
                                 (set/difference (set (keys (dicts :en)))
                                                 (set (keys (dicts lang)))))]
    (if (-> all-missing count zero?)
      (println "Language" lang "is fully translated!")
      (let [sorted-missing (->> all-missing
                                (map (fn [[k v]]
                                       {:translation-key k
                                        :string-to-translate v
                                        :file (if (= "tutorial" (namespace k))
                                                (str "Under tutorials/")
                                                (str "dicts/" (-> lang name string/lower-case) ".edn"))}))
                                (sort-by (juxt :file :translation-key)))]
        (if (:copy options)
          (doseq [[file missing-for-file] (group-by :file sorted-missing)]
            (println "\n;; For" file)
            (doseq [{:keys [translation-key string-to-translate]} missing-for-file]
              (println translation-key (pr-str string-to-translate))))
          (task-util/print-table
           ;; Shorten values
           (map #(update % :string-to-translate shorten 50) sorted-missing)))))))

(defn- validate-non-default-languages
  "This validation finds any translation keys that don't exist in the default
  language English. Logseq needs to work out of the box with its default
  language. This catches mistakes where another language has accidentally typoed
  keys or added ones without updating :en"
  []
  (let [dicts (get-dicts)
        ;; For now defined as :en but clj-kondo analysis could be more thorough
        valid-keys (set (keys (dicts :en)))
        invalid-dicts
        (->> (dissoc dicts :en)
             (mapcat (fn [[lang get-dicts]]
                       (map
                        #(hash-map :language lang :invalid-key %)
                        (set/difference (set (keys get-dicts))
                                        valid-keys)))))]
    (if (empty? invalid-dicts)
      (println "All non-default translations have valid keys!")
      (do
        (println "\nThese translation keys are invalid because they don't exist in English:")
        (task-util/print-table invalid-dicts)
        (System/exit 1)))))

;; Command to check for manual entries:
;; grep -E -oh  '\(t [^ ):]+' -r src/main
(def manual-ui-dicts
  "Manual list of ui translations because they are dynamic i.e. keyword isn't
  first arg. Only map values are used in linter as keys are for easily scanning
  grep result."

  {"(t (shortcut-helper/decorate-namespace" [] ;; shortcuts related so can ignore
   "(t (keyword" [:color/yellow :color/red :color/pink :color/green :color/blue
                  :color/purple :color/gray]
   ;; from 3 files
   "(t (if" [:asset/show-in-folder :asset/open-in-browser
             :search-item/whiteboard :search-item/page
             :page/make-private :page/make-public]
   "(t (name" [] ;; shortcuts related
   "(t (dh/decorate-namespace" [] ;; shortcuts related
   "(t prompt-key" [:select/default-prompt :select/default-select-multiple :select.graph/prompt]
   ;; All args to ui/make-confirm-modal are not keywords
   "(t title" []
   "(t (or title-key" [:views.table/live-query-title
                       :views.table/default-title :all-pages/table-title :views.table/tagged-nodes
                       :views.table/property-nodes]
   "(t subtitle" [:asset/physical-delete]})

(defn- whiteboard-dicts
  []
  (->> (shell {:out :string}
              "grep -E -oh" "\\bt\\('[^ ']+" "-r" "packages/tldraw/apps/tldraw-logseq/src/components")
       :out
       string/split-lines
       (map #(keyword (subs % 3)))))

(defn- delete-not-used-key-from-dict-file
  [invalid-keys]
  (let [paths (fs/list-dir "src/resources/dicts")]
    (doseq [path paths]
      (let [result (r/parse-string (String. (fs/read-all-bytes path)))
            new-content (str (reduce
                              (fn [result k]
                                (r/dissoc result k))
                              result invalid-keys))]
        (spit (fs/file path) new-content)))))

(defn- validate-ui-translations-are-used
  "This validation checks to see that translations done by (t ...) are equal to
  the ones defined for the default :en lang. This catches translations that have
  been added in UI but don't have an entry or translations no longer used in the UI"
  [{:keys [fix?]}]
  (let [actual-dicts (->> (shell {:out :string}
                                 ;; This currently assumes all ui translations
                                 ;; use (t and src/main. This can easily be
                                 ;; tweaked as needed
                                 "grep -E -oh '\\(t :[^ )]+' -r src/main")
                          :out
                          string/split-lines
                          (map #(keyword (subs % 4)))
                          (concat (mapcat val manual-ui-dicts))
                          (concat (whiteboard-dicts))
                          ;; Temporarily unused as they will be brought back soon
                          (concat [:download])
                          set)
        expected-dicts (set (remove #(re-find #"^(command|shortcut)\." (str (namespace %)))
                                    (keys (:en (get-dicts)))))
        actual-only (set/difference actual-dicts expected-dicts)
        expected-only (set/difference expected-dicts actual-dicts)]
    (if (and (empty? actual-only) (empty? expected-only))
      (println "All defined :en translation keys match the ones that are used!")
      (do
        (when (seq actual-only)
          (println "\nThese translation keys are invalid because they are used in the UI but not defined:")
          (task-util/print-table (map #(hash-map :invalid-key %) actual-only)))
        (when (seq expected-only)
          (println "\nThese translation keys are invalid because they are not used in the UI:")
          (task-util/print-table (map #(hash-map :invalid-key %) expected-only))
          (when fix?
            (delete-not-used-key-from-dict-file expected-only)
            (println "These invalid keys have been removed.")))
        (System/exit 1)))))

(def allowed-duplicates
  "Allows certain keys in a language to have the same translation
   as English. Happens more in romance languages but pretty rare otherwise"
  {:fr #{:port :type :help/docs :search-item/page :shortcut.category/navigating :text/image
         :settings-of-plugins :code :shortcut.category/plugins :whiteboard/rectangle :whiteboard/triangle}
   :de #{:graph :host :plugins :port :right-side-bar/whiteboards
         :settings-of-plugins :search-item/whiteboard :shortcut.category/navigating
         :settings-page/enable-tooltip :settings-page/enable-whiteboards :settings-page/plugin-system}
<<<<<<< HEAD
   :es #{:settings-page/tab-general :settings-page/tab-editor :whiteboard/color}
   :it #{:home :handbook/home :host :help/awesome-logseq
=======
   :ca #{:port :right-side-bar/history-global :settings-page/tab-editor :settings-page/tab-general 
          :whiteboard/color :whiteboard/connector :whiteboard/text :whiteboard/triangle}      
   :es #{:settings-page/tab-general :settings-page/tab-editor :whiteboard/color :right-side-bar/history-global}
   :it #{:home :handbook/home :host :help/awesome-logseq :on-boarding/section-computer
>>>>>>> 4103b1fc
         :settings-page/tab-account :settings-page/tab-editor :whiteboard/link}
   :nl #{:plugins :type :left-side-bar/nav-recent-pages :plugin/update}
   :pl #{:port :home :host :plugin/marketplace :whiteboard/link}
   :pt-BR #{:plugins :right-side-bar/flashcards :settings-page/enable-flashcards :page/backlinks
            :host :settings-page/tab-editor :shortcut.category/plugins :whiteboard/link :settings-of-plugins :whiteboard
            :whiteboards :on-boarding/quick-tour-journal-page-desc-2 :plugin/downloads
            :right-side-bar/whiteboards :search-item/whiteboard :settings-page/enable-whiteboards :settings-page/plugin-system
            :shortcut.category/whiteboard :command.whiteboard/zoom-in :command.whiteboard/zoom-out}
   :pt-PT #{:plugins :settings-of-plugins :plugin/downloads :right-side-bar/flashcards
            :settings-page/enable-flashcards :settings-page/plugin-system}
   :nb-NO #{:port :type :whiteboard :right-side-bar/flashcards :right-side-bar/whiteboards
            :search-item/whiteboard :settings-page/enable-flashcards :settings-page/enable-whiteboards
            :settings-page/tab-editor :shortcut.category/whiteboard :whiteboard/medium
            :whiteboard/twitter-url :whiteboard/youtube-url :linked-references/filter-heading}
   :tr #{:help/awesome-logseq}
<<<<<<< HEAD
   :id #{:host :port}})
=======
   :id #{:host :port :on-boarding/section-app :right-side-bar/history-global}
   :cs #{:host :port :help/blog :settings-page/tab-editor :whiteboard/text}
   })
>>>>>>> 4103b1fc

(defn- validate-languages-dont-have-duplicates
  "Looks up duplicates for all languages"
  []
  (let [dicts (get-dicts)
        en-dicts (dicts :en)
        invalid-dicts
        (->> (dissoc dicts :en)
             (mapcat
              (fn [[lang lang-dicts]]
                (keep
                 #(when (= (en-dicts %) (lang-dicts %))
                    {:translation-key %
                     :lang lang
                     :duplicate-value (shorten (lang-dicts %) 70)})
                 (keys (apply dissoc lang-dicts (allowed-duplicates lang))))))
             (sort-by (juxt :lang :translation-key)))]
    (if (empty? invalid-dicts)
      (println "All languages have no duplicate English values!")
      (do
        (println "These translations keys are invalid because they are just copying the English value:")
        (task-util/print-table invalid-dicts)
        (System/exit 1)))))

(defn validate-translations
  "Runs multiple translation validations that fail fast if one of them is invalid"
  [& args]
  (validate-non-default-languages)
  (validate-ui-translations-are-used {:fix? (contains? (set args) "--fix")})
  (validate-languages-dont-have-duplicates))<|MERGE_RESOLUTION|>--- conflicted
+++ resolved
@@ -184,15 +184,10 @@
    :de #{:graph :host :plugins :port :right-side-bar/whiteboards
          :settings-of-plugins :search-item/whiteboard :shortcut.category/navigating
          :settings-page/enable-tooltip :settings-page/enable-whiteboards :settings-page/plugin-system}
-<<<<<<< HEAD
+   :ca #{:port :right-side-bar/history-global :settings-page/tab-editor :settings-page/tab-general
+         :whiteboard/color :whiteboard/connector :whiteboard/text :whiteboard/triangle}
    :es #{:settings-page/tab-general :settings-page/tab-editor :whiteboard/color}
    :it #{:home :handbook/home :host :help/awesome-logseq
-=======
-   :ca #{:port :right-side-bar/history-global :settings-page/tab-editor :settings-page/tab-general 
-          :whiteboard/color :whiteboard/connector :whiteboard/text :whiteboard/triangle}      
-   :es #{:settings-page/tab-general :settings-page/tab-editor :whiteboard/color :right-side-bar/history-global}
-   :it #{:home :handbook/home :host :help/awesome-logseq :on-boarding/section-computer
->>>>>>> 4103b1fc
          :settings-page/tab-account :settings-page/tab-editor :whiteboard/link}
    :nl #{:plugins :type :left-side-bar/nav-recent-pages :plugin/update}
    :pl #{:port :home :host :plugin/marketplace :whiteboard/link}
@@ -208,13 +203,8 @@
             :settings-page/tab-editor :shortcut.category/whiteboard :whiteboard/medium
             :whiteboard/twitter-url :whiteboard/youtube-url :linked-references/filter-heading}
    :tr #{:help/awesome-logseq}
-<<<<<<< HEAD
-   :id #{:host :port}})
-=======
-   :id #{:host :port :on-boarding/section-app :right-side-bar/history-global}
-   :cs #{:host :port :help/blog :settings-page/tab-editor :whiteboard/text}
-   })
->>>>>>> 4103b1fc
+   :id #{:host :port}
+   :cs #{:host :port :help/blog :settings-page/tab-editor :whiteboard/text}})
 
 (defn- validate-languages-dont-have-duplicates
   "Looks up duplicates for all languages"
