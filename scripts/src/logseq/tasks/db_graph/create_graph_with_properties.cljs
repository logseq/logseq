--- conflicted
+++ resolved
@@ -59,14 +59,8 @@
                                (:uuid val))
         random-page-closed-value #(let [val (-> closed-values-config % rand-nth :value)]
                                     (swap! closed-values assoc % (second val))
-<<<<<<< HEAD
-                                    val)
-        ;; TODO: Remove default when page-closed/date-closed re-enabled
-        get-closed-value #(get @closed-values % "")]
-=======
                                     [:page (second val)])
         get-closed-value #(get @closed-values %)]
->>>>>>> 3e351a43
     {:pages-and-blocks
      ;; Journals
      [{:page
@@ -94,12 +88,11 @@
         {:block/content "number-closed property block" :properties {:number-closed (random-closed-value :number-closed)}}
         {:block/content "page property block" :properties {:page [:page "page 1"]}}
         {:block/content "page-many property block" :properties {:page-many #{[:page "page 1"] [:page "page 2"]}}}
-        ;; TODO: Fix page-closed and date-closed
-        #_{:block/content "page-closed property block" :properties {:page-closed (random-page-closed-value :page-closed)}}
+        {:block/content "page-closed property block" :properties {:page-closed (random-page-closed-value :page-closed)}}
         {:block/content "date property block" :properties {:date [:page (date-journal-title today)]}}
         {:block/content "date-many property block" :properties {:date-many #{[:page (date-journal-title today)]
                                                                              [:page (date-journal-title yesterday)]}}}
-        #_{:block/content "date-closed property block" :properties {:date-closed (random-page-closed-value :date-closed)}}]}
+        {:block/content "date-closed property block" :properties {:date-closed (random-page-closed-value :date-closed)}}]}
       {:page {:block/original-name "Block Property Queries"}
        :blocks
        [{:block/content "{{query (property :default \"haha\")}}"}
@@ -116,16 +109,7 @@
         {:block/content (str "{{query (property :page-closed " (page-ref/->page-ref (string/capitalize (get-closed-value :page-closed))) ")}}")}
         {:block/content (str "{{query (property :date " (page-ref/->page-ref (string/capitalize (date-journal-title today))) ")}}")}
         {:block/content (str "{{query (property :date-many " (page-ref/->page-ref (string/capitalize (date-journal-title yesterday))) ")}}")}
-        #_{:block/content (str "{{query (property :date-closed " (page-ref/->page-ref (string/capitalize (get-closed-value :date-closed))) ")}}")}]}
-
-      ;; Property values
-      ;; Needs to be before page property pages b/c they are referenced by them
-      {:page {:block/name "page 1"}
-       :blocks
-       [{:block/content "yee"}
-        {:block/content "haw"}]}
-      {:page {:block/name "page 2"}}
-      {:page {:block/name "page 3"}}
+        {:block/content (str "{{query (property :date-closed " (page-ref/->page-ref (string/capitalize (get-closed-value :date-closed))) ")}}")}]}
 
       ;; Property values
       ;; Needs to be before page property pages b/c they are referenced by them
@@ -148,11 +132,11 @@
       {:page {:block/name "number-closed page" :properties {:number-closed (random-closed-value :number-closed)}}}
       {:page {:block/name "page page" :properties {:page [:page "page 1"]}}}
       {:page {:block/name "page-many page" :properties {:page-many #{[:page "page 1"] [:page "page 2"]}}}}
-      #_{:page {:block/name "page-closed page" :properties {:page-closed (random-page-closed-value :page-closed)}}}
+      {:page {:block/name "page-closed page" :properties {:page-closed (random-page-closed-value :page-closed)}}}
       {:page {:block/name "date page" :properties {:date [:page (date-journal-title today)]}}}
       {:page {:block/name "date-many page" :properties {:date-many #{[:page (date-journal-title today)]
                                                                      [:page (date-journal-title yesterday)]}}}}
-      #_{:page {:block/name "date-closed page" :properties {:date-closed (random-page-closed-value :date-closed)}}}
+      {:page {:block/name "date-closed page" :properties {:date-closed (random-page-closed-value :date-closed)}}}
       {:page {:block/original-name "Page Property Queries"}
        :blocks
        [{:block/content "{{query (page-property :default \"yolo\")}}"}
@@ -180,7 +164,7 @@
           (into (mapv #(vector (keyword (str (name %) "-closed"))
                                {:closed-values (closed-values-config (keyword (str (name %) "-closed")))
                                 :block/schema {:type %}})
-                      [:default :url :number #_:page #_:date]))
+                      [:default :url :number :page :date]))
           (into {}))}))
 
 (def spec
