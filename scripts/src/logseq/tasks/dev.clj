--- conflicted
+++ resolved
@@ -3,11 +3,8 @@
   namespaces"
   (:require [babashka.process :refer [shell]]
             [babashka.fs :as fs]
-<<<<<<< HEAD
             [babashka.cli :as cli]
-=======
             [logseq.tasks.util :as task-util]
->>>>>>> dc5127b4
             [clojure.java.io :as io]
             [clojure.pprint :as pp]
             [clojure.edn :as edn]
@@ -45,18 +42,6 @@
                    (pp/pprint (edn/read-string (:out (shell {:out :string} "node ./static/gen-malli-kondo-config.js")))))]
       (spit config-edn config))))
 
-(defn build-publishing-frontend
-  "Builds frontend release publishing asset when files have changed"
-  [& _args]
-  (if-let [_files (and (not (System/getenv "SKIP_ASSET"))
-                       (seq (set (fs/modified-since (fs/file "static/js/publishing/main.js")
-                                                    (fs/glob "." "{src/main,deps/graph-parser/src}/**")))))]
-    (do
-      (println "Building publishing js asset...")
-      (shell "clojure -M:cljs release publishing"))
-    (println "Publishing js asset is up to date")))
-
-<<<<<<< HEAD
 (defn diff-datoms
   "Runs data/diff on two edn files written by dev:db-datoms"
   [file1 file2 & args]
@@ -72,7 +57,18 @@
                        ;; Remove nils as we're only interested in diffs
                        (mapv #(vec (remove nil? %))))]
     (pp/pprint data-diff)))
-=======
+
+(defn build-publishing-frontend
+  "Builds frontend release publishing asset when files have changed"
+  [& _args]
+  (if-let [_files (and (not (System/getenv "SKIP_ASSET"))
+                       (seq (set (fs/modified-since (fs/file "static/js/publishing/main.js")
+                                                    (fs/glob "." "{src/main,deps/graph-parser/src}/**")))))]
+    (do
+      (println "Building publishing js asset...")
+      (shell "clojure -M:cljs release publishing"))
+    (println "Publishing js asset is up to date")))
+
 (defn publishing-backend
   "Builds publishing backend and copies over supporting frontend assets"
   [& args]
@@ -95,5 +91,4 @@
         (apply publishing-backend args)
         (do (println "Waiting for publishing frontend to build...")
             (Thread/sleep 1000)
-            (recur (inc n)))))))
->>>>>>> dc5127b4
+            (recur (inc n)))))))