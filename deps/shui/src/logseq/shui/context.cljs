(ns logseq.shui.context)

(defn inline->inline-block [inline block-config]
  (fn [_context item]
    (inline block-config item)))

(defn inline->map-inline-block [inline block-config]
  (let [inline* (inline->inline-block inline block-config)]
    (fn [context col]
      (map #(inline* context %) col))))

(defn make-context [{:keys [block-config app-config inline int->local-time-2]}]
  {;; Shui needs access to the global configuration of the application
   :config app-config
   ;; Until components are converted over, they need to fallback to the old inline function
   ;; Wrap the old inline function to allow for interception, but fallback to the old inline function
   :inline-block (inline->inline-block inline block-config)
   :map-inline-block (inline->map-inline-block inline block-config)
<<<<<<< HEAD
   ;; Currently frontend component are provided an object map containin at least the following keys:
   ;; These will be passed through in a whitelisted fashion so as to be able to track the dependencies
=======
   ;; Currently frontend component are provided an object map containing at least the following keys:
   ;; These will be passed through in a whitelisted fashion so as to be able to track the dependencies  
>>>>>>> 0cef9110
   ;; back to the core application
   ;; TODO: document the following
   :block (:block block-config)  ;; the db entity of the current block
   :block? (:block? block-config)
   :blocks-container-id (:blocks-container-id block-config)
   :editor-box (:editor-box block-config)
   :id (:id block-config)
   :mode? (:mode? block-config)
   :query-result (:query-result block-config)
   :sidebar? (:sidebar? block-config)
   :uuid (:uuid block-config)
   :whiteboard? (:whiteboard? block-config)
   ;; Some functions from logseq's application will be used in the shui components. To avoid circular dependencies,
   ;; they will be provided via the context object
   :int->local-time-2 int->local-time-2})<|MERGE_RESOLUTION|>--- conflicted
+++ resolved
@@ -16,13 +16,8 @@
    ;; Wrap the old inline function to allow for interception, but fallback to the old inline function
    :inline-block (inline->inline-block inline block-config)
    :map-inline-block (inline->map-inline-block inline block-config)
-<<<<<<< HEAD
-   ;; Currently frontend component are provided an object map containin at least the following keys:
-   ;; These will be passed through in a whitelisted fashion so as to be able to track the dependencies
-=======
    ;; Currently frontend component are provided an object map containing at least the following keys:
    ;; These will be passed through in a whitelisted fashion so as to be able to track the dependencies  
->>>>>>> 0cef9110
    ;; back to the core application
    ;; TODO: document the following
    :block (:block block-config)  ;; the db entity of the current block
