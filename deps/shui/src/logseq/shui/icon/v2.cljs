(ns logseq.shui.icon.v2
  (:require
   [camel-snake-kebab.core :as csk]
   [cljs-bean.core :as bean]
   [clojure.set :as set]
   [clojure.string :as string]
   [clojure.walk :as w]
   [daiquiri.interpreter :as interpreter]
   [goog.object :as gobj]
   [goog.string :as gstring]
   [logseq.shui.util :as shui-utils]
   [rum.core :as rum]))

(def get-adapt-icon-class
  (memoize (fn [klass] (shui-utils/react->rum klass true))))
<<<<<<< HEAD

(defn tabler-icon
  [name]
  (gobj/get js/tablerIcons (str "Icon" (csk/->PascalCase name))))
=======
>>>>>>> a9e8340a

(rum/defc root
  ([name] (root name nil))
  ([name {:keys [extension? font? class] :as opts}]
   (when-not (string/blank? name)
     (let [^js jsTablerIcons (gobj/get js/window "tablerIcons")]
       (if (or extension? font? (not jsTablerIcons))
         [:span.ui__icon (merge {:class
                                 (gstring/format
                                   (str "%s-" name
                                     (when (:class opts)
                                       (str " " (string/trim (:class opts)))))
                                   (if extension? "tie tie" "ti ti"))}
                           (dissoc opts :class :extension? :font?))]

         ;; tabler svg react
         (when-let [klass (gobj/get js/tablerIcons (str "Icon" (csk/->PascalCase name)))]
           (let [f (shui-utils/component-wrap js/tablerIcons (str "Icon" (csk/->PascalCase name)))]
             [:span.ui__icon.ti
              {:class (str "ls-icon-" name " " class)}
              (f (merge {:size 18} (shui-utils/map-keys->camel-case (dissoc opts :class))))])))))))<|MERGE_RESOLUTION|>--- conflicted
+++ resolved
@@ -13,13 +13,6 @@
 
 (def get-adapt-icon-class
   (memoize (fn [klass] (shui-utils/react->rum klass true))))
-<<<<<<< HEAD
-
-(defn tabler-icon
-  [name]
-  (gobj/get js/tablerIcons (str "Icon" (csk/->PascalCase name))))
-=======
->>>>>>> a9e8340a
 
 (rum/defc root
   ([name] (root name nil))
