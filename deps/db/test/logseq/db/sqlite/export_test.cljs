(ns logseq.db.sqlite.export-test
  (:require [cljs.pprint]
            [cljs.test :refer [deftest is testing]]
            [datascript.core :as d]
            [logseq.common.util.page-ref :as page-ref]
            [logseq.db.sqlite.export :as sqlite-export]
            [logseq.db.test.helper :as db-test]
            [logseq.common.util.date-time :as date-time-util]
            [logseq.db.frontend.validate :as db-validate]))

(defn- export-block-and-import-to-another-block
  "Exports given block from one graph/conn, imports it to a 2nd block and then
   exports the 2nd block. The two blocks do not have to be in the same graph"
  [export-conn import-conn export-block-content import-block-content]
  (let [export-block (db-test/find-block-by-content @export-conn export-block-content)
        import-block (db-test/find-block-by-content @import-conn import-block-content)
        {:keys [init-tx block-props-tx] :as _txs}
<<<<<<< HEAD
        (-> (sqlite-export/build-block-export @export-conn [:block/uuid (:block/uuid export-block)])
=======
        (-> (sqlite-export/build-export @export-conn {:export-type :block
                                                      :block-id [:block/uuid (:block/uuid export-block)]})
>>>>>>> b6159b7a
            (sqlite-export/build-import @import-conn {:current-block import-block}))
        ;; _ (cljs.pprint/pprint _txs)
        _ (d/transact! import-conn init-tx)
        _ (d/transact! import-conn block-props-tx)
        validation (db-validate/validate-db! @import-conn)
        _ (when (seq (:errors validation)) (cljs.pprint/pprint {:validate (:errors validation)}))
        _  (is (empty? (map :entity (:errors validation))) "Imported graph has no validation errors")]
<<<<<<< HEAD
    (sqlite-export/build-block-export @import-conn (:db/id import-block))))
=======
    (sqlite-export/build-export @import-conn {:export-type :block
                                              :block-id (:db/id import-block)})))
>>>>>>> b6159b7a

(deftest import-block-in-same-graph
  (let [original-data
        {:properties {:user.property/default-many
                      {:block/title "default-many" :logseq.property/type :default :db/cardinality :db.cardinality/many}}
         :classes {:user.class/MyClass
                   {:block/title "MyClass" :build/class-properties [:user.property/default-many]}}
         :pages-and-blocks
         [{:page {:block/title "page1"}
           :blocks [{:block/title "export"
                     :build/properties {:user.property/default-many #{"foo" "bar" "baz"}}
                     :build/tags [:user.class/MyClass]}
                    {:block/title "import"}]}]}
        conn (db-test/create-conn-with-blocks original-data)
        imported-block (export-block-and-import-to-another-block conn conn "export" "import")]

    (is (= (get-in original-data [:pages-and-blocks 0 :blocks 0])
           (::sqlite-export/block imported-block))
        "Imported block equals exported block")
    (is (= (:properties original-data) (:properties imported-block)))
    (is (= (:classes original-data) (:classes imported-block)))))

(deftest import-block-in-different-graph
  (let [original-data
        {:properties {:user.property/num-many
                      {:logseq.property/type :number
                       :db/cardinality :db.cardinality/many
                       :block/title "Num Many"
                       :logseq.property/hide? true}
                      :user.property/p1
                      {:db/cardinality :db.cardinality/one,
                       :logseq.property/type :default,
                       :block/title "p1"}}
         :classes {:user.class/MyClass
                   {:block/title "My Class"
                    :build/class-properties [:user.property/num-many :user.property/p1]}}
         :pages-and-blocks
         [{:page {:block/title "page1"}
           :blocks [{:block/title "export"
                     :build/properties {:user.property/num-many #{3 6 9}}
                     :build/tags [:user.class/MyClass]}]}]}
        conn (db-test/create-conn-with-blocks original-data)
        conn2 (db-test/create-conn-with-blocks
               {:pages-and-blocks [{:page {:block/title "page2"}
                                    :blocks [{:block/title "import"}
                                             {:block/title "import2"}]}]})
        imported-block (export-block-and-import-to-another-block conn conn2 "export" "import")]

    (is (= (get-in original-data [:pages-and-blocks 0 :blocks 0])
           (::sqlite-export/block imported-block))
        "Imported block equals exported block")
    (is (= (:properties original-data) (:properties imported-block)))
    (is (= (:classes original-data) (:classes imported-block)))

    (testing "same import in another block"
      (let [imported-block (export-block-and-import-to-another-block conn conn2 "export" "import2")]
        (is (= (get-in original-data [:pages-and-blocks 0 :blocks 0])
               (::sqlite-export/block imported-block))
            "Imported block equals exported block")
        (is (= (:properties original-data) (:properties imported-block)))
        (is (= (:classes original-data) (:classes imported-block)))))))

(deftest import-block-with-block-ref
  (let [page-uuid (random-uuid)
        original-data
        {:pages-and-blocks
         [{:page {:block/title "page1"}
           :blocks [{:block/title (str "page ref to " (page-ref/->page-ref page-uuid))}]}
          {:page {:block/title "another page" :block/uuid page-uuid :build/keep-uuid? true}}]}
        conn (db-test/create-conn-with-blocks original-data)
        conn2 (db-test/create-conn-with-blocks
               {:pages-and-blocks [{:page {:block/title "page2"}
                                    :blocks [{:block/title "import"}]}]})
        imported-block (export-block-and-import-to-another-block conn conn2 #"page ref" "import")]

    (is (= (get-in original-data [:pages-and-blocks 0 :blocks 0])
           (::sqlite-export/block imported-block))
        "Imported block equals exported block")
    (is (= (second (:pages-and-blocks original-data))
           (first (:pages-and-blocks imported-block)))
        "Imported page equals exported page of page ref")))

(defn- export-page-and-import-to-another-graph
  "Exports given page from one graph/conn, imports it to a 2nd graph, validates
  it and then exports the page from the 2nd graph"
  [export-conn import-conn page-title]
  (let [page (db-test/find-page-by-title @export-conn page-title)
        {:keys [init-tx block-props-tx] :as _txs}
<<<<<<< HEAD
        (-> (sqlite-export/build-page-export @export-conn (:db/id page))
=======
        (-> (sqlite-export/build-export @export-conn {:export-type :page :page-id (:db/id page)})
>>>>>>> b6159b7a
            ;; ((fn [x] (cljs.pprint/pprint {:export x}) x))
            (sqlite-export/build-import @import-conn {}))
        ;; _ (cljs.pprint/pprint _txs)
        _ (d/transact! import-conn init-tx)
        _ (d/transact! import-conn block-props-tx)
        validation (db-validate/validate-db! @import-conn)
        _ (when (seq (:errors validation)) (cljs.pprint/pprint {:validate (:errors validation)}))
        _  (is (empty? (map :entity (:errors validation))) "Imported graph has no validation errors")
        page2 (db-test/find-page-by-title @import-conn page-title)]
    (sqlite-export/build-export @import-conn {:export-type :page :page-id (:db/id page2)})))

(defn- import-second-time-assertions [conn conn2 page-title original-data]
  (let [page (db-test/find-page-by-title @conn2 page-title)
        imported-page (export-page-and-import-to-another-graph conn conn2 page-title)
        updated-page (db-test/find-page-by-title @conn2 page-title)
        expected-page-and-blocks
        (update-in (:pages-and-blocks original-data) [0 :blocks]
                   (fn [blocks] (into blocks blocks)))]

    (is (= expected-page-and-blocks (:pages-and-blocks imported-page))
        "Blocks are appended to existing page blocks")
    (is (= (:block/created-at page) (:block/created-at updated-page))
        "Existing page didn't get re-created")
    (is (= (:block/updated-at page) (:block/updated-at updated-page))
        "Existing page didn't get updated")))

;; Tests a variety of blocks including block children with new properties, blocks with users classes
;; and blocks with built-in properties and classes
(deftest import-page-with-different-blocks
  (let [original-data
        {:properties {:user.property/default {:logseq.property/type :default
                                              :db/cardinality :db.cardinality/one
                                              :block/title "Default"}
                      :user.property/num {:logseq.property/type :number
                                          :db/cardinality :db.cardinality/one
                                          :block/title "num"}}
         :classes {:user.class/MyClass {:block/title "My Class"}}
         :pages-and-blocks
         [{:page {:block/title "page1"}
           :blocks [{:block/title "b1"
                     :build/properties {:user.property/default "woot"}
                     :build/children [{:block/title "b1a"
                                       :build/children
                                       [{:block/title "b1aa"
                                         :build/properties {:user.property/num 2}}
                                        {:block/title "b1ab"}]}
                                      {:block/title "b1b"}]}
                    {:block/title "b2"
                     :build/tags [:user.class/MyClass]}
                    {:block/title "some task"
                     :build/properties {:logseq.task/status :logseq.task/status.doing}
                     :build/tags [:logseq.class/Task]}]}]}
        conn (db-test/create-conn-with-blocks original-data)
        conn2 (db-test/create-conn)
        imported-page (export-page-and-import-to-another-graph conn conn2 "page1")]

    (is (= (:properties original-data) (:properties imported-page))
        "Page's properties are imported")
    (is (= (:classes original-data) (:classes imported-page))
        "Page's classes are imported")
    (is (= (:pages-and-blocks original-data) (:pages-and-blocks imported-page))
        "Page's blocks are imported")

    (import-second-time-assertions conn conn2 "page1" original-data)))

(deftest import-page-with-different-ref-types
  (let [block-uuid (random-uuid)
        class-uuid (random-uuid)
        page-uuid (random-uuid)
        property-uuid (random-uuid)
        journal-uuid (random-uuid)
        original-data
        {:classes {:user.class/C1 {:block/title "C1" :block/uuid class-uuid :build/keep-uuid? true}}
         :properties {:user.property/p1
                      {:db/cardinality :db.cardinality/one, :logseq.property/type :default
                       :block/uuid property-uuid :block/title "p1" :build/keep-uuid? true}}
         :pages-and-blocks
         [{:page {:block/title "page1"}
           :blocks [{:block/title (str "page ref to " (page-ref/->page-ref page-uuid))}
                    {:block/title (str "block ref to " (page-ref/->page-ref block-uuid))}
                    {:block/title (str "class ref to " (page-ref/->page-ref class-uuid))}
                    {:block/title (str "inline class ref to #" (page-ref/->page-ref class-uuid))}
                    {:block/title (str "property ref to " (page-ref/->page-ref property-uuid))}
                    {:block/title (str "journal ref to " (page-ref/->page-ref journal-uuid))}]}
          {:page {:block/title "page with block ref"}
           :blocks [{:block/title "hi" :block/uuid block-uuid :build/keep-uuid? true}]}
          {:page {:block/title "another page" :block/uuid page-uuid :build/keep-uuid? true}}
          {:page {:build/journal 20250207 :block/uuid journal-uuid :build/keep-uuid? true}}]}
        conn (db-test/create-conn-with-blocks original-data)
        conn2 (db-test/create-conn)
        imported-page (export-page-and-import-to-another-graph conn conn2 "page1")]

    (is (= (:properties original-data) (:properties imported-page))
        "Page's properties are imported")
    (is (= (:classes original-data) (:classes imported-page))
        "Page's classes are imported")
    (is (= (:pages-and-blocks original-data) (:pages-and-blocks imported-page))
        "Page's blocks are imported")

    (import-second-time-assertions conn conn2 "page1" original-data)))

(deftest import-page-with-different-page-and-classes
  (let [original-data
        {:properties {:user.property/p1 {:db/cardinality :db.cardinality/one, :logseq.property/type :default, :block/title "p1"}
                      :user.property/p2 {:db/cardinality :db.cardinality/one, :logseq.property/type :default, :block/title "p2"}
                      :user.property/p3 {:db/cardinality :db.cardinality/one, :logseq.property/type :default, :block/title "p3"}}
         :classes {:user.class/MyClass {:block/title "My Class"
                                        :build/class-properties [:user.property/p1 :user.property/p2]}
                   :user.class/MyClass2 {:block/title "MyClass2"}
                   :user.class/ChildClass {:block/title "ChildClass"
                                           :build/class-parent :user.class/MyClass
                                           :build/class-properties [:user.property/p3]}
                   :user.class/ChildClass2 {:block/title "ChildClass2"
                                            :build/class-parent :user.class/MyClass2}}
         :pages-and-blocks
         [{:page {:block/title "page1"
                  :build/properties {:user.property/p1 "woot"}
                  :build/tags [:user.class/ChildClass]}
           :blocks [{:block/title "child object"
                     :build/tags [:user.class/ChildClass2]}]}]}
        conn (db-test/create-conn-with-blocks original-data)
        conn2 (db-test/create-conn)
        imported-page (export-page-and-import-to-another-graph conn conn2 "page1")]

    (is (= (:properties original-data) (:properties imported-page))
        "Page's properties are imported")
    (is (= (:classes original-data) (:classes imported-page))
        "Page's classes are imported")
    (is (= (:pages-and-blocks original-data) (:pages-and-blocks imported-page))
        "Page's blocks are imported")

    (import-second-time-assertions conn conn2 "page1" original-data)))

(deftest import-journal-page
  (let [original-data
        {:pages-and-blocks
         [{:page {:build/journal 20250210}
           :blocks [{:block/title "b1"} {:block/title "b2"}]}]}
        conn (db-test/create-conn-with-blocks original-data)
        conn2 (db-test/create-conn)
        journal-title (date-time-util/int->journal-title 20250210 "MMM do, yyyy")
        imported-page (export-page-and-import-to-another-graph conn conn2 journal-title)]

    (is (= (:pages-and-blocks original-data) (:pages-and-blocks imported-page))
        "Page's blocks are imported")

    (import-second-time-assertions conn conn2 journal-title original-data)))

(deftest import-page-with-different-property-types
  (let [block-object-uuid (random-uuid)
        original-data
        {:properties {:user.property/num {:logseq.property/type :number
                                          :db/cardinality :db.cardinality/one
                                          :block/title "num"}
                      :user.property/checkbox {:logseq.property/type :checkbox
                                               :db/cardinality :db.cardinality/one
                                               :block/title "checkbox"}
                      :user.property/date {:logseq.property/type :date
                                           :db/cardinality :db.cardinality/one
                                           :block/title "date"}
                      :user.property/node {:logseq.property/type :node
                                           :db/cardinality :db.cardinality/many
                                           :block/title "node"
                                           :build/property-classes [:user.class/MyClass]}}
         :classes {:user.class/MyClass {:block/title "MyClass"}}
         :pages-and-blocks
         [{:page {:block/title "page1"}
           :blocks [{:block/title "num block"
                     :build/properties {:user.property/num 2}}
                    {:block/title "checkbox block"
                     :build/properties {:user.property/checkbox false}}
                    {:block/title "date block"
                     :build/properties {:user.property/date [:build/page {:build/journal 20250203}]}}
                    {:block/title "node block"
                     :build/properties {:user.property/node #{[:build/page {:block/title "page object"
                                                                            :build/tags [:user.class/MyClass]}]
                                                              [:block/uuid block-object-uuid]}}}]}
          {:page {:block/title "Blocks"}
           :blocks [{:block/title "myclass object"
                     :build/tags [:user.class/MyClass]
                     :block/uuid block-object-uuid
                     :build/keep-uuid? true}]}]}
        conn (db-test/create-conn-with-blocks original-data)
        conn2 (db-test/create-conn)
        imported-page (export-page-and-import-to-another-graph conn conn2 "page1")]

    (is (= (:properties original-data) (:properties imported-page))
        "Page's properties are imported")
    (is (= (:classes original-data) (:classes imported-page))
        "Page's classes are imported")
    (is (= (:pages-and-blocks original-data) (:pages-and-blocks imported-page))
        "Page's blocks are imported")))

(deftest import-graph-ontology
  (let [original-data
        {:properties
         {:user.property/num {:logseq.property/type :number
                              :db/cardinality :db.cardinality/one
                              :block/title "num"}
          :user.property/checkbox {:logseq.property/type :checkbox
                                   :db/cardinality :db.cardinality/one
                                   :block/title "checkbox"}
          :user.property/url {:logseq.property/type :url
                              :db/cardinality :db.cardinality/one
                              :block/title "url"
                              :build/properties {:logseq.property/description "desc for url"}}
          :user.property/node {:logseq.property/type :node
                               :db/cardinality :db.cardinality/many
                               :block/title "node"
                               :build/property-classes [:user.class/MyClass]}}
         :classes
         {:user.class/MyClass {:block/title "MyClass"
                               :build/properties {:user.property/url "https://example.com/MyClass"}}
          :user.class/MyClass2 {:block/title "MyClass2"
                                :build/class-parent :user.class/MyClass
                                :build/properties {:logseq.property/description "tests child class"}}}}
        conn (db-test/create-conn-with-blocks original-data)
        conn2 (db-test/create-conn)
        {:keys [init-tx block-props-tx] :as _txs}
<<<<<<< HEAD
        (-> (sqlite-export/build-graph-ontology-export @conn)
=======
        (-> (sqlite-export/build-export @conn {:export-type :graph-ontology})
>>>>>>> b6159b7a
            (sqlite-export/build-import @conn2 {}))
        ;; _ (cljs.pprint/pprint _txs)
        _ (d/transact! conn2 init-tx)
        _ (d/transact! conn2 block-props-tx)
        imported-ontology (sqlite-export/build-export @conn2 {:export-type :graph-ontology})]

    (is (= (:properties original-data) (:properties imported-ontology)))
    (is (= (:classes original-data) (:classes imported-ontology)))))<|MERGE_RESOLUTION|>--- conflicted
+++ resolved
@@ -2,11 +2,11 @@
   (:require [cljs.pprint]
             [cljs.test :refer [deftest is testing]]
             [datascript.core :as d]
+            [logseq.common.util.date-time :as date-time-util]
             [logseq.common.util.page-ref :as page-ref]
+            [logseq.db.frontend.validate :as db-validate]
             [logseq.db.sqlite.export :as sqlite-export]
-            [logseq.db.test.helper :as db-test]
-            [logseq.common.util.date-time :as date-time-util]
-            [logseq.db.frontend.validate :as db-validate]))
+            [logseq.db.test.helper :as db-test]))
 
 (defn- export-block-and-import-to-another-block
   "Exports given block from one graph/conn, imports it to a 2nd block and then
@@ -15,12 +15,8 @@
   (let [export-block (db-test/find-block-by-content @export-conn export-block-content)
         import-block (db-test/find-block-by-content @import-conn import-block-content)
         {:keys [init-tx block-props-tx] :as _txs}
-<<<<<<< HEAD
-        (-> (sqlite-export/build-block-export @export-conn [:block/uuid (:block/uuid export-block)])
-=======
         (-> (sqlite-export/build-export @export-conn {:export-type :block
                                                       :block-id [:block/uuid (:block/uuid export-block)]})
->>>>>>> b6159b7a
             (sqlite-export/build-import @import-conn {:current-block import-block}))
         ;; _ (cljs.pprint/pprint _txs)
         _ (d/transact! import-conn init-tx)
@@ -28,12 +24,8 @@
         validation (db-validate/validate-db! @import-conn)
         _ (when (seq (:errors validation)) (cljs.pprint/pprint {:validate (:errors validation)}))
         _  (is (empty? (map :entity (:errors validation))) "Imported graph has no validation errors")]
-<<<<<<< HEAD
-    (sqlite-export/build-block-export @import-conn (:db/id import-block))))
-=======
     (sqlite-export/build-export @import-conn {:export-type :block
                                               :block-id (:db/id import-block)})))
->>>>>>> b6159b7a
 
 (deftest import-block-in-same-graph
   (let [original-data
@@ -122,11 +114,7 @@
   [export-conn import-conn page-title]
   (let [page (db-test/find-page-by-title @export-conn page-title)
         {:keys [init-tx block-props-tx] :as _txs}
-<<<<<<< HEAD
-        (-> (sqlite-export/build-page-export @export-conn (:db/id page))
-=======
         (-> (sqlite-export/build-export @export-conn {:export-type :page :page-id (:db/id page)})
->>>>>>> b6159b7a
             ;; ((fn [x] (cljs.pprint/pprint {:export x}) x))
             (sqlite-export/build-import @import-conn {}))
         ;; _ (cljs.pprint/pprint _txs)
@@ -346,11 +334,7 @@
         conn (db-test/create-conn-with-blocks original-data)
         conn2 (db-test/create-conn)
         {:keys [init-tx block-props-tx] :as _txs}
-<<<<<<< HEAD
-        (-> (sqlite-export/build-graph-ontology-export @conn)
-=======
         (-> (sqlite-export/build-export @conn {:export-type :graph-ontology})
->>>>>>> b6159b7a
             (sqlite-export/build-import @conn2 {}))
         ;; _ (cljs.pprint/pprint _txs)
         _ (d/transact! conn2 init-tx)
