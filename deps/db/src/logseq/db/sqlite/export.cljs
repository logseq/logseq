(ns logseq.db.sqlite.export
  "Builds sqlite.build EDN to represent nodes in a graph-agnostic way.
   Useful for exporting and importing across DB graphs"
  (:require [datascript.core :as d]
            [datascript.impl.entity :as de]
            [logseq.db :as ldb]
            [logseq.db.frontend.class :as db-class]
            [logseq.db.frontend.content :as db-content]
            [logseq.db.frontend.entity-plus :as entity-plus]
            [logseq.db.frontend.property :as db-property]
            [logseq.db.sqlite.build :as sqlite-build]))

;; Export fns
;; ==========
(defn- ->build-tags [block-tags]
  (->> (map :db/ident block-tags)
       ;; These classes are redundant as :build/journal is enough for Journal and Page
       ;; is implied by being in :pages-and-blocks
       (remove #{:logseq.class/Page :logseq.class/Journal})
       vec))

(defn- block-title
  "Get an entity's original title"
  [ent]
  (or (:block/raw-title ent) (:block/title ent)))

(defn- shallow-copy-page
  "Given a page or journal entity, shallow copies it e.g. no properties or tags info included.
   Pages that are shallow copied are at the edges of export and help keep the export size reasonable and
   avoid exporting unexpected info"
  [page-entity]
  (if (ldb/journal? page-entity)
    {:build/journal (:block/journal-day page-entity)}
    {:block/title (block-title page-entity)}))

(defn- buildable-property-value-entity
  "Converts property value to a buildable version"
  [property-ent pvalue]
  (cond (ldb/internal-page? pvalue)
        ;; Should page properties be pulled here?
        [:build/page (cond-> (shallow-copy-page pvalue)
                       (seq (:block/tags pvalue))
                       (assoc :build/tags (->build-tags (:block/tags pvalue))))]
        (ldb/journal? pvalue)
        [:build/page {:build/journal (:block/journal-day pvalue)}]
        :else
        (if (= :node (:logseq.property/type property-ent))
          ;; Have to distinguish from block references that don't exist like closed values
          ^::existing-property-value? [:block/uuid (:block/uuid pvalue)]
          (or (:db/ident pvalue) (db-property/property-value-content pvalue)))))

(defn- buildable-properties
  "Originally copied from db-test/readable-properties. Modified so that property values are
   valid sqlite.build EDN"
  [db ent-properties properties-config]
  (->> ent-properties
       (map (fn [[k v]]
              [k
               (if (and (:block/closed-value-property v) (not (db-property/logseq-property? k)))
                 (if-let [closed-uuid (some #(when (= (:value %) (db-property/property-value-content v))
                                               (:uuid %))
                                            (get-in properties-config [k :build/closed-values]))]
                   [:block/uuid closed-uuid]
                   (throw (ex-info (str "No closed value found for content: " (pr-str (db-property/property-value-content v))) {:properties properties-config})))
                 (cond
                   (de/entity? v)
                   (buildable-property-value-entity (d/entity db k) v)
                   (and (set? v) (every? de/entity? v))
                   (let [property-ent (d/entity db k)]
                     (set (map (partial buildable-property-value-entity property-ent) v)))
                   :else
                   v))]))
       (into {})))

(defn- build-export-properties
  [db user-property-idents {:keys [include-properties? include-uuid?]}]
  (let [properties-config-by-ent
        (->> user-property-idents
             (map (fn [ident]
                    (let [property (d/entity db ident)
                          closed-values (entity-plus/lookup-kv-then-entity property :property/closed-values)]
                      [property
                       (cond-> (select-keys property
                                            (-> (disj db-property/schema-properties :logseq.property/classes)
                                                (conj :block/title)))
                         include-uuid?
                         (assoc :block/uuid (:block/uuid property))
                         (:logseq.property/classes property)
                         (assoc :build/property-classes (mapv :db/ident (:logseq.property/classes property)))
                         (seq closed-values)
                         (assoc :build/closed-values
                                (mapv #(cond-> {:value (db-property/property-value-content %) :uuid (random-uuid)}
                                         (:logseq.property/icon %)
                                         (assoc :icon (:logseq.property/icon %)))
                                      closed-values)))])))

             (into {}))
        properties-config (update-keys properties-config-by-ent :db/ident)]
    ;; By default properties aren't included as build and page exports do not include all user-defined-properties
    ;; e.g. properties that are on property pages
    (if include-properties?
      (->> properties-config-by-ent
           (map (fn [[ent build-property]]
                  (let [ent-properties (apply dissoc (db-property/properties ent) :block/tags db-property/schema-properties)]
                    [(:db/ident ent)
                     (cond-> build-property
                       (seq ent-properties)
                       (assoc :build/properties (buildable-properties db ent-properties properties-config)))])))
           (into {}))
      properties-config)))

(defn- build-export-class
  [class-ent {:keys [include-parents? include-uuid?] :or {include-parents? true}}]
  (cond-> (select-keys class-ent [:block/title])
    include-uuid?
    (assoc :block/uuid (:block/uuid class-ent))
    (:logseq.property.class/properties class-ent)
    (assoc :build/class-properties
           (mapv :db/ident (:logseq.property.class/properties class-ent)))
    ;; It's caller's responsibility to ensure parent is included in final export
    (and include-parents?
         (:logseq.property/parent class-ent)
         (not= :logseq.class/Root (:db/ident (:logseq.property/parent class-ent))))
    (assoc :build/class-parent
           (:db/ident (:logseq.property/parent class-ent)))))

(defn- build-node-classes
  [db build-block block-tags]
  (let [pvalue-class-ents (->> (:build/properties build-block)
                               vals
                               (mapcat (fn [val-or-vals]
                                         (mapcat #(when (sqlite-build/page-prop-value? %) (:build/tags (second %)))
                                                 (if (set? val-or-vals) val-or-vals [val-or-vals]))))
                               (remove db-class/logseq-class?)
                               (map #(d/entity db %)))
        new-class-ents (concat (remove #(db-class/logseq-class? (:db/ident %)) block-tags)
                               pvalue-class-ents)]
    (->> new-class-ents
         (map #(vector (:db/ident %) (build-export-class % {})))
         (into {}))))

(defn- build-node-export
  "Given a block/page entity and optional existing properties, build an export map of its
   tags and properties"
<<<<<<< HEAD
  [db entity {:keys [properties include-uuid-fn keep-uuid?] :or {include-uuid-fn (constantly false)}}]
=======
  [db entity {:keys [properties include-uuid-fn keep-uuid?]
              :or {include-uuid-fn (constantly false)}}]
>>>>>>> b6159b7a
  (let [ent-properties (dissoc (db-property/properties entity) :block/tags)
        new-user-property-ids (->> (keys ent-properties)
                                   (concat (->> (:block/tags entity)
                                                (mapcat :logseq.property.class/properties)
                                                (map :db/ident)))
                                   ;; Built-in properties and any possible modifications are not exported
                                   (remove db-property/logseq-property?)
                                   (remove #(get properties %)))
        new-properties (build-export-properties db new-user-property-ids {})
        build-tags (when (seq (:block/tags entity)) (->build-tags (:block/tags entity)))
        build-node (cond-> {:block/title (block-title entity)}
<<<<<<< HEAD
                      (include-uuid-fn (:block/uuid entity))
                      (assoc :block/uuid (:block/uuid entity))
                      keep-uuid?
                      (assoc :build/keep-uuid? true)
                      (seq build-tags)
                      (assoc :build/tags build-tags)
                      (seq ent-properties)
                      (assoc :build/properties
                             (buildable-properties db ent-properties (merge properties new-properties))))
        new-classes (build-export-block-classes db build-node (:block/tags entity))]
=======
                     (include-uuid-fn (:block/uuid entity))
                     (assoc :block/uuid (:block/uuid entity))
                     keep-uuid?
                     (assoc :build/keep-uuid? true)
                     (seq build-tags)
                     (assoc :build/tags build-tags)
                     (seq ent-properties)
                     (assoc :build/properties
                            (buildable-properties db ent-properties (merge properties new-properties))))
        new-classes (build-node-classes db build-node (:block/tags entity))]
>>>>>>> b6159b7a
    (cond-> {:node build-node}
      (seq new-classes)
      (assoc :classes new-classes)
      (seq new-properties)
      (assoc :properties new-properties))))

(defn- get-pvalue-uuids
  "Extracts block reference uuids from a block's property values"
  [build-block]
  (->> (:build/properties build-block)
       vals
       (mapcat (fn [val-or-vals]
                 (keep #(when (and (vector? %)
                                   (= :block/uuid (first %))
                                   (::existing-property-value? (meta %))) (second %))
                       (if (set? val-or-vals) val-or-vals [val-or-vals]))))
       set))

(defn- merge-export-maps [& export-maps]
  (let [pages-and-blocks (reduce into [] (keep :pages-and-blocks export-maps))
        ;; Use merge-with to preserve new-property?
        properties (apply merge-with merge (keep :properties export-maps))
        classes (apply merge-with merge (keep :classes export-maps))]
    (cond-> {:pages-and-blocks pages-and-blocks}
      (seq properties)
      (assoc :properties properties)
      (seq classes)
      (assoc :classes classes))))

(defn- build-content-ref-export
  "Builds an export config (and additional info) for refs in the given blocks. All the exported
   entities found in block refs include their uuid in order to preserve the relationship to the blocks"
  [db page-blocks]
  (let [content-ref-uuids (set (mapcat (comp db-content/get-matched-ids block-title) page-blocks))
        content-ref-ents (map #(d/entity db [:block/uuid %]) content-ref-uuids)
        content-ref-pages (filter #(or (ldb/internal-page? %) (ldb/journal? %)) content-ref-ents)
        content-ref-properties (when-let [prop-ids (seq (map :db/ident (filter ldb/property? content-ref-ents)))]
                                 (update-vals (build-export-properties db prop-ids {:include-uuid? true})
                                              #(merge % {:build/keep-uuid? true})))
        content-ref-classes (when-let [class-ents (seq (filter ldb/class? content-ref-ents))]
                              (->> class-ents
                                   (map #(vector (:db/ident %)
                                                 (assoc (build-export-class % {:include-uuid? true})
                                                        :build/keep-uuid? true)))
                                   (into {})))]
    {:content-ref-uuids content-ref-uuids
     :content-ref-ents content-ref-ents
     :properties content-ref-properties
     :classes content-ref-classes
     :pages-and-blocks (mapv #(hash-map :page (merge (shallow-copy-page %)
                                                     {:block/uuid (:block/uuid %) :build/keep-uuid? true}))
                             content-ref-pages)}))

(defn- build-class-parents-export [db classes-config]
  (let [class-parent-ents (->> classes-config
                               (filter #(:build/class-parent (val %)))
                               (map #(d/entity db (key %)))
                               ldb/get-classes-parents)
        classes
        (->> class-parent-ents
             (remove #(db-class/logseq-class? (:db/ident %)))
             (map #(vector (:db/ident %) (build-export-class % {})))
             (into {}))
        class-parent-properties
        (->> class-parent-ents
             (mapcat :logseq.property.class/properties)
             (map :db/ident)
             (remove db-property/logseq-property?))
        properties (build-export-properties db class-parent-properties {})]
    {:classes classes
     :properties properties}))

(defn- build-block-export
  "Exports block for given block eid"
  [db eid]
  (let [block-entity (d/entity db eid)
        {:keys [content-ref-uuids _content-ref-ents] :as content-ref-export} (build-content-ref-export db [block-entity])
        node-export (build-node-export db block-entity {:include-uuid-fn content-ref-uuids})
        pvalue-uuids (get-pvalue-uuids (:node node-export))
<<<<<<< HEAD
        block-export (merge {::block (:node node-export)}
                            (merge-export-maps node-export content-ref-export))]
=======
        block-export* (merge-export-maps node-export content-ref-export)
        class-parents-export (some->> (:classes block-export*) (build-class-parents-export db))
        block-export (merge-export-maps block-export* class-parents-export)]
>>>>>>> b6159b7a
    ;; Maybe add support for this later
    (when (seq pvalue-uuids)
      (throw (ex-info "Exporting a block with :node block objects is not supported" {})))
    (merge {::block (:node node-export)}
           block-export)))

(defn- build-blocks-export
  "Given a page's block entities, returns the blocks in a sqlite.build EDN format
   and all properties and classes used in these blocks"
  [db blocks opts]
  (let [*properties (atom {})
        *classes (atom {})
        *pvalue-uuids (atom #{})
        id-map (into {} (map (juxt :db/id identity)) blocks)
        children (group-by #(get-in % [:block/parent :db/id]) blocks)
        build-block (fn build-block [block*]
                      (let [child-nodes (mapv build-block (get children (:db/id block*) []))
                            {:keys [node properties classes]}
                            (build-node-export db block* (assoc opts :properties @*properties))
                            new-pvalue-uuids (get-pvalue-uuids node)]
                        (when (seq properties) (swap! *properties merge properties))
                        (when (seq classes) (swap! *classes merge classes))
                        (when (seq new-pvalue-uuids) (swap! *pvalue-uuids into new-pvalue-uuids))
                        (cond-> node
                          (seq child-nodes) (assoc :build/children child-nodes))))
        roots (remove #(contains? id-map (get-in % [:block/parent :db/id])) blocks)
        exported-blocks (mapv build-block roots)]
    {:blocks exported-blocks
     :properties @*properties
     :classes @*classes
     :pvalue-uuids @*pvalue-uuids}))

(defn- build-uuid-block-export [db pvalue-uuids content-ref-ents page-entity]
  (let [uuid-block-ents-to-export (concat (map #(d/entity db [:block/uuid %]) pvalue-uuids)
                                          (remove ldb/page? content-ref-ents))
        uuid-block-pages
        (when (seq uuid-block-ents-to-export)
          (->> uuid-block-ents-to-export
               (group-by :block/parent)
               ;; Remove page-entity because it's already been built for content-ref-ents
               ;; and it's unlikely and complex to handle for pvalue-uuids
               ((fn [m] (dissoc m page-entity)))
               (map (fn [[parent-page-ent blocks]]
                      ;; Don't export pvalue-uuids of uuid blocks to keep export shallower
                      (merge (build-blocks-export db
                                                  (sort-by :block/order blocks)
                                                  {:include-uuid-fn (constantly true) :keep-uuid? true})
                             {:page (shallow-copy-page parent-page-ent)})))))]
    {:properties (apply merge (map :properties uuid-block-pages))
     :classes (apply merge (map :classes uuid-block-pages))
     :pages-and-blocks (mapv #(select-keys % [:page :blocks]) uuid-block-pages)}))

(defn- build-page-export
  "Exports page for given page eid"
  [db eid]
  (let [page-entity (d/entity db eid)
        datoms (d/datoms db :avet :block/page eid)
        block-eids (mapv :e datoms)
        page-blocks (->> block-eids
                         (map #(d/entity db %))
                         (sort-by :block/order)
                         ;; Remove property value blocks as they are included in the block they belong to
                         (remove #(:logseq.property/created-from-property %)))
        {:keys [content-ref-uuids content-ref-ents] :as content-ref-export} (build-content-ref-export db page-blocks)
        {:keys [blocks properties classes pvalue-uuids]}
        (build-blocks-export db page-blocks {:include-uuid-fn content-ref-uuids})
        uuid-block-export (build-uuid-block-export db pvalue-uuids content-ref-ents page-entity)
        page-ent-export (build-node-export db page-entity {:properties properties})
        page (merge (dissoc (:node page-ent-export) :block/title)
                    (shallow-copy-page page-entity))
        page-blocks-export {:pages-and-blocks [{:page page :blocks blocks}]
                            :properties properties
                            :classes classes}
        page-export* (merge-export-maps page-blocks-export page-ent-export uuid-block-export content-ref-export)
        class-parents-export (build-class-parents-export db (:classes page-export*))
        page-export (merge-export-maps page-export* class-parents-export)]
    page-export))

(defn- build-graph-ontology-export
  "Exports a graph's tags and properties"
  [db]
  (let [user-property-idents (d/q '[:find [?db-ident ...]
                                    :where [?p :db/ident ?db-ident]
                                    [?p :block/tags :logseq.class/Property]
                                    (not [?p :logseq.property/built-in?])]
                                  db)
        properties (build-export-properties db user-property-idents {:include-properties? true})
        class-ents (->> (d/q '[:find [?class ...]
                               :where [?class :block/tags :logseq.class/Tag]
                               (not [?class :logseq.property/built-in?])]
                             db)
                        (map #(d/entity db %)))
        classes
        (->> class-ents
             (map (fn [ent]
                    (let [ent-properties (dissoc (db-property/properties ent) :block/tags :logseq.property/parent)]
                      (vector (:db/ident ent)
                              (cond-> (build-export-class ent {})
                                (seq ent-properties)
                                (assoc :build/properties (buildable-properties db ent-properties properties)))))))
             (into {}))]
    (cond-> {}
      (seq properties)
      (assoc :properties properties)
      (seq classes)
      (assoc :classes classes))))

(defn build-export
  "Handles exporting db by given export-type"
  [db {:keys [export-type] :as options}]
  (case export-type
    :block
    (build-block-export db (:block-id options))
    :page
    (build-page-export db (:page-id options))
    :graph-ontology
    (build-graph-ontology-export db)))

;; Import fns
;; ==========
(defn- check-for-existing-entities
  "Checks export map for existing entities and adds :block/uuid to them if they exist in graph to import.
   Also checks for property conflicts between existing properties and properties to be imported"
  [db {:keys [pages-and-blocks classes properties]} property-conflicts]
  (cond-> {:build-existing-tx? true}
    (seq pages-and-blocks)
    (assoc :pages-and-blocks
           (mapv (fn [m]
                   (if-let [ent (some->> (get-in m [:page :build/journal])
                                         (d/datoms db :avet :block/journal-day)
                                         first
                                         :e
                                         (d/entity db))]
                     (assoc-in m [:page :block/uuid] (:block/uuid ent))
                     ;; For now only check page uniqueness by title. Could handle more uniqueness checks later
                     (if-let [ent (some->> (get-in m [:page :block/title]) (ldb/get-case-page db))]
                       (assoc-in m [:page :block/uuid] (:block/uuid ent))
                       m)))
                 pages-and-blocks))
    (seq classes)
    (assoc :classes
           (->> classes
                (map (fn [[k v]]
                       (if-let [ent (d/entity db k)]
                         [k (assoc v :block/uuid (:block/uuid ent))]
                         [k v])))
                (into {})))
    (seq properties)
    (assoc :properties
           (->> properties
                (map (fn [[k v]]
                       (if-let [ent (d/entity db k)]
                         (do
                           (when (not= (select-keys ent [:logseq.property/type :db/cardinality])
                                       (select-keys v [:logseq.property/type :db/cardinality]))
                             (swap! property-conflicts conj
                                    {:property-id k
                                     :actual (select-keys v [:logseq.property/type :db/cardinality])
                                     :expected (select-keys ent [:logseq.property/type :db/cardinality])}))
                           [k (assoc v :block/uuid (:block/uuid ent))])
                         [k v])))
                (into {})))))

(defn- build-block-import-options
  "Builds options for sqlite-build to import into current-block"
  [current-block export-map]
  (let [block (merge (::block export-map)
                     {:block/uuid (:block/uuid current-block)
                      :block/page (select-keys (:block/page current-block) [:block/uuid])})
        pages-and-blocks
        [{:page (select-keys (:block/page block) [:block/uuid])
          :blocks [(dissoc block :block/page)]}]]
    (merge-export-maps export-map {:pages-and-blocks pages-and-blocks})))

(defn build-import
  "Given an entity's export map, build the import tx to create it"
  [export-map* db {:keys [current-block]}]
  (let [export-map (if (and (::block export-map*) current-block)
                     (build-block-import-options current-block export-map*)
                     export-map*)
        property-conflicts (atom [])
        export-map' (check-for-existing-entities db export-map property-conflicts)]
    (if (seq @property-conflicts)
      (do
        (js/console.error :property-conflicts @property-conflicts)
        {:error (str "The following imported properties conflict with the current graph: "
                     (pr-str (mapv :property-id @property-conflicts)))})
      (sqlite-build/build-blocks-tx export-map'))))<|MERGE_RESOLUTION|>--- conflicted
+++ resolved
@@ -142,12 +142,8 @@
 (defn- build-node-export
   "Given a block/page entity and optional existing properties, build an export map of its
    tags and properties"
-<<<<<<< HEAD
-  [db entity {:keys [properties include-uuid-fn keep-uuid?] :or {include-uuid-fn (constantly false)}}]
-=======
   [db entity {:keys [properties include-uuid-fn keep-uuid?]
               :or {include-uuid-fn (constantly false)}}]
->>>>>>> b6159b7a
   (let [ent-properties (dissoc (db-property/properties entity) :block/tags)
         new-user-property-ids (->> (keys ent-properties)
                                    (concat (->> (:block/tags entity)
@@ -159,18 +155,6 @@
         new-properties (build-export-properties db new-user-property-ids {})
         build-tags (when (seq (:block/tags entity)) (->build-tags (:block/tags entity)))
         build-node (cond-> {:block/title (block-title entity)}
-<<<<<<< HEAD
-                      (include-uuid-fn (:block/uuid entity))
-                      (assoc :block/uuid (:block/uuid entity))
-                      keep-uuid?
-                      (assoc :build/keep-uuid? true)
-                      (seq build-tags)
-                      (assoc :build/tags build-tags)
-                      (seq ent-properties)
-                      (assoc :build/properties
-                             (buildable-properties db ent-properties (merge properties new-properties))))
-        new-classes (build-export-block-classes db build-node (:block/tags entity))]
-=======
                      (include-uuid-fn (:block/uuid entity))
                      (assoc :block/uuid (:block/uuid entity))
                      keep-uuid?
@@ -181,7 +165,6 @@
                      (assoc :build/properties
                             (buildable-properties db ent-properties (merge properties new-properties))))
         new-classes (build-node-classes db build-node (:block/tags entity))]
->>>>>>> b6159b7a
     (cond-> {:node build-node}
       (seq new-classes)
       (assoc :classes new-classes)
@@ -261,14 +244,9 @@
         {:keys [content-ref-uuids _content-ref-ents] :as content-ref-export} (build-content-ref-export db [block-entity])
         node-export (build-node-export db block-entity {:include-uuid-fn content-ref-uuids})
         pvalue-uuids (get-pvalue-uuids (:node node-export))
-<<<<<<< HEAD
-        block-export (merge {::block (:node node-export)}
-                            (merge-export-maps node-export content-ref-export))]
-=======
         block-export* (merge-export-maps node-export content-ref-export)
         class-parents-export (some->> (:classes block-export*) (build-class-parents-export db))
         block-export (merge-export-maps block-export* class-parents-export)]
->>>>>>> b6159b7a
     ;; Maybe add support for this later
     (when (seq pvalue-uuids)
       (throw (ex-info "Exporting a block with :node block objects is not supported" {})))
