(ns logseq.db.sqlite.create-graph
  "Helper fns for creating a DB graph"
  (:require [clojure.string :as string]
            [datascript.core :as d]
            [logseq.common.util :as common-util]
            [logseq.common.uuid :as common-uuid]
            [logseq.db.frontend.class :as db-class]
            [logseq.db.frontend.property :as db-property]
            [logseq.db.frontend.property.build :as db-property-build]
            [logseq.db.frontend.schema :as db-schema]
            [logseq.db.sqlite.util :as sqlite-util]))

(defn- mark-block-as-built-in [block]
  (assoc block :logseq.property/built-in? true))

(defn build-initial-properties*
  [built-in-properties]
  (mapcat
   (fn [[db-ident {:keys [schema title closed-values] :as m}]]
     (let [prop-name (or title (name (:name m)))
           blocks (if closed-values
                    (db-property-build/build-closed-values
                     db-ident
                     prop-name
                     {:db/ident db-ident :block/schema schema :closed-values closed-values}
                     {})
                    [(sqlite-util/build-new-property
                      db-ident
                      schema
                      {:title prop-name})])]
       blocks))
   (dissoc built-in-properties :logseq.property/built-in?)))

(defn- build-initial-properties
  "Builds initial properties and their closed values and marks them
  as built-in?. Returns their tx data as well as data needed for subsequent build steps"
  []
  (let [built-in-property-schema (get-in db-property/built-in-properties [:logseq.property/built-in? :schema])
        built-in-property (sqlite-util/build-new-property
                           :logseq.property/built-in?
                           built-in-property-schema
                           {:title (name :logseq.property/built-in?)})
        mark-block-as-built-in' (fn [block]
                                  (mark-block-as-built-in {:block/uuid (:block/uuid block)}))
        properties (build-initial-properties* db-property/built-in-properties)
        ;; Tx order matters. built-in-property must come first as all properties depend on it.
        tx (concat [built-in-property]
                   properties
                   ;; Adding built-ins must come after initial properties
                   [(mark-block-as-built-in' built-in-property)]
                   (map mark-block-as-built-in' properties)
                   (keep #(when (= "closed value" (:block/type %)) (mark-block-as-built-in' %))
                         properties))]
    (doseq [m tx]
      (when-let [block-uuid (and (:db/ident m) (:block/uuid m))]
        (assert (string/starts-with? (str block-uuid) "00000002") m)))

    {:tx tx
<<<<<<< HEAD
     :properties (filter #(= (:block/type %) "property") properties)
     :built-in-prop-value built-in-prop-value}))
=======
     :properties (filter #(contains? (:block/type %) "property") properties)}))
>>>>>>> a85fcdb8

(defn kv
  "Creates a key-value pair tx with the key and value respectively stored under
  :db/ident and :kv/value.  The key must be under the namespace :logseq.kv"
  [key value]
  {:pre [(= "logseq.kv" (namespace key))]}
  {:db/ident key
   :kv/value value})

(def built-in-pages-names
  #{"Contents"})

(defn- validate-tx-for-duplicate-idents [tx]
  (when-let [conflicting-idents
             (->> (keep :db/ident tx)
                  frequencies
                  (keep (fn [[k v]] (when (> v 1) k)))
                  (remove #{:logseq.class/Root})
                  seq)]
    (throw (ex-info (str "The following :db/idents are not unique and clobbered each other: "
                         (vec conflicting-idents))
                    {:idents conflicting-idents}))))

(defn- build-initial-classes [db-ident->properties]
  (map
   (fn [[db-ident {:keys [schema title]}]]
     (let [title' (or title (name db-ident))]
       (mark-block-as-built-in
        (sqlite-util/build-new-class
         (let [properties (mapv
                           (fn [db-ident]
                             (let [property (get db-ident->properties db-ident)]
                               (assert property (str "Built-in property " db-ident " is not defined yet"))
                               db-ident))
                           (:properties schema))]
           (cond->
            {:block/title title'
             :block/name (common-util/page-name-sanity-lc title')
             :db/ident db-ident
             :block/uuid (common-uuid/gen-uuid :db-ident-block-uuid db-ident)}
             (seq properties)
             (assoc :class/schema.properties properties)))))))
   db-class/built-in-classes))

(defn build-db-initial-data
  "Builds tx of initial data for a new graph including key values, initial files,
   built-in properties and built-in classes"
  [config-content]
  (let [initial-data [(kv :logseq.kv/db-type "db")
                      (kv :logseq.kv/schema-version db-schema/version)
                      ;; Empty property value used by db.type/ref properties
                      {:db/ident :logseq.property/empty-placeholder}
                      {:db/ident :logseq.class/Root}]
        initial-files [{:block/uuid (d/squuid)
                        :file/path (str "logseq/" "config.edn")
                        :file/content config-content
                        :file/created-at (js/Date.)
                        :file/last-modified-at (js/Date.)}
                       {:block/uuid (d/squuid)
                        :file/path (str "logseq/" "custom.css")
                        :file/content ""
                        :file/created-at (js/Date.)
                        :file/last-modified-at (js/Date.)}
                       {:block/uuid (d/squuid)
                        :file/path (str "logseq/" "custom.js")
                        :file/content ""
                        :file/created-at (js/Date.)
                        :file/last-modified-at (js/Date.)}]
        {properties-tx :tx :keys [properties]} (build-initial-properties)
        db-ident->properties (zipmap (map :db/ident properties) properties)
        default-classes (build-initial-classes db-ident->properties)
        default-pages (->> (map sqlite-util/build-new-page built-in-pages-names)
                           (map mark-block-as-built-in))
        tx (vec (concat initial-data properties-tx default-classes
                        initial-files default-pages))]
    (validate-tx-for-duplicate-idents tx)
    tx))<|MERGE_RESOLUTION|>--- conflicted
+++ resolved
@@ -56,12 +56,7 @@
         (assert (string/starts-with? (str block-uuid) "00000002") m)))
 
     {:tx tx
-<<<<<<< HEAD
-     :properties (filter #(= (:block/type %) "property") properties)
-     :built-in-prop-value built-in-prop-value}))
-=======
-     :properties (filter #(contains? (:block/type %) "property") properties)}))
->>>>>>> a85fcdb8
+     :properties (filter #(= (:block/type %) "property") properties)}))
 
 (defn kv
   "Creates a key-value pair tx with the key and value respectively stored under
