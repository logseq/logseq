--- conflicted
+++ resolved
@@ -3,21 +3,13 @@
   (:require ["path" :as node-path]
             ["better-sqlite3" :as sqlite3]
             [clojure.string :as string]
-            [cljs-bean.core :as bean]
-<<<<<<< HEAD
+            [logseq.db.sqlite.util :as sqlite-util]
             [datascript.storage :refer [IStorage]]
-            [cognitect.transit :as t]
             [cljs.cache :as cache]
             [datascript.core :as d]
             [goog.object :as gobj]
             [logseq.db.frontend.schema :as db-schema]
-            [datascript.transit :as dt]
             [clojure.edn :as edn]))
-
-;; Notice: this works only on Node.js environment, it doesn't support browser yet.
-=======
-            [logseq.db.sqlite.util :as sqlite-util]))
->>>>>>> 34d2b3c2
 
 ;; use built-in blocks to represent db schema, config, custom css, custom js, etc.
 
