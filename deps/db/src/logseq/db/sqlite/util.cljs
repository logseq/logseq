--- conflicted
+++ resolved
@@ -8,10 +8,7 @@
             [datascript.impl.entity :as de]
             [datascript.core :as d]
             [cljs-bean.transit]
-<<<<<<< HEAD
-=======
             [logseq.db.frontend.property.type :as db-property-type]
->>>>>>> 3e351a43
             [logseq.db.frontend.property :as db-property]))
 
 (defonce db-version-prefix "logseq_db_")
@@ -69,8 +66,6 @@
                 (assoc :block/created-at updated-at))]
     block))
 
-(def property-ref-types #{:page :block :date :entity})
-
 (defn build-new-property
   "Build a standard new property so that it is is consistent across contexts. Takes
    an optional map with following keys:
@@ -80,11 +75,7 @@
    (assert (keyword? db-ident))
    (let [db-ident' (if (qualified-keyword? db-ident)
                      db-ident
-<<<<<<< HEAD
-                     (db-property/user-property-ident-from-name (name db-ident)))
-=======
                      (db-property/create-user-property-ident-from-name (name db-ident)))
->>>>>>> 3e351a43
          prop-name (or original-name (name db-ident'))]
      (block-with-timestamps
       (cond->
@@ -100,11 +91,7 @@
         :db/cardinality (if (= :many (:cardinality prop-schema))
                           :db.cardinality/many
                           :db.cardinality/one)}
-<<<<<<< HEAD
-        (contains? property-ref-types (:type prop-schema))
-=======
         (contains? db-property-type/ref-property-types (:type prop-schema))
->>>>>>> 3e351a43
         (assoc :db/valueType :db.type/ref))))))
 
 
@@ -125,13 +112,9 @@
     :block/original-name page-name
     :block/journal? false
     :block/uuid (d/squuid)
-<<<<<<< HEAD
     :block/format :markdown}))
 
 (defn page?
   [block]
   (and (:block/name block)
-       (nil? (:block/page block))))
-=======
-    :block/format :markdown}))
->>>>>>> 3e351a43
+       (nil? (:block/page block))))