(ns logseq.db.sqlite.util
  "Utils fns for backend sqlite db"
  (:require [cljs-bean.transit]
            [clojure.string :as string]
            [cognitect.transit :as transit]
            [datascript.core :as d]
            [datascript.impl.entity :as de]
            [datascript.transit :as dt]
            [logseq.common.util :as common-util]
            [logseq.common.uuid :as common-uuid]
            [logseq.db.frontend.order :as db-order]
            [logseq.db.frontend.property :as db-property]
            [logseq.db.frontend.property.type :as db-property-type]
            [logseq.db.frontend.schema :as db-schema]))

(defonce db-version-prefix "logseq_db_")
(defonce file-version-prefix "logseq_local_")

(def transit-w (transit/writer :json))
(def transit-r (transit/reader :json))
(defn transit-write
  [data]
  (transit/write transit-w data))

(defn transit-read
  [str]
  (transit/read transit-r str))

(def write-transit-str
  (let [write-handlers (->> (assoc dt/write-handlers
                                   de/Entity (transit/write-handler (constantly "datascript/Entity")
                                                                    (fn [^de/entity entity]
                                                                      (assert (some? (:db/id entity)))
                                                                      (assoc (.-kv entity)
                                                                             :db/id (:db/id entity)))))
                            (merge (cljs-bean.transit/writer-handlers)))
        writer (transit/writer :json {:handlers write-handlers})]
    (fn write-transit-str* [o]
      (try (transit/write writer o)
           (catch :default e
             (prn ::write-transit-str o)
             (throw e))))))

(def read-transit-str
  (let [read-handlers (assoc dt/read-handlers
                             "datascript/Entity" identity)
        reader (transit/reader :json {:handlers read-handlers})]
    (fn read-transit-str* [s] (transit/read reader s))))

(defn db-based-graph?
  [graph-name]
  (string/starts-with? graph-name db-version-prefix))

(defn local-file-based-graph?
  [s]
  (and (string? s)
       (string/starts-with? s file-version-prefix)))

(defn get-schema
  "Returns schema for given repo"
  [repo]
  (if (db-based-graph? repo)
    db-schema/schema-for-db-based-graph
    db-schema/schema))

(defn block-with-timestamps
  "Adds updated-at timestamp and created-at if it doesn't exist"
  [block]
  (let [updated-at (common-util/time-ms)
        block (cond->
               (assoc block :block/updated-at updated-at)
                (nil? (:block/created-at block))
                (assoc :block/created-at updated-at))]
    block))

(defn build-new-property
  "Build a standard new property so that it is is consistent across contexts. Takes
   an optional map with following keys:
   * :title - Case sensitive property name. Defaults to deriving this from db-ident
   * :block-uuid - :block/uuid for property"
  ([db-ident prop-schema] (build-new-property db-ident prop-schema {}))
  ([db-ident prop-schema {:keys [title block-uuid ref-type?]}]
   (assert (keyword? db-ident))
   (let [db-ident' (if (qualified-keyword? db-ident)
                     db-ident
                     (db-property/create-user-property-ident-from-name (name db-ident)))
         prop-name (or title (name db-ident'))
         classes (:classes prop-schema)
         prop-schema (assoc prop-schema :type (get prop-schema :type :default))]
     (block-with-timestamps
      (cond->
       {:db/ident db-ident'
        :block/type #{"property" "page"}
        :block/format :markdown
        :block/schema (merge {:type :default} (dissoc prop-schema :classes :cardinality))
        :block/name (common-util/page-name-sanity-lc (name prop-name))
<<<<<<< HEAD
        :block/uuid (or block-uuid (d/squuid))
        :block/title (name prop-name)
=======
        :block/uuid (or block-uuid (common-uuid/gen-uuid :db-ident-block-uuid db-ident'))
        :block/original-name (name prop-name)
>>>>>>> c2dfcb28
        :db/index true
        :db/cardinality (if (= :many (:cardinality prop-schema))
                          :db.cardinality/many
                          :db.cardinality/one)
        :block/order (db-order/gen-key)}
        (seq classes)
        (assoc :property/schema.classes classes)
        (or ref-type? (contains? (conj db-property-type/ref-property-types :entity) (:type prop-schema)))
        (assoc :db/valueType :db.type/ref))))))

(defn build-new-class
  "Build a standard new class so that it is is consistent across contexts"
  [block]
  {:pre [(qualified-keyword? (:db/ident block))]}
  (block-with-timestamps
   (cond-> (merge block
                  {:block/type (set (concat (:block/type block) ["class" "page"]))
                   :block/format :markdown})
     (not= (:db/ident block) :logseq.class/Root)
     (assoc :class/parent :logseq.class/Root))))

(defn build-new-page
  "Builds a basic page to be transacted. A minimal version of gp-block/page-name->map"
  [page-name]
  (block-with-timestamps
   {:block/name (common-util/page-name-sanity-lc page-name)
    :block/title page-name
    :block/uuid (d/squuid)
    :block/format :markdown
    :block/type #{"page"}}))

(defn page?
  [block]
  (contains? (:block/type block) "page"))<|MERGE_RESOLUTION|>--- conflicted
+++ resolved
@@ -94,13 +94,8 @@
         :block/format :markdown
         :block/schema (merge {:type :default} (dissoc prop-schema :classes :cardinality))
         :block/name (common-util/page-name-sanity-lc (name prop-name))
-<<<<<<< HEAD
-        :block/uuid (or block-uuid (d/squuid))
+        :block/uuid (or block-uuid (common-uuid/gen-uuid :db-ident-block-uuid db-ident'))
         :block/title (name prop-name)
-=======
-        :block/uuid (or block-uuid (common-uuid/gen-uuid :db-ident-block-uuid db-ident'))
-        :block/original-name (name prop-name)
->>>>>>> c2dfcb28
         :db/index true
         :db/cardinality (if (= :many (:cardinality prop-schema))
                           :db.cardinality/many
