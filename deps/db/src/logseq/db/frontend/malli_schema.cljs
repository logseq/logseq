(ns logseq.db.frontend.malli-schema
  "Malli schemas and fns for logseq.db.frontend.*"
  (:require [clojure.walk :as walk]
            [clojure.string :as string]
            [datascript.core :as d]
            [logseq.db.frontend.schema :as db-schema]
            [logseq.db.frontend.property.type :as db-property-type]))

;; Helper fns
;; ==========
(defn- validate-property-value
  "Validates the value in a property tuple. The property value can be one or
  many of a value to validated"
  [prop-type schema-fn val]
  (if (and (or (sequential? val) (set? val))
           (not= :coll prop-type))
    (every? schema-fn val)
    (schema-fn val)))

(defn update-properties-in-schema
  "Needs to be called on the DB schema to add the datascript db to it"
  [db-schema db]
  (walk/postwalk (fn [e]
                   (let [meta' (meta e)]
                     (cond
                       (:add-db meta')
                       (partial e db)
                       (:property-value meta')
                       (let [[property-type schema-fn] e
                             schema-fn' (if (db-property-type/property-types-with-db property-type) (partial schema-fn db) schema-fn)
                             validation-fn #(validate-property-value property-type schema-fn' %)]
                         [property-type [:tuple :uuid [:fn validation-fn]]])
                       :else
                       e)))
                 db-schema))

(defn update-properties-in-ents
  "Prepares entities to be validated by DB schema"
  [ents]
  (map #(if (:block/properties %)
          (update % :block/properties (fn [x] (mapv identity x)))
          %)
       ents))

(defn datoms->entity-maps
  "Returns entity maps for given :eavt datoms"
  [datoms]
  (->> datoms
       (reduce (fn [acc m]
                 (if (contains? db-schema/card-many-attributes (:a m))
                   (update acc (:e m) update (:a m) (fnil conj #{}) (:v m))
                   (update acc (:e m) assoc (:a m) (:v m))))
               {})))

;; Malli schemas
;; =============
;; These schemas should be data vars to remain as simple and reusable as possible
(def property-tuple
  "Represents a tuple of a property and its property value. This schema
   has 2 metadata hooks which are used to inject a datascript db later"
  (into
   [:multi {:dispatch ^:add-db (fn [db property-tuple]
                                 (get-in (d/entity db [:block/uuid (first property-tuple)])
                                         [:block/schema :type]))}]
   (map (fn [[prop-type value-schema]]
          ^:property-value [prop-type (if (vector? value-schema) (last value-schema) value-schema)])
        db-property-type/built-in-validation-schemas)))

(def block-properties
  "Validates a slightly modified version of :block/properties. Properties are
  expected to be a vector of tuples instead of a map in order to validate each
  property with its property value that is valid for its type"
  [:sequential property-tuple])

(def page-or-block-attrs
  "Common attributes for page and normal blocks"
  [[:block/uuid :uuid]
   [:block/created-at :int]
   [:block/updated-at :int]
   [:block/format [:enum :markdown]]
   [:block/properties {:optional true} block-properties]
   [:block/refs {:optional true} [:set :int]]
   [:block/tags {:optional true} [:set :int]]
   [:block/collapsed-properties {:optional true} [:set :int]]
   [:block/tx-id {:optional true} :int]])

(def page-attrs
  "Common attributes for pages"
  [[:block/name :string]
   [:block/original-name :string]
   [:block/type {:optional true} [:enum #{"property"} #{"class"} #{"whiteboard"} #{"hidden"}]]
   [:block/journal? :boolean]
   [:block/namespace {:optional true} :int]
   [:block/alias {:optional true} [:set :int]]
    ;; TODO: Should this be here or in common?
   [:block/path-refs {:optional true} [:set :int]]])

(def normal-page
  (vec
   (concat
    [:map
     ;; Only for linked pages
     [:block/collapsed? {:optional true} :boolean]
     ;; journal-day is only set for journal pages
     [:block/journal-day {:optional true} :int]]
    page-attrs
    page-or-block-attrs)))

<<<<<<< HEAD
(def class-attrs
  [[:db/ident {:optional true} :keyword]
   [:class/schema.properties {:optional true} [:set :int]]])
=======
(def logseq-ident-namespaces
  "Set of all namespaces Logseq uses for :db/ident. It's important to grow this
  list purposefully and have it start with 'logseq' to allow for users and 3rd
  party plugins to provide their own namespaces to core concepts."
  #{"logseq.property" "logseq.property.table" "logseq.property.tldraw"
    "logseq.class" "logseq.task" "logseq.kv"})

(def logseq-ident
  [:and :keyword [:fn
                  {:error/message "should be a valid :db/ident namespace"}
                  (fn logseq-namespace? [k]
                    (contains? logseq-ident-namespaces (namespace k)))]])
>>>>>>> 29eaf034

(def class-page
  (vec
   (concat
    [:map
<<<<<<< HEAD
     [:block/namespace {:optional true} :int]
=======
     [:class/parent {:optional true} :int]
     [:db/ident {:optional true} logseq-ident]
>>>>>>> 29eaf034
     [:block/schema
      {:optional true}
      [:map
       [:properties {:optional true} [:vector :uuid]]]]]
    class-attrs
    page-attrs
    page-or-block-attrs)))

(def property-type-schema-attrs
  "Property :schema attributes that vary by :type"
  [;; For any types except for :checkbox :default :template
   [:cardinality {:optional true} [:enum :one :many]]
   ;; For closed values
   [:values {:optional true}  [:vector :uuid]]
   ;; For closed values
   [:position {:optional true} :string]
   ;; For :page and :template
   [:classes {:optional true} [:set [:or :uuid :keyword]]]])

(def property-common-schema-attrs
  "Property :schema attributes common to all properties"
  [[:hide? {:optional true} :boolean]
   [:description {:optional true} :string]])

(def internal-property
  (vec
   (concat
    [:map
     [:db/ident logseq-ident]
     [:block/schema
      (vec
       (concat
        [:map
         [:type (apply vector :enum (into db-property-type/internal-built-in-property-types
                                          db-property-type/user-built-in-property-types))]
         [:public? {:optional true} :boolean]
         [:view-context {:optional true} [:enum :page :block]]]
        property-common-schema-attrs
        property-type-schema-attrs))]]
    page-attrs
    page-or-block-attrs)))

(def user-property-schema
  (into
   [:multi {:dispatch :type}]
   (map
    (fn [prop-type]
      [prop-type
       (vec
        (concat
         [:map
          ;; Once a schema is defined it must have :type as this is an irreversible decision
          [:type :keyword]]
         property-common-schema-attrs
         (remove #(not (db-property-type/property-type-allows-schema-attribute? prop-type (first %)))
                 property-type-schema-attrs)))])
    db-property-type/user-built-in-property-types)))

(def user-property
  (vec
   (concat
    [:map
     [:block/schema {:optional true} user-property-schema]]
    page-attrs
    page-or-block-attrs)))

(def property-page
  [:multi {:dispatch (fn [m] (contains? m :db/ident))}
   [true internal-property]
   [:malli.core/default user-property]])

(def hidden-page
  (vec
   (concat
    [:map]
    page-attrs
    page-or-block-attrs)))

(def page
  [:multi {:dispatch :block/type}
   [#{"property"} property-page]
   [#{"class"} class-page]
   [#{"hidden"} hidden-page]
   [:malli.core/default normal-page]])

(def block-attrs
  "Common attributes for normal blocks"
  [[:block/content :string]
   [:block/left :int]
   [:block/parent :int]
   ;; refs
   [:block/page :int]
   [:block/path-refs {:optional true} [:set :int]]
   [:block/macros {:optional true} [:set :int]]
   [:block/link {:optional true} :int]
    ;; other
   [:block/marker {:optional true} :string]
   [:block/deadline {:optional true} :int]
   [:block/scheduled {:optional true} :int]
   [:block/repeated? {:optional true} :boolean]
   [:block/priority {:optional true} :string]
   [:block/collapsed? {:optional true} :boolean]])

(def whiteboard-block
  "A (shape) block for whiteboard"
  (vec
   (concat
    [:map]
    [[:block/content :string]
     [:block/parent :int]
     ;; These blocks only associate with pages of type "whiteboard"
     [:block/page :int]
     [:block/path-refs {:optional true} [:set :int]]]
    page-or-block-attrs)))

(def closed-value-block
  "A closed value for a property with closed/allowed values"
  (vec
   (concat
    [:map]
    [[:block/type [:= #{"closed value"}]]
     ;; for built-in properties
     [:db/ident {:optional true} logseq-ident]
     [:block/schema {:optional true}
      [:map
       [:value [:or :string :double]]
       [:description {:optional true} :string]]]]
    (remove #(#{:block/content :block/left} (first %)) block-attrs)
    page-or-block-attrs)))

(def normal-block
  "A block with content and no special type or tag behavior"
  (vec
   (concat
    [:map]
    block-attrs
    page-or-block-attrs)))

(def block
  "A block has content and a page"
  [:or
   normal-block
   closed-value-block
   whiteboard-block])

(def file-block
  [:map
   [:block/uuid :uuid]
   [:block/tx-id {:optional true} :int]
   [:file/content :string]
   [:file/path :string]
   [:file/last-modified-at inst?]])

(def asset-block
  [:map
   [:asset/uuid :uuid]
   [:asset/meta :map]])

(def db-ident-keys
  "Enumerates all possible keys db-ident key vals"
  [[:db/type :string]
   [:schema/version :int]
   [:graph/uuid :string]
   [:graph/local-tx :string]])

(def db-ident-key-val
  "A key-val map consists of a :db/ident and a specific key val"
  (into [:or]
        (map (fn [kv]
               [:map
                [:db/ident logseq-ident]
                kv
                [:block/tx-id {:optional true} :int]])
             db-ident-keys)))

(def macro
  [:map
   [:db/ident :string]
   [:block/uuid :uuid]
   [:block/type [:= #{"macro"}]]
   [:block/properties block-properties]
   ;; Should this be removed?
   [:block/tx-id {:optional true} :int]])

(def DB
  "Malli schema for entities from schema/schema-for-db-based-graph. In order to
  thoroughly validate properties, the entities and this schema should be
  prepared with update-properties-in-ents and update-properties-in-schema
  respectively"
  [:sequential
   [:or
    page
    block
    file-block
    db-ident-key-val
    macro
    asset-block]])

;; Keep malli schema in sync with db schema
;; ========================================
(let [malli-many-ref-attrs (->> (concat class-attrs page-attrs block-attrs page-or-block-attrs)
                                (filter #(= (last %) [:set :int]))
                                (map first)
                                set)]
  (when-let [undeclared-ref-attrs (seq (remove malli-many-ref-attrs db-schema/card-many-ref-type-attributes))]
    (throw (ex-info (str "The malli DB schema is missing the following cardinality-many ref attributes from datascript's schema: "
                         (string/join ", " undeclared-ref-attrs))
                    {}))))

(let [malli-one-ref-attrs (->> (concat page-attrs block-attrs page-or-block-attrs (rest normal-page))
                               (filter #(= (last %) :int))
                               (map first)
                               set)
      attrs-to-ignore #{:block/file}]
  (when-let [undeclared-ref-attrs (seq (remove (some-fn malli-one-ref-attrs attrs-to-ignore) db-schema/card-one-ref-type-attributes))]
    (throw (ex-info (str "The malli DB schema is missing the following cardinality-one ref attributes from datascript's schema: "
                         (string/join ", " undeclared-ref-attrs))
                    {}))))

(let [malli-non-ref-attrs (->> (concat page-attrs block-attrs page-or-block-attrs (rest normal-page))
                               (concat (rest file-block) (rest asset-block)
                                       db-ident-keys (rest class-page))
                               (remove #(= (last %) [:set :int]))
                               (map first)
                               set)]
  (when-let [undeclared-attrs (seq (remove malli-non-ref-attrs db-schema/db-non-ref-attributes))]
    (throw (ex-info (str "The malli DB schema is missing the following non ref attributes from datascript's schema: "
                         (string/join ", " undeclared-attrs))
                    {}))))<|MERGE_RESOLUTION|>--- conflicted
+++ resolved
@@ -106,11 +106,11 @@
     page-attrs
     page-or-block-attrs)))
 
-<<<<<<< HEAD
 (def class-attrs
   [[:db/ident {:optional true} :keyword]
+   [:class/parent {:optional true} :int]
    [:class/schema.properties {:optional true} [:set :int]]])
-=======
+
 (def logseq-ident-namespaces
   "Set of all namespaces Logseq uses for :db/ident. It's important to grow this
   list purposefully and have it start with 'logseq' to allow for users and 3rd
@@ -123,18 +123,10 @@
                   {:error/message "should be a valid :db/ident namespace"}
                   (fn logseq-namespace? [k]
                     (contains? logseq-ident-namespaces (namespace k)))]])
->>>>>>> 29eaf034
-
 (def class-page
   (vec
    (concat
     [:map
-<<<<<<< HEAD
-     [:block/namespace {:optional true} :int]
-=======
-     [:class/parent {:optional true} :int]
-     [:db/ident {:optional true} logseq-ident]
->>>>>>> 29eaf034
      [:block/schema
       {:optional true}
       [:map
