(ns logseq.db.frontend.malli-schema
  "Malli schemas and fns for logseq.db.frontend.*"
  (:require [clojure.set :as set]
            [clojure.string :as string]
            [datascript.core :as d]
            [logseq.db.frontend.class :as db-class]
            [logseq.db.frontend.entity-plus :as entity-plus]
            [logseq.db.frontend.entity-util :as entity-util]
            [logseq.db.frontend.order :as db-order]
            [logseq.db.frontend.property :as db-property]
            [logseq.db.frontend.property.type :as db-property-type]
            [logseq.db.frontend.schema :as db-schema]))

;; :db/ident malli schemas
;; =======================

(def db-attribute-ident
  (into [:enum] db-property/db-attribute-properties))

(def logseq-property-ident
  [:and :keyword [:fn
                  {:error/message "should be a valid logseq property namespace"}
                  db-property/logseq-property?]])

(def block-order
  [:and :string [:fn
                 {:error/message "should be a valid fractional index"}
                 db-order/validate-order-key?]])

(def internal-property-ident
  [:or logseq-property-ident db-attribute-ident])

(defn user-property?
  "Determines if keyword/ident is a user property"
  [kw]
  (db-property/user-property-namespace? (namespace kw)))

(def user-property-ident
  [:and :qualified-keyword [:fn
                            {:error/message "should be a valid user property namespace"}
                            user-property?]])

(def logseq-ident-namespaces
  "Set of all namespaces Logseq uses for :db/ident except for
  db-attribute-ident. It's important to grow this list purposefully and have it
  start with 'logseq' to allow for users and 3rd party plugins to provide their
  own namespaces to core concepts."
  (into db-property/logseq-property-namespaces #{"logseq.class" "logseq.kv"}))

(def logseq-ident
  [:and :keyword [:fn
                  {:error/message "should be a valid :db/ident namespace"}
                  (fn logseq-namespace? [k]
                    (contains? logseq-ident-namespaces (namespace k)))]])

(defn class?
  "Determines if keyword/ident is a logseq or user class"
  [kw]
  (string/includes? (namespace kw) ".class"))

(def class-ident
  [:and :qualified-keyword [:fn
                            {:error/message "should be a valid class namespace"}
                            class?]])
;; Helper fns
;; ==========
(defn- empty-placeholder-value? [db property property-val]
  (if (= :db.type/ref (:db/valueType property))
    (and (integer? property-val)
         (= :logseq.property/empty-placeholder (:db/ident (d/entity db property-val))))
    (= :logseq.property/empty-placeholder property-val)))

(defn internal-ident?
  "Determines if given ident is created by Logseq. All Logseq internal idents
   must start with 'block' or 'logseq' to keep Logseq internals from leaking
   across namespaces and to allow for users and 3rd party plugins to choose
   any other namespace"
  [ident]
  (or (contains? db-property/db-attribute-properties ident)
      (contains? logseq-ident-namespaces (namespace ident))))

(defn validate-property-value
  "Validates the property value in a property tuple. The property value is
  expected to be a coll if the property has a :many cardinality. validate-fn is
  a fn that is called directly on each value to return a truthy value.
  validate-fn varies by property type"
  [db validate-fn [{:block/keys [schema] :as property} property-val] & {:keys [new-closed-value?]}]
  ;; For debugging
  ;; (when (not (internal-ident? (:db/ident property))) (prn :validate-val (dissoc property :property/closed-values) property-val))
  (let [validate-fn' (if (db-property-type/property-types-with-db (:type schema))
                       (fn [value]
                         (validate-fn db value {:new-closed-value? new-closed-value?}))
                       validate-fn)
        validate-fn'' (if (and (db-property-type/closed-value-property-types (:type schema))
                               ;; new closed values aren't associated with the property yet
                               (not new-closed-value?)
                               (seq (:property/closed-values property)))
                        (fn closed-value-valid? [val]
                          (and (validate-fn' val)
                               (contains? (set (map :db/id (:property/closed-values property))) val)))
                        validate-fn')]
    (if (db-property/many? property)
      (or (every? validate-fn'' property-val)
          (empty-placeholder-value? db property (first property-val)))
      (or (validate-fn'' property-val)
          ;; also valid if value is empty-placeholder
          (empty-placeholder-value? db property property-val)))))

(def required-properties
  "Set of properties required by a schema and that are validated directly in a schema instead
   of validate-property-value"
  (set/union
   (set (get-in db-class/built-in-classes [:logseq.class/Asset :schema :required-properties]))
   #{:logseq.property/created-from-property}))

(defn- property-entity->map
  "Provide the minimal number of property attributes to validate the property
  and to reduce noise in error messages. The resulting map should be the same as
  what the frontend property since they both call validate-property-value"
  [property]
  ;; use explicit call to be nbb compatible
  (let [closed-values (entity-plus/lookup-kv-then-entity property :property/closed-values)]
    (cond-> (assoc (select-keys property [:db/ident :db/valueType :db/cardinality])
                   :block/schema
                   (select-keys (:block/schema property) [:type]))
      (seq closed-values)
      (assoc :property/closed-values closed-values))))

(defn update-properties-in-ents
  "Prepares properties in entities to be validated by DB schema"
  [db ents]
  ;; required-properties allows schemas like property-value-block to require
  ;; properties in their schema that they depend on
  (let [exceptions-to-block-properties (conj required-properties :block/tags)
        page-class-id (:db/id (d/entity db :logseq.class/Page))
        all-page-class-ids (set (map #(:db/id (d/entity db %)) db-class/page-classes))]
    (mapv
     (fn [ent]
       (reduce (fn [m [k v]]
                 (if-let [property (and (db-property/property? k)
                                        (not (contains? exceptions-to-block-properties k))
                                        (d/entity db k))]
                   (update m :block/properties (fnil conj [])
                           [(property-entity->map property) v])
                   (if (= :block/tags k)
                     ;; Provides additional options map to validation for data about current entity being tagged
                     (let [property (d/entity db :block/tags)]
                       (assoc m k [(property-entity->map property)
                                   v
                                   (merge (select-keys ent [:logseq.property/built-in?])
                                          {:page-class-id page-class-id
                                           :all-page-class-ids all-page-class-ids})]))
                     (assoc m k v))))
               {}
               ent))
     ents)))

(defn datoms->entity-maps
  "Returns entity maps for given :eavt datoms indexed by db/id. Optional keys:
   * :entity-fn - Optional fn that given an entity id, returns entity. Defaults
     to just doing a lookup based on existing entity-maps to be as performant as possible"
  [datoms & {:keys [entity-fn]}]
  (let [ent-maps
        (reduce (fn [acc {:keys [a e v]}]
                  (if (contains? db-schema/card-many-attributes a)
                    (update acc e update a (fnil conj #{}) v)
                    ;; If there's already a val, don't clobber it and automatically start collecting it as a :many
                    (if-let [existing-val (get-in acc [e a])]
                      (if (set? existing-val)
                        (update acc e assoc a (conj existing-val v))
                        (update acc e assoc a #{existing-val v}))
                      (update acc e assoc a v))))
                {}
                datoms)
        entity-fn' (or entity-fn
                       (let [db-ident-maps (dissoc (into {} (map (juxt :db/ident identity) (vals ent-maps))) nil)]
                         #(get db-ident-maps %)))]
    (-> ent-maps
        (update-vals
         (fn [m]
           (->> m
                (map (fn [[k v]]
                       (if-let [property (and (db-property/property? k)
                                              (entity-fn' k))]
                         (if (and (db-property/many? property)
                                  (not (set? v)))
                           ;; Fix :many property values that only had one value
                           [k #{v}]
                           [k v])
                         [k v])))
                (into {})))))))

(defn datoms->entities
  "Returns a vec of entity maps given :eavt datoms"
  [datoms]
  (mapv (fn [[db-id m]] (with-meta m {:db/id db-id}))
        (datoms->entity-maps datoms)))

(assert (every? #(re-find #"^(block|logseq\.)" (namespace %)) db-property/db-attribute-properties)
        "All db-attribute idents start with an internal namespace")
(assert (every? #(re-find #"^logseq\." %) logseq-ident-namespaces)
        "All logseq idents start with an internal namespace")

;; Main malli schemas
;; ==================
;; These schemas should be data vars to remain as simple and reusable as possible

(def ^:dynamic *db-for-validate-fns*
  "Used by validate-fns which need db as input"
  nil)

(def property-tuple
  "A tuple of a property map and a property value"
  (into
   [:multi {:dispatch #(-> % first :block/schema :type)}]
   (map (fn [[prop-type value-schema]]
          [prop-type
           (let [schema-fn (if (vector? value-schema) (last value-schema) value-schema)]
             [:fn (fn [tuple]
                    (validate-property-value *db-for-validate-fns* schema-fn tuple))])])
        db-property-type/built-in-validation-schemas)))

(def block-properties
  "Validates a block's properties as property pairs. Properties are
  a vector of tuples instead of a map in order to validate each
  property with its property value that is valid for its type"
  [:sequential property-tuple])

(def block-tags
  [:and
   ;; FIXME: Display error message instead of 'unknown error'
   property-tuple
   ;; Important to keep data integrity of built-in entities. Ensure UI doesn't accidentally modify them
   [:fn {:error/message "should only have one tag for a built-in entity"}
    (fn [[_k v opts]]
      (if (:logseq.property/built-in? opts)
        (= 1 (count v))
        true))]
   ;; Ensure use of :logseq.class/Page is consistent and simple. Doing so reduces complexity elsewhere
   ;; and allows for Page to exist as its own public concept later
<<<<<<< HEAD
   [:fn {:error/message "should not have other built-in private tags when tagged with #Page"}
    (fn [[_k v {:keys [page-class-id private-tag-ids]}]]
=======
   [:fn {:error/message "should not have other built-in page tags when tagged with #Page"}
    (fn [[_k v {:keys [page-class-id all-page-class-ids]}]]
>>>>>>> 7101a598
      (if (contains? v page-class-id)
        (empty? (set/intersection (disj v page-class-id) all-page-class-ids))
        true))]])

(def page-or-block-attrs
  "Common attributes for page and normal blocks"
  [[:block/uuid :uuid]
   [:block/created-at :int]
   [:block/updated-at :int]
   [:block/format [:enum :markdown]]
   ;; Injected by update-properties-in-ents
   [:block/properties {:optional true} block-properties]
   [:block/tags {:optional true} block-tags]
   [:block/refs {:optional true} [:set :int]]
   [:block/tx-id {:optional true} :int]
   [:block/collapsed? {:optional true} :boolean]])

(def page-attrs
  "Common attributes for pages"
  [[:block/name :string]
   [:block/title :string]
   [:block/path-refs {:optional true} [:set :int]]])

(def property-attrs
  "Common attributes for properties"
  [[:db/index {:optional true} :boolean]
   [:db/valueType {:optional true} [:enum :db.type/ref]]
   [:db/cardinality {:optional true} [:enum :db.cardinality/many :db.cardinality/one]]
   [:block/order {:optional true} block-order]
   [:property/schema.classes {:optional true} [:set :int]]])

(def normal-page
  (vec
   (concat
    [:map
     ;; journal-day is only set for journal pages
     [:block/journal-day {:optional true} :int]]
    page-attrs
    page-or-block-attrs)))

(def class-page
  (vec
   (concat
    [:map
     [:db/ident class-ident]]
    page-attrs
    page-or-block-attrs)))

(def property-common-schema-attrs
  "Property :schema attributes common to all properties"
  [[:hide? {:optional true} :boolean]
   [:position {:optional true} [:enum :properties :block-left :block-right :block-below]]])

(def internal-property
  (vec
   (concat
    [:map
     [:db/ident internal-property-ident]
     [:block/schema
      (vec
       (concat
        [:map
         [:type (apply vector :enum (into db-property-type/internal-built-in-property-types
                                          db-property-type/user-built-in-property-types))]
         [:public? {:optional true} :boolean]
         [:view-context {:optional true} [:enum :page :block :class :property :never]]
         [:shortcut {:optional true} :string]]
        property-common-schema-attrs))]]
    property-attrs
    page-attrs
    page-or-block-attrs)))

(def user-property-schema
  (into
   [:multi {:dispatch :type}]
   (map
    (fn [prop-type]
      [prop-type
       (vec
        (concat
         [:map
          ;; Once a schema is defined it must have :type as this is an irreversible decision
          [:type :keyword]]
         property-common-schema-attrs))])
    db-property-type/user-built-in-property-types)))

(def user-property
  (vec
   (concat
    [:map
     ;; class-ident allows for a class to be used as a property
     [:db/ident [:or user-property-ident class-ident]]
     [:block/schema user-property-schema]]
    property-attrs
    page-attrs
    page-or-block-attrs)))

(def property-page
  [:multi {:dispatch (fn [m]
                       (or (some->> (:db/ident m) db-property/logseq-property?)
                           (contains? db-property/db-attribute-properties (:db/ident m))))}
   [true internal-property]
   [:malli.core/default user-property]])

(def hidden-page
  (vec
   (concat
    [:map
     ;; pages from :default property uses this but closed-value pages don't
     [:block/order {:optional true} block-order]
     [:block/schema
      [:map
       [:public? {:optional true} :boolean]]]]
    page-attrs
    page-or-block-attrs)))

(def block-attrs
  "Common attributes for normal blocks"
  [[:block/title :string]
   [:block/parent :int]
   [:block/order block-order]
   ;; refs
   [:block/page :int]
   [:block/path-refs {:optional true} [:set :int]]
   [:block/link {:optional true} :int]
   [:logseq.property/created-from-property {:optional true} :int]])

(def whiteboard-block
  "A (shape) block for whiteboard"
  (vec
   (concat
    [:map]
    [[:block/title :string]
     [:block/parent :int]
     ;; These blocks only associate with pages of type "whiteboard"
     [:block/page :int]
     [:block/path-refs {:optional true} [:set :int]]]
    page-or-block-attrs)))

(def property-value-block
  "A common property value for user properties"
  (vec
   (concat
    [:map]
    [[:property.value/content [:or :string :double :boolean]]
     [:logseq.property/created-from-property :int]]
    (remove #(#{:block/title :logseq.property/created-from-property} (first %)) block-attrs)
    page-or-block-attrs)))

(def property-history-block
  [:map
   [:block/uuid :uuid]
   [:block/created-at :int]
   [:block/properties block-properties]
   [:block/tx-id {:optional true} :int]])

(def closed-value-block*
  (vec
   (concat
    [:map]
    [;; for built-in properties
     [:db/ident {:optional true} logseq-property-ident]
     [:block/title {:optional true} :string]
     [:property.value/content {:optional true} [:or :string :double]]
     [:logseq.property/created-from-property :int]
     [:block/closed-value-property {:optional true} [:set :int]]]
    (remove #(#{:block/title :logseq.property/created-from-property} (first %)) block-attrs)
    page-or-block-attrs)))

(def closed-value-block
  "A closed value for a property with closed/allowed values"
  [:and closed-value-block*
   [:fn {:error/message ":block/title or :property.value/content required"
         :error/path [:property.value/content]}
    (fn [m]
      (or (:block/title m) (:property.value/content m)))]])

(def normal-block
  "A block with content and no special type or tag behavior"
  (vec
   (concat
    [:map]
    block-attrs
    page-or-block-attrs)))

(def block
  "A block has content and a page"
  [:or
   normal-block
   closed-value-block
   whiteboard-block
   property-value-block
   property-history-block])

(def asset-block
  "A block tagged with #Asset"
  (vec
   (concat
    [:map]
    ;; TODO: Derive required property types from existing schema in frontend.property
    [[:logseq.property.asset/type :string]
     [:logseq.property.asset/checksum :string]
     [:logseq.property.asset/size :int]]
    block-attrs
    page-or-block-attrs)))

(def file-block
  [:map
   [:block/uuid :uuid]
   [:block/tx-id {:optional true} :int]
   ;; App doesn't use timestamps but migrations may
   [:block/created-at {:optional true} :int]
   [:block/updated-at {:optional true} :int]
   [:file/content :string]
   [:file/path :string]
   [:file/size {:optional true} :int]
   [:file/created-at inst?]
   [:file/last-modified-at inst?]])

(def db-ident-key-val
  "A key value map with :db/ident and :kv/value"
  [:map
   [:db/ident logseq-ident]
   [:kv/value :any]
   [:block/tx-id {:optional true} :int]])

(def property-value-placeholder
  [:map
   [:db/ident [:= :logseq.property/empty-placeholder]]
   [:block/tx-id {:optional true} :int]])

(def Data
  (into
   [:multi {:dispatch (fn [d]
                        ;; order matters as some block types are a subset of others e.g. :whiteboard
                        (let [db *db-for-validate-fns*
                              d (if (:block/uuid d) (d/entity db [:block/uuid (:block/uuid d)]) d)
                              dispatch-key (cond
                                             (entity-util/property? d)
                                             :property
                                             (entity-util/class? d)
                                             :class
                                             (entity-util/hidden? (:block/title d))
                                             :hidden
                                             (entity-util/whiteboard? d)
                                             :normal-page
                                             (entity-util/page? d)
                                             :normal-page
                                             (entity-util/asset? d)
                                             :asset-block
                                             (:file/path d)
                                             :file-block
                                             (:block/uuid d)
                                             :block
                                             (= (:db/ident d) :logseq.property/empty-placeholder)
                                             :property-value-placeholder
                                             (:db/ident d)
                                             :db-ident-key-value)]
                          dispatch-key))}]
   {:property property-page
    :class class-page
    :hidden hidden-page
    :normal-page normal-page
    :block block
    :asset-block asset-block
    :file-block file-block
    :db-ident-key-value db-ident-key-val
    :property-value-placeholder property-value-placeholder}))

(def DB
  "Malli schema for entities from schema/schema-for-db-based-graph. In order to
  thoroughly validate properties, the entities and this schema should be
  prepared with update-properties-in-ents and update-properties-in-schema
  respectively"
  [:sequential Data])

;; Keep malli schema in sync with db schema
;; ========================================
(let [malli-many-ref-attrs (->> (concat property-attrs page-attrs block-attrs page-or-block-attrs (rest closed-value-block*))
                                (filter #(= (last %) [:set :int]))
                                (map first)
                                (into db-property/public-db-attribute-properties)
                                set)]
  (when-let [undeclared-ref-attrs (seq (remove malli-many-ref-attrs db-schema/card-many-ref-type-attributes))]
    (throw (ex-info (str "The malli DB schema is missing the following cardinality-many ref attributes from datascript's schema: "
                         (string/join ", " undeclared-ref-attrs))
                    {}))))

(let [malli-one-ref-attrs (->> (concat property-attrs page-attrs block-attrs page-or-block-attrs (rest normal-page))
                               (filter #(= (last %) :int))
                               (map first)
                               set)
      attrs-to-ignore #{:block/file}]
  (when-let [undeclared-ref-attrs (seq (remove (some-fn malli-one-ref-attrs attrs-to-ignore) db-schema/card-one-ref-type-attributes))]
    (throw (ex-info (str "The malli DB schema is missing the following cardinality-one ref attributes from datascript's schema: "
                         (string/join ", " undeclared-ref-attrs))
                    {}))))

(let [malli-non-ref-attrs (->> (concat property-attrs page-attrs block-attrs page-or-block-attrs (rest normal-page))
                               (concat (rest file-block) (rest property-value-block)
                                       (rest db-ident-key-val) (rest internal-property))
                               (remove #(= (last %) [:set :int]))
                               (map first)
                               set)]
  (when-let [undeclared-attrs (seq (remove malli-non-ref-attrs db-schema/db-non-ref-attributes))]
    (throw (ex-info (str "The malli DB schema is missing the following non ref attributes from datascript's schema: "
                         (string/join ", " undeclared-attrs))
                    {}))))<|MERGE_RESOLUTION|>--- conflicted
+++ resolved
@@ -238,13 +238,8 @@
         true))]
    ;; Ensure use of :logseq.class/Page is consistent and simple. Doing so reduces complexity elsewhere
    ;; and allows for Page to exist as its own public concept later
-<<<<<<< HEAD
-   [:fn {:error/message "should not have other built-in private tags when tagged with #Page"}
-    (fn [[_k v {:keys [page-class-id private-tag-ids]}]]
-=======
    [:fn {:error/message "should not have other built-in page tags when tagged with #Page"}
     (fn [[_k v {:keys [page-class-id all-page-class-ids]}]]
->>>>>>> 7101a598
       (if (contains? v page-class-id)
         (empty? (set/intersection (disj v page-class-id) all-page-class-ids))
         true))]])
