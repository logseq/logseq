(ns logseq.db.frontend.property
  "Property related fns for DB graphs and frontend/datascript usage"
  (:require [logseq.db.sqlite.util :as sqlite-util]
            [datascript.core :as d]
            [logseq.common.util :as common-util]
            [clojure.string :as string]))

<<<<<<< HEAD
;; FIXME: no support for built-in-extended-properties
(def ^:large-vars/data-var built-in-properties
  "Map of built in properties for db graphs. Each property has a config map with
  the following keys:
   * :schema - Property's schema. Required key
=======
(def first-stage-properties
  #{:logseq.property/built-in? :logseq.property/created-from-property})

(def ^:large-vars/data-var built-in-properties*
  "Map of built in properties for db graphs with their :db/ident as keys.
   Each property has a config map with the following keys:
   * :schema - Property's schema. Required key. Has the following common keys:
     * :type - Property type
     * :cardinality - property cardinality. Default to one/single cardinality if not set
     * :hide? - Boolean which hides property when set on a block
     * :public? - Boolean which allows property to be used by user e.g. add and remove property to blocks/pages
     * :view-context - Keyword to indicate which view contexts a property can be
       seen in when :public? is set. Valid values are :page and :block. Property can
       be viewed in any context if not set
>>>>>>> 29eaf034
   * :original-name - Property's :block/original-name
   * :name - Property's :block/name as a keyword. If none given, one is derived from the db/ident
   * :attribute - Property keyword that is saved to a datascript attribute outside of :block/properties
<<<<<<< HEAD
   * :visible - Boolean to indicate user can see and use this property"
  {:alias {:original-name "Alias"
           :attribute :block/alias
           :db-ident :block/alias
           :visible true
           :schema {:type :page
                    :cardinality :many}}
   :tags {:original-name "Tags"
          :attribute :block/tags
          :db-ident :block/tags
          :visible true
          :schema {:type :page
                   :cardinality :many
                   :classes #{:logseq.class}}}
   :pagetags {:original-name "pageTags"
              :visible true
              :schema {:type :page
                       :cardinality :many}}
   :background-color {:schema {:type :default :hide? true}}
   :background-image {:schema {:type :default :hide? true}
                      :visible true}
   :heading {:schema {:type :any :hide? true}}      ; number (1-6) or boolean for auto heading
   :created-from-block    {:schema {:db-attr-type :ref
                                    :type :number}}
   :created-from-property {:schema {:db-attr-type :ref
                                    :type :number}}
   :created-from-template {:schema {:db-attr-type :ref
                                    :type :number}}
   :source-page-id        {:schema {:type :ref}}
   :built-in?             {:schema {:type :checkbox}}
   :hide-properties?      {:schema {:type :checkbox}}
   :query-table {:schema {:type :checkbox}}
=======
   * :closed-values - Vec of closed-value maps for properties with choices. Map
     has keys :value, :db-ident, :uuid and :icon
   * :db-ident - Keyword to set :db/ident and give property unique id in db"
  {:logseq.property/alias {:original-name "Alias"
                           :attribute :block/alias
                           :schema {:type :page
                                    :cardinality :many
                                    :view-context :page
                                    :public? true}}
   :logseq.property/tags {:original-name "Tags"
                          :attribute :block/tags
                          :schema {:type :page
                                   :cardinality :many
                                   :public? true
                                   :classes #{:logseq.class}}}
   :logseq.property/page-tags {:original-name "pageTags"
                               :schema {:type :page
                                        :public? true
                                        :view-context :page
                                        :cardinality :many}}
   :logseq.property/background-color {:schema {:type :default :hide? true}}
   :logseq.property/background-image {:schema
                                      {:type :default
                                       :hide? true
                                       :view-context :block
                                       :public? true}}
   ;; number (1-6) or boolean for auto heading
   :logseq.property/heading {:schema {:type :any :hide? true}}
   :logseq.property/created-from-block    {:schema {:type :uuid}}
   :logseq.property/created-from-property {:schema {:type :uuid}}
   :logseq.property/created-from-template {:schema {:type :uuid}}
   :logseq.property/source-page-id        {:schema {:type :uuid}}
   :logseq.property/built-in?             {:schema {:type :checkbox}}
   :logseq.property/hide-properties?      {:schema {:type :checkbox}}
   :logseq.property/query-table {:schema {:type :checkbox}}
>>>>>>> 29eaf034
   ;; query-properties is a coll of property uuids and keywords where keywords are special frontend keywords
   :logseq.property/query-properties {:schema {:type :coll}}
   ;; query-sort-by is either a property uuid or a keyword where keyword is a special frontend keyword
   :logseq.property/query-sort-by {:schema {:type :any}}
   :logseq.property/query-sort-desc {:schema {:type :checkbox}}
   :logseq.property/ls-type {:schema {:type :keyword}}
   :logseq.property/hl-type {:schema {:type :keyword}}
   :logseq.property/hl-page {:schema {:type :number}}
   :logseq.property/hl-stamp {:schema {:type :number}}
   :logseq.property/hl-color {:schema {:type :default}}
   :logseq.property/macro-name {:name :logseq.macro-name
                                :schema {:type :default}}
   :logseq.property/macro-arguments {:name :logseq.macro-arguments
                                     :schema {:type :coll}}
   :logseq.property/order-list-type {:name :logseq.order-list-type
                                     :schema {:type :default}}
   :logseq.property.tldraw/page {:name :logseq.tldraw.page
                                 :schema {:type :map}}
   :logseq.property.tldraw/shape {:name :logseq.tldraw.shape
                                  :schema {:type :map}}

   ;; Task props
<<<<<<< HEAD
   :status {:db-ident :logseq.property/status
            :original-name "Status"
            :schema
            {:type :default}
            :closed-values
            (mapv (fn [[db-ident value icon]]
                    {:db-ident db-ident
                     :value value
                     :uuid (random-uuid)
                     :icon {:type :tabler-icon :id icon :name icon}})
                  [[:logseq.property/status.backlog "Backlog" "Backlog"]
                   [:logseq.property/status.todo "Todo" "Todo"]
                   [:logseq.property/status.doing "Doing" "InProgress50"]
                   [:logseq.property/status.in-review "In Review" "InReview"]
                   [:logseq.property/status.done "Done" "Done"]
                   [:logseq.property/status.canceled "Canceled" "Cancelled"]])
            :visible true}
   :priority {:db-ident :logseq.property/priority
              :original-name "Priority"
              :schema
              {:type :default}
              :closed-values
              (mapv (fn [[db-ident value]]
                      {:db-ident db-ident
                       :value value
                       :uuid (random-uuid)})
                    [[:logseq.property/priority.urgent "Urgent"]
                     [:logseq.property/priority.high "High"]
                     [:logseq.property/priority.medium "Medium"]
                     [:logseq.property/priority.low "Low"]])
              :visible true}
   :scheduled {:db-ident :logseq.property/scheduled
               :original-name "Scheduled"
               :schema {:db-attr-type :ref
                        :type :date}
               :visible true}
   :deadline {:db-ident :logseq.property/deadline
              :original-name "Deadline"
              :schema {:db-attr-type :ref
                       :type :date}
              :visible true}
=======
   :logseq.task/status
   {:original-name "Status"
    :schema
    {:type :default
     :public? true}
    :closed-values
    (mapv (fn [[db-ident value icon]]
            {:db-ident db-ident
             :value value
             :uuid (random-uuid)
             :icon {:type :tabler-icon :id icon :name icon}})
          [[:logseq.task/status.backlog "Backlog" "Backlog"]
           [:logseq.task/status.todo "Todo" "Todo"]
           [:logseq.task/status.doing "Doing" "InProgress50"]
           [:logseq.task/status.in-review "In Review" "InReview"]
           [:logseq.task/status.done "Done" "Done"]
           [:logseq.task/status.canceled "Canceled" "Cancelled"]])}
   :logseq.task/priority
   {:original-name "Priority"
    :schema
    {:type :default
     :public? true}
    :closed-values
    (mapv (fn [[db-ident value]]
            {:db-ident db-ident
             :value value
             :uuid (random-uuid)})
          [[:logseq.task/priority.urgent "Urgent"]
           [:logseq.task/priority.high "High"]
           [:logseq.task/priority.medium "Medium"]
           [:logseq.task/priority.low "Low"]])}
   :logseq.task/scheduled
   {:original-name "Scheduled"
    :schema {:type :date
             :public? true}}
   :logseq.task/deadline
   {:original-name "Deadline"
    :schema {:type :date
             :public? true}}
>>>>>>> 29eaf034

   ;; TODO: Add more props :Assignee, :Estimate, :Cycle, :Project

   ;; color props
   :logseq.property/color
   {:name :logseq.color
    :schema
    {:type :default :hide? true :public? true}
    :closed-values
    (mapv #(hash-map :db-ident (keyword "logseq.property" (str "color." %))
                     :value %
                     :uuid (random-uuid))
          ;; Stringified version of frontend.colors/COLORS. Too basic to couple
          ["tomato" "red" "crimson" "pink" "plum" "purple" "violet" "indigo" "blue" "cyan" "teal" "green" "grass" "orange" "brown"])}
   ;; table-v2 props
   :logseq.property.table/version {:name :logseq.table.version
                                   :schema {:type :number :hide? true :public? true :view-context :block}}
   :logseq.property.table/compact {:name :logseq.table.compact
                                   :schema {:type :checkbox :hide? true :public? true :view-context :block}}
   :logseq.property.table/headers
   {:name :logseq.table.headers
    :schema
    {:type :default :hide? true :public? true :view-context :block}
    :closed-values
    (mapv #(hash-map :db-ident (keyword "logseq.property.table" (str "headers." %))
                     :value %
                     :uuid (random-uuid))
          ["uppercase" "capitalize" "capitalize-first" "lowercase"])}
   :logseq.property.table/hover
   {:name :logseq.table.hover
    :schema
    {:type :default :hide? true :public? true :view-context :block}
    :closed-values
    (mapv #(hash-map :db-ident (keyword "logseq.property.table" (str "hover." %))
                     :value %
                     :uuid (random-uuid))
          ["row" "col" "both" "none"])}
   :logseq.property.table/borders {:name :logseq.table.borders
                                   :schema {:type :checkbox :hide? true :public? true :view-context :block}}
   :logseq.property.table/stripes {:name :logseq.table.stripes
                                   :schema {:type :checkbox :hide? true :public? true :view-context :block}}
   :logseq.property.table/max-width {:name :logseq.table.max-width
                                     :schema {:type :number :hide? true :public? true :view-context :block}}

   :logseq.property/icon {:original-name "Icon"
                          :schema {:type :map}}
   :logseq.property/public {:schema
                            {:type :checkbox
                             :hide? true
                             :view-context :page
                             :public? true}}
   :logseq.property/filters {:schema {:type :map}}
   :logseq.property/exclude-from-graph-view {:schema
                                             {:type :checkbox
                                              :hide? true
                                              :view-context :page
                                              :public? true}}})

(def built-in-properties
  (->> built-in-properties*
       (map (fn [[k v]]
              (assert (and (keyword? k) (namespace k)))
              [k
               ;; All built-ins must have a :name
               (if (:name v)
                 v
                 (assoc v :name (keyword (string/lower-case (name k)))))]))
       (into {})))

(defn valid-property-name?
  [s]
  {:pre [(string? s)]}
  ;; Disallow tags or page refs as they would create unreferenceable page names
  (not (re-find #"^(#|\[\[)" s)))

(defn get-pid
  "Get a built-in property's id (keyword name for file graph and uuid for db graph)
  given its db-ident. Use this fn on a file or db graph. Use
  db-pu/get-built-in-property-uuid if only in a db graph context"
  [repo db db-ident]
  (if (sqlite-util/db-based-graph? repo)
    (:block/uuid (d/entity db db-ident))
    (get-in built-in-properties [db-ident :name])))

(defn lookup
<<<<<<< HEAD
  "Get the value of coll's (a map) `key`. For file and db graphs"
  [repo db coll key]
  (when db
    (let [property-name (if (keyword? key)
                          (name key)
                          key)]
      (if (sqlite-util/db-based-graph? repo)
        (when-let [property (d/entity db [:block/name (common-util/page-name-sanity-lc property-name)])]
          (get coll (:db/ident property)))
        (get coll key)))))
=======
  "Get the value of coll by db-ident. For file and db graphs"
  [repo db coll db-ident]
  (get coll (get-pid repo db db-ident)))
>>>>>>> 29eaf034

(defn get-block-property-value
  "Get the value of built-in block's property by its db-ident"
  [repo db block db-ident]
  (when db
<<<<<<< HEAD
    (let [block (or (d/entity db (:db/id block)) block)]
      (when-let [properties (:block/properties block)]
        (lookup repo db properties key)))))

(defn name->db-ident
  "Converts a built-in property's keyword name to its :db/ident equivalent.
  Legacy property names that had pseudo-namespacing are converted to their new
  format e.g. :logseq.table.headers -> :logseq.property.table/headers"
  [legacy-name]
  ;; Migrate legacy names that have logseq.* style names but no namespace
  (if-let [[_ additional-ns prop-name] (re-matches  #"logseq(.*)\.([^.]+)" (name legacy-name))]
    (keyword (str "logseq.property" additional-ns) prop-name)
    (keyword "logseq.property" (name legacy-name))))

(defn get-pid
  "Get a property's id (name or uuid) given its name. For file and db graphs"
  [repo db property-name]
  (if (sqlite-util/db-based-graph? repo)
    (:block/uuid (d/entity db [:block/name (common-util/page-name-sanity-lc (name property-name))]))
    property-name))
=======
    (let [block' (or (d/entity db (:db/id block)) block)]
      (get (:block/properties block') (get-pid repo db db-ident)))))
>>>>>>> 29eaf034

(defn shape-block?
  [repo db block]
  (= :whiteboard-shape (get-block-property-value repo db block :logseq.property/ls-type)))

(defn get-by-ident-or-name
  "Gets a property by db-ident or name if it's a user property"
  [db ident-or-name]
  (if (and (keyword? ident-or-name) (namespace ident-or-name))
    (d/entity db ident-or-name)
    (d/entity db [:block/name (common-util/page-name-sanity-lc (name ident-or-name))])))

(defn get-closed-property-values
  [db ident-or-name]
  (when-let [property (get-by-ident-or-name db ident-or-name)]
    (get-in property [:block/schema :values])))

(defn closed-value-name
  "Gets name of closed value given closed value ent/map. Works for all closed value types including pages"
  [ent]
  (or (:block/original-name ent) (get-in ent [:block/schema :value])))

(defn get-closed-value-entity-by-name
  "Given a property, finds one of its closed values by name or nil if none
  found. Works for all closed value types"
  [db db-ident value-name]
  (let [values (get-closed-property-values db db-ident)]
    (some (fn [id]
            (let [e (d/entity db [:block/uuid id])]
              (when (= (closed-value-name e) value-name)
                e))) values)))

(defn property?
  [k]
  (let [k-name (namespace k)]
    (or (string/starts-with? k-name "logseq.property")
        (string/starts-with? k-name "user.property"))))

;; TODO: db ident should obey clojure's rules for keywords
(defn get-db-ident-from-name
  [property-name]
  (let [n (-> (string/lower-case property-name)
              (string/replace #"^:" "")
              (string/replace " " "_")
              (string/trim))]
    (when-not (string/blank? n)
      (->
       (str "user.property/" n)
       keyword))))

(defn get-class-ordered-properties
  [class-entity]
  (let [properties (map :db/ident (:class/schema.properties class-entity))
        ordered (get-in class-entity [:block/schema :properties])]
    (concat ordered (remove (set ordered) properties))))<|MERGE_RESOLUTION|>--- conflicted
+++ resolved
@@ -4,16 +4,6 @@
             [datascript.core :as d]
             [logseq.common.util :as common-util]
             [clojure.string :as string]))
-
-<<<<<<< HEAD
-;; FIXME: no support for built-in-extended-properties
-(def ^:large-vars/data-var built-in-properties
-  "Map of built in properties for db graphs. Each property has a config map with
-  the following keys:
-   * :schema - Property's schema. Required key
-=======
-(def first-stage-properties
-  #{:logseq.property/built-in? :logseq.property/created-from-property})
 
 (def ^:large-vars/data-var built-in-properties*
   "Map of built in properties for db graphs with their :db/ident as keys.
@@ -26,54 +16,19 @@
      * :view-context - Keyword to indicate which view contexts a property can be
        seen in when :public? is set. Valid values are :page and :block. Property can
        be viewed in any context if not set
->>>>>>> 29eaf034
    * :original-name - Property's :block/original-name
    * :name - Property's :block/name as a keyword. If none given, one is derived from the db/ident
    * :attribute - Property keyword that is saved to a datascript attribute outside of :block/properties
-<<<<<<< HEAD
-   * :visible - Boolean to indicate user can see and use this property"
-  {:alias {:original-name "Alias"
-           :attribute :block/alias
-           :db-ident :block/alias
-           :visible true
-           :schema {:type :page
-                    :cardinality :many}}
-   :tags {:original-name "Tags"
-          :attribute :block/tags
-          :db-ident :block/tags
-          :visible true
-          :schema {:type :page
-                   :cardinality :many
-                   :classes #{:logseq.class}}}
-   :pagetags {:original-name "pageTags"
-              :visible true
-              :schema {:type :page
-                       :cardinality :many}}
-   :background-color {:schema {:type :default :hide? true}}
-   :background-image {:schema {:type :default :hide? true}
-                      :visible true}
-   :heading {:schema {:type :any :hide? true}}      ; number (1-6) or boolean for auto heading
-   :created-from-block    {:schema {:db-attr-type :ref
-                                    :type :number}}
-   :created-from-property {:schema {:db-attr-type :ref
-                                    :type :number}}
-   :created-from-template {:schema {:db-attr-type :ref
-                                    :type :number}}
-   :source-page-id        {:schema {:type :ref}}
-   :built-in?             {:schema {:type :checkbox}}
-   :hide-properties?      {:schema {:type :checkbox}}
-   :query-table {:schema {:type :checkbox}}
-=======
    * :closed-values - Vec of closed-value maps for properties with choices. Map
      has keys :value, :db-ident, :uuid and :icon
    * :db-ident - Keyword to set :db/ident and give property unique id in db"
-  {:logseq.property/alias {:original-name "Alias"
+  {:block/alias           {:original-name "Alias"
                            :attribute :block/alias
                            :schema {:type :page
                                     :cardinality :many
                                     :view-context :page
                                     :public? true}}
-   :logseq.property/tags {:original-name "Tags"
+   :block/tags           {:original-name "Tags"
                           :attribute :block/tags
                           :schema {:type :page
                                    :cardinality :many
@@ -99,7 +54,6 @@
    :logseq.property/built-in?             {:schema {:type :checkbox}}
    :logseq.property/hide-properties?      {:schema {:type :checkbox}}
    :logseq.property/query-table {:schema {:type :checkbox}}
->>>>>>> 29eaf034
    ;; query-properties is a coll of property uuids and keywords where keywords are special frontend keywords
    :logseq.property/query-properties {:schema {:type :coll}}
    ;; query-sort-by is either a property uuid or a keyword where keyword is a special frontend keyword
@@ -122,49 +76,6 @@
                                   :schema {:type :map}}
 
    ;; Task props
-<<<<<<< HEAD
-   :status {:db-ident :logseq.property/status
-            :original-name "Status"
-            :schema
-            {:type :default}
-            :closed-values
-            (mapv (fn [[db-ident value icon]]
-                    {:db-ident db-ident
-                     :value value
-                     :uuid (random-uuid)
-                     :icon {:type :tabler-icon :id icon :name icon}})
-                  [[:logseq.property/status.backlog "Backlog" "Backlog"]
-                   [:logseq.property/status.todo "Todo" "Todo"]
-                   [:logseq.property/status.doing "Doing" "InProgress50"]
-                   [:logseq.property/status.in-review "In Review" "InReview"]
-                   [:logseq.property/status.done "Done" "Done"]
-                   [:logseq.property/status.canceled "Canceled" "Cancelled"]])
-            :visible true}
-   :priority {:db-ident :logseq.property/priority
-              :original-name "Priority"
-              :schema
-              {:type :default}
-              :closed-values
-              (mapv (fn [[db-ident value]]
-                      {:db-ident db-ident
-                       :value value
-                       :uuid (random-uuid)})
-                    [[:logseq.property/priority.urgent "Urgent"]
-                     [:logseq.property/priority.high "High"]
-                     [:logseq.property/priority.medium "Medium"]
-                     [:logseq.property/priority.low "Low"]])
-              :visible true}
-   :scheduled {:db-ident :logseq.property/scheduled
-               :original-name "Scheduled"
-               :schema {:db-attr-type :ref
-                        :type :date}
-               :visible true}
-   :deadline {:db-ident :logseq.property/deadline
-              :original-name "Deadline"
-              :schema {:db-attr-type :ref
-                       :type :date}
-              :visible true}
-=======
    :logseq.task/status
    {:original-name "Status"
     :schema
@@ -204,7 +115,6 @@
    {:original-name "Deadline"
     :schema {:type :date
              :public? true}}
->>>>>>> 29eaf034
 
    ;; TODO: Add more props :Assignee, :Estimate, :Cycle, :Project
 
@@ -286,35 +196,21 @@
   db-pu/get-built-in-property-uuid if only in a db graph context"
   [repo db db-ident]
   (if (sqlite-util/db-based-graph? repo)
-    (:block/uuid (d/entity db db-ident))
+    db-ident
     (get-in built-in-properties [db-ident :name])))
 
 (defn lookup
-<<<<<<< HEAD
-  "Get the value of coll's (a map) `key`. For file and db graphs"
-  [repo db coll key]
-  (when db
-    (let [property-name (if (keyword? key)
-                          (name key)
-                          key)]
-      (if (sqlite-util/db-based-graph? repo)
-        (when-let [property (d/entity db [:block/name (common-util/page-name-sanity-lc property-name)])]
-          (get coll (:db/ident property)))
-        (get coll key)))))
-=======
   "Get the value of coll by db-ident. For file and db graphs"
   [repo db coll db-ident]
   (get coll (get-pid repo db db-ident)))
->>>>>>> 29eaf034
 
 (defn get-block-property-value
   "Get the value of built-in block's property by its db-ident"
   [repo db block db-ident]
   (when db
-<<<<<<< HEAD
     (let [block (or (d/entity db (:db/id block)) block)]
       (when-let [properties (:block/properties block)]
-        (lookup repo db properties key)))))
+        (lookup repo db properties db-ident)))))
 
 (defn name->db-ident
   "Converts a built-in property's keyword name to its :db/ident equivalent.
@@ -325,17 +221,6 @@
   (if-let [[_ additional-ns prop-name] (re-matches  #"logseq(.*)\.([^.]+)" (name legacy-name))]
     (keyword (str "logseq.property" additional-ns) prop-name)
     (keyword "logseq.property" (name legacy-name))))
-
-(defn get-pid
-  "Get a property's id (name or uuid) given its name. For file and db graphs"
-  [repo db property-name]
-  (if (sqlite-util/db-based-graph? repo)
-    (:block/uuid (d/entity db [:block/name (common-util/page-name-sanity-lc (name property-name))]))
-    property-name))
-=======
-    (let [block' (or (d/entity db (:db/id block)) block)]
-      (get (:block/properties block') (get-pid repo db db-ident)))))
->>>>>>> 29eaf034
 
 (defn shape-block?
   [repo db block]
