(ns logseq.db.frontend.property
  "Property related fns for DB graphs and frontend/datascript usage"
  (:require [clojure.set :as set]
            [clojure.string :as string]
            [datascript.core :as d]
            [flatland.ordered.map :refer [ordered-map]]
            [logseq.common.defkeywords :refer [defkeywords]]
            [logseq.common.util :as common-util]
            [logseq.common.uuid :as common-uuid]
            [logseq.db.frontend.db-ident :as db-ident]
            [logseq.db.frontend.order :as db-order]
            [logseq.db.frontend.property.type :as db-property-type]))

(defn build-property-value-block
  "Builds a property value entity given a block map/entity, a property entity or
  ident and its property value"
  [block property value]
  (let [block-id (or (:db/id block) (:db/ident block))]
    (-> (merge
         {:block/uuid (d/squuid)
          :block/page (if (:block/page block)
                        (:db/id (:block/page block))
                        ;; page block
                        block-id)
          :block/parent block-id
          :logseq.property/created-from-property (if (= (:db/ident property) :logseq.property/default-value)
                                                   block-id
                                                   (or (:db/id property) {:db/ident (:db/ident property)}))
          :block/order (db-order/gen-key)}
         (if (db-property-type/property-value-content? (:logseq.property/type property) property)
           {:logseq.property/value value}
           {:block/title value}))
        common-util/block-with-timestamps)))

;; Main property vars
;; ==================

(def ^:large-vars/data-var built-in-properties*
  "Map of built in properties for db graphs with their :db/ident as keys.
   Each property has a config map with the following keys:
   * :schema - Property's schema. Required key. Has the following common keys:
     * :type - Property type
     * :cardinality - property cardinality. Default to one/single cardinality if not set
     * :hide? - Boolean which hides property when set on a block or exported e.g. slides
     * :public? - Boolean which allows property to be used by user: add and remove property to blocks/pages
       and queryable via property and has-property rules
     * :view-context - Keyword to indicate which view contexts a property can be
       seen in when :public? is set. Valid values are :page, :block and :never. Property can
       be viewed in any context if not set
   * :title - Property's :block/title
   * :name - Property's :block/name as a keyword. If none given, one is derived from the db/ident
   * :attribute - Property keyword that is saved to a datascript attribute outside of :block/properties
   * :queryable? - Boolean for whether property can be queried in the query builder
   * :closed-values - Vec of closed-value maps for properties with choices. Map
     has keys :value, :db-ident, :uuid and :icon
   * :rtc - submap for RTC configs. view docs by jumping to keyword definitions.
  "
  (apply
   ordered-map
   (defkeywords
     :logseq.property/type {:title "Property type"
                            :schema {:type :keyword
                                     :hide? true}}
     :logseq.property/hide? {:title "Hide this property"
                             :schema {:type :checkbox
                                      :hide? true}}
     :logseq.property/public? {:title "Property public?"
                               :schema {:type :checkbox
                                        :hide? true}}
     :logseq.property/view-context {:title "Property view context"
                                    :schema {:type :keyword
                                             :hide? true}}
     :logseq.property/ui-position {:title "Property position"
                                   :schema {:type :keyword
                                            :hide? true}}
     :logseq.property/classes
     {:title "Property classes"
      :schema {:type :entity
               :cardinality :many
               :public? false
               :hide? true}}
     :logseq.property/value
     {:title "Property value"
      :schema {:type :any
               :public? false
               :hide? true}}

     :block/alias          {:title "Alias"
                            :attribute :block/alias
                            :schema {:type :page
                                     :cardinality :many
                                     :view-context :page
                                     :public? true}
                            :queryable? true}
     :block/tags           {:title "Tags"
                            :attribute :block/tags
                            :schema {:type :class
                                     :cardinality :many
                                     :public? true
                                     :classes #{:logseq.class/Root}}
                            :queryable? true}
     :block/parent         {:title "Node parent"
                            :attribute :block/parent
                            :schema {:type :entity
                                     :public? false
                                     :hide? true}}
     :block/order          {:title "Node order"
                            :attribute :block/order
                            :schema {:type :string
                                     :public? false
                                     :hide? true}}
     :block/collapsed?     {:title "Node collapsed?"
                            :attribute :block/collapsed?
                            :schema {:type :checkbox
                                     :public? false
                                     :hide? true}}
     :block/page           {:title "Node page"
                            :attribute :block/page
                            :schema {:type :entity
                                     :public? false
                                     :hide? true}}
     :block/refs           {:title "Node references"
                            :attribute :block/refs
                            :schema {:type :entity
                                     :cardinality :many
                                     :public? false
                                     :hide? true}}
     :block/path-refs      {:title "Node path references"
                            :attribute :block/path-refs
                            :schema {:type :entity
                                     :cardinality :many
                                     :public? false
                                     :hide? true}}
     :block/link           {:title "Node links to"
                            :attribute :block/link
                            :schema {:type :entity
                                     :public? false
                                     :hide? true}}
     :block/title          {:title "Node title"
                            :attribute :block/title
                            :schema {:type :string
                                     :public? false
                                     :hide? true}}
     :block/closed-value-property  {:title "Closed value property"
                                    :attribute :block/closed-value-property
                                    :schema {:type :entity
                                             :public? false
                                             :hide? true}}
     :block/created-at     {:title "Node created at"
                            :attribute :block/created-at
                            :schema {:type :datetime
                                     :public? false
                                     :hide? true}}
     :block/updated-at     {:title "Node updated at"
                            :attribute :block/updated-at
                            :schema {:type :datetime
                                     :public? false
                                     :hide? true}}
     :logseq.property.node/display-type {:title "Node Display Type"
                                         :schema {:type :keyword
                                                  :public? false
                                                  :hide? true
                                                  :view-context :block}
                                         :queryable? true}
     :logseq.property/description {:title "Description"
                                   :schema
                                   {:type :default
                                    :public? true}}
     :logseq.property.code/lang {:title "Code Mode"
                                 :schema {:type :string
                                          :public? false
                                          :hide? true
                                          :view-context :block}
                                 :queryable? true}
     :logseq.property/parent {:title "Parent"
                              :schema {:type :node
                                       :public? true
                                       :view-context :page}
                              :queryable? true}
     :logseq.property/default-value {:title "Default value"
                                     :schema {:type :entity
                                              :public? false
                                              :hide? true
                                              :view-context :property}}
     :logseq.property/scalar-default-value {:title "Non ref type default value"
                                            :schema {:type :any
                                                     :public? false
                                                     :hide? true
                                                     :view-context :property}}
     :logseq.property.class/properties {:title "Tag Properties"
                                        :schema {:type :property
                                                 :cardinality :many
                                                 :public? true
                                                 :view-context :never}}
     :logseq.property/hide-empty-value {:title "Hide empty value"
                                        :schema {:type :checkbox
                                                 :public? true
                                                 :view-context :property}}
     :logseq.property.class/hide-from-node {:title "Hide from Node"
                                            :schema {:type :checkbox
                                                     :public? true
                                                     :view-context :class}}
     :logseq.property/query       {:title "Query"
                                   :schema {:type :default
                                            :public? true
                                            :hide? true
                                            :view-context :block}}
     :logseq.property/page-tags {:title "Page Tags"
                                 :schema {:type :page
                                          :public? true
                                          :view-context :page
                                          :cardinality :many}}
     :logseq.property/background-color {:title "Background color"
                                        :schema {:type :default :hide? true}}
     :logseq.property/background-image {:title "Background image"
                                        :schema
                                        {:type :default ; FIXME: asset
                                         :view-context :block}}
   ;; number (1-6) or boolean for auto heading
     :logseq.property/heading {:title "Heading"
                               :schema {:type :any :hide? true}
                               :queryable? true}
     :logseq.property/created-from-property {:title "Created from property"
                                             :schema {:type :entity
                                                      :hide? true}}
     :logseq.property/built-in?             {:title "Built in?"
                                             :schema {:type :checkbox
                                                      :hide? true}}
     :logseq.property/asset   {:title "Asset"
                               :schema {:type :entity
                                        :hide? true}}
   ;; used by pdf and whiteboard
   ;; TODO: remove ls-type
     :logseq.property/ls-type {:schema {:type :keyword
                                        :hide? true}}

     :logseq.property.pdf/hl-type {:title "Annotation type"
                                   :schema {:type :keyword :hide? true}}
     :logseq.property.pdf/hl-color
     {:title "Annotation color"
      :schema {:type :default :hide? true}
      :closed-values
      (mapv (fn [[db-ident value]]
              {:db-ident db-ident
               :value value
               :uuid (common-uuid/gen-uuid :db-ident-block-uuid db-ident)})
            [[:logseq.property/color.yellow "yellow"]
             [:logseq.property/color.red "red"]
             [:logseq.property/color.green "green"]
             [:logseq.property/color.blue "blue"]
             [:logseq.property/color.purple "purple"]])}
     :logseq.property.pdf/hl-page {:title "Annotation page"
                                   :schema {:type :raw-number :hide? true}}
     :logseq.property.pdf/hl-image {:title "Annotation image"
                                    :schema {:type :entity :hide? true}}
     :logseq.property.pdf/hl-value {:title "Annotation data"
                                    :schema {:type :map :hide? true}}
   ;; FIXME: :logseq.property/order-list-type should updated to closed values
     :logseq.property/order-list-type {:title "List type"
                                       :name :logseq.order-list-type
                                       :schema {:type :default
                                                :hide? true}}
     :logseq.property.linked-references/includes {:title "Included references"
                                                  :schema {; could be :entity to support blocks(objects) in the future
                                                           :type :node
                                                           :cardinality :many
                                                           :hide? true}}
     :logseq.property.linked-references/excludes {:title "Excluded references"
                                                  :schema {:type :node
                                                           :cardinality :many
                                                           :hide? true}}
     :logseq.property.tldraw/page {:name :logseq.tldraw.page
                                   :schema {:type :map
                                            :hide? true}}
     :logseq.property.tldraw/shape {:name :logseq.tldraw.shape
                                    :schema {:type :map
                                             :hide? true}}

   ;; Journal props
     :logseq.property.journal/title-format {:title "Title Format"
                                            :schema
                                            {:type :string
                                             :public? false}}

     :logseq.property/choice-checkbox-state
     {:title "Choice checkbox state"
      :schema {:type :checkbox
               :hide? true}
      :queryable? false}
     :logseq.property/checkbox-display-properties
     {:title "Properties displayed as checkbox"
      :schema {:type :property
               :cardinality :many
               :hide? true}
      :queryable? false}
   ;; Task props
     :logseq.task/priority
     {:title "Priority"
      :schema
      {:type :default
       :public? true
       :ui-position :block-left}
      :closed-values
      (mapv (fn [[db-ident value icon]]
              {:db-ident db-ident
               :value value
               :uuid (common-uuid/gen-uuid :db-ident-block-uuid db-ident)
               :icon {:type :tabler-icon :id icon}})
            [[:logseq.task/priority.low "Low" "priorityLvlLow"]
             [:logseq.task/priority.medium "Medium" "priorityLvlMedium"]
             [:logseq.task/priority.high "High" "priorityLvlHigh"]
             [:logseq.task/priority.urgent "Urgent" "priorityLvlUrgent"]])
      :properties {:logseq.property/hide-empty-value true
                   :logseq.property/enable-history? true}}
     :logseq.task/status
     {:title "Status"
      :schema
      {:type :default
       :public? true
       :ui-position :block-left}
      :closed-values
      (mapv (fn [[db-ident value icon checkbox-state]]
              {:db-ident db-ident
               :value value
               :uuid (common-uuid/gen-uuid :db-ident-block-uuid db-ident)
               :icon {:type :tabler-icon :id icon}
               :properties (when (some? checkbox-state)
                             {:logseq.property/choice-checkbox-state checkbox-state})})
            [[:logseq.task/status.backlog "Backlog" "Backlog"]
             [:logseq.task/status.todo "Todo" "Todo" false]
             [:logseq.task/status.doing "Doing" "InProgress50"]
             [:logseq.task/status.in-review "In Review" "InReview"]
             [:logseq.task/status.done "Done" "Done" true]
             [:logseq.task/status.canceled "Canceled" "Cancelled"]])
      :properties {:logseq.property/hide-empty-value true
                   :logseq.property/default-value :logseq.task/status.todo
                   :logseq.property/enable-history? true}
      :queryable? true}
     :logseq.task/deadline
     {:title "Deadline"
      :schema {:type :datetime
               :public? true
<<<<<<< HEAD
               :ui-position :block-below}
      :properties {:logseq.property/hide-empty-value true}
=======
               :position :block-below}
      :properties {:logseq.property/hide-empty-value true
                   :logseq.property/description "Use it to finish something at a specific date(time)."}
>>>>>>> 7e89dd38
      :queryable? true}
     :logseq.task/scheduled
     {:title "Scheduled"
      :schema {:type :datetime
               :public? true
<<<<<<< HEAD
               :ui-position :block-below}
      :properties {:logseq.property/hide-empty-value true}
=======
               :position :block-below}
      :properties {:logseq.property/hide-empty-value true
                   :logseq.property/description "Use it to plan something to start at a specific date(time)."}
>>>>>>> 7e89dd38
      :queryable? true}
     :logseq.task/recur-frequency
     (let [schema {:type :number
                   :public? false}]
       {:title "Recur frequency"
        :schema schema
<<<<<<< HEAD
        :properties (let [block {:db/ident :logseq.task/recur-frequency
                                 :logseq.property/type :number}
                          property {:db/ident :logseq.property/default-value
                                    :logseq.property/type :number}
                          default-value (assoc (build-property-value-block block property 1) :db/id -1)]
                      {:logseq.property/hide-empty-value true
                       :logseq.property/default-value default-value})
=======
        :properties {:logseq.property/hide-empty-value true
                     :logseq.property/default-value 1}
>>>>>>> 7e89dd38
        :queryable? true})
     :logseq.task/recur-unit
     {:title "Recur unit"
      :schema {:type :default
               :public? false}
      :closed-values (mapv (fn [[db-ident value]]
                             {:db-ident db-ident
                              :value value
                              :uuid (common-uuid/gen-uuid :db-ident-block-uuid db-ident)})
                           [[:logseq.task/recur-unit.minute "Minute"]
                            [:logseq.task/recur-unit.hour "Hour"]
                            [:logseq.task/recur-unit.day "Day"]
                            [:logseq.task/recur-unit.week "Week"]
                            [:logseq.task/recur-unit.month "Month"]
                            [:logseq.task/recur-unit.year "Year"]])
      :properties {:logseq.property/hide-empty-value true
                   :logseq.property/default-value :logseq.task/recur-unit.day}
      :queryable? true}
     :logseq.task/repeated?
     {:title "Repeated task?"
      :schema {:type :checkbox
               :hide? true}
      :queryable? true}
     :logseq.task/scheduled-on-property
     {:title "Scheduled on property"
      :schema {:type :property
               :hide? true}}
     :logseq.task/recur-status-property
     {:title "Recur status property"
      :schema {:type :property
               :hide? true}}

;; TODO: Add more props :Assignee, :Estimate, :Cycle, :Project

     :logseq.property/icon {:title "Icon"
                            :schema {:type :map}}
     :logseq.property/public {:title "Publishing Public?"
                              :schema
                              {:type :checkbox
                               :hide? true
                               :view-context :page
                               :public? true}}
     :logseq.property/exclude-from-graph-view {:title "Excluded from Graph view?"
                                               :schema
                                               {:type :checkbox
                                                :hide? true
                                                :view-context :page
                                                :public? true}}

     :logseq.property.view/type
     {:title "View Type"
      :schema
      {:type :default
       :public? false
       :hide? true}
      :closed-values
      (mapv (fn [[db-ident value]]
              {:db-ident db-ident
               :value value
               :uuid (common-uuid/gen-uuid :db-ident-block-uuid db-ident)})
            [[:logseq.property.view/type.table "Table View"]
             [:logseq.property.view/type.list "List View"]
             [:logseq.property.view/type.gallery "Gallery View"]])
      :properties {:logseq.property/default-value :logseq.property.view/type.table}
      :queryable? true
      :rtc {:rtc/ignore-attr-when-init-upload true
            :rtc/ignore-attr-when-init-download true
            :rtc/ignore-attr-when-syncing true}}

     :logseq.property.table/sorting {:title "View sorting"
                                     :schema
                                     {:type :coll
                                      :hide? true
                                      :public? false}
                                     :rtc {:rtc/ignore-attr-when-init-upload true
                                           :rtc/ignore-attr-when-init-download true
                                           :rtc/ignore-attr-when-syncing true}}

     :logseq.property.table/filters {:title "View filters"
                                     :schema
                                     {:type :coll
                                      :hide? true
                                      :public? false}
                                     :rtc {:rtc/ignore-attr-when-init-upload true
                                           :rtc/ignore-attr-when-init-download true
                                           :rtc/ignore-attr-when-syncing true}}

     :logseq.property.table/hidden-columns {:title "View hidden columns"
                                            :schema
                                            {:type :keyword
                                             :cardinality :many
                                             :hide? true
                                             :public? false}
                                            :rtc {:rtc/ignore-attr-when-init-upload true
                                                  :rtc/ignore-attr-when-init-download true
                                                  :rtc/ignore-attr-when-syncing true}}

     :logseq.property.table/ordered-columns {:title "View ordered columns"
                                             :schema
                                             {:type :coll
                                              :hide? true
                                              :public? false}
                                             :rtc {:rtc/ignore-attr-when-init-upload true
                                                   :rtc/ignore-attr-when-init-download true
                                                   :rtc/ignore-attr-when-syncing true}}

     :logseq.property.table/sized-columns {:title "View columns settings"
                                           :schema
                                           {:type :map
                                            :hide? true
                                            :public? false}
                                           :rtc {:rtc/ignore-attr-when-init-upload true
                                                 :rtc/ignore-attr-when-init-download true
                                                 :rtc/ignore-attr-when-syncing true}}

     :logseq.property/view-for {:title "This view belongs to"
                                :schema
                                {:type :node
                                 :hide? true
                                 :public? false}}
     :logseq.property.asset/type {:title "File Type"
                                  :schema {:type :string
                                           :hide? true
                                           :public? false}
                                  :queryable? true}
     :logseq.property.asset/size {:title "File Size"
                                  :schema {:type :raw-number
                                           :hide? true
                                           :public? false}
                                  :queryable? true}
     :logseq.property.asset/checksum {:title "File checksum"
                                      :schema {:type :string
                                               :hide? true
                                               :public? false}}
     :logseq.property.asset/last-visit-page {:title "Last visit page"
                                             :schema {:type :raw-number
                                                      :hide? true
                                                      :public? false}
                                             :rtc {:rtc/ignore-attr-when-init-upload true
                                                   :rtc/ignore-attr-when-init-download true
                                                   :rtc/ignore-attr-when-syncing true}}
     :logseq.property.asset/remote-metadata {:title "File remote metadata"
                                             :schema
                                             {:type :map
                                              :hide? true
                                              :public? false}
                                             :rtc {:rtc/ignore-attr-when-init-upload true
                                                   :rtc/ignore-attr-when-init-download true
                                                   :rtc/ignore-attr-when-syncing true}}
     :logseq.property.asset/resize-metadata {:title "Asset resize metadata"
                                             :schema {:type :map
                                                      :hide? true
                                                      :public? false}}
     :logseq.property.fsrs/due {:title "Due"
                                :schema
                                {:type :datetime
                                 :hide? false
                                 :public? false}}
     :logseq.property.fsrs/state {:title "State"
                                  :schema
                                  {:type :map
                                   :hide? false ; TODO: show for debug now, hide it later
                                   :public? false}}
     :logseq.property.user/name {:title "User Name"
                                 :schema
                                 {:type :string
                                  :hide? false
                                  :public? true}}
     :logseq.property.user/email {:title "User Email"
                                  :schema
                                  {:type :string
                                   :hide? false
                                   :public? true}}
     :logseq.property.user/avatar {:title "User Avatar"
                                   :schema
                                   {:type :string
                                    :hide? false
                                    :public? true}}
     :logseq.property/enable-history? {:title "Enable property history"
                                       :schema {:type :checkbox
                                                :public? true
                                                :view-context :property}}
     :logseq.property.history/block {:title "History block"
                                     :schema {:type :entity
                                              :hide? true}}
     :logseq.property.history/property {:title "History property"
                                        :schema {:type :property
                                                 :hide? true}}
     :logseq.property.history/ref-value {:title "History value"
                                         :schema {:type :entity
                                                  :hide? true}}
     :logseq.property.history/scalar-value {:title "History scalar value"
                                            :schema {:type :any
                                                     :hide? true}}
     :logseq.property/created-by {:title "Node created by"
                                  :schema {;; user-uuid, why not ref?
                                           ;; - avoid losing this attr when the user-block is deleted
                                           ;; - related user-block maybe not exists yet in graph
                                           :type :string
                                           :hide? true}})))

(def built-in-properties
  (->> built-in-properties*
       (map (fn [[k v]]
              (assert (and (keyword? k) (namespace k)))
              [k
               ;; All built-ins must have a :name
               (if (:name v)
                 v
                 (assoc v :name (keyword (string/lower-case (name k)))))]))
       (into (ordered-map))))

(def db-attribute-properties
  "Internal properties that are also db schema attributes"
  #{:block/alias :block/tags :block/parent
    :block/order :block/collapsed? :block/page
    :block/refs :block/path-refs :block/link
    :block/title :block/closed-value-property
    :block/created-at :block/updated-at})

(assert (= db-attribute-properties
           (set (keep (fn [[_k {:keys [attribute]}]] (when attribute attribute))
                      built-in-properties)))
        "All db attribute properties are configured in built-in-properties")

(def private-db-attribute-properties
  "db-attribute properties that are not visible to user"
  (->> db-attribute-properties
       (remove #(get-in built-in-properties [% :schema :public?]))
       set))

(def public-db-attribute-properties
  "db-attribute properties that are visible to user"
  (set/difference db-attribute-properties private-db-attribute-properties))

(def read-only-properties
  "Property values that shouldn't be updated"
  #{:logseq.property/built-in?})

(def property-only-properties
  "Properties only used by properties. Used to be block/schema"
  #{:logseq.property/type :logseq.property/hide? :logseq.property/public? :logseq.property/view-context
    :logseq.property/ui-position :logseq.property/classes :logseq.property/value})

(def logseq-property-namespaces
  #{"logseq.property" "logseq.property.tldraw" "logseq.property.pdf" "logseq.property.fsrs" "logseq.task"
    "logseq.property.linked-references" "logseq.property.asset" "logseq.property.table" "logseq.property.node"
    "logseq.property.code"
    ;; attribute ns is for db attributes that don't start with :block
    "logseq.property.attribute"
    "logseq.property.journal" "logseq.property.class" "logseq.property.view"
    "logseq.property.user" "logseq.property.history"})

(defn logseq-property?
  "Determines if keyword is a logseq property"
  [kw]
  (contains? logseq-property-namespaces (namespace kw)))

(defn user-property-namespace?
  "Determines if namespace string is a user property"
  [s]
  (string/includes? s ".property"))

(defn user-class-namespace?
  "Determines if namespace string is a user class"
  [s]
  (string/includes? s ".class"))

(defn property?
  "Determines if ident kw is a property visible to user"
  [k]
  (let [k-name (namespace k)]
    (and k-name
         (or (contains? logseq-property-namespaces k-name)
             (user-property-namespace? k-name)
             (user-class-namespace? k-name)
             ;; disallow private db-attribute-properties as they cause unwanted refs
             ;; and appear noisily in debugging contexts
             (and (keyword? k) (contains? public-db-attribute-properties k))))))

;; Helper fns
;; ==========

(defn properties
  "Returns a block's properties as a map indexed by property's db-ident.
   Use this in deps because nbb can't use :block/properties from entity-plus"
  [e]
  (->> (into {} e)
       (filter (fn [[k _]] (property? k)))
       (into {})))

(defn valid-property-name?
  [s]
  {:pre [(string? s)]}
  ;; Disallow tags or page refs as they would create unreferenceable page names
  (not (re-find #"^(#|\[\[)" s)))

(defn get-closed-property-values
  [db property-id]
  (when-let [property (d/entity db property-id)]
    (:property/closed-values property)))

(defn closed-value-content
  "Gets content/value of a given closed value ent/map. Works for all closed value types"
  [ent]
  (or (:block/title ent)
      (:logseq.property/value ent)))

(defn property-value-content
  "Given an entity, gets the content for the property value of a ref type
  property i.e. what the user sees. For page types the content is the page name"
  [ent]
  (or (:block/title ent)
      (:logseq.property/value ent)))

(defn ref->property-value-content
  "Given a ref from a pulled query e.g. `{:db/id X}`, gets a readable name for
  the property value of a ref type property"
  [db ref]
  (some->> (:db/id ref)
           (d/entity db)
           property-value-content))

(defn ref->property-value-contents
  "Given a ref or refs from a pulled query e.g. `{:db/id X}`, gets a readable
  name for the property values of a ref type property"
  [db ref]
  (if (or (set? ref) (sequential? ref))
    (set (map #(ref->property-value-content db %) ref))
    (ref->property-value-content db ref)))

(defn get-closed-value-entity-by-name
  "Given a property, finds one of its closed values by name or nil if none
  found. Works for all closed value types"
  [db db-ident value-content]
  (let [values (get-closed-property-values db db-ident)]
    (some (fn [e]
            (when (= (closed-value-content e) value-content)
              e)) values)))

(def default-user-namespace "user.property")

(defn create-user-property-ident-from-name
  "Creates a property :db/ident for a default user namespace.
   NOTE: Only use this when creating a db-ident for a new property."
  ([property-name] (create-user-property-ident-from-name property-name default-user-namespace))
  ([property-name user-namespace]
   (db-ident/create-db-ident-from-name user-namespace property-name)))

(defn get-class-ordered-properties
  [class-entity]
  (->> (:logseq.property.class/properties class-entity)
       (sort-by :block/order)))

(defn property-created-block?
  "`block` has been created in a property and it's not a closed value."
  [block]
  (and (map? block)
       (:logseq.property/created-from-property block)
       (:block/page block)
       (not (some? (closed-value-content block)))))

(defn many?
  [property]
  (= (:db/cardinality property) :db.cardinality/many))

(defn properties-by-name
  "Given a block from a query result, returns a map of its properties indexed by
  property names"
  [db block]
  (->> (properties block)
       (map (fn [[k v]]
              [(:block/title (d/entity db k))
               (ref->property-value-contents db v)]))
       (into {})))

(defn public-built-in-property?
  "Indicates whether built-in property can be seen and edited by users"
  [entity]
  ;; No need to do :built-in? check yet since user properties can't set this
  (:logseq.property/public? entity))

(defn get-property-schema
  [property-m]
  (select-keys property-m [:db/cardinality :logseq.property/type :logseq.property/hide?
                           :logseq.property/public? :logseq.property/view-context :logseq.property/ui-position]))<|MERGE_RESOLUTION|>--- conflicted
+++ resolved
@@ -340,45 +340,25 @@
      {:title "Deadline"
       :schema {:type :datetime
                :public? true
-<<<<<<< HEAD
                :ui-position :block-below}
-      :properties {:logseq.property/hide-empty-value true}
-=======
-               :position :block-below}
       :properties {:logseq.property/hide-empty-value true
                    :logseq.property/description "Use it to finish something at a specific date(time)."}
->>>>>>> 7e89dd38
       :queryable? true}
      :logseq.task/scheduled
      {:title "Scheduled"
       :schema {:type :datetime
                :public? true
-<<<<<<< HEAD
                :ui-position :block-below}
-      :properties {:logseq.property/hide-empty-value true}
-=======
-               :position :block-below}
       :properties {:logseq.property/hide-empty-value true
                    :logseq.property/description "Use it to plan something to start at a specific date(time)."}
->>>>>>> 7e89dd38
       :queryable? true}
      :logseq.task/recur-frequency
      (let [schema {:type :number
                    :public? false}]
        {:title "Recur frequency"
         :schema schema
-<<<<<<< HEAD
-        :properties (let [block {:db/ident :logseq.task/recur-frequency
-                                 :logseq.property/type :number}
-                          property {:db/ident :logseq.property/default-value
-                                    :logseq.property/type :number}
-                          default-value (assoc (build-property-value-block block property 1) :db/id -1)]
-                      {:logseq.property/hide-empty-value true
-                       :logseq.property/default-value default-value})
-=======
         :properties {:logseq.property/hide-empty-value true
                      :logseq.property/default-value 1}
->>>>>>> 7e89dd38
         :queryable? true})
      :logseq.task/recur-unit
      {:title "Recur unit"
