(ns logseq.db.frontend.property
  "Property related fns for DB graphs and frontend/datascript usage"
  (:require [datascript.core :as d]
            [clojure.string :as string]))

;; Main property vars
;; ==================

(def ^:large-vars/data-var built-in-properties*
  "Map of built in properties for db graphs with their :db/ident as keys.
   Each property has a config map with the following keys:
   * :schema - Property's schema. Required key. Has the following common keys:
     * :type - Property type
     * :cardinality - property cardinality. Default to one/single cardinality if not set
     * :hide? - Boolean which hides property when set on a block
     * :public? - Boolean which allows property to be used by user e.g. add and remove property to blocks/pages
     * :view-context - Keyword to indicate which view contexts a property can be
       seen in when :public? is set. Valid values are :page and :block. Property can
       be viewed in any context if not set
   * :original-name - Property's :block/original-name
   * :name - Property's :block/name as a keyword. If none given, one is derived from the db/ident
   * :attribute - Property keyword that is saved to a datascript attribute outside of :block/properties
   * :closed-values - Vec of closed-value maps for properties with choices. Map
     has keys :value, :db-ident, :uuid and :icon"
  {:block/alias           {:original-name "Alias"
                           :attribute :block/alias
                           :schema {:type :page
                                    :cardinality :many
                                    :view-context :page
                                    :public? true}}
   :block/tags           {:original-name "Tags"
                          :attribute :block/tags
                          :schema {:type :page
                                   :cardinality :many
                                   :public? true
                                   :classes #{:logseq.class}}}
   :logseq.property/page-tags {:original-name "pageTags"
                               :schema {:type :page
                                        :public? true
                                        :view-context :page
                                        :cardinality :many}}
   :logseq.property/background-color {:schema {:type :default :hide? true}}
   :logseq.property/background-image {:schema
                                      {:type :default
                                       :hide? true
                                       :view-context :block
                                       :public? true}}
   ;; number (1-6) or boolean for auto heading
   :logseq.property/heading {:schema {:type :any :hide? true}}
   :logseq.property/created-from-block    {:schema {:type :entity}}
   :logseq.property/created-from-property {:schema {:type :entity}}
   :logseq.property/created-from-template {:schema {:type :entity}}
   :logseq.property/source-page           {:schema {:type :entity}}
   :logseq.property/built-in?             {:schema {:type :checkbox}}
   :logseq.property/hide-properties?      {:schema {:type :checkbox}}
   :logseq.property/query-table {:schema {:type :checkbox}}
   ;; query-properties is a coll of property uuids and keywords where keywords are special frontend keywords
   :logseq.property/query-properties {:schema {:type :coll}}
   ;; query-sort-by is either a property uuid or a keyword where keyword is a special frontend keyword
   :logseq.property/query-sort-by {:schema {:type :any}}
   :logseq.property/query-sort-desc {:schema {:type :checkbox}}
   :logseq.property/ls-type {:schema {:type :keyword}}
   :logseq.property/hl-type {:schema {:type :keyword}}
   :logseq.property/hl-page {:schema {:type :number}}
   :logseq.property/hl-stamp {:schema {:type :number}}
   :logseq.property/hl-color {:schema {:type :default}}
   :logseq.property/order-list-type {:name :logseq.order-list-type
                                     :schema {:type :default}}
   :logseq.property.tldraw/page {:name :logseq.tldraw.page
                                 :schema {:type :map}}
   :logseq.property.tldraw/shape {:name :logseq.tldraw.shape
                                  :schema {:type :map}}

   ;; Task props
   :logseq.task/status
   {:original-name "Status"
    :schema
    {:type :default
     :public? true}
    :closed-values
    (mapv (fn [[db-ident value icon]]
            {:db-ident db-ident
             :value value
             :uuid (random-uuid)
             :icon {:type :tabler-icon :id icon :name icon}})
          [[:logseq.task/status.backlog "Backlog" "Backlog"]
           [:logseq.task/status.todo "Todo" "Todo"]
           [:logseq.task/status.doing "Doing" "InProgress50"]
           [:logseq.task/status.in-review "In Review" "InReview"]
           [:logseq.task/status.done "Done" "Done"]
           [:logseq.task/status.canceled "Canceled" "Cancelled"]])}
   :logseq.task/priority
   {:original-name "Priority"
    :schema
    {:type :default
     :public? true}
    :closed-values
    (mapv (fn [[db-ident value]]
            {:db-ident db-ident
             :value value
             :uuid (random-uuid)})
          [[:logseq.task/priority.urgent "Urgent"]
           [:logseq.task/priority.high "High"]
           [:logseq.task/priority.medium "Medium"]
           [:logseq.task/priority.low "Low"]])}
   :logseq.task/scheduled
   {:original-name "Scheduled"
    :schema {:type :date
             :public? true}}
   :logseq.task/deadline
   {:original-name "Deadline"
    :schema {:type :date
             :public? true}}

   ;; TODO: Add more props :Assignee, :Estimate, :Cycle, :Project

   ;; color props
   :logseq.property/color
   {:name :logseq.color
    :schema
    {:type :default :hide? true :public? true}
    :closed-values
    (mapv #(hash-map :db-ident (keyword "logseq.property" (str "color." %))
                     :value %
                     :uuid (random-uuid))
          ;; Stringified version of frontend.colors/COLORS. Too basic to couple
          ["tomato" "red" "crimson" "pink" "plum" "purple" "violet" "indigo" "blue" "cyan" "teal" "green" "grass" "orange" "brown"])}
   ;; table-v2 props
   :logseq.property.table/version {:name :logseq.table.version
                                   :schema {:type :number :hide? true :public? true :view-context :block}}
   :logseq.property.table/compact {:name :logseq.table.compact
                                   :schema {:type :checkbox :hide? true :public? true :view-context :block}}
   :logseq.property.table/headers
   {:name :logseq.table.headers
    :schema
    {:type :default :hide? true :public? true :view-context :block}
    :closed-values
    (mapv #(hash-map :db-ident (keyword "logseq.property.table" (str "headers." %))
                     :value %
                     :uuid (random-uuid))
          ["uppercase" "capitalize" "capitalize-first" "lowercase"])}
   :logseq.property.table/hover
   {:name :logseq.table.hover
    :schema
    {:type :default :hide? true :public? true :view-context :block}
    :closed-values
    (mapv #(hash-map :db-ident (keyword "logseq.property.table" (str "hover." %))
                     :value %
                     :uuid (random-uuid))
          ["row" "col" "both" "none"])}
   :logseq.property.table/borders {:name :logseq.table.borders
                                   :schema {:type :checkbox :hide? true :public? true :view-context :block}}
   :logseq.property.table/stripes {:name :logseq.table.stripes
                                   :schema {:type :checkbox :hide? true :public? true :view-context :block}}
   :logseq.property.table/max-width {:name :logseq.table.max-width
                                     :schema {:type :number :hide? true :public? true :view-context :block}}

   :logseq.property/icon {:original-name "Icon"
                          :schema {:type :map}}
   :logseq.property/public {:schema
                            {:type :checkbox
                             :hide? true
                             :view-context :page
                             :public? true}}
   :logseq.property/filters {:schema {:type :map}}
   :logseq.property/exclude-from-graph-view {:schema
                                             {:type :checkbox
                                              :hide? true
                                              :view-context :page
                                              :public? true}}})

(def built-in-properties
  (->> built-in-properties*
       (map (fn [[k v]]
              (assert (and (keyword? k) (namespace k)))
              [k
               ;; All built-ins must have a :name
               (if (:name v)
                 v
                 (assoc v :name (keyword (string/lower-case (name k)))))]))
       (into {})))

(def db-attribute-properties
  "Internal properties that are also db schema attributes"
  #{:block/alias :block/tags})

(assert (= db-attribute-properties
           (set (keep (fn [[k {:keys [attribute]}]] (when attribute k))
                      built-in-properties)))
        "All db attribute properties are configured in built-in-properties")

(def logseq-property-namespaces
  #{"logseq.property" "logseq.property.table" "logseq.property.tldraw"
    "logseq.task"})

(defn logseq-property?
  "Determines if keyword is a logseq property"
  [kw]
  (contains? logseq-property-namespaces (namespace kw)))

(def user-property-namespaces
  #{"user.property"})

(defn property?
  "Determines if ident kw is a property"
  [k]
  (let [k-name (namespace k)]
    (and k-name
         (or (contains? logseq-property-namespaces k-name)
<<<<<<< HEAD
             (contains? user-property-namespaces k-name)
             (and (keyword? k) (contains? #{:block/tags :block/alias} k))))))
=======
             (contains? user-property-namespaces k-name)))))
>>>>>>> 3e351a43

;; Helper fns
;; ==========

(defn properties
  "Fetch all properties of entity like :block/properties used to do.
   Use this in deps because nbb can't use :block/properties from entity-plus"
  [e]
  (->> (into {} e)
       (filter (fn [[k _]] (property? k)))
       (into {})))

(defn valid-property-name?
  [s]
  {:pre [(string? s)]}
  ;; Disallow tags or page refs as they would create unreferenceable page names
  (not (re-find #"^(#|\[\[)" s)))

(defn get-pid
  "Get a built-in property's id (keyword name for file graph and db-ident for db
  graph) given its db-ident. No need to use this fn in a db graph only context"
  [repo db-ident]
  ;; FIXME: Use db-based-graph? when this fn moves to another ns
  (if (string/starts-with? repo "logseq_db_")
    db-ident
    (get-in built-in-properties [db-ident :name])))

(defn lookup
  "Get the value of coll by db-ident. For file and db graphs"
  [repo coll db-ident]
  (get coll (get-pid repo db-ident)))

(defn get-block-property-value
  "Get the value of built-in block's property by its db-ident"
  [repo db block db-ident]
  (when db
    (let [block (or (d/entity db (:db/id block)) block)
          ;; FIXME: Use db-based-graph? when this fn moves to another ns
          properties' (if (string/starts-with? repo "logseq_db_")
                        (properties block)
                        (:block/properties block))]
      (lookup repo properties' db-ident))))

(defn shape-block?
  [repo db block]
  (= :whiteboard-shape (get-block-property-value repo db block :logseq.property/ls-type)))

(defn get-closed-property-values
  [db property-id]
  (when-let [property (d/entity db property-id)]
    (get-in property [:block/schema :values])))

(defn closed-value-name
  "Gets name of closed value given closed value ent/map. Works for all closed value types including pages"
  [ent]
  (or (:block/original-name ent) (get-in ent [:block/schema :value])))

(defn get-closed-value-entity-by-name
  "Given a property, finds one of its closed values by name or nil if none
  found. Works for all closed value types"
  [db db-ident value-name]
  (let [values (get-closed-property-values db db-ident)]
    (some (fn [id]
            (let [e (d/entity db [:block/uuid id])]
              (when (= (closed-value-name e) value-name)
                e))) values)))

;; TODO: db ident should obey clojure's rules for keywords
<<<<<<< HEAD
(defn user-property-ident-from-name
  "Makes a user property :db/ident from a name by sanitizing the given name"
  [property-name]
  (let [n (-> (string/lower-case property-name)
              (string/replace #"^:\s*" "")
              (string/replace #"\s*:\s*$" "")
=======
(defn create-user-property-ident-from-name
  "Creates a user property :db/ident from a name by sanitizing the given name.

   NOTE: Only use this when creating a db-ident for a property name. Using this
   in read-only contexts like querying can result in db-ident conflicts"
  [property-name]
  (let [n (-> (string/lower-case property-name)
              (string/replace #"(^:\s*|\s*:$)" "")
              (string/replace #"\s*:\s*$" "")
              (string/replace-first #"^\d+" "")
>>>>>>> 3e351a43
              (string/replace " " "-")
              (string/replace "#" "")
              (string/trim))]
    (assert (seq n) "name is not empty")
    (keyword "user.property" n)))

(defn get-class-ordered-properties
  [class-entity]
  (let [properties (map :db/ident (:class/schema.properties class-entity))
        ordered (get-in class-entity [:block/schema :properties])]
    (concat ordered (remove (set ordered) properties))))<|MERGE_RESOLUTION|>--- conflicted
+++ resolved
@@ -207,12 +207,8 @@
   (let [k-name (namespace k)]
     (and k-name
          (or (contains? logseq-property-namespaces k-name)
-<<<<<<< HEAD
              (contains? user-property-namespaces k-name)
              (and (keyword? k) (contains? #{:block/tags :block/alias} k))))))
-=======
-             (contains? user-property-namespaces k-name)))))
->>>>>>> 3e351a43
 
 ;; Helper fns
 ;; ==========
@@ -281,14 +277,6 @@
                 e))) values)))
 
 ;; TODO: db ident should obey clojure's rules for keywords
-<<<<<<< HEAD
-(defn user-property-ident-from-name
-  "Makes a user property :db/ident from a name by sanitizing the given name"
-  [property-name]
-  (let [n (-> (string/lower-case property-name)
-              (string/replace #"^:\s*" "")
-              (string/replace #"\s*:\s*$" "")
-=======
 (defn create-user-property-ident-from-name
   "Creates a user property :db/ident from a name by sanitizing the given name.
 
@@ -299,7 +287,6 @@
               (string/replace #"(^:\s*|\s*:$)" "")
               (string/replace #"\s*:\s*$" "")
               (string/replace-first #"^\d+" "")
->>>>>>> 3e351a43
               (string/replace " " "-")
               (string/replace "#" "")
               (string/trim))]
