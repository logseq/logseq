(ns logseq.db.frontend.default
  "Provides vars and fns for dealing with default/built-in? data"
<<<<<<< HEAD
  (:require [clojure.string :as string]
            [clojure.set :as set]))

(defonce built-in-markers
  ["NOW" "LATER" "DOING" "DONE" "CANCELED" "CANCELLED" "IN-PROGRESS" "TODO" "WAIT" "WAITING"])

(defonce built-in-priorities
  ["A" "B" "C"])

(defonce built-in-pages-names
  (set/union
   (set built-in-markers)
   (set built-in-priorities)
   #{"Favorites" "Contents" "card"}))

(defn page-title->block
  [title]
  {:block/name (string/lower-case title)
   :block/original-name title
   :block/journal? false
   :block/uuid (random-uuid)})

(def built-in-pages
  (mapv page-title->block built-in-pages-names))
=======
  (:require [datascript.core :as d]))
>>>>>>> 76f8fbff

(defn mark-block-as-built-in
  "Marks built-in blocks as built-in? including pages, classes, properties and closed values"
  [block]
  (assoc block :logseq.property/built-in? true))<|MERGE_RESOLUTION|>--- conflicted
+++ resolved
@@ -1,33 +1,5 @@
 (ns logseq.db.frontend.default
-  "Provides vars and fns for dealing with default/built-in? data"
-<<<<<<< HEAD
-  (:require [clojure.string :as string]
-            [clojure.set :as set]))
-
-(defonce built-in-markers
-  ["NOW" "LATER" "DOING" "DONE" "CANCELED" "CANCELLED" "IN-PROGRESS" "TODO" "WAIT" "WAITING"])
-
-(defonce built-in-priorities
-  ["A" "B" "C"])
-
-(defonce built-in-pages-names
-  (set/union
-   (set built-in-markers)
-   (set built-in-priorities)
-   #{"Favorites" "Contents" "card"}))
-
-(defn page-title->block
-  [title]
-  {:block/name (string/lower-case title)
-   :block/original-name title
-   :block/journal? false
-   :block/uuid (random-uuid)})
-
-(def built-in-pages
-  (mapv page-title->block built-in-pages-names))
-=======
-  (:require [datascript.core :as d]))
->>>>>>> 76f8fbff
+  "Provides vars and fns for dealing with default/built-in? data")
 
 (defn mark-block-as-built-in
   "Marks built-in blocks as built-in? including pages, classes, properties and closed values"
