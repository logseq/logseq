--- conflicted
+++ resolved
@@ -138,27 +138,12 @@
   "Returns all extends of a class"
   [node]
   (assert (de/entity? node) "get-class-extends `node` should be an entity")
-<<<<<<< HEAD
-  (let [db (.-db node)
-        eid (:db/id node)]
-    (->>
-     (d/q '[:find [?p ...]
-            :in $ ?c %
-            :where
-            (class-extends ?p ?c)]
-          db
-          eid
-          (:class-extends rules/rules))
-     (remove #{eid})
-     (map (fn [id] (d/entity db id))))))
-=======
   (loop [extends (:logseq.property.class/extends node)
          result #{}]
     (if (seq extends)
       (recur (set (mapcat :logseq.property.class/extends extends))
              (into result extends))
       result)))
->>>>>>> a918e5b6
 
 (defn create-user-class-ident-from-name
   "Creates a class :db/ident for a default user namespace.
