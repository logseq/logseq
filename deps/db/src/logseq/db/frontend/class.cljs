--- conflicted
+++ resolved
@@ -2,16 +2,6 @@
   "Class related fns for DB graphs and frontend/datascript usage")
 
 (def ^:large-vars/data-var built-in-classes
-<<<<<<< HEAD
-  {:task {:original-name "Task"
-          :schema {:properties #{:logseq.property/status
-                                 :logseq.property/priority
-                                 :logseq.property/scheduled
-                                 :logseq.property/deadline}}}
-   :card {:original-name "card"
-          ;; :schema {:property []}
-          }
-=======
   "Map of built-in classes for db graphs with their :db/ident as keys"
   {:logseq.class/task
    {:original-name "Task"
@@ -19,6 +9,5 @@
    :logseq.class/card {:original-name "card"
                        ;; :schema {:property []}
                        }
->>>>>>> 29eaf034
    ;; TODO: Add more classes such as :book, :paper, :movie, :music, :project
    })