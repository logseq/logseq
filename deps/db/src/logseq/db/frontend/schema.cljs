(ns logseq.db.frontend.schema
  "Main datascript schemas for the Logseq app"
  (:require [clojure.set :as set]))

<<<<<<< HEAD
(def version 43)
=======
(def version 44)
>>>>>>> 245b3426

;; A page is a special block, a page can corresponds to multiple files with the same ":block/name".
(def ^:large-vars/data-var schema
  {:db/ident        {:db/unique :db.unique/identity}
   :kv/value       {}

   :recent/pages {}

   ;; :block/type is a string type of the current block
   ;; "whiteboard" for whiteboards
   ;; "property" for property blocks
   ;; "class" for structured page
   :block/type {:db/index true}
   :block/schema {}
   :block/uuid {:db/unique :db.unique/identity}
   :block/parent {:db/valueType :db.type/ref
                  :db/index true}
   :block/order {:db/index true}
   :block/collapsed? {}

   ;; :markdown, :org
   :block/format {}

   ;; belongs to which page
   :block/page {:db/valueType :db.type/ref
                :db/index true}
   ;; reference blocks
   :block/refs {:db/valueType :db.type/ref
                :db/cardinality :db.cardinality/many}
   ;; referenced pages inherited from the parents
   :block/path-refs {:db/valueType   :db.type/ref
                     :db/cardinality :db.cardinality/many}

   ;; tags are structured classes
   :block/tags {:db/valueType :db.type/ref
                :db/cardinality :db.cardinality/many}

   ;; which block this block links to, used for tag, embeds
   :block/link {:db/valueType :db.type/ref
                :db/index true}

   ;; page's namespace
   :block/namespace {:db/valueType :db.type/ref}

   ;; for pages
   :block/alias {:db/valueType :db.type/ref
                 :db/cardinality :db.cardinality/many}

   ;; todo keywords, e.g. "TODO", "DOING", "DONE"
   :block/marker {}

   ;; "A", "B", "C"
   :block/priority {}

   ;; map, key -> set of refs in property value or full text if none are found
   :block/properties {}
   ;; vector
   :block/properties-order {}
   ;; map, key -> original property value's content
   :block/properties-text-values {}

   ;; first block that's not a heading or unordered list
   :block/pre-block? {}

   ;; scheduled day
   :block/scheduled {}

   ;; deadline day
   :block/deadline {}

   ;; whether blocks is a repeated block (usually a task)
   :block/repeated? {}

   :block/created-at {:db/index true}
   :block/updated-at {:db/index true}

   ;; page additional attributes
   ;; page's name, lowercase
   :block/name {:db/unique :db.unique/identity}

   ;; page's original name
   :block/title {:db/index true}

   ;; page's journal day
   :block/journal-day {:db/index true}

   ;; macros in block
   :block/macros {:db/valueType :db.type/ref
                  :db/cardinality :db.cardinality/many}

   ;; block's file
   :block/file {:db/valueType :db.type/ref}

   ;; latest tx that affected the block
   :block/tx-id {}

   ;; file
   :file/path {:db/unique :db.unique/identity}
   :file/content {}
   :file/created-at {}
   :file/last-modified-at {}
   :file/size {}})

(def schema-for-db-based-graph
  (merge
   (dissoc schema
           :block/namespace :block/properties-text-values :block/pre-block? :recent/pages :block/file
           :block/properties :block/properties-order :block/repeated? :block/deadline :block/scheduled :block/priority
           :block/marker :block/macros)
   {:block/name {:db/index true}        ; remove db/unique for :block/name
    ;; closed value
    :block/closed-value-property {:db/valueType :db.type/ref
                                  :db/cardinality :db.cardinality/many}
    :property/schema.classes {:db/valueType :db.type/ref
                              :db/cardinality :db.cardinality/many}
    :property.value/content {}}))

(def retract-attributes
  #{:block/refs
    :block/tags
    :block/alias
    :block/marker
    :block/priority
    :block/scheduled
    :block/deadline
    :block/repeated?
    :block/pre-block?
    :block/properties
    :block/properties-order
    :block/properties-text-values
    :block/macros
    :block/invalid-properties
    :block/warning})

;; If only block/title changes
(def db-version-retract-attributes
  #{:block/refs
    :block/warning})

;; DB graph helpers
;; ================
(def ref-type-attributes
  (into #{}
        (keep (fn [[attr-name attr-body-map]]
                (when (= :db.type/ref (:db/valueType attr-body-map))
                  attr-name)))
        schema-for-db-based-graph))

(def card-many-attributes
  (into #{}
        (keep (fn [[attr-name attr-body-map]]
                (when (= :db.cardinality/many (:db/cardinality attr-body-map))
                  attr-name)))
        schema-for-db-based-graph))

(def card-many-ref-type-attributes
  (set/intersection card-many-attributes ref-type-attributes))

(def card-one-ref-type-attributes
  (set/difference ref-type-attributes card-many-attributes))

(def db-non-ref-attributes
  (->> schema-for-db-based-graph
       (keep (fn [[k v]]
               (when (not (:db/valueType v))
                 k)))
       set))<|MERGE_RESOLUTION|>--- conflicted
+++ resolved
@@ -2,11 +2,7 @@
   "Main datascript schemas for the Logseq app"
   (:require [clojure.set :as set]))
 
-<<<<<<< HEAD
-(def version 43)
-=======
-(def version 44)
->>>>>>> 245b3426
+(def version 45)
 
 ;; A page is a special block, a page can corresponds to multiple files with the same ":block/name".
 (def ^:large-vars/data-var schema
