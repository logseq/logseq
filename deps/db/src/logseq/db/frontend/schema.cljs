--- conflicted
+++ resolved
@@ -94,15 +94,11 @@
    ;; whether page's is a journal
    :block/journal? {}
    :block/journal-day {}
-<<<<<<< HEAD
-
-=======
-   ;; page's namespace
-   :block/namespace {:db/valueType :db.type/ref}
+
    ;; macros in block
    :block/macros {:db/valueType :db.type/ref
                   :db/cardinality :db.cardinality/many}
->>>>>>> ac31842c
+
    ;; block's file
    :block/file {:db/valueType :db.type/ref}
 
