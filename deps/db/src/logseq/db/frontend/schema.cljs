(ns logseq.db.frontend.schema
  "Main datascript schemas for the Logseq app"
  (:require [clojure.set :as set]))

<<<<<<< HEAD
(def version 61)
=======
(def version 60)
>>>>>>> 3a621770

;; A page is a special block, a page can corresponds to multiple files with the same ":block/name".
(def ^:large-vars/data-var schema
  {:db/ident        {:db/unique :db.unique/identity}
   :kv/value       {}
   :recent/pages {}

   ;; :block/type is a string type of the current block
   ;; "whiteboard" for whiteboards
   ;; "property" for property blocks
   ;; "class" for structured page
   :block/type {:db/index true}
   :block/uuid {:db/unique :db.unique/identity}
   :block/parent {:db/valueType :db.type/ref
                  :db/index true}
   :block/order {:db/index true}
   :block/collapsed? {}

   ;; :markdown, :org
   :block/format {}

   ;; belongs to which page
   :block/page {:db/valueType :db.type/ref
                :db/index true}
   ;; reference blocks
   :block/refs {:db/valueType :db.type/ref
                :db/cardinality :db.cardinality/many}
   ;; referenced pages inherited from the parents
   :block/path-refs {:db/valueType   :db.type/ref
                     :db/cardinality :db.cardinality/many}

   ;; tags are structured classes
   :block/tags {:db/valueType :db.type/ref
                :db/cardinality :db.cardinality/many}

   ;; which block this block links to, used for tag, embeds
   :block/link {:db/valueType :db.type/ref
                :db/index true}

   ;; page's namespace
   :block/namespace {:db/valueType :db.type/ref}

   ;; for pages
   :block/alias {:db/valueType :db.type/ref
                 :db/cardinality :db.cardinality/many}

   ;; todo keywords, e.g. "TODO", "DOING", "DONE"
   :block/marker {}

   ;; "A", "B", "C"
   :block/priority {}

   ;; map, key -> set of refs in property value or full text if none are found
   :block/properties {}
   ;; vector
   :block/properties-order {}
   ;; map, key -> original property value's content
   :block/properties-text-values {}

   ;; first block that's not a heading or unordered list
   :block/pre-block? {}

   ;; scheduled day
   :block/scheduled {}

   ;; deadline day
   :block/deadline {}

   ;; whether blocks is a repeated block (usually a task)
   :block/repeated? {}

   :block/created-at {:db/index true}
   :block/updated-at {:db/index true}

   ;; page additional attributes
   ;; page's name, lowercase
   :block/name {:db/unique :db.unique/identity}

   ;; page's original name
   :block/title {:db/index true}

   ;; page's journal day
   :block/journal-day {:db/index true}

   ;; macros in block
   :block/macros {:db/valueType :db.type/ref
                  :db/cardinality :db.cardinality/many}

   ;; block's file
   :block/file {:db/valueType :db.type/ref}

   ;; latest tx that affected the block
   :block/tx-id {}

   ;; file
   :file/path {:db/unique :db.unique/identity}
   :file/content {}
   :file/created-at {}
   :file/last-modified-at {}
   :file/size {}})

(def schema-for-db-based-graph
  (merge
   (dissoc schema
           :block/namespace :block/properties-text-values :block/pre-block? :recent/pages :block/file
           :block/properties :block/properties-order :block/repeated? :block/deadline :block/scheduled :block/priority
           :block/marker :block/macros
           :block/type :block/format)
   {:block/name {:db/index true}        ; remove db/unique for :block/name
    ;; closed value
    :block/closed-value-property {:db/valueType :db.type/ref
                                  :db/cardinality :db.cardinality/many}}))

(def retract-attributes
  #{:block/refs
    :block/tags
    :block/alias
    :block/marker
    :block/priority
    :block/scheduled
    :block/deadline
    :block/repeated?
    :block/pre-block?
    :block/properties
    :block/properties-order
    :block/properties-text-values
    :block/macros
    :block/invalid-properties
    :block/warning})

;; If only block/title changes
(def db-version-retract-attributes
  #{:block/refs
    :block/warning})

;; DB graph helpers
;; ================
(def ref-type-attributes
  (into #{}
        (keep (fn [[attr-name attr-body-map]]
                (when (= :db.type/ref (:db/valueType attr-body-map))
                  attr-name)))
        schema-for-db-based-graph))

(def card-many-attributes
  (into #{}
        (keep (fn [[attr-name attr-body-map]]
                (when (= :db.cardinality/many (:db/cardinality attr-body-map))
                  attr-name)))
        schema-for-db-based-graph))

(def card-many-ref-type-attributes
  (set/intersection card-many-attributes ref-type-attributes))

(def card-one-ref-type-attributes
  (set/difference ref-type-attributes card-many-attributes))

(def db-non-ref-attributes
  (->> schema-for-db-based-graph
       (keep (fn [[k v]]
               (when (not (:db/valueType v))
                 k)))
       set))<|MERGE_RESOLUTION|>--- conflicted
+++ resolved
@@ -2,11 +2,7 @@
   "Main datascript schemas for the Logseq app"
   (:require [clojure.set :as set]))
 
-<<<<<<< HEAD
-(def version 61)
-=======
-(def version 60)
->>>>>>> 3a621770
+(def version 62)
 
 ;; A page is a special block, a page can corresponds to multiple files with the same ":block/name".
 (def ^:large-vars/data-var schema
