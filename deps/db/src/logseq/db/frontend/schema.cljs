(ns logseq.db.frontend.schema
  "Main datascript schemas for the Logseq app"
  (:require [clojure.set :as set]))

<<<<<<< HEAD
(def version 51)
=======
(def version 50)
>>>>>>> 052d2396

;; A page is a special block, a page can corresponds to multiple files with the same ":block/name".
(def ^:large-vars/data-var schema
  {:db/ident        {:db/unique :db.unique/identity}
   :kv/value       {}

   :recent/pages {}

   ;; :block/type is a string type of the current block
   ;; "whiteboard" for whiteboards
   ;; "property" for property blocks
   ;; "class" for structured page
   :block/type {:db/index true}
   :block/schema {}
   :block/uuid {:db/unique :db.unique/identity}
   :block/parent {:db/valueType :db.type/ref
                  :db/index true}
   :block/order {:db/index true}
   :block/collapsed? {}

   ;; :markdown, :org
   :block/format {}

   ;; belongs to which page
   :block/page {:db/valueType :db.type/ref
                :db/index true}
   ;; reference blocks
   :block/refs {:db/valueType :db.type/ref
                :db/cardinality :db.cardinality/many}
   ;; referenced pages inherited from the parents
   :block/path-refs {:db/valueType   :db.type/ref
                     :db/cardinality :db.cardinality/many}

   ;; tags are structured classes
   :block/tags {:db/valueType :db.type/ref
                :db/cardinality :db.cardinality/many}

   ;; which block this block links to, used for tag, embeds
   :block/link {:db/valueType :db.type/ref
                :db/index true}

   ;; page's namespace
   :block/namespace {:db/valueType :db.type/ref}

   ;; for pages
   :block/alias {:db/valueType :db.type/ref
                 :db/cardinality :db.cardinality/many}

   ;; todo keywords, e.g. "TODO", "DOING", "DONE"
   :block/marker {}

   ;; "A", "B", "C"
   :block/priority {}

   ;; map, key -> set of refs in property value or full text if none are found
   :block/properties {}
   ;; vector
   :block/properties-order {}
   ;; map, key -> original property value's content
   :block/properties-text-values {}

   ;; first block that's not a heading or unordered list
   :block/pre-block? {}

   ;; scheduled day
   :block/scheduled {}

   ;; deadline day
   :block/deadline {}

   ;; whether blocks is a repeated block (usually a task)
   :block/repeated? {}

   :block/created-at {:db/index true}
   :block/updated-at {:db/index true}

   ;; page additional attributes
   ;; page's name, lowercase
   :block/name {:db/unique :db.unique/identity}

   ;; page's original name
   :block/title {:db/index true}

   ;; page's journal day
   :block/journal-day {:db/index true}

   ;; macros in block
   :block/macros {:db/valueType :db.type/ref
                  :db/cardinality :db.cardinality/many}

   ;; block's file
   :block/file {:db/valueType :db.type/ref}

   ;; latest tx that affected the block
   :block/tx-id {}

   ;; file
   :file/path {:db/unique :db.unique/identity}
   :file/content {}
   :file/created-at {}
   :file/last-modified-at {}
   :file/size {}})

(def schema-for-db-based-graph
  (merge
   (dissoc schema
           :block/namespace :block/properties-text-values :block/pre-block? :recent/pages :block/file
           :block/properties :block/properties-order :block/repeated? :block/deadline :block/scheduled :block/priority
           :block/marker :block/macros
           :block/type)
   {:block/name {:db/index true}        ; remove db/unique for :block/name
    ;; closed value
    :block/closed-value-property {:db/valueType :db.type/ref
                                  :db/cardinality :db.cardinality/many}
    :property/schema.classes {:db/valueType :db.type/ref
                              :db/cardinality :db.cardinality/many}
    :property.value/content {}}))

(def retract-attributes
  #{:block/refs
    :block/tags
    :block/alias
    :block/marker
    :block/priority
    :block/scheduled
    :block/deadline
    :block/repeated?
    :block/pre-block?
    :block/properties
    :block/properties-order
    :block/properties-text-values
    :block/macros
    :block/invalid-properties
    :block/warning})

;; If only block/title changes
(def db-version-retract-attributes
  #{:block/refs
    :block/warning})

;; DB graph helpers
;; ================
(def ref-type-attributes
  (into #{}
        (keep (fn [[attr-name attr-body-map]]
                (when (= :db.type/ref (:db/valueType attr-body-map))
                  attr-name)))
        schema-for-db-based-graph))

(def card-many-attributes
  (into #{}
        (keep (fn [[attr-name attr-body-map]]
                (when (= :db.cardinality/many (:db/cardinality attr-body-map))
                  attr-name)))
        schema-for-db-based-graph))

(def card-many-ref-type-attributes
  (set/intersection card-many-attributes ref-type-attributes))

(def card-one-ref-type-attributes
  (set/difference ref-type-attributes card-many-attributes))

(def db-non-ref-attributes
  (->> schema-for-db-based-graph
       (keep (fn [[k v]]
               (when (not (:db/valueType v))
                 k)))
       set))<|MERGE_RESOLUTION|>--- conflicted
+++ resolved
@@ -2,11 +2,7 @@
   "Main datascript schemas for the Logseq app"
   (:require [clojure.set :as set]))
 
-<<<<<<< HEAD
-(def version 51)
-=======
-(def version 50)
->>>>>>> 052d2396
+(def version 52)
 
 ;; A page is a special block, a page can corresponds to multiple files with the same ":block/name".
 (def ^:large-vars/data-var schema
