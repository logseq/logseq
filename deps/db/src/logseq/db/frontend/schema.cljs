--- conflicted
+++ resolved
@@ -2,11 +2,7 @@
   "Main datascript schemas for the Logseq app"
   (:require [clojure.set :as set]))
 
-<<<<<<< HEAD
-(def version 62)
-=======
-(def version 63)
->>>>>>> c0fc6302
+(def version 64)
 
 ;; A page is a special block, a page can corresponds to multiple files with the same ":block/name".
 (def ^:large-vars/data-var schema
