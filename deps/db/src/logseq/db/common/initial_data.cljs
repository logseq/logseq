--- conflicted
+++ resolved
@@ -335,28 +335,17 @@
 
 (defn get-recent-updated-pages
   [db]
-<<<<<<< HEAD
   (when db
     (some->>
      (d/datoms db :avet :block/updated-at)
      rseq
      (keep (fn [datom]
              (let [e (d/entity db (:e datom))]
-               (when (and (common-entity-util/page? e) (not (entity-util/hidden? e)))
+               (when (and (common-entity-util/page? e)
+                          (not (entity-util/hidden? e))
+                          (not (string/blank? (:block/title e))))
                  e))))
      (take 30))))
-=======
-  (some->>
-   (d/datoms db :avet :block/updated-at)
-   rseq
-   (keep (fn [datom]
-           (let [e (d/entity db (:e datom))]
-             (when (and (common-entity-util/page? e)
-                        (not (entity-util/hidden? e))
-                        (not (string/blank? (:block/title e))))
-               e))))
-   (take 30)))
->>>>>>> bc56fa3b
 
 (defn- get-all-user-datoms
   [db]
