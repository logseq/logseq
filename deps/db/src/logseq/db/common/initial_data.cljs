(ns logseq.db.common.initial-data
  "Provides db helper fns for graph initialization and lazy loading entities"
<<<<<<< HEAD
  (:require [clojure.set :as set]
            [clojure.string :as string]
            [datascript.core :as d]
=======
  (:require [datascript.core :as d]
>>>>>>> 3b718f70
            [datascript.impl.entity :as de]
            [logseq.common.config :as common-config]
            [logseq.common.util :as common-util]
            [logseq.common.util.date-time :as date-time-util]
            [logseq.db.common.entity-plus :as entity-plus]
            [logseq.db.common.entity-util :as common-entity-util]
            [logseq.db.common.order :as db-order]
            [logseq.db.frontend.class :as db-class]
            [logseq.db.frontend.entity-util :as entity-util]
            [logseq.db.frontend.rules :as rules]))

(defn- get-pages-by-name
  [db page-name]
  (d/datoms db :avet :block/name (common-util/page-name-sanity-lc page-name)))

(defn get-first-page-by-name
  "Return the oldest page's db id for :block/name"
  [db page-name]
  (when (and db (string? page-name))
    (first (sort (map :e (get-pages-by-name db page-name))))))

(defn get-first-page-by-title
  "Return the oldest page's db id for :block/title"
  [db page-name]
  {:pre [(string? page-name)]}
  (->> (d/datoms db :avet :block/title page-name)
       (filter (fn [d]
                 (let [e (d/entity db (:e d))]
                   (common-entity-util/page? e))))
       (map :e)
       sort
       first))

(defn get-block-alias
  [db eid]
  (->>
   (d/q
    '[:find [?e ...]
      :in $ ?eid %
      :where
      (alias ?eid ?e)]
    db
    eid
    (:alias rules/rules))
   distinct))

(comment
  (defn- get-built-in-files
    [db]
    (let [files ["logseq/config.edn"
                 "logseq/custom.css"
                 "logseq/custom.js"]]
      (map #(d/pull db '[*] [:file/path %]) files))))

(defn- get-all-files
  [db]
  (->> (d/datoms db :avet :file/path)
       (mapcat (fn [e] (d/datoms db :eavt (:e e))))))

(defn- with-block-refs
  [db block]
  (update block :block/refs (fn [refs] (map (fn [ref] (d/pull db '[*] (:db/id ref))) refs))))

(defn with-parent
  [db block]
  (cond
    (:block/page block)
    (let [parent (when-let [e (d/entity db (:db/id (:block/parent block)))]
                   (select-keys e [:db/id :block/uuid]))]
      (->>
       (assoc block :block/parent parent)
       (common-util/remove-nils-non-nested)
       (with-block-refs db)))

    :else
    block))

(comment
  (defn- with-block-link
    [db block]
    (if (:block/link block)
      (update block :block/link (fn [link] (d/pull db '[*] (:db/id link))))
      block)))

(comment
  (defn- property-without-db-attrs
    [property]
    (dissoc property :db/index :db/valueType :db/cardinality))

  (defn- property-with-values
    [db block properties]
    (when (entity-plus/db-based-graph? db)
      (let [block (d/entity db (:db/id block))
            property-vals (if properties
                            (map block properties)
                            (vals (:block/properties block)))]
        (->> property-vals
             (mapcat
              (fn [property-values]
                (let [values (->>
                              (if (and (coll? property-values)
                                       (map? (first property-values)))
                                property-values
                                #{property-values}))
                      value-ids (when (every? map? values)
                                  (->> (map :db/id values)
                                       (filter (fn [id] (or (int? id) (keyword? id))))))
                      value-blocks (->>
                                    (when (seq value-ids)
                                      (map
                                       (fn [id] (d/pull db '[:db/id :block/uuid
                                                             :block/name :block/title
                                                             :logseq.property/value
                                                             :block/tags :block/page
                                                             :logseq.property/created-from-property] id))
                                       value-ids))
                                  ;; FIXME: why d/pull returns {:db/id db-ident} instead of {:db/id number-eid}?
                                    (keep (fn [block]
                                            (let [from-property-id (get-in block [:logseq.property/created-from-property :db/id])]
                                              (if (keyword? from-property-id)
                                                (assoc-in block [:logseq.property/created-from-property :db/id] (:db/id (d/entity db from-property-id)))
                                                block)))))]
                  value-blocks))))))))

(defn get-block-children-ids
  "Returns children UUIDs"
  [db block-uuid & {:keys [include-collapsed-children?]
                    :or {include-collapsed-children? true}}]
  (when-let [eid (:db/id (d/entity db [:block/uuid block-uuid]))]
    (let [seen (volatile! #{})]
      (loop [eids-to-expand [eid]]
        (when (seq eids-to-expand)
          (let [children
                (mapcat (fn [eid]
                          (let [e (d/entity db eid)]
                            (when (or include-collapsed-children?
                                      (not (:block/collapsed? e))
                                      (common-entity-util/page? e))

                              (:block/_parent e)))) eids-to-expand)
                uuids-to-add (keep :block/uuid children)]
            (vswap! seen (partial apply conj) uuids-to-add)
            (recur (keep :db/id children)))))
      @seen)))

(defn get-block-children
  "Including nested children."
  {:arglists '([db block-uuid & {:keys [include-collapsed-children?]}])}
  [db block-uuid & {:as opts}]
  (let [ids (get-block-children-ids db block-uuid opts)]
    (when (seq ids)
      (map (fn [id] (d/entity db [:block/uuid id])) ids))))

(defn- with-raw-title
  [m entity]
  (if-let [raw-title (:block/raw-title entity)]
    (assoc m :block/title raw-title)
    m))

(defn- entity->map
  [entity & {:keys [level]
             :or {level 0}}]
  (let [opts {:level (inc level)}
        f (if (> level 0)
            identity
            (fn [e]
              (keep (fn [[k v]]
                      (when-not (contains? #{:block/path-refs} k)
                        (let [v' (cond
                                   (= k :block/parent)
                                   (:db/id v)
                                   (= k :block/tags)
                                   (set (map :db/id v))
                                   (= k :logseq.property/created-by-ref)
                                   (:db/id v)
                                   (= k :block/refs)
                                   (map #(select-keys % [:db/id :block/uuid :block/title]) v)
                                   (de/entity? v)
                                   (entity->map v opts)
                                   (and (coll? v) (every? de/entity? v))
                                   (map #(entity->map % opts) v)
                                   :else
                                   v)]
                          [k v'])))
                    e)))
        m (->> (f entity)
               (into {}))]
    (-> m
        (with-raw-title entity)
        (assoc :db/id (:db/id entity)))))

(defn hidden-ref?
  "Whether ref-block (for block with the `id`) should be hidden."
  [db ref-block id]
  (let [db-based? (entity-plus/db-based-graph? db)]
    (if db-based?
      (let [entity (d/entity db id)]
        (or
         (= (:db/id ref-block) id)
         (= id (:db/id (:block/page ref-block)))
         (= id (:db/id (:logseq.property/view-for ref-block)))
         (entity-util/hidden? (:block/page ref-block))
         (entity-util/hidden? ref-block)
         (and (entity-util/class? entity)
              (let [children (db-class/get-structured-children db id)
                    class-ids (set (conj children id))]
                (some class-ids (map :db/id (:block/tags ref-block)))))
         (some? (get ref-block (:db/ident entity)))))
      (or
       (= (:db/id ref-block) id)
       (= id (:db/id (:block/page ref-block)))))))

(defn get-block-refs-count
  [db id]
  (or
   (let [with-alias (->> (get-block-alias db id)
                         (cons id)
                         distinct)]
     (some->> with-alias
              (map #(d/entity db %))
              (mapcat :block/_refs)
              (remove (fn [ref-block] (hidden-ref? db ref-block id)))
              count))
   0))

(defn ^:large-vars/cleanup-todo get-block-and-children
  [db id-or-page-name {:keys [children? properties include-collapsed-children?]
                       :or {include-collapsed-children? false}}]
  (let [block (let [eid (cond (uuid? id-or-page-name)
                              [:block/uuid id-or-page-name]
                              (integer? id-or-page-name)
                              id-or-page-name
                              :else nil)]
                (cond
                  eid
                  (d/entity db eid)
                  (string? id-or-page-name)
                  (d/entity db (get-first-page-by-name db (name id-or-page-name)))
                  :else
                  nil))
        block-refs-count? (some #{:block.temp/refs-count} properties)]
    (when block
      (let [children (when children?
                       (let [children (let [children (get-block-children db (:block/uuid block) {:include-collapsed-children? include-collapsed-children?})
                                            children' (if (>= (count children) 100)
                                                        (:block/_parent block)
                                                        children)]
                                        (->> children'
                                             (remove (fn [e] (:block/closed-value-property e)))))]
                         (map
                          (fn [block]
                            (-> block
                                (assoc :block.temp/has-children? (some? (:block/_parent block)))
                                (dissoc :block/tx-id :block/created-at :block/updated-at)
                                entity->map))
                          children)))
            block' (cond-> (entity->map block)
                     block-refs-count?
                     (assoc :block.temp/refs-count (get-block-refs-count db (:db/id block))))]
        (cond->
         {:block block'}
          children?
          (assoc :children children))))))

(defn get-latest-journals
  [db]
  (let [today (date-time-util/date->int (js/Date.))]
    (->> (d/datoms db :avet :block/journal-day)
         vec
         rseq
         (keep (fn [d]
                 (and (<= (:v d) today)
                      (let [e (d/entity db (:e d))]
                        (when (and (common-entity-util/journal? e) (:db/id e))
                          e))))))))

(defn- get-structured-datoms
  [db]
  (let [class-property-id (:db/id (d/entity db :logseq.class/Property))]
    (->> (concat
          (d/datoms db :avet :block/tags :logseq.class/Tag)
          (d/datoms db :avet :block/tags :logseq.class/Property)
          (d/datoms db :avet :block/closed-value-property))
         (mapcat (fn [d]
                   (let [block-datoms (d/datoms db :eavt (:e d))
                         properties-of-property-datoms
                         (when (= (:v d) class-property-id)
                           (concat
                            (when-let [desc (:logseq.property/description (d/entity db (:e d)))]
                              (d/datoms db :eavt (:db/id desc)))
                            (when-let [desc (:logseq.property/default-value (d/entity db (:e d)))]
                              (d/datoms db :eavt (:db/id desc)))))]
                     (if (seq properties-of-property-datoms)
                       (concat block-datoms properties-of-property-datoms)
                       block-datoms)))))))

(defn- get-favorites
  "Favorites page and its blocks"
  [db]
  (let [page-id (get-first-page-by-name db common-config/favorites-page-name)
        block (d/entity db page-id)
        children (:block/_page block)]
    (when block
      (concat (d/datoms db :eavt (:db/id block))
              (->> (keep :block/link children)
                   (mapcat (fn [l]
                             (d/datoms db :eavt (:db/id l)))))
              (mapcat (fn [child]
                        (d/datoms db :eavt (:db/id child)))
                      children)))))

(defn- get-views-data
  [db]
  (let [page-id (get-first-page-by-name db common-config/views-page-name)
        children (when page-id (:block/_parent (d/entity db page-id)))]
    (when (seq children)
      (into
       (mapcat (fn [b] (d/datoms db :eavt (:db/id b)))
               children)
       (d/datoms db :eavt page-id)))))

(defn get-recent-updated-pages
  [db]
  (some->>
   (d/datoms db :avet :block/updated-at)
   rseq
   (keep (fn [datom]
           (let [e (d/entity db (:e datom))]
             (when (and (common-entity-util/page? e)
                        (not (entity-util/hidden? e))
                        (not (string/blank? (:block/title e))))
               e))))
   (take 30)))

(defn get-initial-data
  "Returns current database schema and initial data.
   NOTE: This fn is called by DB and file graphs"
  [db]
  (let [db-graph? (entity-plus/db-based-graph? db)
        _ (when db-graph?
            (reset! db-order/*max-key (db-order/get-max-order db)))
        schema (:schema db)
        idents (mapcat (fn [id]
                         (when-let [e (d/entity db id)]
                           (d/datoms db :eavt (:db/id e))))
                       [:logseq.kv/db-type
                        :logseq.kv/schema-version
                        :logseq.kv/graph-uuid
                        :logseq.kv/latest-code-lang
                        :logseq.kv/graph-backup-folder
                        :logseq.property/empty-placeholder])
        favorites (when db-graph? (get-favorites db))
        views (when db-graph? (get-views-data db))
        all-files (get-all-files db)
        structured-datoms (when db-graph?
                            (get-structured-datoms db))
        recent-updated-pages (let [pages (get-recent-updated-pages db)]
                               (mapcat (fn [p] (d/datoms db :eavt (:db/id p))) pages))
        pages-datoms (if db-graph?
                       (let [contents-id (get-first-page-by-title db "Contents")
                             views-id (get-first-page-by-title db common-config/views-page-name)]
                         (mapcat #(d/datoms db :eavt %)
                                 (remove nil? [contents-id views-id])))
                       ;; load all pages for file graphs
                       (->> (d/datoms db :avet :block/name)
                            (mapcat (fn [d] (d/datoms db :eavt (:e d))))))
        data (distinct
              (concat idents
                      structured-datoms
                      favorites
                      recent-updated-pages
                      views
                      all-files
                      pages-datoms))]
    {:schema schema
     :initial-data data}))<|MERGE_RESOLUTION|>--- conflicted
+++ resolved
@@ -1,12 +1,7 @@
 (ns logseq.db.common.initial-data
   "Provides db helper fns for graph initialization and lazy loading entities"
-<<<<<<< HEAD
-  (:require [clojure.set :as set]
-            [clojure.string :as string]
+  (:require [clojure.string :as string]
             [datascript.core :as d]
-=======
-  (:require [datascript.core :as d]
->>>>>>> 3b718f70
             [datascript.impl.entity :as de]
             [logseq.common.config :as common-config]
             [logseq.common.util :as common-util]
