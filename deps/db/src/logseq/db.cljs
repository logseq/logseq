--- conflicted
+++ resolved
@@ -13,17 +13,11 @@
             [logseq.db.common.delete-blocks :as delete-blocks] ;; Load entity extensions
             [logseq.db.common.entity-util :as common-entity-util]
             [logseq.db.common.sqlite :as sqlite-common-db]
-            [logseq.db.file-based.rules :as file-rules]
             [logseq.db.frontend.class :as db-class]
             [logseq.db.frontend.entity-plus :as entity-plus]
             [logseq.db.frontend.entity-util :as entity-util]
             [logseq.db.frontend.property :as db-property]
             [logseq.db.frontend.rules :as rules]
-<<<<<<< HEAD
-=======
-            [logseq.db.common.entity-util :as common-entity-util]
-            [logseq.db.common.sqlite :as sqlite-common-db]
->>>>>>> 054c8c42
             [logseq.db.sqlite.util :as sqlite-util])
   (:refer-clojure :exclude [object?]))
 
