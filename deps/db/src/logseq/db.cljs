(ns logseq.db
  "Main namespace for public db fns. For DB and file graphs.
   For shared file graph only fns, use logseq.graph-parser.db"
  (:require [datascript.core :as d]
            [clojure.string :as string]
            [logseq.common.util :as common-util]
            [logseq.common.config :as common-config]
            [logseq.db.frontend.content :as db-content]
            [logseq.db.frontend.property :as db-property]
            [clojure.set :as set]
            [logseq.db.frontend.rules :as rules]
<<<<<<< HEAD
            [logseq.db.frontend.entity-plus :as entity-plus]
            [logseq.db.sqlite.util :as sqlite-util]
            [logseq.db.sqlite.common-db :as sqlite-common-db]))
=======
            [logseq.db.frontend.entity-plus]
            [logseq.db.sqlite.util :as sqlite-util]
            [logseq.db.frontend.delete-blocks :as delete-blocks]))
>>>>>>> 305255d4

;; Use it as an input argument for datalog queries
(def block-attrs
  '[:db/id
    :block/uuid
    :block/parent
    :block/left
    :block/collapsed?
    :block/collapsed-properties
    :block/format
    :block/refs
    :block/_refs
    :block/path-refs
    :block/tags
    :block/link
    :block/content
    :block/marker
    :block/priority
    :block/properties
    :block/properties-order
    :block/properties-text-values
    :block/pre-block?
    :block/scheduled
    :block/deadline
    :block/repeated?
    :block/created-at
    :block/updated-at
    ;; TODO: remove this in later releases
    :block/heading-level
    :block/file
    :class/parent
    {:block/page [:db/id :block/name :block/original-name :block/journal-day]}
    {:block/_parent ...}])

(defonce *transact-fn (atom nil))
(defn register-transact-fn!
  [f]
  (when f (reset! *transact-fn f)))

(defn transact!
  "`repo-or-conn`: repo for UI thread and conn for worker/node"
  ([repo-or-conn tx-data]
   (transact! repo-or-conn tx-data nil))
  ([repo-or-conn tx-data tx-meta]
   (let [tx-data (map (fn [m]
                        (if (map? m)
                          (dissoc m :block/children :block/meta :block/top? :block/bottom? :block/anchor
                                  :block/title :block/body :block/level :block/container :db/other-tx
                                  :block/unordered)
                          m)) tx-data)
         tx-data (->> (common-util/fast-remove-nils tx-data)
                      (remove empty?))
         delete-blocks-tx (when-not (string? repo-or-conn)
                            (delete-blocks/update-refs-and-macros @repo-or-conn tx-data))
         tx-data (concat tx-data delete-blocks-tx)]

     ;; Ensure worker can handle the request sequentially (one by one)
     ;; Because UI assumes that the in-memory db has all the data except the last one transaction
     (when (seq tx-data)

       ;; (prn :debug :transact :sync? (= d/transact! (or @*transact-fn d/transact!)))
       ;; (cljs.pprint/pprint tx-data)

       (let [f (or @*transact-fn d/transact!)]
         (f repo-or-conn tx-data tx-meta))))))

(defn sort-by-left
  [blocks parent]
  (let [left->blocks (->> (reduce (fn [acc b] (assoc! acc (:db/id (:block/left b)) b))
                                  (transient {}) blocks)
                          (persistent!))]
    (loop [block parent
           result (transient [])]
      (if-let [next (get left->blocks (:db/id block))]
        (recur next (conj! result next))
        (vec (persistent! result))))))

(defn try-sort-by-left
  [blocks parent]
  (let [result' (sort-by-left blocks parent)]
    (if (= (count result') (count blocks))
      result'
      blocks)))

;; TODO: use the tree directly
(defn flatten-tree
  [blocks-tree]
  (if-let [children (:block/_parent blocks-tree)]
    (cons (dissoc blocks-tree :block/_parent) (mapcat flatten-tree children))
    [blocks-tree]))

;; TODO: performance enhance
(defn get-block-and-children
  [repo db block-uuid]
  (some-> (d/q
           '[:find [(pull ?block ?block-attrs) ...]
             :in $ ?id ?block-attrs
             :where
             [?block :block/uuid ?id]]
           db
           block-uuid
           block-attrs)
          first
          flatten-tree
          (->> (map #(db-content/update-block-content repo db % (:db/id %))))))

(defn whiteboard-page?
  "Given a page entity or map, check if it is a whiteboard page"
  [page]
  (contains? (set (:block/type page)) "whiteboard"))

(defn get-page-blocks
  "Return blocks of the designated page, without using cache.
   page-id - eid"
  [db page-id {:keys [pull-keys]
               :or {pull-keys '[*]}}]
  (when page-id
    (let [datoms (d/datoms db :avet :block/page page-id)
          block-eids (mapv :e datoms)]
      (d/pull-many db pull-keys block-eids))))

(defn get-page-blocks-by-uuid
  [db page-uuid & {:keys [pull-keys]
                   :or {pull-keys '[*]}}]
  (when-let [page-id (and page-uuid (:db/id (d/entity db [:block/uuid page-uuid])))]
    (let [datoms (d/datoms db :avet :block/page page-id)
          block-eids (mapv :e datoms)]
      (d/pull-many db pull-keys block-eids))))


(defn get-page-blocks-count
  [db page-id]
  (count (d/datoms db :avet :block/page page-id)))

(defn get-by-parent-&-left
  [db parent-id left-id]
  (when (and parent-id left-id)
    (let [lefts (:block/_left (d/entity db left-id))]
      (some (fn [node] (when (and (= parent-id (:db/id (:block/parent node)))
                                  (not= parent-id (:db/id node)))
                         node)) lefts))))

(defn get-right-sibling
  [db db-id]
  (when-let [block (d/entity db db-id)]
    (get-by-parent-&-left db
                          (:db/id (:block/parent block))
                          db-id)))

(defn get-by-id
  [db id]
  (d/pull db '[*] id))

(defn hidden-page?
  [page]
  (when page
    (if (string? page)
      (or (string/starts-with? page "$$$")
          (= common-config/favorites-page-name page))
      (contains? (set (:block/type page)) "hidden"))))

(defn get-pages
  [db]
  (->> (d/q
        '[:find ?page-original-name
          :where
          [?page :block/name ?page-name]
          [(get-else $ ?page :block/original-name ?page-name) ?page-original-name]]
        db)
       (map first)
       (remove hidden-page?)))

(def get-first-page-by-name sqlite-common-db/get-first-page-by-name)

(defn page-exists?
  "Whether a page exists."
  [db page-name]
  (when page-name
    (some? (get-first-page-by-name db page-name))))

(defn get-page
  "Get a page given its unsanitized name"
  [db page-name-or-uuid]
  (when db
    (if-let [id (if (uuid? page-name-or-uuid) page-name-or-uuid
                    (parse-uuid page-name-or-uuid))]
      (d/entity db [:block/uuid id])
      (d/entity db (get-first-page-by-name db (name page-name-or-uuid))))))

(defn page-empty?
  "Whether a page is empty. Does it has a non-page block?
  `page-id` could be either a string or a db/id."
  [db page-id]
  (let [page-id (if (string? page-id)
                  (get-first-page-by-name db page-id)
                  page-id)
        page (d/entity db page-id)]
    (nil? (:block/_left page))))

(defn get-orphaned-pages
  [db {:keys [pages empty-ref-f built-in-pages-names]
       :or {empty-ref-f (fn [page] (zero? (count (:block/_refs page))))
            built-in-pages-names #{}}}]
  (let [pages (->> (or pages (get-pages db))
                   (remove nil?))
        built-in-pages (set (map string/lower-case built-in-pages-names))
        orphaned-pages (->>
                        (map
                         (fn [page]
                           (when-let [page (get-page db page)]
                             (let [name (:block/name page)]
                               (and
                                (empty-ref-f page)
                                (or
                                 (page-empty? db (:db/id page))
                                 (let [first-child (first (:block/_left page))
                                       children (:block/_page page)]
                                   (and
                                    first-child
                                    (= 1 (count children))
                                    (contains? #{"" "-" "*"} (string/trim (:block/content first-child))))))
                                (not (contains? built-in-pages name))
                                (not (whiteboard-page? page))
                                (not (:block/_namespace page))
                                (not (contains? (:block/type page) "property"))
                                 ;; a/b/c might be deleted but a/b/c/d still exists (for backward compatibility)
                                (not (and (string/includes? name "/")
                                          (not (:block/journal? page))))
                                page))))
                         pages)
                        (remove false?)
                        (remove nil?)
                        (remove hidden-page?))]
    orphaned-pages))

(defn has-children?
  [db block-id]
  (some? (:block/_parent (d/entity db [:block/uuid block-id]))))

(defn- collapsed-and-has-children?
  [db block]
  (and (:block/collapsed? block) (has-children? db (:block/uuid block))))

(defn get-block-last-direct-child-id
  "Notice: if `not-collapsed?` is true, will skip searching for any collapsed block."
  ([db db-id]
   (get-block-last-direct-child-id db db-id false))
  ([db db-id not-collapsed?]
   (when-let [block (d/entity db db-id)]
     (when (if not-collapsed?
             (not (collapsed-and-has-children? db block))
             true)
       (let [children (:block/_parent block)
             all-left (set (concat (map (comp :db/id :block/left) children) [db-id]))
             all-ids (set (map :db/id children))]
         (first (set/difference all-ids all-left)))))))

(defn get-block-immediate-children
  "Doesn't include nested children."
  [db block-uuid]
  (when-let [parent (d/entity db [:block/uuid block-uuid])]
    (sort-by-left (:block/_parent parent) parent)))

(defn get-block-parents
  [db block-id {:keys [depth] :or {depth 100}}]
  (loop [block-id block-id
         parents (list)
         d 1]
    (if (> d depth)
      parents
      (if-let [parent (:block/parent (d/entity db [:block/uuid block-id]))]
        (recur (:block/uuid parent) (conj parents parent) (inc d))
        parents))))

(defn get-block-children-ids
  "Returns children UUIDs"
  [db block-uuid]
  (when-let [eid (:db/id (d/entity db [:block/uuid block-uuid]))]
    (let [seen   (volatile! [])]
      (loop [steps          100      ;check result every 100 steps
             eids-to-expand [eid]]
        (when (seq eids-to-expand)
          (let [eids-to-expand*
                (mapcat (fn [eid] (map first (d/datoms db :avet :block/parent eid))) eids-to-expand)
                uuids-to-add (remove nil? (map #(:block/uuid (d/entity db %)) eids-to-expand*))]
            (when (and (zero? steps)
                       (seq (set/intersection (set @seen) (set uuids-to-add))))
              (throw (ex-info "bad outliner data, need to re-index to fix"
                              {:seen @seen :eids-to-expand eids-to-expand})))
            (vswap! seen (partial apply conj) uuids-to-add)
            (recur (if (zero? steps) 100 (dec steps)) eids-to-expand*))))
      @seen)))

(defn get-block-children
  "Including nested children."
  [db block-uuid]
  (let [ids (get-block-children-ids db block-uuid)]
    (when (seq ids)
      (let [ids' (map (fn [id] [:block/uuid id]) ids)]
        (d/pull-many db '[*] ids')))))

(defn- get-sorted-page-block-ids
  [db page-id]
  (let [root (d/entity db page-id)]
    (loop [result []
           children (sort-by-left (:block/_parent root) root)]
      (if (seq children)
        (let [child (first children)]
          (recur (conj result (:db/id child))
                 (concat
                  (sort-by-left (:block/_parent child) child)
                  (rest children))))
        result))))

(defn sort-page-random-blocks
  "Blocks could be non consecutive."
  [db blocks]
  (assert (every? #(= (:block/page %) (:block/page (first blocks))) blocks) "Blocks must to be in a same page.")
  (let [page-id (:db/id (:block/page (first blocks)))
        ;; TODO: there's no need to sort all the blocks
        sorted-ids (get-sorted-page-block-ids db page-id)
        blocks-map (zipmap (map :db/id blocks) blocks)]
    (keep blocks-map sorted-ids)))

(defn get-prev-sibling
  [db id]
  (when-let [e (d/entity db id)]
    (let [left (:block/left e)]
      (when (not= (:db/id left) (:db/id (:block/parent e)))
        left))))

(defn last-child-block?
  "The child block could be collapsed."
  [db parent-id child-id]
  (when-let [child (d/entity db child-id)]
    (cond
      (= parent-id child-id)
      true

      (get-right-sibling db child-id)
      false

      :else
      (last-child-block? db parent-id (:db/id (:block/parent child))))))

(defn- consecutive-block?
  [db block-1 block-2]
  (let [aux-fn (fn [block-1 block-2]
                 (and (= (:block/page block-1) (:block/page block-2))
                      (or
                       ;; sibling or child
                       (= (:db/id (:block/left block-2)) (:db/id block-1))
                       (when-let [prev-sibling (get-prev-sibling db (:db/id block-2))]
                         (last-child-block? db (:db/id prev-sibling) (:db/id block-1))))))]
    (or (aux-fn block-1 block-2) (aux-fn block-2 block-1))))

(defn get-non-consecutive-blocks
  [db blocks]
  (vec
   (keep-indexed
    (fn [i _block]
      (when (< (inc i) (count blocks))
        (when-not (consecutive-block? db (nth blocks i) (nth blocks (inc i)))
          (nth blocks i))))
    blocks)))

(defn new-block-id
  []
  (d/squuid))

(defn get-tag-blocks
  [db tag-name]
  (d/q '[:find [?b ...]
         :in $ ?tag
         :where
         [?e :block/name ?tag]
         [?b :block/tags ?e]]
       db
       (common-util/page-name-sanity-lc tag-name)))

(defn get-classes-with-property
  "Get classes which have given property as a class property"
  [db property-id]
  (:class/_schema.properties (d/entity db property-id)))

(defn get-block-property-values
  "Get blocks which have this property."
  [db property-uuid]
  (d/q
   '[:find ?b ?v
     :in $ ?property-uuid
     :where
     [?b :block/properties ?p]
     [(get ?p ?property-uuid) ?v]
     [(some? ?v)]]
   db
   property-uuid))

(defn get-alias-source-page
  "return the source page (page-name) of an alias"
  [db alias-id]
  (when alias-id
      ;; may be a case that a user added same alias into multiple pages.
      ;; only return the first result for idiot-proof
    (first (:block/_alias (d/entity db alias-id)))))

(defn get-page-alias
  [db page-id]
  (->>
   (d/q
    '[:find [?e ...]
      :in $ ?page %
      :where
      (alias ?page ?e)]
    db
    page-id
    (:alias rules/rules))
   distinct))

(defn get-page-refs
  [db id]
  (let [alias (->> (get-page-alias db id)
                   (cons id)
                   distinct)
        refs (->> (mapcat (fn [id] (:block/_path-refs (d/entity db id))) alias)
                  distinct)]
    (when (seq refs)
      (d/pull-many db '[*] (map :db/id refs)))))

(defn get-block-refs
  [db id]
  (let [block (d/entity db id)]
    (if (:block/name block)
      (get-page-refs db id)
      (let [refs (:block/_refs (d/entity db id))]
        (when (seq refs)
          (d/pull-many db '[*] (map :db/id refs)))))))

(defn get-block-refs-count
  [db id]
  (some-> (d/entity db id)
          :block/_refs
          count))

(defn get-page-unlinked-refs
  "Get unlinked refs from search result"
  [db page-id search-result-eids]
  (let [alias (->> (get-page-alias db page-id)
                   (cons page-id)
                   set)
        eids (remove
              (fn [eid]
                (when-let [e (d/entity db eid)]
                  (or (some alias (map :db/id (:block/refs e)))
                      (:block/link e)
                      (nil? (:block/content e)))))
              search-result-eids)]
    (when (seq eids)
      (d/pull-many db '[*] eids))))

(defn built-in?
  "Built-in page or block"
  [entity]
  (db-property/get-property-value entity :logseq.property/built-in?))

(defn built-in-class-property?
  "Whether property a built-in property for the specific class"
  [class-entity property-entity]
  (and (built-in? class-entity)
       (contains? (:block/type class-entity) "class")
       (built-in? property-entity)
       (contains? (set (map :db/ident (:class/schema.properties class-entity)))
                  (:db/ident property-entity))))

(def write-transit-str sqlite-util/write-transit-str)
(def read-transit-str sqlite-util/read-transit-str)

(defn create-favorites-page
  "Creates hidden favorites page for storing favorites"
  [repo]
  (transact!
   repo
   [(sqlite-util/block-with-timestamps
     {:block/uuid (d/squuid)
      :block/name common-config/favorites-page-name
      :block/original-name common-config/favorites-page-name
      :block/journal? false
      :block/type #{"hidden"}
      :block/format :markdown})]))

(defn build-favorite-tx
  "Builds tx for a favorite block in favorite page"
  [favorite-uuid]
  {:block/link [:block/uuid favorite-uuid]
   :block/content ""
   :block/format :markdown})

(defn get-graph-rtc-uuid
  [db]
  (when db (:graph/uuid (d/entity db :logseq.kv/graph-uuid))))

<<<<<<< HEAD
(def page? sqlite-util/page?)



;; File based fns
(defn get-namespace-pages
  "Accepts both sanitized and unsanitized namespaces"
  [db namespace {:keys [db-graph?]}]
  (assert (string? namespace))
  (let [namespace (common-util/page-name-sanity-lc namespace)
        pull-attrs  (cond-> [:db/id :block/name :block/original-name :block/namespace]
                      (not db-graph?)
                      (conj {:block/file [:db/id :file/path]}))]
    (d/q
     [:find [(list 'pull '?c pull-attrs) '...]
      :in '$ '% '?namespace
      :where
      ['?p :block/name '?namespace]
      (list 'namespace '?p '?c)]
     db
     (:namespace rules/rules)
     namespace)))

(defn get-pages-by-name-partition
  [db partition]
  (when-not (string/blank? partition)
    (let [partition (common-util/page-name-sanity-lc (string/trim partition))
          ids (->> (d/datoms db :aevt :block/name)
                   (filter (fn [datom]
                             (let [page (:v datom)]
                               (string/includes? page partition))))
                   (map :e))]
      (when (seq ids)
        (d/pull-many db
                     '[:db/id :block/name :block/original-name]
                     ids)))))

(def db-based-graph? entity-plus/db-based-graph?)
=======
(defn page?
  "Whether `block` is a page"
  [block]
  (and (:block/name block)
       (not (:block/page block))))

(comment
  (defn db-based-graph?
    "Whether the current graph is db-only"
    [db]
    (= "db" (:db/type (d/entity db :logseq.kv.db/type)))))
>>>>>>> 305255d4
<|MERGE_RESOLUTION|>--- conflicted
+++ resolved
@@ -9,15 +9,10 @@
             [logseq.db.frontend.property :as db-property]
             [clojure.set :as set]
             [logseq.db.frontend.rules :as rules]
-<<<<<<< HEAD
             [logseq.db.frontend.entity-plus :as entity-plus]
             [logseq.db.sqlite.util :as sqlite-util]
-            [logseq.db.sqlite.common-db :as sqlite-common-db]))
-=======
-            [logseq.db.frontend.entity-plus]
-            [logseq.db.sqlite.util :as sqlite-util]
+            [logseq.db.sqlite.common-db :as sqlite-common-db]
             [logseq.db.frontend.delete-blocks :as delete-blocks]))
->>>>>>> 305255d4
 
 ;; Use it as an input argument for datalog queries
 (def block-attrs
@@ -519,10 +514,8 @@
   [db]
   (when db (:graph/uuid (d/entity db :logseq.kv/graph-uuid))))
 
-<<<<<<< HEAD
 (def page? sqlite-util/page?)
-
-
+(def db-based-graph? entity-plus/db-based-graph?)
 
 ;; File based fns
 (defn get-namespace-pages
@@ -555,19 +548,4 @@
       (when (seq ids)
         (d/pull-many db
                      '[:db/id :block/name :block/original-name]
-                     ids)))))
-
-(def db-based-graph? entity-plus/db-based-graph?)
-=======
-(defn page?
-  "Whether `block` is a page"
-  [block]
-  (and (:block/name block)
-       (not (:block/page block))))
-
-(comment
-  (defn db-based-graph?
-    "Whether the current graph is db-only"
-    [db]
-    (= "db" (:db/type (d/entity db :logseq.kv.db/type)))))
->>>>>>> 305255d4
+                     ids)))))