--- conflicted
+++ resolved
@@ -1,13 +1,10 @@
 {:deps
  ;; External deps should be kept in sync with https://github.com/logseq/nbb-logseq/blob/main/bb.edn
-<<<<<<< HEAD
  {datascript/datascript {:git/url "https://github.com/logseq/datascript" ;; fork
                          :sha     "6d9b5f0db22d960ddf4870503bc181bff9a50c5d"}
   com.cognitect/transit-cljs   {:mvn/version "0.8.280"}
   cljs-bean/cljs-bean          {:mvn/version "1.5.0"}}
-=======
- {datascript/datascript {:mvn/version "1.5.3"}}
->>>>>>> b7c2a7b8
+
  :aliases
  {:clj-kondo
   {:replace-deps {clj-kondo/clj-kondo {:mvn/version "2023.05.26"}}
