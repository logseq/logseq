--- conflicted
+++ resolved
@@ -21,12 +21,9 @@
             [logseq.outliner.batch-tx :include-macros true :as batch-tx]
             [logseq.db.frontend.order :as db-order]
             [logseq.outliner.pipeline :as outliner-pipeline]
-<<<<<<< HEAD
             [logseq.graph-parser.text :as text]
+            [logseq.common.util.macro :as macro-util]
             [logseq.db.frontend.class :as db-class]))
-=======
-            [logseq.common.util.macro :as macro-util]))
->>>>>>> a90cd8a1
 
 (def ^:private block-map
   (mu/optional-keys
