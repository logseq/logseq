(ns logseq.outliner.core
  "Provides the primary outliner operations and fns"
  (:require [clojure.set :as set]
            [clojure.string :as string]
            [datascript.core :as d]
            [datascript.impl.entity :as de]
            [logseq.db.frontend.schema :as db-schema]
            [logseq.outliner.datascript :as ds]
            [logseq.outliner.tree :as otree]
            [logseq.outliner.util :as outliner-u]
            [logseq.common.util :as common-util]
            [malli.core :as m]
            [malli.util :as mu]
            [logseq.db :as ldb]
            [logseq.graph-parser.block :as gp-block]
            [logseq.graph-parser.property :as gp-property]
            [logseq.db.frontend.property :as db-property]
            [logseq.db.sqlite.util :as sqlite-util]
            [cljs.pprint :as pprint]
            [logseq.db.frontend.content :as db-content]
            [logseq.common.marker :as common-marker]))

(def ^:private block-map
  (mu/optional-keys
   [:map
    [:db/id :int]
    ;; FIXME: tests use ints when they should use uuids
    [:block/uuid [:or :uuid :int]]
    [:block/left :map]
    [:block/parent :map]
    [:block/page :map]]))

(def ^:private block-map-or-entity
  [:or [:fn de/entity?] block-map])

(defrecord ^:api Block [data])

(defn ^:api block
  [db m]
  (assert (or (map? m) (de/entity? m)) (common-util/format "block data must be map or entity, got: %s %s" (type m) m))
  (let [e (if (or (de/entity? m)
                  (and (:block/uuid m) (:db/id m)))
            m
            (let [eid (if (:block/uuid m)
                        [:block/uuid (:block/uuid m)]
                        (:db/id m))]
              (assert eid "eid doesn't exist")
              (let [entity (d/entity db eid)]
                (assoc m :db/id (:db/id entity)
                       :block/uuid (:block/uuid entity)))))]
    (->Block e)))

(defn ^:api get-data
  [block]
  (:data block))

(defn- get-block-by-id
  [db id]
  (let [r (ldb/get-by-id db (outliner-u/->block-lookup-ref id))]
    (when r (->Block r))))

(defn- get-by-parent-&-left
  [db parent-uuid left-uuid]
  (let [parent-id (:db/id (d/entity db [:block/uuid parent-uuid]))
        left-id (:db/id (d/entity db [:block/uuid left-uuid]))
        entity (ldb/get-by-parent-&-left db parent-id left-id)]
    (when entity
      (block db entity))))

(defn- block-with-timestamps
  [block]
  (let [updated-at (common-util/time-ms)
        block (cond->
               (assoc block :block/updated-at updated-at)
                (nil? (:block/created-at block))
                (assoc :block/created-at updated-at))]
    block))

(defn ^:api block-with-updated-at
  [block]
  (let [updated-at (common-util/time-ms)]
    (assoc block :block/updated-at updated-at)))

(defn- remove-orphaned-page-refs!
  [db db-id txs-state old-refs new-refs]
  (let [old-refs (remove #(some #{"class" "property"} (:block/type %)) old-refs)]
    (when (not= old-refs new-refs)
      (let [new-refs (set (map (fn [ref]
                                 (or (:block/name ref)
                                     (and (:db/id ref)
                                          (:block/name (d/entity db (:db/id ref)))))) new-refs))
            old-pages (->> (map :db/id old-refs)
                           (d/pull-many db '[*])
                           (remove (fn [e] (contains? new-refs (:block/name e))))
                           (map :block/name)
                           (remove nil?))
            orphaned-pages (when (seq old-pages)
                             (ldb/get-orphaned-pages db {:pages old-pages
                                                         :empty-ref-f (fn [page]
                                                                        (let [refs (:block/_refs page)]
                                                                          (or (zero? (count refs))
                                                                              (= #{db-id} (set (map :db/id refs))))))}))]
        (when (seq orphaned-pages)
          (let [tx (mapv (fn [page] [:db/retractEntity (:db/id page)]) orphaned-pages)]
            (swap! txs-state (fn [state] (vec (concat state tx))))))))))

(defn- update-page-when-save-block
  [txs-state block-entity m]
  (when-let [e (:block/page block-entity)]
    (let [m' (cond-> {:db/id (:db/id e)
                      :block/updated-at (common-util/time-ms)}
               (not (:block/created-at e))
               (assoc :block/created-at (common-util/time-ms)))
          txs (if (or (:block/pre-block? block-entity)
                      (:block/pre-block? m))
                (let [properties (:block/properties m)
                      alias (set (:alias properties))
                      tags (set (:tags properties))
                      alias (map (fn [p] {:block/name (common-util/page-name-sanity-lc p)}) alias)
                      tags (map (fn [p] {:block/name (common-util/page-name-sanity-lc p)}) tags)
                      deleteable-page-attributes {:block/alias alias
                                                  :block/tags tags
                                                  :block/properties properties
                                                  :block/properties-text-values (:block/properties-text-values m)}
                            ;; Retract page attributes to allow for deletion of page attributes
                      page-retractions
                      (mapv #(vector :db/retract (:db/id e) %) (keys deleteable-page-attributes))]
                  (conj page-retractions (merge m' deleteable-page-attributes)))
                [m'])]
      (swap! txs-state into txs))))

(defn- remove-orphaned-refs-when-save
  [db txs-state block-entity m]
  (let [remove-self-page #(remove (fn [b]
                                    (= (:db/id b) (:db/id (:block/page block-entity)))) %)
        old-refs (remove-self-page (:block/refs block-entity))
        new-refs (remove-self-page (:block/refs m))]
    (remove-orphaned-page-refs! db (:db/id block-entity) txs-state old-refs new-refs)))

(defn- get-last-child-or-self
  [db block]
  (let [last-child (some->> (ldb/get-block-last-direct-child-id db (:db/id block) true)
                            (d/entity db))
        target (or last-child block)]
    [target (some? last-child)]))

(declare move-blocks)

(defn- remove-macros-when-save
  [db txs-state block-entity]
  (swap! txs-state (fn [txs]
                     (vec (concat txs
                                  ;; Only delete if last reference
                                  (keep #(when (<= (count (:block/_macros (d/entity db (:db/id %))))
                                                   1)
                                           (when (:db/id %) (vector :db.fn/retractEntity (:db/id %))))
                                        (:block/macros block-entity)))))))

(comment
  (defn- create-linked-page-when-save
   [repo conn db date-formatter txs-state block-entity m tags-has-class?]
   (if tags-has-class?
     (let [content (state/get-edit-content)
           linked-page (some-> content #(gp-block/extract-plain repo %))
           sanity-linked-page (some-> linked-page util/page-name-sanity-lc)
           linking-page? (and (not (string/blank? sanity-linked-page))
                              @(:editor/create-page? @state/state))]
       (when linking-page?
         (let [existing-ref-id (some (fn [r]
                                       (when (= sanity-linked-page (:block/name r))
                                         (:block/uuid r)))
                                     (:block/refs m))
               page-m (gp-block/page-name->map linked-page (or existing-ref-id true)
                                               db true date-formatter)
               _ (when-not (d/entity db [:block/uuid (:block/uuid page-m)])
                   (ldb/transact! conn [page-m]))
               merge-tx (let [children (:block/_parent block-entity)
                              page (d/entity db [:block/uuid (:block/uuid page-m)])
                              [target sibling?] (get-last-child-or-self db page)]
                          (when (seq children)
                            (:tx-data
                             (move-blocks repo conn children target
                                          {:sibling? sibling?
                                           :outliner-op :move-blocks}))))]
           (swap! txs-state (fn [txs]
                              (concat txs
                                      [(assoc page-m
                                              :block/tags (:block/tags m)
                                              :block/format :markdown)
                                       {:db/id (:db/id block-entity)
                                        :block/content ""
                                        :block/refs []
                                        :block/link [:block/uuid (:block/uuid page-m)]}]
                                      merge-tx))))))
     (reset! (:editor/create-page? @state/state) false))))

(defn ^:api rebuild-block-refs
  [repo conn date-formatter block new-properties & {:keys [skip-content-parsing?]}]
  (let [db @conn
        property-key-refs (keys new-properties)
        property-value-refs (->> (vals new-properties)
                                 (mapcat (fn [v]
                                           (cond
                                             (and (coll? v) (uuid? (first v)))
                                             v

                                             (uuid? v)
                                             (when-let [entity (d/entity db [:block/uuid v])]
                                               (let [from-property? (get-in entity [:block/metadata :created-from-property])]
                                                 (if (and from-property? (not (contains? (:block/type entity) "closed value")))
                                                   ;; don't reference hidden block property values except closed values
                                                   []
                                                   [v])))

                                             (and (coll? v) (string? (first v)))
                                             (mapcat #(gp-block/extract-refs-from-text repo db % date-formatter) v)

                                             (string? v)
                                             (gp-block/extract-refs-from-text repo db v date-formatter)

                                             :else
                                             nil))))
        property-refs (->> (concat property-key-refs property-value-refs)
                           (map (fn [id-or-map] (if (uuid? id-or-map) {:block/uuid id-or-map} id-or-map)))
                           (remove (fn [b] (nil? (d/entity db [:block/uuid (:block/uuid b)])))))
        content-refs (when-not skip-content-parsing?
                       (when-let [content (:block/content block)]
                         (gp-block/extract-refs-from-text repo db content date-formatter)))]
    (concat property-refs content-refs)))

(defn- rebuild-refs
  [repo conn date-formatter txs-state block m]
  (when (sqlite-util/db-based-graph? repo)
    (let [refs (->> (rebuild-block-refs repo conn date-formatter block (:block/properties block)
                                        :skip-content-parsing? true)
                    (concat (:block/refs m))
                    (concat (:block/tags m)))]
      (swap! txs-state (fn [txs] (concat txs [{:db/id (:db/id block)
                                               :block/refs refs}]))))))

(defn- fix-tag-ids
  [m]
  (let [refs (set (map :block/name (seq (:block/refs m))))
        tags (seq (:block/tags m))]
    (if (and refs tags)
      (update m :block/tags (fn [tags]
                              (map (fn [tag]
                                     (if (contains? refs (:block/name tag))
                                       (assoc tag :block/uuid
                                              (:block/uuid
                                               (first (filter (fn [r] (= (:block/name tag)
                                                                         (:block/name r)))
                                                              (:block/refs m)))))
                                       tag))
                                   tags)))
      m)))

;; -get-id, -get-parent-id, -get-left-id return block-id
;; the :block/parent, :block/left should be datascript lookup ref

;; TODO: don't parse marker and deprecate typing marker to set status
(defn- db-marker-handle
  [conn m]
  (or
   (let [marker (:block/marker m)
         property (db-property/get-property @conn "status")
         matched-status-id (when marker
                             (->> (get-in property [:block/schema :values])
                                 (some (fn [id]
                                         (let [value-e (d/entity @conn [:block/uuid id])
                                               value (get-in value-e [:block/schema :value])]
                                           (when (= (string/lower-case marker) (string/lower-case value))
                                             id))))))]
     (cond-> m
       matched-status-id
       (update :block/properties assoc (:block/uuid property) matched-status-id)

       matched-status-id
       (update :block/content (fn [content]
                                (common-marker/clean-marker content (get m :block/format :markdown))))
       matched-status-id
       (update :db/other-tx (fn [tx]
                              (if-let [task (d/entity @conn [:block/name "task"])]
                                (conj tx [:db/add (:db/id m) :block/tags (:db/id task)])
                                tx)))

       true
       (dissoc :block/marker :block/priority)))
   m))

(extend-type Block
  otree/INode
  (-get-id [this conn]
    (or
     (when-let [block-id (get-in this [:data :block/uuid])]
       block-id)
     (when-let [data (:data this)]
       (let [uuid (:block/uuid data)]
         (if uuid
           uuid
           (let [new-id (ldb/new-block-id)]
             (ldb/transact! conn [{:db/id (:db/id data)
                                   :block/uuid new-id}])
             new-id))))))

  (-get-parent-id [this conn]
    (when-let [id (:db/id (get-in this [:data :block/parent]))]
      (:block/uuid (d/entity @conn id))))

  (-get-left-id [this conn]
    (when-let [id (:db/id (get-in this [:data :block/left]))]
      (:block/uuid (d/entity @conn id))))

  (-set-left-id [this left-id _conn]
    (outliner-u/check-block-id left-id)
    (update this :data assoc :block/left [:block/uuid left-id]))

  (-get-parent [this conn]
    (when-let [parent-id (otree/-get-parent-id this conn)]
      (get-block-by-id @conn parent-id)))

  (-get-left [this conn]
    (let [left-id (otree/-get-left-id this conn)]
      (get-block-by-id @conn left-id)))

  (-get-right [this conn]
    (let [left-id (otree/-get-id this conn)
          parent-id (otree/-get-parent-id this conn)]
      (get-by-parent-&-left @conn parent-id left-id)))

  (-get-down [this conn]
    (let [parent-id (otree/-get-id this conn)]
      (get-by-parent-&-left @conn parent-id parent-id)))

  (-save [this txs-state conn repo date-formatter]
    (assert (ds/outliner-txs-state? txs-state)
            "db should be satisfied outliner-tx-state?")
    (let [data (:data this)
          data' (if (de/entity? data)
                  (assoc (.-kv ^js data) :db/id (:db/id data))
                  data)
          m (-> data'
<<<<<<< HEAD
                (dissoc :block/children :block/meta :block.temp/top? :block.temp/bottom?
                        :block/title :block/body :block/level :block.temp/fully-loaded?)
=======
                (dissoc :block/children :block/meta :block.temp/top? :block.temp/bottom? :block/unordered
                        :block/title :block/body :block/level)
>>>>>>> 45cd0581
                common-util/remove-nils
                block-with-updated-at
                fix-tag-ids)
          db @conn
          db-based? (sqlite-util/db-based-graph? repo)
          db-id (:db/id (:data this))
          block-uuid (:block/uuid (:data this))
          eid (or db-id (when block-uuid [:block/uuid block-uuid]))
          block-entity (d/entity db eid)
          m (cond->> m
              db-based?
              (db-marker-handle conn))]

      ;; Ensure block UUID never changes
      (let [e (d/entity db db-id)]
        (when (and e block-uuid)
          (let [uuid-not-changed? (= block-uuid (:block/uuid e))]
           (when-not uuid-not-changed?
             (js/console.error "Block UUID shouldn't be changed once created"))
           (assert uuid-not-changed? "Block UUID changed"))))

      (when eid
        ;; Retract attributes to prepare for tx which rewrites block attributes
        (when (:block/content m)
          (let [retract-attributes (if db-based?
                                     db-schema/db-version-retract-attributes
                                     db-schema/retract-attributes)]
            (swap! txs-state (fn [txs]
                               (vec
                                (concat txs
                                        (map (fn [attribute]
                                               [:db/retract eid attribute])
                                             retract-attributes)))))))

        ;; Update block's page attributes
        (update-page-when-save-block txs-state block-entity m)
        ;; Remove macros as they are replaced by new ones
        (remove-macros-when-save db txs-state block-entity)
        ;; Remove orphaned refs from block
        (when (and (:block/content m) (not= (:block/content m) (:block/content block-entity)))
          (remove-orphaned-refs-when-save @conn txs-state block-entity m)))

      ;; handle others txs
      (let [other-tx (:db/other-tx m)]
        (when (seq other-tx)
          (swap! txs-state (fn [txs]
                             (vec (concat txs other-tx)))))
        (swap! txs-state conj
               (dissoc m :db/other-tx)))

      (rebuild-refs repo conn date-formatter txs-state block-entity m)

      this))

  (-del [this txs-state children? conn]
    (assert (ds/outliner-txs-state? txs-state)
            "db should be satisfied outliner-tx-state?")
    (let [block-id (otree/-get-id this conn)
          ids (->>
               (if children?
                 (let [children (ldb/get-block-children @conn block-id)
                       children-ids (map :block/uuid children)]
                   (conj children-ids block-id))
                 [block-id])
               (remove nil?))
          txs (map (fn [id] [:db.fn/retractEntity [:block/uuid id]]) ids)
          txs (if-not children?
                (let [immediate-children (ldb/get-block-immediate-children @conn block-id)]
                  (if (seq immediate-children)
                    (let [left-id (otree/-get-id (otree/-get-left this conn) conn)]
                      (concat txs
                              (map-indexed (fn [idx child]
                                             (let [parent [:block/uuid left-id]]
                                               (cond->
                                                {:db/id (:db/id child)
                                                 :block/parent parent}
                                                 (zero? idx)
                                                 (assoc :block/left parent))))
                                           immediate-children)))
                    txs))
                txs)
          page-tx (let [block (d/entity @conn [:block/uuid block-id])]
                    (when (:block/pre-block? block)
                      (let [id (:db/id (:block/page block))]
                        [[:db/retract id :block/properties]
                         [:db/retract id :block/properties-order]
                         [:db/retract id :block/properties-text-values]
                         [:db/retract id :block/alias]
                         [:db/retract id :block/tags]])))]
      (swap! txs-state concat txs page-tx)
      block-id))

  (-get-children [this conn]
    (let [parent-id (otree/-get-id this conn)
          children (ldb/get-block-immediate-children @conn parent-id)]
      (map #(block @conn %) children))))

(defn ^:api get-right-sibling
  [db db-id]
  (when db-id
    (ldb/get-right-sibling db db-id)))

(defn- assoc-level-aux
  [tree-vec children-key init-level]
  (map (fn [block]
         (let [children (get block children-key)
               children' (assoc-level-aux children children-key (inc init-level))]
           (cond-> (assoc block :block/level init-level)
             (seq children')
             (assoc children-key children')))) tree-vec))

(defn- assoc-level
  [children-key tree-vec]
  (assoc-level-aux tree-vec children-key 1))

(defn- assign-temp-id
  [blocks replace-empty-target? target-block]
  (->> (map-indexed (fn [idx block]
                      (let [replacing-block? (and replace-empty-target? (zero? idx))]
                        (if replacing-block?
                          (let [db-id (or (:db/id block) (dec (- idx)))]
                            (if (seq (:block/_parent target-block)) ; target-block has children
                              ;; update block properties
                              [(assoc block
                                      :db/id (:db/id target-block)
                                      :block/uuid (:block/uuid target-block))]
                              [[:db/retractEntity (:db/id target-block)] ; retract target-block first
                               (assoc block
                                      :db/id db-id
                                      :block/left (:db/id (:block/left target-block)))]))
                          [(assoc block :db/id (dec (- idx)))]))) blocks)
       (apply concat)))

(defn- find-outdented-block-prev-hop
  [outdented-block blocks]
  (let [blocks (reverse
                (take-while #(not= (:db/id outdented-block)
                                   (:db/id %)) blocks))
        blocks (drop-while #(= (:db/id (:block/parent outdented-block)) (:db/id (:block/parent %))) blocks)]
    (when (seq blocks)
      (loop [blocks blocks
             matched (first blocks)]
        (if (= (:block/parent (first blocks)) (:block/parent matched))
          (recur (rest blocks) (first blocks))
          matched)))))

(defn- get-id
  [x]
  (cond
    (map? x)
    (:db/id x)

    (vector? x)
    (second x)

    :else
    x))

(defn- compute-block-parent
  [block parent target-block prev-hop top-level? sibling? get-new-id outliner-op replace-empty-target? idx]
  (cond
    ;; replace existing block
    (and (contains? #{:paste :insert-blocks} outliner-op)
         replace-empty-target?
         (string/blank? (:block/content target-block))
         (zero? idx))
    (get-id (:block/parent target-block))

    prev-hop
    (:db/id (:block/parent prev-hop))

    top-level?
    (if sibling?
      (:db/id (:block/parent target-block))
      (:db/id target-block))

    :else
    (get-new-id block parent)))

(defn- compute-block-left
  [blocks block left target-block prev-hop idx replace-empty-target? left-exists-in-blocks? get-new-id]
  (cond
    (zero? idx)
    (if replace-empty-target?
      (:db/id (:block/left target-block))
      (:db/id target-block))

    (and prev-hop (not left-exists-in-blocks?))
    (:db/id (:block/left prev-hop))

    :else
    (or (get-new-id block left)
        (get-new-id block (nth blocks (dec idx))))))

(defn- get-left-nodes
  [conn node limit]
  (let [parent (otree/-get-parent node conn)]
    (loop [node node
           limit limit
           result []]
      (if (zero? limit)
        result
        (if-let [left (otree/-get-left node conn)]
          (if-not (= left parent)
            (recur left (dec limit) (conj result (otree/-get-id left conn)))
            result)
          result)))))

(defn- page-first-child?
  [block]
  (= (:block/left block)
     (:block/page block)))

(defn- page-block?
  [block]
  (some? (:block/name block)))

;;; ### public utils

(defn tree-vec-flatten
  "Converts a `tree-vec` to blocks with `:block/level`.
  A `tree-vec` example:
  [{:id 1, :children [{:id 2,
                       :children [{:id 3}]}]}
   {:id 4, :children [{:id 5}
                      {:id 6}]}]"
  ([tree-vec]
   (tree-vec-flatten tree-vec :children))
  ([tree-vec children-key]
   (->> tree-vec
        (assoc-level children-key)
        (mapcat #(tree-seq map? children-key %))
        (map #(dissoc % :block/children)))))

(defn ^:api save-block
  "Save the `block`."
  [repo conn date-formatter block']
  {:pre [(map? block')]}
  (let [txs-state (atom [])]
    (otree/-save (block @conn block') txs-state conn repo date-formatter)
    {:tx-data @txs-state}))

(defn- get-right-siblings
  "Get `node`'s right siblings."
  [conn node]
  {:pre [(otree/satisfied-inode? node)]}
  (when-let [parent (otree/-get-parent node conn)]
    (let [children (otree/-get-children parent conn)]
      (->> (split-with #(not= (otree/-get-id node conn) (otree/-get-id % conn)) children)
           last
           rest))))

(defn- blocks-with-ordered-list-props
  [repo conn blocks target-block sibling?]
  (let [db @conn
        tb (when target-block (block db target-block))
        target-block (if sibling? target-block (when tb (:block (otree/-get-down tb conn))))
        list-type-fn (fn [block] (db-property/get-block-property-value repo db block :logseq.order-list-type))
        k (db-property/get-pid repo db :logseq.order-list-type)]
    (if-let [list-type (and target-block (list-type-fn target-block))]
      (mapv
       (fn [{:block/keys [content format] :as block}]
         (cond-> block
           (and (some? (:block/uuid block))
                (nil? (list-type-fn block)))
           (update :block/properties assoc k list-type)

           (not (sqlite-util/db-based-graph? repo))
           (assoc :block/content (gp-property/insert-property repo format content :logseq.order-list-type list-type))))
       blocks)
      blocks)))

;;; ### insert-blocks, delete-blocks, move-blocks

(defn ^:api fix-top-level-blocks
  "Blocks with :block/level"
  [blocks]
  (let [top-level-blocks (filter #(= (:block/level %) 1) blocks)
        id->block (zipmap (map :db/id top-level-blocks) top-level-blocks)
        uuid->block (zipmap (map :block/uuid top-level-blocks) top-level-blocks)]
    (if (every? (fn [block]
                  (let [left (:block/left block)
                        id (if (map? left) (:db/id left) (second left))]
                    (some? (or (get id->block id) (get uuid->block id))))) (rest top-level-blocks))
      ;; no need to fix
      blocks
      (loop [blocks blocks
             last-top-level-block nil
             result []]
        (if-let [block (first blocks)]
          (if (= 1 (:block/level block))
            (let [block' (assoc block
                                :block/left {:db/id (:db/id last-top-level-block)}
                                :block/parent (:block/parent last-top-level-block))]
              (recur (rest blocks) block (conj result block')))
            (recur (rest blocks) last-top-level-block (conj result block)))
          result)))))

(defn- insert-blocks-aux
  [blocks target-block {:keys [sibling? replace-empty-target? keep-uuid? move? outliner-op]}]
  (let [block-uuids (map :block/uuid blocks)
        ids (set (map :db/id blocks))
        uuids (zipmap block-uuids
                      (if keep-uuid?
                        block-uuids
                        (repeatedly random-uuid)))
        uuids (if (and (not keep-uuid?) replace-empty-target?)
                (assoc uuids (:block/uuid (first blocks)) (:block/uuid target-block))
                uuids)
        id->new-uuid (->> (map (fn [block] (when-let [id (:db/id block)]
                                             [id (get uuids (:block/uuid block))])) blocks)
                          (into {}))
        target-page (or (:db/id (:block/page target-block))
                        ;; target block is a page itself
                        (:db/id target-block))
        get-new-id (fn [block lookup]
                     (cond
                       (or (map? lookup) (vector? lookup) (de/entity? lookup))
                       (when-let [uuid (if (and (vector? lookup) (= (first lookup) :block/uuid))
                                         (get uuids (last lookup))
                                         (get id->new-uuid (:db/id lookup)))]
                         [:block/uuid uuid])

                       (integer? lookup)
                       lookup

                       :else
                       (throw (js/Error. (str "[insert-blocks] illegal lookup: " lookup ", block: " block)))))
        indent-outdent? (= outliner-op :indent-outdent-blocks)]
    (map-indexed (fn [idx {:block/keys [parent left] :as block}]
                   (when-let [uuid (get uuids (:block/uuid block))]
                     (let [top-level? (= (:block/level block) 1)
                           outdented-block? (and indent-outdent?
                                                 top-level?
                                                 (not= (:block/parent block) (:block/parent target-block)))
                           prev-hop (if outdented-block? (find-outdented-block-prev-hop block blocks) nil)
                           left-exists-in-blocks? (contains? ids (:db/id (:block/left block)))
                           parent (compute-block-parent block parent target-block prev-hop top-level? sibling? get-new-id outliner-op replace-empty-target? idx)
                           left (compute-block-left blocks block left target-block prev-hop idx replace-empty-target? left-exists-in-blocks? get-new-id)
                           m {:db/id (:db/id block)
                              :block/uuid uuid
                              :block/page target-page
                              :block/parent parent
                              :block/left left}]
                       (cond-> (if (de/entity? block)
                                 (assoc m :block/level (:block/level block))
                                 (merge block m))
                           ;; We'll keep the original `:db/id` if it's a move operation,
                           ;; e.g. internal cut or drag and drop shouldn't change the ids.
                         (not move?)
                         (dissoc :db/id)))))
                 blocks)))

(defn- get-target-block
  [db blocks target-block {:keys [outliner-op indent? sibling? up?]}]
  (when-let [block (if (:db/id target-block)
                     (d/entity db (:db/id target-block))
                     (when (:block/uuid target-block)
                       (d/entity db [:block/uuid (:block/uuid target-block)])))]
    [block sibling?]
    (let [linked (:block/link block)
          up-down? (= outliner-op :move-blocks-up-down)
          result (cond
                   up-down?
                   (if sibling?
                     [block sibling?]
                     (let [target (or linked block)]
                       (if (and up?
                                ;; target is not any parent of the first block
                                (not= (:db/id (:block/parent (first blocks)))
                                      (:db/id target))
                                (not= (:db/id (:block/parent
                                               (d/entity db (:db/id (:block/parent (first blocks))))))
                                      (:db/id target)))
                         (get-last-child-or-self db target)
                         [target false])))

                   (and (= outliner-op :indent-outdent-blocks) (not indent?))
                   [block sibling?]

                   (contains? #{:insert-blocks :move-blocks} outliner-op)
                   [block sibling?]

                   linked
                   (get-last-child-or-self db linked)

                   :else
                   [block sibling?])]
      result)))


(defn ^:api blocks-with-level
  "Calculate `:block/level` for all the `blocks`. Blocks should be sorted already."
  [blocks]
  {:pre [(seq blocks)]}
  (let [blocks (if (sequential? blocks) blocks [blocks])
        root (assoc (first blocks) :block/level 1)]
    (loop [m [root]
           blocks (rest blocks)]
      (if (empty? blocks)
        m
        (let [block (first blocks)
              parent (:block/parent block)
              parent-level (when parent
                             (:block/level
                              (first
                               (filter (fn [x]
                                         (or
                                          (and (map? parent)
                                               (= (:db/id x) (:db/id parent)))
                                          ;; lookup
                                          (and (vector? parent)
                                               (= (:block/uuid x) (second parent))))) m))))
              level (if parent-level
                      (inc parent-level)
                      1)
              block (assoc block :block/level level)
              m' (vec (conj m block))]
          (recur m' (rest blocks)))))))

(defn- ^:large-vars/cleanup-todo insert-blocks
  "Insert blocks as children (or siblings) of target-node.
  Args:
    `conn`: db connection.
    `blocks`: blocks should be sorted already.
    `target-block`: where `blocks` will be inserted.
    Options:
      `sibling?`: as siblings (true) or children (false).
      `keep-uuid?`: whether to replace `:block/uuid` from the parameter `blocks`.
                    For example, if `blocks` are from internal copy, the uuids
                    need to be changed, but there's no need for internal cut or drag & drop.
      `outliner-op`: what's the current outliner operation.
      `replace-empty-target?`: If the `target-block` is an empty block, whether
                               to replace it, it defaults to be `false`.
      `update-timestamps?`: whether to update `blocks` timestamps.
    ``"
  [repo conn blocks target-block {:keys [_sibling? keep-uuid? outliner-op replace-empty-target? update-timestamps?] :as opts
                                  :or {update-timestamps? true}}]
  {:pre [(seq blocks)
         (m/validate block-map-or-entity target-block)]}
  (let [[target-block' sibling?] (get-target-block @conn blocks target-block opts)
        _ (assert (some? target-block') (str "Invalid target: " target-block))
        sibling? (if (page-block? target-block') false sibling?)
        move? (contains? #{:move-blocks :move-blocks-up-down :indent-outdent-blocks} outliner-op)
        keep-uuid? (if move? true keep-uuid?)
        replace-empty-target? (if (and (some? replace-empty-target?)
                                       (:block/content target-block')
                                       (string/blank? (:block/content target-block')))
                                replace-empty-target?
                                (and sibling?
                                     (:block/content target-block')
                                     (string/blank? (:block/content target-block'))
                                     (> (count blocks) 1)
                                     (not move?)))
        blocks' (let [blocks' (blocks-with-level blocks)]
                  (cond->> (blocks-with-ordered-list-props repo conn blocks' target-block sibling?)
                    (= outliner-op :paste)
                    fix-top-level-blocks
                    update-timestamps?
                    (mapv (fn [b] (block-with-timestamps (dissoc b :block/created-at :block/updated-at))))
                    true
                    (mapv block-with-timestamps)))
        insert-opts {:sibling? sibling?
                     :replace-empty-target? replace-empty-target?
                     :keep-uuid? keep-uuid?
                     :move? move?
                     :outliner-op outliner-op}
        tx' (insert-blocks-aux blocks' target-block' insert-opts)]
    (if (some (fn [b] (or (nil? (:block/parent b)) (nil? (:block/left b)))) tx')
      (throw (ex-info "Invalid outliner data"
                      {:opts insert-opts
                       :tx (vec tx')
                       :blocks (vec blocks)
                       :target-block target-block'}))
      (let [uuids-tx (->> (map :block/uuid tx')
                          (remove nil?)
                          (map (fn [uuid] {:block/uuid uuid})))
            tx (if move?
                 tx'
                 (assign-temp-id tx' replace-empty-target? target-block'))
            target-node (block @conn target-block')
            next (if sibling?
                   (otree/-get-right target-node conn)
                   (otree/-get-down target-node conn))
            next-tx (when (and next
                               (if move? (not (contains? (set (map :db/id blocks)) (:db/id (:data next)))) true))
                      (when-let [left (last (filter (fn [b] (= 1 (:block/level b))) tx))]
                        [{:block/uuid (otree/-get-id next conn)
                          :block/left (:db/id left)}]))
            full-tx (common-util/concat-without-nil (if (and keep-uuid? replace-empty-target?) (rest uuids-tx) uuids-tx) tx next-tx)]
        {:tx-data full-tx
         :blocks  tx}))))

(defn- build-move-blocks-next-tx
  [db target-block blocks {:keys [sibling? _non-consecutive-blocks?]}]
  (let [top-level-blocks blocks
        top-level-blocks-ids (set (map :db/id top-level-blocks))
        right-block (get-right-sibling db (:db/id (last top-level-blocks)))]
    (when (and right-block
               (not (contains? top-level-blocks-ids (:db/id right-block))))
      (when-let [left (loop [block (:block/left right-block)]
                        (if (contains? top-level-blocks-ids (:db/id block))
                          (recur (:block/left (d/entity db (:db/id block))))
                          (:db/id block)))]
        (when-not (and (= left (:db/id target-block)) sibling?)
          {:db/id (:db/id right-block)
           :block/left left})))))

(defn- find-new-left
  [db block moved-ids target-block current-block sibling? near-by?]
  (if (= (:db/id target-block) (:db/id (:block/left current-block)))
    (if sibling?
      (d/entity db (last moved-ids))
      target-block)
    (let [left (d/entity db (:db/id (:block/left block)))]
      (if (contains? (set moved-ids) (:db/id left))
        (find-new-left db left moved-ids target-block current-block sibling? near-by?)
        left))))

(defn- fix-non-consecutive-blocks
  [db blocks target-block sibling?]
  (when (> (count blocks) 1)
    (let [page-blocks (group-by :block/page blocks)
          near-by? (= (:db/id target-block) (:db/id (:block/left (first blocks))))]
      (->>
       (mapcat (fn [[_page blocks]]
                 (let [blocks (ldb/sort-page-random-blocks db blocks)
                       non-consecutive-blocks (->> (conj (ldb/get-non-consecutive-blocks db blocks) (last blocks))
                                                   (common-util/distinct-by :db/id))]
                   (when (seq non-consecutive-blocks)
                     (map-indexed (fn [idx block]
                                    (when-let [right (get-right-sibling db (:db/id block))]
                                      (if (and (zero? idx) near-by? sibling?)
                                        {:db/id (:db/id right)
                                         :block/left (:db/id (last blocks))}
                                        (when-let [new-left (find-new-left db right (distinct (map :db/id blocks)) target-block block sibling? near-by?)]
                                          {:db/id      (:db/id right)
                                           :block/left (:db/id new-left)}))))
                                  non-consecutive-blocks)))) page-blocks)
       (remove nil?)))))

(defn ^:api delete-block
  "Delete block from the tree."
  [repo conn txs-state node {:keys [children? children-check? date-formatter]
                        :or {children-check? true}}]
  (if (and children-check?
           (not children?)
           (first (:block/_parent (d/entity @conn [:block/uuid (:block/uuid (get-data node))]))))
    (throw (ex-info "Block can't be deleted because it still has children left, you can pass `children?` equals to `true`."
                    {:block (get-data node)}))
    (let [right-node (otree/-get-right node conn)]
      (otree/-del node txs-state children? conn)
      (when (otree/satisfied-inode? right-node)
        (let [left-node (otree/-get-left node conn)
              new-right-node (otree/-set-left-id right-node (otree/-get-id left-node conn) conn)]
          (otree/-save new-right-node txs-state conn repo date-formatter)))
      @txs-state)))

(defn- ^:large-vars/cleanup-todo delete-blocks
  "Delete blocks from the tree.
   Args:
    `children?`: whether to replace `blocks'` children too. "
  [repo conn date-formatter blocks {:keys [children?]
                                    :or {children? true}
                                    :as delete-opts}]
  [:pre [(seq blocks)]]
  (let [txs-state (ds/new-outliner-txs-state)
        block-ids (map (fn [b] [:block/uuid (:block/uuid b)]) blocks)
        start-block (first blocks)
        end-block (last blocks)
        start-node (block @conn start-block)
        end-node (block @conn end-block)
        end-node-parents (->>
                          (ldb/get-block-parents
                           @conn
                           (otree/-get-id end-node conn)
                           {:depth 1000})
                          (map :block/uuid)
                          (set))
        self-block? (contains? end-node-parents (otree/-get-id start-node conn))]
    (if (or
         (= 1 (count blocks))
         (= start-node end-node)
         self-block?)
      (delete-block repo conn txs-state start-node (assoc delete-opts :children? children?
                                                          :date-formatter date-formatter))
      (let [sibling? (= (otree/-get-parent-id start-node conn)
                        (otree/-get-parent-id end-node conn))
            right-node (otree/-get-right end-node conn)]
        (when (otree/satisfied-inode? right-node)
          (let [non-consecutive? (seq (ldb/get-non-consecutive-blocks @conn blocks))
                left-node-id (if sibling?
                               (otree/-get-id (otree/-get-left start-node conn) conn)
                               (let [end-node-left-nodes (get-left-nodes conn end-node (count block-ids))
                                     parents (->>
                                              (ldb/get-block-parents
                                               @conn
                                               (otree/-get-id start-node conn)
                                               {:depth 1000})
                                              (map :block/uuid)
                                              (set))
                                     result (first (set/intersection (set end-node-left-nodes) parents))]
                                 (when (and (not non-consecutive?) (not result))
                                   (pprint/pprint {:parents parents
                                                   :end-node-left-nodes end-node-left-nodes}))
                                 result))]
            (when (and (nil? left-node-id) (not non-consecutive?))
              (assert left-node-id
                      (str "Can't find the left-node-id: "
                           (pr-str {:start (d/entity @conn [:block/uuid (otree/-get-id start-node conn)])
                                    :end (d/entity @conn [:block/uuid (otree/-get-id end-node conn)])
                                    :right-node (d/entity @conn [:block/uuid (otree/-get-id right-node conn)])}))))
            (when left-node-id
              (let [new-right-node (otree/-set-left-id right-node left-node-id conn)]
                (otree/-save new-right-node txs-state conn repo date-formatter)))))
        (doseq [id block-ids]
          (let [node (block @conn (d/entity @conn id))]
            (otree/-del node txs-state true conn)))
        (let [fix-non-consecutive-tx (fix-non-consecutive-blocks @conn blocks nil false)]
          (swap! txs-state concat fix-non-consecutive-tx))))
    {:tx-data @txs-state}))

(defn- move-to-original-position?
  [blocks target-block sibling? non-consecutive-blocks?]
  (and (not non-consecutive-blocks?)
       (= (:db/id (:block/left (first blocks))) (:db/id target-block))
       (not= (= (:db/id (:block/parent (first blocks)))
                (:db/id target-block))
             sibling?)))

(defn- move-blocks
  "Move `blocks` to `target-block` as siblings or children."
  [repo conn blocks target-block {:keys [_sibling? _up? outliner-op _indent?]
                                  :as opts}]
  {:pre [(seq blocks)
         (m/validate block-map-or-entity target-block)]}
  (let [db @conn
        [target-block sibling?] (get-target-block db blocks target-block opts)
        non-consecutive-blocks? (seq (ldb/get-non-consecutive-blocks db blocks))
        original-position? (move-to-original-position? blocks target-block sibling? non-consecutive-blocks?)]
    (when (and (not (contains? (set (map :db/id blocks)) (:db/id target-block)))
               (not original-position?))
      (let [parents (->> (ldb/get-block-parents db (:block/uuid target-block) {})
                         (map :db/id)
                         (set))
            move-parents-to-child? (some parents (map :db/id blocks))]
        (when-not move-parents-to-child?
          (let [first-block (first blocks)
                {:keys [tx-data]} (insert-blocks repo conn blocks target-block {:sibling? sibling?
                                                                                :outliner-op (or outliner-op :move-blocks)
                                                                                :update-timestamps? false})]
            (when (seq tx-data)
              (let [first-block-page (:db/id (:block/page first-block))
                    target-page (or (:db/id (:block/page target-block))
                                    (:db/id target-block))
                    not-same-page? (not= first-block-page target-page)
                    move-blocks-next-tx [(build-move-blocks-next-tx db target-block blocks {:sibling? sibling?
                                                                                            :non-consecutive-blocks? non-consecutive-blocks?})]
                    children-page-tx (when not-same-page?
                                       (let [children-ids (mapcat #(ldb/get-block-children-ids db (:block/uuid %))
                                                                  blocks)]
                                         (map (fn [id] {:block/uuid id
                                                        :block/page target-page}) children-ids)))
                    fix-non-consecutive-tx (->> (fix-non-consecutive-blocks db blocks target-block sibling?)
                                                (remove (fn [b]
                                                          (contains? (set (map :db/id move-blocks-next-tx)) (:db/id b)))))
                    full-tx (common-util/concat-without-nil tx-data move-blocks-next-tx children-page-tx fix-non-consecutive-tx)
                    tx-meta (cond-> {:move-blocks (mapv :db/id blocks)
                                     :move-op outliner-op
                                     :target (:db/id target-block)}
                              not-same-page?
                              (assoc :from-page first-block-page
                                     :target-page target-page))]
                {:tx-data full-tx
                 :tx-meta tx-meta}))))))))

(defn- move-blocks-up-down
  "Move blocks up/down."
  [repo conn blocks up?]
  {:pre [(seq blocks) (boolean? up?)]}
  (let [db @conn
        top-level-blocks blocks
        opts {:outliner-op :move-blocks-up-down}]
    (if up?
      (let [first-block (d/entity db (:db/id (first top-level-blocks)))
            first-block-parent (:block/parent first-block)
            left (:block/left first-block)
            left-left (:block/left left)
            sibling? (= (:db/id (:block/parent left-left))
                        (:db/id first-block-parent))]
        (when (and left-left
                   (not= (:db/id (:block/page first-block-parent))
                         (:db/id left-left)))
          (move-blocks repo conn top-level-blocks left-left (merge opts {:sibling? sibling?
                                                                         :up? up?}))))

      (let [last-top-block (last top-level-blocks)
            last-top-block-right (get-right-sibling db (:db/id last-top-block))
            right (or
                   last-top-block-right
                   (let [parent (:block/parent last-top-block)
                         parent-id (when (:block/page (d/entity db (:db/id parent)))
                                     (:db/id parent))]
                     (some->> parent-id (get-right-sibling db))))
            sibling? (= (:db/id (:block/parent last-top-block))
                        (:db/id (:block/parent right)))]
        (when right
          (move-blocks repo conn blocks right (merge opts {:sibling? sibling?
                                                           :up? up?})))))))

(defn- ^:large-vars/cleanup-todo indent-outdent-blocks
  "Indent or outdent `blocks`."
  [repo conn blocks indent? & {:keys [parent-original logical-outdenting?]}]
  {:pre [(seq blocks) (boolean? indent?)]}
  (let [db @conn
        top-level-blocks (map (fn [b] (d/entity db (:db/id b))) blocks)
        non-consecutive-blocks (ldb/get-non-consecutive-blocks db top-level-blocks)]
    (when (empty? non-consecutive-blocks)
      (let [first-block (d/entity db (:db/id (first top-level-blocks)))
            left (d/entity db (:db/id (:block/left first-block)))
            parent (:block/parent first-block)
            concat-tx-fn (fn [& results]
                           {:tx-data (->> (map :tx-data results)
                                          (apply common-util/concat-without-nil))
                            :tx-meta (:tx-meta (first results))})
            opts {:outliner-op :indent-outdent-blocks}]
        (if indent?
          (when (and left (not (page-first-child? first-block)))
            (let [last-direct-child-id (ldb/get-block-last-direct-child-id db (:db/id left))
                  blocks' (drop-while (fn [b]
                                        (= (:db/id (:block/parent b))
                                           (:db/id left)))
                                      top-level-blocks)]
              (when (seq blocks')
                (if last-direct-child-id
                  (let [last-direct-child (d/entity db last-direct-child-id)
                        result (move-blocks repo conn blocks' last-direct-child (merge opts {:sibling? true
                                                                                             :indent? true}))
                        ;; expand `left` if it's collapsed
                        collapsed-tx (when (:block/collapsed? left)
                                       {:tx-data [{:db/id (:db/id left)
                                                   :block/collapsed? false}]})]
                    (concat-tx-fn result collapsed-tx))
                  (move-blocks repo conn blocks' left (merge opts {:sibling? false
                                                                   :indent? true}))))))
          (if parent-original
            (let [blocks' (take-while (fn [b]
                                        (not= (:db/id (:block/parent b))
                                              (:db/id (:block/parent parent))))
                                      top-level-blocks)]
              (move-blocks repo conn blocks' parent-original (merge opts {:outliner-op :indent-outdent-blocks
                                                                          :sibling? true
                                                                          :indent? false})))

            (when (and parent (not (page-block? (d/entity db (:db/id parent)))))
              (let [blocks' (take-while (fn [b]
                                          (not= (:db/id (:block/parent b))
                                                (:db/id (:block/parent parent))))
                                        top-level-blocks)
                    result (move-blocks repo conn blocks' parent (merge opts {:sibling? true}))]
                (if logical-outdenting?
                  result
                  ;; direct outdenting (default behavior)
                  (let [last-top-block (d/entity db (:db/id (last blocks')))
                        right-siblings (->> (get-right-siblings conn (block db last-top-block))
                                            (map :data))]
                    (if (seq right-siblings)
                      (let [result2 (if-let [last-direct-child-id (ldb/get-block-last-direct-child-id db (:db/id last-top-block))]
                                      (move-blocks repo conn right-siblings (d/entity db last-direct-child-id) (merge opts {:sibling? true}))
                                      (move-blocks repo conn right-siblings last-top-block (merge opts {:sibling? false})))]
                        (concat-tx-fn result result2))
                      result)))))))))))

;;; ### write-operations have side-effects (do transactions) ;;;;;;;;;;;;;;;;

(def ^:private ^:dynamic *transaction-data*
  "Stores transaction-data that are generated by one or more write-operations,
  see also `logseq.outliner.transaction/transact!`"
  nil)

(def ^:private ^:dynamic #_:clj-kondo/ignore *transaction-opts*
  "Stores transaction opts that are generated by one or more write-operations,
  see also `logseq.outliner.transaction/transact!`"
  nil)

(defn- op-transact!
  [fn-var & args]
  {:pre [(var? fn-var)]}
  (when (nil? *transaction-data*)
    (throw (js/Error. (str (:name (meta fn-var)) " is not used in (transact! ...)"))))
  (let [result (apply @fn-var args)]
    (conj! *transaction-data* (select-keys result [:tx-data :tx-meta]))
    result))

(defn save-block!
  [repo conn date-formatter block]
  (op-transact! #'save-block repo conn date-formatter block))

(defn insert-blocks!
  [repo conn blocks target-block opts]
  (op-transact! #'insert-blocks repo conn blocks target-block (assoc opts :outliner-op :insert-blocks)))

(defn delete-blocks!
  [repo conn date-formatter blocks opts]
  (op-transact! #'delete-blocks repo conn date-formatter blocks (assoc opts :outliner-op :delete-blocks)))

(defn move-blocks!
  [repo conn blocks target-block sibling?]
  (op-transact! #'move-blocks repo conn blocks target-block {:sibling? sibling?
                                                             :outliner-op :move-blocks}))
(defn move-blocks-up-down!
  [repo conn blocks up?]
  (op-transact! #'move-blocks-up-down repo conn blocks up?))

(defn indent-outdent-blocks!
  [repo conn blocks indent? & {:as opts}]
  (op-transact! #'indent-outdent-blocks repo conn blocks indent? opts))<|MERGE_RESOLUTION|>--- conflicted
+++ resolved
@@ -340,13 +340,8 @@
                   (assoc (.-kv ^js data) :db/id (:db/id data))
                   data)
           m (-> data'
-<<<<<<< HEAD
-                (dissoc :block/children :block/meta :block.temp/top? :block.temp/bottom?
+                (dissoc :block/children :block/meta :block.temp/top? :block.temp/bottom? :block/unordered
                         :block/title :block/body :block/level :block.temp/fully-loaded?)
-=======
-                (dissoc :block/children :block/meta :block.temp/top? :block.temp/bottom? :block/unordered
-                        :block/title :block/body :block/level)
->>>>>>> 45cd0581
                 common-util/remove-nils
                 block-with-updated-at
                 fix-tag-ids)
@@ -364,9 +359,9 @@
       (let [e (d/entity db db-id)]
         (when (and e block-uuid)
           (let [uuid-not-changed? (= block-uuid (:block/uuid e))]
-           (when-not uuid-not-changed?
-             (js/console.error "Block UUID shouldn't be changed once created"))
-           (assert uuid-not-changed? "Block UUID changed"))))
+            (when-not uuid-not-changed?
+              (js/console.error "Block UUID shouldn't be changed once created"))
+            (assert uuid-not-changed? "Block UUID changed"))))
 
       (when eid
         ;; Retract attributes to prepare for tx which rewrites block attributes
