--- conflicted
+++ resolved
@@ -20,14 +20,9 @@
             [cljs.pprint :as pprint]
             [logseq.common.marker :as common-marker]
             [logseq.db.frontend.content :as db-content]
-<<<<<<< HEAD
             [logseq.db.frontend.property :as db-property]
-            [logseq.db.sqlite.create-graph :as sqlite-create-graph]))
-=======
             [logseq.db.sqlite.create-graph :as sqlite-create-graph]
             [frontend.worker.batch-tx :include-macros true :as batch-tx]))
-
->>>>>>> 305255d4
 
 (def ^:private block-map
   (mu/optional-keys
