--- conflicted
+++ resolved
@@ -651,19 +651,11 @@
                                to replace it, it defaults to be `false`.
       `update-timestamps?`: whether to update `blocks` timestamps.
     ``"
-<<<<<<< HEAD
-  [repo conn blocks target-block {:keys [keep-uuid? keep-block-order?
-                                         outliner-op replace-empty-target? update-timestamps?
-                                         created-by insert-template?]
-                                  :as opts
-                                  :or {update-timestamps? true}}]
-=======
   [repo db blocks target-block {:keys [_sibling? keep-uuid? keep-block-order?
                                        outliner-op replace-empty-target? update-timestamps?
                                        insert-template?]
                                 :as opts
                                 :or {update-timestamps? true}}]
->>>>>>> 4cff47a0
   {:pre [(seq blocks)
          (m/validate block-map-or-entity target-block)]}
   (let [blocks (keep (fn [b]
