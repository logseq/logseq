--- conflicted
+++ resolved
@@ -145,10 +145,6 @@
   (validate-unique-by-name-tag-and-block-type db new-title existing-block-entity)
   (validate-disallow-page-with-journal-name new-title existing-block-entity))
 
-<<<<<<< HEAD
-(defn- validate-extends-property-have-correct-type
-  "Validates whether given parent and children are classes"
-=======
 (defn validate-property-title
   "Validates a property's title when it has changed"
   [new-title]
@@ -158,11 +154,8 @@
                      :payload {:message "This is an invalid property name. A property name cannot start with page reference characters '#' or '[['."
                                :type :error}}))))
 
-(defn- validate-parent-property-have-same-type
-  "Validates whether given parent and children are valid. Allows 'class' and
-  'page' types to have a relationship with their own type. May consider allowing more
-  page types if they don't cause systemic bugs"
->>>>>>> 88216d29
+(defn- validate-extends-property-have-correct-type
+  "Validates whether given parent and children are classes"
   [parent-ent child-ents]
   (when (or (not (ldb/class? parent-ent))
             (not (every? ldb/class? child-ents)))
