(ns db-import
  "Imports given file(s) to a db graph. This script is primarily for
   developing the import feature and for engineers who want to customize
   the import process"
  (:require ["fs" :as fs]
            ["fs/promises" :as fsp]
            ["path" :as node-path]
            [babashka.cli :as cli]
            [cljs.pprint :as pprint]
            [clojure.set :as set]
            [clojure.string :as string]
            [datascript.core :as d]
            [logseq.common.graph :as common-graph]
            [logseq.db.common.sqlite-cli :as sqlite-cli]
<<<<<<< HEAD
=======
            [logseq.db.frontend.asset :as db-asset]
>>>>>>> 3b718f70
            [logseq.graph-parser.exporter :as gp-exporter]
            [logseq.outliner.cli :as outliner-cli]
            [logseq.outliner.pipeline :as outliner-pipeline]
            [nbb.classpath :as cp]
            [nbb.core :as nbb]
<<<<<<< HEAD
            [promesa.core :as p]))
=======
            [promesa.core :as p]
            [logseq.common.config :as common-config]))
>>>>>>> 3b718f70

(def tx-queue (atom cljs.core/PersistentQueue.EMPTY))
(def original-transact! d/transact!)
(defn dev-transact! [conn tx-data tx-meta]
  (swap! tx-queue (fn [queue]
                    (let [new-queue (conj queue {:tx-data tx-data :tx-meta tx-meta})]
                          ;; Only care about last few so vary 10 as needed
                      (if (> (count new-queue) 10)
                        (pop new-queue)
                        new-queue))))
  (original-transact! conn tx-data tx-meta))

(defn- build-graph-files
  "Given a file graph directory, return all files including assets and adds relative paths
   on ::rpath since paths are absolute by default and exporter needs relative paths for
   some operations"
  [dir*]
  (let [dir (node-path/resolve dir*)]
    (->> (common-graph/get-files dir)
         (concat (when (fs/existsSync (node-path/join dir* "assets"))
                   (common-graph/readdir (node-path/join dir* "assets"))))
         (mapv #(hash-map :path %
                          ::rpath (node-path/relative dir* %))))))

(defn- <read-file
  [file]
  (p/let [s (fsp/readFile (:path file))]
    (str s)))

(defn- <read-asset-file [file assets]
  (p/let [buffer (fs/readFileSync (:path file))
          checksum (db-asset/<get-file-array-buffer-checksum buffer)]
    (swap! assets assoc
           (gp-exporter/asset-path->name (:path file))
           {:size (.-length buffer)
            :checksum checksum
            :type (db-asset/asset-path->type (:path file))
            :path (:path file)})))

(defn- <copy-asset-file [asset-m db-graph-dir]
  (p/let [parent-dir (node-path/join db-graph-dir common-config/local-assets-dir)
          _ (fsp/mkdir parent-dir #js {:recursive true})]
    (if (:block/uuid asset-m)
      (fsp/copyFile (:path asset-m) (node-path/join parent-dir (str (:block/uuid asset-m) "." (:type asset-m))))
      (do
        (println "[INFO]" "Copied asset" (pr-str (node-path/basename (:path asset-m)))
                 "by its name since it was unused.")
        (fsp/copyFile (:path asset-m) (node-path/join parent-dir (node-path/basename (:path asset-m))))))))

(defn- notify-user [{:keys [continue debug]} m]
  (println (:msg m))
  (when (:ex-data m)
    (println "Ex-data:" (pr-str (merge (dissoc (:ex-data m) :error)
                                       (when-let [err (get-in m [:ex-data :error])]
                                         {:original-error (ex-data (.-cause err))}))))
    (println "\nStacktrace:")
    (if-let [stack (some-> (get-in m [:ex-data :error]) ex-data :sci.impl/callstack deref)]
      (println (string/join
                "\n"
                (map
                 #(str (:file %)
                       (when (:line %) (str ":" (:line %)))
                       (when (:sci.impl/f-meta %)
                         (str " calls #'" (get-in % [:sci.impl/f-meta :ns]) "/" (get-in % [:sci.impl/f-meta :name]))))
                 (reverse stack))))
      (println (some-> (get-in m [:ex-data :error]) .-stack)))
    (when debug
      (when-let [matching-tx (seq (filter #(and (get-in m [:ex-data :path])
                                                (or (= (get-in % [:tx-meta ::gp-exporter/path]) (get-in m [:ex-data :path]))
                                                    (= (get-in % [:tx-meta ::outliner-pipeline/original-tx-meta ::gp-exporter/path]) (get-in m [:ex-data :path]))))
                                          @tx-queue))]
        (println (str "\n" (count matching-tx)) "Tx Maps for failing path:")
        (pprint/pprint matching-tx))))
  (when (and (= :error (:level m)) (not continue))
    (js/process.exit 1)))

(defn default-export-options
  [options]
  {;; common options
   :rpath-key ::rpath
   :notify-user (partial notify-user options)
   :<read-file <read-file
   ;; :set-ui-state prn
   ;; config file options
   ;; TODO: Add actual default
   :default-config {}})

(defn- import-file-graph-to-db
  "Import a file graph dir just like UI does. However, unlike the UI the
  exporter receives file maps containing keys :path and ::rpath since :path
  are full paths"
  [file-graph-dir db-graph-dir conn options]
  (let [*files (build-graph-files file-graph-dir)
        config-file (first (filter #(string/ends-with? (:path %) "logseq/config.edn") *files))
        _ (assert config-file "No 'logseq/config.edn' found for file graph dir")
        options (merge options
                       (default-export-options options)
                        ;; asset file options
                       {:<copy-asset (fn copy-asset [file]
                                       (<copy-asset-file file db-graph-dir))
                        :<read-asset <read-asset-file})]
    (p/with-redefs [d/transact! dev-transact!]
      (gp-exporter/export-file-graph conn conn config-file *files options))))

(defn- resolve-path
  "If relative path, resolve with $ORIGINAL_PWD"
  [path]
  (if (node-path/isAbsolute path)
    path
    (node-path/join (or js/process.env.ORIGINAL_PWD ".") path)))

(defn- import-files-to-db
  "Import specific doc files for dev purposes"
  [file conn {:keys [files] :as options}]
  (let [doc-options (gp-exporter/build-doc-options {:macros {}} (merge options (default-export-options options)))
        files' (mapv #(hash-map :path %)
                     (into [file] (map resolve-path files)))]
    (p/with-redefs [d/transact! dev-transact!]
      (p/let [_ (gp-exporter/export-doc-files conn files' <read-file doc-options)]
        {:import-state (:import-state doc-options)}))))

(def spec
  "Options spec"
  {:help {:alias :h
          :desc "Print help"}
   :verbose {:alias :v
             :desc "Verbose mode"}
   :debug {:alias :d
           :desc "Debug mode"}
   :continue {:alias :c
              :desc "Continue past import failures"}
   :all-tags {:alias :a
              :desc "All tags convert to classes"}
   :tag-classes {:alias :t
                 :coerce []
                 :desc "List of tags to convert to classes"}
   :files {:alias :f
           :coerce []
           :desc "Additional files to import"}
   :remove-inline-tags {:alias :r
                        :desc "Remove inline tags"}
   :property-classes {:alias :p
                      :coerce []
                      :desc "List of properties whose values convert to classes"}
   :property-parent-classes
   {:alias :P
    :coerce []
    :desc "List of properties whose values convert to a parent class"}})

(defn -main [args]
  (let [[file-graph db-graph-dir] args
        options (cli/parse-opts args {:spec spec})
        _ (when (or (< (count args) 2) (:help options))
            (println (str "Usage: $0 FILE-GRAPH DB-GRAPH [OPTIONS]\nOptions:\n"
                          (cli/format-opts {:spec spec})))
            (js/process.exit 1))
        init-conn-args (sqlite-cli/->open-db-args db-graph-dir)
        db-name (if (= 1 (count init-conn-args)) (first init-conn-args) (second init-conn-args))
        db-full-dir (if (= 1 (count init-conn-args))
                      (node-path/dirname (first init-conn-args))
                      (apply node-path/join init-conn-args))
        file-graph' (resolve-path file-graph)
        conn (apply outliner-cli/init-conn (conj init-conn-args {:classpath (cp/get-classpath)
                                                                 :import-type :cli/db-import}))
        directory? (.isDirectory (fs/statSync file-graph'))
        user-options (cond-> (merge {:all-tags false} (dissoc options :verbose :files :help :continue))
                       ;; coerce option collection into strings
                       (:tag-classes options)
                       (update :tag-classes (partial mapv str))
                       true
                       (set/rename-keys {:all-tags :convert-all-tags? :remove-inline-tags :remove-inline-tags?}))
        _ (when (:verbose options) (prn :options user-options))
        options' (merge {:user-options user-options}
                        (select-keys options [:files :verbose :continue :debug]))]
    (p/let [{:keys [import-state]}
            (if directory?
              (import-file-graph-to-db file-graph' db-full-dir conn options')
              (import-files-to-db file-graph' conn options'))]

      (when-let [ignored-props (seq @(:ignored-properties import-state))]
        (println "Ignored properties:" (pr-str ignored-props)))
      (when-let [ignored-assets (seq @(:ignored-assets import-state))]
        (println "Ignored assets:" (pr-str ignored-assets)))
      (when-let [ignored-files (seq @(:ignored-files import-state))]
        (println (count ignored-files) "ignored file(s):" (pr-str (vec ignored-files))))
      (when (:verbose options') (println "Transacted" (count (d/datoms @conn :eavt)) "datoms"))
      (println "Created graph" (str db-name "!")))))

(when (= nbb/*file* (nbb/invoked-file))
  (-main *command-line-args*))<|MERGE_RESOLUTION|>--- conflicted
+++ resolved
@@ -10,23 +10,16 @@
             [clojure.set :as set]
             [clojure.string :as string]
             [datascript.core :as d]
+            [logseq.common.config :as common-config]
             [logseq.common.graph :as common-graph]
             [logseq.db.common.sqlite-cli :as sqlite-cli]
-<<<<<<< HEAD
-=======
             [logseq.db.frontend.asset :as db-asset]
->>>>>>> 3b718f70
             [logseq.graph-parser.exporter :as gp-exporter]
             [logseq.outliner.cli :as outliner-cli]
             [logseq.outliner.pipeline :as outliner-pipeline]
             [nbb.classpath :as cp]
             [nbb.core :as nbb]
-<<<<<<< HEAD
             [promesa.core :as p]))
-=======
-            [promesa.core :as p]
-            [logseq.common.config :as common-config]))
->>>>>>> 3b718f70
 
 (def tx-queue (atom cljs.core/PersistentQueue.EMPTY))
 (def original-transact! d/transact!)
