--- conflicted
+++ resolved
@@ -6,14 +6,9 @@
             [datascript.core :as d]
             [logseq.db.frontend.schema :as db-schema]
             [logseq.graph-parser.extract :as extract]
-<<<<<<< HEAD
             [logseq.common.util :as common-util]
             [logseq.common.config :as common-config]
-            [logseq.db :as ldb]
-            [logseq.db.sqlite.util :as sqlite-util]))
-=======
-            [logseq.graph-parser.util :as gp-util]))
->>>>>>> c25c4327
+            [logseq.db :as ldb]))
 
 (defn- retract-blocks-tx
   [blocks retain-uuids]
