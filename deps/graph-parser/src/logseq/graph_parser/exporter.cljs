--- conflicted
+++ resolved
@@ -199,14 +199,9 @@
                                       (convert-tag? (:block/name %) user-options)
                                       ;; Ignore new class tags from extract e.g. :logseq.class/Journal
                                       (logseq-class-ident? %)))
-<<<<<<< HEAD
-                         (map #(vector :block/uuid (get-page-uuid (:page-names-to-uuids per-file-state) (:block/name %))))
+                         (map #(vector :block/uuid (get-page-uuid (:page-names-to-uuids per-file-state) (:block/name %) {:block %})))
                          set)
           page-classes (into #{:logseq.class/Page} db-class/page-children-classes)]
-=======
-                         (map #(vector :block/uuid (get-page-uuid (:page-names-to-uuids per-file-state) (:block/name %) {:block %})))
-                         set)]
->>>>>>> 052d2396
       (cond-> block
         true
         (update :block/tags convert-tags-to-classes db per-file-state user-options all-idents)
