--- conflicted
+++ resolved
@@ -48,7 +48,7 @@
   (if-let [db-ident (get @all-idents (keyword class-name))]
     {:db/ident db-ident}
     (let [m (try
-              (db-class/build-new-class db {:block/original-name class-name
+              (db-class/build-new-class db {:block/title class-name
                                             :block/name (common-util/page-name-sanity-lc class-name)})
               (catch :default e
                 ;; Notify with more helpful error message
@@ -63,14 +63,7 @@
    because it has been moved"
   [db tag-block page-names-to-uuids tag-classes all-idents]
   (if-let [new-class (:block.temp/new-class tag-block)]
-<<<<<<< HEAD
-    (merge (db-class/build-new-class
-            db
-            {:block/title new-class
-             :block/name (common-util/page-name-sanity-lc new-class)})
-=======
     (merge (find-or-create-class db new-class all-idents)
->>>>>>> f84a3341
            (when-let [existing-tag-uuid (get page-names-to-uuids (common-util/page-name-sanity-lc new-class))]
              {:block/uuid existing-tag-uuid}))
     (when (contains? tag-classes (:block/name tag-block))
@@ -568,17 +561,10 @@
                      (let [new-class (first parent-classes-from-properties)]
                        (when (> (count parent-classes-from-properties) 1)
                          (log-fn :skipped-parent-classes "Only one parent class is allowed so skipped ones after the first one" :classes parent-classes-from-properties))
-<<<<<<< HEAD
-                       (sqlite-util/build-new-class
-                        {:block/title new-class
-                         :block/uuid (or (get-pid db new-class) (d/squuid))
-                         :block/name (common-util/page-name-sanity-lc new-class)})))))
-=======
                        (merge (find-or-create-class db new-class (:all-idents import-state))
                               (if-let [existing-tag-uuid (get page-names-to-uuids (common-util/page-name-sanity-lc new-class))]
                                 {:block/uuid existing-tag-uuid}
                                 {:block/uuid (d/squuid)}))))))
->>>>>>> f84a3341
           (dissoc block* :block/properties))]
     {:block block' :properties-tx properties-tx}))
 
