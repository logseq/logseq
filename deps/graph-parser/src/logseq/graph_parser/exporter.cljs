--- conflicted
+++ resolved
@@ -393,11 +393,7 @@
 (defn- build-properties-and-values
   "For given block properties, builds property values tx and returns a map with
   updated properties in :block-properties and any property values tx in :pvalues-tx"
-<<<<<<< HEAD
-  [props db _page-names-to-uuids
-=======
   [props _db _page-names-to-uuids
->>>>>>> a8e7e451
    {:block/keys [properties-text-values] :as block}
    {:keys [_whiteboard? import-state] :as options}]
   (let [;; FIXME: Whiteboard
@@ -423,24 +419,10 @@
       {}
       (let [props' (-> (update-built-in-property-values
                         (select-keys props built-in-property-names)
-<<<<<<< HEAD
-                        db
-                        (:ignored-properties import-state)
-                        (select-keys block [:block/name :block/content]))
-                       (merge (update-user-property-values user-properties get-ident' properties-text-values import-state options)))
-            pvalue-tx-m (->> props'
-                             (map (fn [[k v]]
-                                    (let [property-map {:db/ident (get-ident @all-idents k)
-                                                        :original-property-id k
-                                                        :block/schema (get @property-schemas k)}]
-                                      [property-map v])))
-                             (db-property-build/build-property-values-tx-m block))
-=======
                         (select-keys import-state [:ignored-properties :all-idents])
                         (select-keys block [:block/name :block/content]))
                        (merge (update-user-property-values user-properties get-ident' properties-text-values import-state options)))
             pvalue-tx-m (->property-value-tx-m block props' #(get @property-schemas %) @all-idents)
->>>>>>> a8e7e451
             block-properties (-> (merge props' (db-property-build/build-properties-with-ref-values pvalue-tx-m))
                                  (update-keys get-ident'))]
         {:block-properties block-properties
@@ -550,11 +532,7 @@
                         {:block/original-name new-class
                          :block/uuid (or (get-pid db new-class) (d/squuid))
                          :block/name (common-util/page-name-sanity-lc new-class)})))))
-<<<<<<< HEAD
-          block*)]
-=======
           (dissoc block* :block/properties))]
->>>>>>> a8e7e451
     {:block block' :properties-tx properties-tx}))
 
 (defn- handle-block-properties
@@ -624,22 +602,12 @@
         (handle-block-properties block* db page-names-to-uuids (:block/refs block*) options)
         {block-after-built-in-props :block deadline-properties-tx :properties-tx} (update-block-deadline block db options)
         block' (-> block-after-built-in-props
-<<<<<<< HEAD
-                   (fix-pre-block-references pre-blocks)
-                   (fix-block-name-lookup-ref db page-names-to-uuids)
-                   (update-block-macros db page-names-to-uuids)
-                   (update-block-refs page-names-to-uuids options)
-                   (update-block-tags tag-classes page-names-to-uuids)
-                   (update-block-marker db options)
-                   (update-block-priority db options)
-=======
                    (fix-pre-block-references pre-blocks page-names-to-uuids)
                    (fix-block-name-lookup-ref page-names-to-uuids)
                    (update-block-refs page-names-to-uuids options)
                    (update-block-tags db tag-classes page-names-to-uuids)
                    (update-block-marker options)
                    (update-block-priority options)
->>>>>>> a8e7e451
                    add-missing-timestamps
                    ;; ((fn [x] (prn :block-out x) x))
                    ;; TODO: org-mode content needs to be handled
@@ -648,11 +616,7 @@
     (concat properties-tx deadline-properties-tx [block'])))
 
 (defn- build-new-page
-<<<<<<< HEAD
-  [m tag-classes page-names-to-uuids page-tags-uuid]
-=======
   [m db tag-classes page-names-to-uuids]
->>>>>>> a8e7e451
   (-> m
       ;; Fix pages missing :block/original-name. Shouldn't happen
       ((fn [m']
@@ -669,11 +633,7 @@
   "Given all the pages and blocks parsed from a file, return a map containing
   all non-whiteboard pages to be transacted, pages' properties and additional
   data for subsequent steps"
-<<<<<<< HEAD
-  [conn pages blocks {:keys [page-tags-uuid tag-classes property-classes property-parent-classes notify-user]
-=======
   [conn pages blocks {:keys [tag-classes property-classes property-parent-classes notify-user]
->>>>>>> a8e7e451
                       :as options}]
   (let [all-pages (->> (extract/with-ref-pages pages blocks)
                        ;; remove unused property pages unless the page has content
@@ -703,13 +663,8 @@
                              (when (seq block-changes)
                                (cond-> (merge block-changes {:block/uuid page-uuid})
                                  (:block/tags m)
-<<<<<<< HEAD
-                                 (update-page-tags tag-classes page-names-to-uuids page-tags-uuid))))
-                           (build-new-page m tag-classes page-names-to-uuids page-tags-uuid)))
-=======
                                  (update-page-tags @conn tag-classes page-names-to-uuids))))
                            (build-new-page m @conn tag-classes page-names-to-uuids)))
->>>>>>> a8e7e451
                        (map :block all-pages-m))]
     {:pages-tx pages-tx
      :page-properties-tx (mapcat :properties-tx all-pages-m)
@@ -797,11 +752,7 @@
   pages that are now properties"
   [pages-tx old-properties existing-pages import-state]
   (let [new-properties (set/difference (set (keys @(:property-schemas import-state))) (set old-properties))
-<<<<<<< HEAD
-        _ (prn :new-properties new-properties)
-=======
         _ (when (seq new-properties) (prn :new-properties new-properties))
->>>>>>> a8e7e451
         [properties-tx pages-tx'] ((juxt filter remove)
                                    #(contains? new-properties (keyword (:block/name %))) pages-tx)
         property-pages-tx (map (fn [{:block/keys [original-name uuid]}]
