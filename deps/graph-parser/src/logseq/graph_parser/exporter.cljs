--- conflicted
+++ resolved
@@ -290,11 +290,7 @@
       (conj :filters)))
 
 (defn- update-built-in-property-values
-<<<<<<< HEAD
-  [props {:keys [ignored-properties all-idents]} {:block/keys [title name]}]
-=======
-  [props {:keys [ignored-properties all-idents]} {:block/keys [content name]} options]
->>>>>>> 90e85bc0
+  [props {:keys [ignored-properties all-idents]} {:block/keys [title name]} options]
   (->> props
        (keep (fn [[prop val]]
                ;; FIXME: Migrate :filters to :logseq.property.linked-references/* properties
@@ -438,12 +434,8 @@
       (let [props' (-> (update-built-in-property-values
                         (select-keys props built-in-property-names)
                         (select-keys import-state [:ignored-properties :all-idents])
-<<<<<<< HEAD
-                        (select-keys block [:block/name :block/title]))
-=======
-                        (select-keys block [:block/name :block/content])
+                        (select-keys block [:block/name :block/title])
                         (select-keys options [:property-classes]))
->>>>>>> 90e85bc0
                        (merge (update-user-property-values user-properties page-names-to-uuids properties-text-values import-state options)))
             pvalue-tx-m (->property-value-tx-m block props' #(get @property-schemas %) @all-idents)
             block-properties (-> (merge props' (db-property-build/build-properties-with-ref-values pvalue-tx-m))
@@ -652,21 +644,12 @@
 
 (defn- build-new-page
   [m db tag-classes page-names-to-uuids]
-<<<<<<< HEAD
-  (-> m
-      ;; Fix pages missing :block/title. Shouldn't happen
-      ((fn [m']
-         (if-not (:block/title m')
-           (assoc m' :block/title (:block/name m'))
-           m')))
-=======
   (-> (cond-> m
-        ;; Fix pages missing :block/original-name. Shouldn't happen
-        (not (:block/original-name m))
-        (assoc :block/original-name (:block/name m))
+        ;; Fix pages missing :block/title. Shouldn't happen
+        (not (:block/title m))
+        (assoc :block/title (:block/name m))
         (seq (:block/alias m))
         (update-page-alias page-names-to-uuids))
->>>>>>> 90e85bc0
       add-missing-timestamps
       ;; TODO: org-mode content needs to be handled
       (assoc :block/format :markdown)
@@ -736,37 +719,6 @@
                   (rules/extract-rules rules/db-query-dsl-rules)))
         existing-blocks-tx
         (mapcat (fn [m]
-<<<<<<< HEAD
-                  (let [prop-value-id (or (:db/id (get m property-ident))
-                                          (throw (ex-info (str "No property value found when changing property values: " (pr-str property-ident))
-                                                          {:property-ident property-ident
-                                                           :block-uuid (:block-uuid m)})))
-                        prop-value-content (get-pvalue-content (:block/uuid m) prop)]
-                    ;; Switch to :block/title since :default is stored differently
-                    [[:db/retract prop-value-id :property.value/content]
-                     [:db/add prop-value-id :block/title prop-value-content]]))
-                existing-blocks)
-        ;; Look up blocks about to be transacted for current file a.k.a. pending
-        ;; Map of property value uuids to their original block uuids
-        ;; original block uuid needed to look up property's text value
-        pending-pvalue-uuids (->> blocks-tx
-                                  (keep #(when-let [prop-value (get % property-ident)]
-                                           [(or (second prop-value)
-                                                (throw (ex-info (str "No property value found when changing property values: " (pr-str property-ident))
-                                                                {:property-ident property-ident
-                                                                 :block-uuid (:block-uuid %)})))
-                                            (:block/uuid %)]))
-                                  (into {}))
-        pending-blocks-tx
-        (mapcat (fn [m]
-                  (when-let [original-block-uuid (get pending-pvalue-uuids (:block/uuid m))]
-                    (let [prop-value-content (get-pvalue-content original-block-uuid prop)
-                          prop-value-id [:block/uuid (:block/uuid m)]]
-                      [[:db/retract prop-value-id :property.value/content]
-                       [:db/add prop-value-id :block/title prop-value-content]])))
-                blocks-tx)]
-    (concat existing-blocks-tx pending-blocks-tx)))
-=======
                   (let [prop-value (get m property-ident)
                         prop-value-content (get-pvalue-content (:block/uuid m) prop)
                         new-value (db-property-build/build-property-value-block
@@ -778,7 +730,6 @@
                             property-ident [:block/uuid (:block/uuid new-value)]}])))
                 existing-blocks)]
     existing-blocks-tx))
->>>>>>> 90e85bc0
 
 (defn- build-upstream-properties-tx
   "Builds tx for upstream properties that have changed and any instances of its
