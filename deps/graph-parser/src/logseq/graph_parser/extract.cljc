--- conflicted
+++ resolved
@@ -321,12 +321,7 @@
         title (or (:block/title serialized-page)
                           page-name)
         page-block (merge {:block/name page-name
-<<<<<<< HEAD
                            :block/title title
-                           :block/type #{"whiteboard" "page"}
-=======
-                           :block/original-name original-name
->>>>>>> 90e85bc0
                            :block/file {:file/path (common-util/path-normalize file)}}
                           serialized-page
                           ;; Ensure old whiteboards have correct type
