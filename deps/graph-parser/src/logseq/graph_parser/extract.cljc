--- conflicted
+++ resolved
@@ -82,13 +82,6 @@
        (gp-block/page-name->map page false db true date-formatter)
        :block/file {:file/path (gp-util/path-normalize file)}))
 
-<<<<<<< HEAD
-      (seq properties)
-      (assoc :block/properties properties)
-
-      (seq aliases)
-      (assoc :block/alias aliases)
-=======
      (seq valid-properties)
      (assoc :block/properties valid-properties)
 
@@ -97,7 +90,6 @@
 
      (seq aliases')
      (assoc :block/alias aliases')
->>>>>>> 883828bb
 
       (:tags properties)
       (assoc :block/tags (let [tags (:tags properties)
