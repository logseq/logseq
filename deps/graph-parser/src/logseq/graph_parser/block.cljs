(ns logseq.graph-parser.block
  "Given mldoc ast, prepares block data in preparation for db transaction"
  (:require [clojure.set :as set]
            [clojure.string :as string]
            [clojure.walk :as walk]
            [datascript.core :as d]
            [logseq.graph-parser.config :as gp-config]
            [logseq.graph-parser.date-time-util :as date-time-util]
            [logseq.graph-parser.mldoc :as gp-mldoc]
            [logseq.graph-parser.property :as gp-property]
            [logseq.graph-parser.text :as text]
            [logseq.graph-parser.utf8 :as utf8]
            [logseq.graph-parser.util :as gp-util]
            [logseq.graph-parser.util.block-ref :as block-ref]
            [logseq.graph-parser.util.page-ref :as page-ref]))

(defn heading-block?
  [block]
  (and
   (vector? block)
   (= "Heading" (first block))))

(defn get-tag
  [block]
  (when-let [tag-value (and (vector? block)
                            (= "Tag" (first block))
                            (second block))]
    (->> tag-value
         (map (fn [[elem value]]
                (case elem
                  "Plain" value
                  "Link" (:full_text value)
                  "Nested_link" (:content value)
                  "")))
         (string/join))))

(defn- get-page-reference
  [block supported-formats]
  (let [page (cond
               (and (vector? block) (= "Link" (first block)))
               (let [typ (first (:url (second block)))
                     value (second (:url (second block)))]
                 ;; {:url ["File" "file:../pages/hello_world.org"], :label [["Plain" "hello world"]], :title nil}
                 (or
                  (and
                   (= typ "Page_ref")
                   (and (string? value)
                        (not (or (gp-config/local-asset? value)
                                 (gp-config/draw? value))))
                   value)

                  (and
                   (= typ "Search")
                   (page-ref/page-ref? value)
                   (text/page-ref-un-brackets! value))

                  (and
                   (= typ "Search")
                   (not (contains? #{\# \* \/ \[} (first value)))
                   ;; FIXME: use `gp-util/get-format` instead
                   (let [ext (some-> (gp-util/get-file-ext value) keyword)]
                     (when (and (not (string/starts-with? value "http:"))
                                (not (string/starts-with? value "https:"))
                                (not (string/starts-with? value "file:"))
                                (not (gp-config/local-asset? value))
                                (or (#{:excalidraw :tldr} ext)
                                    (not (contains? supported-formats ext))))
                       value)))

                  (and
                   (= typ "File")
                   (second (first (:label (second block)))))))

               (and (vector? block) (= "Nested_link" (first block)))
               (let [content (:content (last block))]
                 (subs content 2 (- (count content) 2)))

               (and (vector? block)
                    (= "Macro" (first block)))
               (let [{:keys [name arguments]} (second block)
                     argument (string/join ", " arguments)]
                   (when (= name "embed")
                     (text/page-ref-un-brackets! argument)))

               (and (vector? block)
                    (= "Tag" (first block)))
               (let [text (get-tag block)]
                 (text/page-ref-un-brackets! text))

               :else
               nil)]
    (when page (or (block-ref/get-block-ref-id page) page))))

(defn- get-block-reference
  [block]
  (when-let [block-id (cond
                        (and (vector? block)
                             (= "Block_reference" (first block)))
                        (last block)

                        (and (vector? block)
                             (= "Link" (first block))
                             (map? (second block))
                             (= "Block_ref" (first (:url (second block)))))
                        (second (:url (second block)))

                        (and (vector? block)
                             (= "Macro" (first block)))
                        (let [{:keys [name arguments]} (second block)]
                          (when (and (= name "embed")
                                     (string? (first arguments))
                                     (block-ref/string-block-ref? (first arguments)))
                            (block-ref/get-string-block-ref-id (first arguments))))

                        (and (vector? block)
                             (= "Link" (first block))
                             (map? (second block)))
                        (if (= "id" (:protocol (second (:url (second block)))))
                          (:link (second (:url (second block))))
                          (let [id (second (:url (second block)))]
                            ;; these can be maps
                            (when (string? id)
                              (or (block-ref/get-block-ref-id id) id))))

                        :else
                        nil)]
    (when (some-> block-id parse-uuid)
      block-id)))

(defn- paragraph-block?
  [block]
  (and
   (vector? block)
   (= "Paragraph" (first block))))

(defn timestamp-block?
  [block]
  (and
   (vector? block)
   (= "Timestamp" (first block))))

(defn- get-page-refs-from-property-names
  [properties {:property-pages/keys [enabled? excludelist]}]
  (if (contains? #{true nil} enabled?)
    (sequence
     (comp (map (comp name first))
           (remove string/blank?)
           (remove (set (map name excludelist)))
           ;; Remove built-in properties as we don't want pages
           ;; created for them by default
           (remove (into #{}
                         (map name)
                         (apply conj
                                (gp-property/editable-built-in-properties)
                                (gp-property/hidden-built-in-properties))))
           (distinct))
     properties)
    []))

(defn- get-page-ref-names-from-properties
  [properties user-config]
  (let [page-refs (->>
                   properties
                   (remove (fn [[k _]]
                             (contains?
                              (set/union (apply disj
                                                (gp-property/editable-built-in-properties)
                                                gp-property/editable-linkable-built-in-properties)
                                         (gp-property/hidden-built-in-properties))
                              (keyword k))))
                   ;; get links ast
                   (map last)
                   (mapcat (or (:extract-refs-from-property-value-fn user-config)
                               text/extract-refs-from-mldoc-ast))
                   ;; comma separated collections
                   (concat (->> (map second properties)
                                (filter coll?)
                                (apply concat))))
        page-refs-from-property-names (get-page-refs-from-property-names properties user-config)]
    (->> (concat page-refs page-refs-from-property-names)
         (remove string/blank?)
         distinct)))

(defn extract-properties
  [properties user-config]
  (when (seq properties)
    (let [properties (seq properties)
          *invalid-properties (atom #{})
          properties (->> properties
                          (map (fn [[k v mldoc-ast]]
                                 (let [k (if (or (keyword? k) (symbol? k))
                                           (subs (str k) 1)
                                           k)
                                       k (-> (string/lower-case k)
                                             (string/replace " " "-")
                                             (string/replace "_" "-"))]
                                   (if (gp-property/valid-property-name? (str ":" k))
                                     (let [k' (keyword
                                               (if (contains? #{"custom_id" "custom-id"} k)
                                                 "id"
                                                 k))
                                           v' (text/parse-property k v mldoc-ast user-config)]
                                       [k' v' mldoc-ast v])
                                     (do (swap! *invalid-properties conj k)
                                         nil)))))
                          (remove #(nil? (second %))))
          page-refs (get-page-ref-names-from-properties properties user-config)
          properties-text-values (->> (map (fn [[k _v _refs original-text]] [k original-text]) properties)
                                      (into {}))
          properties (map (fn [[k v _]] [k v]) properties)
          properties' (into {} properties)]
      {:properties properties'
       :properties-order (map first properties)
       :properties-text-values properties-text-values
       :invalid-properties @*invalid-properties
       :page-refs page-refs})))

(defn- paragraph-timestamp-block?
  [block]
  (and (paragraph-block? block)
       (or (timestamp-block? (first (second block)))
           (timestamp-block? (second (second block))))))

(defn- extract-timestamps
  [block]
  (some->>
   (second block)
   (filter timestamp-block?)
   (map last)
   (into {})))

;; {"Deadline" {:date {:year 2020, :month 10, :day 20}, :wday "Tue", :time {:hour 8, :min 0}, :repetition [["DoublePlus"] ["Day"] 1], :active true}}
(defn timestamps->scheduled-and-deadline
  [timestamps]
  (let [timestamps (update-keys timestamps (comp keyword string/lower-case))
        m (some->> (select-keys timestamps [:scheduled :deadline])
                   (map (fn [[k v]]
                          (let [{:keys [date repetition]} v
                                {:keys [year month day]} date
                                day (js/parseInt (str year (gp-util/zero-pad month) (gp-util/zero-pad day)))]
                            (cond->
                             (case k
                               :scheduled
                               {:scheduled day}
                               :deadline
                               {:deadline day})
                              repetition
                              (assoc :repeated? true))))))]
    (apply merge m)))

(defn- convert-page-if-journal-impl
  "Convert journal file name to user' custom date format"
  [original-page-name date-formatter]
  (when original-page-name
    (let [page-name (gp-util/page-name-sanity-lc original-page-name)
          day (date-time-util/journal-title->int page-name (date-time-util/safe-journal-title-formatters date-formatter))]
     (if day
       (let [original-page-name (date-time-util/int->journal-title day date-formatter)]
         [original-page-name (gp-util/page-name-sanity-lc original-page-name) day])
       [original-page-name page-name day]))))

(def convert-page-if-journal (memoize convert-page-if-journal-impl))

;; TODO: refactor
(defn page-name->map
  "Create a page's map structure given a original page name (string).
   map as input is supported for legacy compatibility.
   with-id?: if true, assign uuid to the map structure.
    if the page entity already exists, no-op.
    else, if with-id? is a uuid, the uuid is used.
    otherwise, generate a uuid.
   with-timestamp?: assign timestampes to the map structure.
    Useful when creating new pages from references or namespaces,
    as there's no chance to introduce timestamps via editing in page"
  [original-page-name with-id? db with-timestamp? date-formatter
   & {:keys [from-page]}]
  (cond
    (and original-page-name (string? original-page-name))
    (let [original-page-name (gp-util/remove-boundary-slashes original-page-name)
          [original-page-name page-name journal-day] (convert-page-if-journal original-page-name date-formatter)
          namespace? (and (not (boolean (text/get-nested-page-name original-page-name)))
                          (text/namespace-page? original-page-name))
          page-entity (some-> db (d/entity [:block/name page-name]))
          original-page-name (or from-page (:block/original-name page-entity) original-page-name)]
      (merge
       {:block/name page-name
        :block/original-name original-page-name}
       (when with-id?
         (let [new-uuid (cond page-entity      (:block/uuid page-entity)
                              (uuid? with-id?) with-id?
                              :else            (d/squuid))]
           {:block/uuid new-uuid}))
       (when namespace?
         (let [namespace (first (gp-util/split-last "/" original-page-name))]
           (when-not (string/blank? namespace)
             {:block/namespace {:block/name (gp-util/page-name-sanity-lc namespace)}})))
       (when (and with-timestamp? (not page-entity)) ;; Only assign timestamp on creating new entity
         (let [current-ms (date-time-util/time-ms)]
           {:block/created-at current-ms
            :block/updated-at current-ms}))
       (if journal-day
         {:block/journal? true
          :block/journal-day journal-day}
         {:block/journal? false})))

    (and (map? original-page-name) (:block/uuid original-page-name))
    original-page-name

    (and (map? original-page-name) with-id?)
    (assoc original-page-name :block/uuid (d/squuid))

    :else
    nil))

(defn- with-page-refs
  [{:keys [title body tags refs marker priority] :as block} with-id? supported-formats db date-formatter]
  (let [refs (->> (concat tags refs [marker priority])
                  (remove string/blank?)
                  (distinct))
        *refs (atom refs)]
    (walk/prewalk
     (fn [form]
       ;; skip custom queries
       (when-not (and (vector? form)
                      (= (first form) "Custom")
                      (= (second form) "query"))
         (when-let [page (get-page-reference form supported-formats)]
           (swap! *refs conj page))
         (when-let [tag (get-tag form)]
           (let [tag (text/page-ref-un-brackets! tag)]
             (when (gp-util/tag-valid? tag)
               (swap! *refs conj tag))))
         form))
     (concat title body))
    (swap! *refs #(remove string/blank? %))
    (let [children-pages (->> @*refs
                              (mapcat (fn [p]
                                        (let [p (if (map? p)
                                                  (:block/original-name p)
                                                  p)]
                                          (when (string? p)
                                            (let [p (or (text/get-nested-page-name p) p)]
                                              (when (text/namespace-page? p)
                                                (gp-util/split-namespace-pages p)))))))
                              (remove string/blank?)
                              (distinct))
          refs' (->> (distinct (concat @*refs children-pages))
                     (remove nil?)
                     (map (fn [ref] (page-name->map ref with-id? db true date-formatter))))]
      (assoc block :refs refs'))))

(defn- with-block-refs
  [{:keys [title body] :as block}]
  (let [ref-blocks (atom nil)]
    (walk/postwalk
     (fn [form]
       (when-let [block (get-block-reference form)]
         (swap! ref-blocks conj block))
       form)
     (concat title body))
    (let [ref-blocks (keep (fn [block]
                             (when-let [id (parse-uuid block)]
                               [:block/uuid id]))
                           @ref-blocks)
          refs (distinct (concat (:refs block) ref-blocks))]
      (assoc block :refs refs))))

(defn- block-keywordize
  [block]
  (update-keys
   block
   (fn [k]
     (if (namespace k)
       k
       (keyword "block" k)))))

(defn- sanity-blocks-data
  [blocks]
  (map (fn [block]
         (if (map? block)
           (block-keywordize (gp-util/remove-nils-non-nested block))
           block))
       blocks))

(defn- block-tags->pages
  [{:keys [tags] :as block}]
  (if (seq tags)
    (assoc block :tags (map (fn [tag]
                              (let [tag (text/page-ref-un-brackets! tag)]
                                [:block/name (gp-util/page-name-sanity-lc tag)])) tags))
    block))

(defn- get-block-content
  [utf8-content block format meta block-pattern]
  (let [content (if-let [end-pos (:end_pos meta)]
                  (utf8/substring utf8-content
                                  (:start_pos meta)
                                  end-pos)
                  (utf8/substring utf8-content
                                  (:start_pos meta)))
        content (when content
                  (let [content (text/remove-level-spaces content format block-pattern)]
                    (if (or (:pre-block? block)
                            (= (:format block) :org))
                      content
                      (gp-mldoc/remove-indentation-spaces content (inc (:level block)) false))))]
    (if (= format :org)
      content
      (gp-property/->new-properties content))))

(defn get-custom-id-or-new-id
  [properties]
  (or (when-let [custom-id (or (get-in properties [:properties :custom-id])
                               (get-in properties [:properties :custom_id])
                               (get-in properties [:properties :id]))]
        ;; guard against non-string custom-ids
        (when-let [custom-id (and (string? custom-id) (string/trim custom-id))]
          (some-> custom-id parse-uuid)))
      (d/squuid)))

(defn get-page-refs-from-properties
  [properties db date-formatter user-config]
  (let [page-refs (get-page-ref-names-from-properties properties user-config)]
    (map (fn [page] (page-name->map page true db true date-formatter)) page-refs)))

(defn- with-page-block-refs
  [block with-id? supported-formats db date-formatter]
  (some-> block
          (with-page-refs with-id? supported-formats db date-formatter)
          with-block-refs
          block-tags->pages
          (update :refs (fn [col] (remove nil? col)))))

(defn- with-path-refs
  [blocks]
  (loop [blocks blocks
         acc []
         parents []]
    (if (empty? blocks)
      acc
      (let [block (first blocks)
            cur-level (:block/level block)
            level-diff (- cur-level
                          (get (last parents) :block/level 0))
            [path-refs parents]
            (cond
              (zero? level-diff)            ; sibling
              (let [path-refs (mapcat :block/refs (drop-last parents))
                    parents (conj (vec (butlast parents)) block)]
                [path-refs parents])

              (> level-diff 0)              ; child
              (let [path-refs (mapcat :block/refs parents)]
                [path-refs (conj parents block)])

              (< level-diff 0)              ; new parent
              (let [parents (vec (take-while (fn [p] (< (:block/level p) cur-level)) parents))
                    path-refs (mapcat :block/refs parents)]
                [path-refs (conj parents block)]))
            path-ref-pages (->> path-refs
                                (concat (:block/refs block))
                                (map (fn [ref]
                                       (cond
                                         (map? ref)
                                         (:block/name ref)

                                         :else
                                         ref)))
                                (remove string/blank?)
                                (map (fn [ref]
                                       (if (string? ref)
                                         {:block/name (gp-util/page-name-sanity-lc ref)}
                                         ref)))
                                (remove vector?)
                                (remove nil?)
                                (distinct))]
        (recur (rest blocks)
               (conj acc (assoc block :block/path-refs path-ref-pages))
               parents)))))

(defn- macro->block
  "macro: {:name \"\" arguments [\"\"]}"
  [macro]
  {:db/ident (str (:name macro) " " (string/join " " (:arguments macro)))
   :block/type "macro"
   :block/properties {:logseq.macro-name (:name macro)
                      :logseq.macro-arguments (:arguments macro)}})

(defn extract-macros-from-ast
  [ast]
  (let [*result (atom #{})]
    (walk/postwalk
     (fn [f]
       (if (and (vector? f) (= (first f) "Macro"))
         (do
           (swap! *result conj (second f))
           nil)
         f))
     ast)
    (mapv macro->block @*result)))

(defn with-pre-block-if-exists
  [blocks body pre-block-properties encoded-content {:keys [supported-formats db date-formatter user-config]}]
  (let [first-block (first blocks)
        first-block-start-pos (get-in first-block [:block/meta :start_pos])

        ;; Add pre-block
        blocks (if (or (> first-block-start-pos 0)
                       (empty? blocks))
                 (cons
                  (merge
                   (let [content (utf8/substring encoded-content 0 first-block-start-pos)
                         {:keys [properties properties-order properties-text-values invalid-properties]} pre-block-properties
                         id (get-custom-id-or-new-id {:properties properties})
                         property-refs (->> (get-page-refs-from-properties
                                             properties db date-formatter
                                             (assoc user-config
                                                    :extract-refs-from-property-value-fn
                                                    (fn [refs]
                                                      (when (coll? refs)
                                                        refs))))
                                            (map :block/original-name))
                         block {:uuid id
                                :content content
                                :level 1
                                :properties properties
                                :properties-order (vec properties-order)
                                :properties-text-values properties-text-values
                                :invalid-properties invalid-properties
                                :refs property-refs
                                :pre-block? true
                                :unordered true
                                :macros (extract-macros-from-ast body)
                                :body body}
                         block (with-page-block-refs block false supported-formats db date-formatter)]
                     (block-keywordize block))
                   (select-keys first-block [:block/format :block/page]))
                  blocks)
                 blocks)]
    (with-path-refs blocks)))

(defn- with-heading-property
  [properties markdown-heading? size]
  (if markdown-heading?
    (assoc properties :heading size)
    properties))

(defn- construct-block
  [block properties timestamps body encoded-content format pos-meta with-id? {:keys [block-pattern supported-formats db date-formatter]}]
  (let [id (get-custom-id-or-new-id properties)
        ref-pages-in-properties (->> (:page-refs properties)
                                     (remove string/blank?))
        block (second block)
        unordered? (:unordered block)
        markdown-heading? (and (:size block) (= :markdown format))
        block (if markdown-heading?
                (assoc block
                       :level (if unordered? (:level block) 1))
                block)
        block (cond->
                (-> (assoc block
                           :uuid id
                           :refs ref-pages-in-properties
                           :format format
                           :meta pos-meta)
                    (dissoc :size))
                (or (seq (:properties properties)) markdown-heading?)
                (assoc :properties (with-heading-property (:properties properties) markdown-heading? (:size block))
                       :properties-text-values (:properties-text-values properties)
                       :properties-order (vec (:properties-order properties)))

                (seq (:invalid-properties properties))
                (assoc :invalid-properties (:invalid-properties properties)))
        block (if (get-in block [:properties :collapsed])
                (-> (assoc block :collapsed? true)
                    (update :properties (fn [m] (dissoc m :collapsed)))
                    (update :properties-order (fn [keys] (vec (remove #{:collapsed} keys)))))
                block)
        block (assoc block
                     :content (get-block-content encoded-content block format pos-meta block-pattern))
        block (if (seq timestamps)
                (merge block (timestamps->scheduled-and-deadline timestamps))
                block)
        block (assoc block :body body)
        block (with-page-block-refs block with-id? supported-formats db date-formatter)
        {:keys [created-at updated-at]} (:properties properties)
        block (cond-> block
                (and created-at (integer? created-at))
                (assoc :block/created-at created-at)

                (and updated-at (integer? updated-at))
                (assoc :block/updated-at updated-at))]
    (dissoc block :title :body :anchor)))

(defn fix-duplicate-id
  [block]
<<<<<<< HEAD
=======
  (println "Logseq will assign a new id for this block: " block)
>>>>>>> 3372b3bf
  (-> block
      (assoc :uuid (d/squuid))
      (update :properties dissoc :id)
      (update :properties-text-values dissoc :id)
      (update :properties-order #(vec (remove #{:id} %)))
      (update :content (fn [c]
                         (let [replace-str (re-pattern
                                            (str
                                             "\n*\\s*"
                                             (if (= :markdown (:format block))
<<<<<<< HEAD
                                               (str "id:: " (:uuid block))
                                               (str ":id: " (:uuid block)))))]
                           (string/replace c replace-str ""))))))

(defn block-exists-in-another-page?
  [db block-uuid current-page-name]
  (when (and db current-page-name)
    (when-let [block-page-name (:block/name (:block/page (d/entity db [:block/uuid block-uuid])))]
      (not= current-page-name block-page-name))))
=======
                                               (str "id" gp-property/colons " " (:uuid block))
                                               (str (gp-property/colons-org "id") " " (:uuid block)))))]
                           (string/replace-first c replace-str ""))))))
>>>>>>> 3372b3bf

(defn extract-blocks
  "Extract headings from mldoc ast.
  Args:
    `blocks`: mldoc ast.
    `content`: markdown or org-mode text.
    `with-id?`: If `with-id?` equals to true, all the referenced pages will have new db ids.
    `format`: content's format, it could be either :markdown or :org-mode.
    `options`: Options supported are :user-config, :block-pattern :supported-formats,
               :extract-macros, :extracted-block-ids, :date-formatter, :page-name and :db"
  [blocks content with-id? format {:keys [user-config db page-name extracted-block-ids] :as options}]
  {:pre [(seq blocks) (string? content) (boolean? with-id?) (contains? #{:markdown :org} format)]}
  (let [encoded-content (utf8/encode content)
        *block-ids (or extracted-block-ids (atom #{}))
        ;; TODO: nbb doesn't support `Atom`
        ;; *block-ids (if (instance? Atom extracted-block-ids)
        ;;             extracted-block-ids
        ;;             (atom #{}))
        [blocks body pre-block-properties]
        (loop [headings []
               block-ids #{}
               blocks (reverse blocks)
               timestamps {}
               properties {}
               body []]
          (if (seq blocks)
            (let [[block pos-meta] (first blocks)
                  ;; fix start_pos
                  pos-meta (assoc pos-meta :end_pos
                                  (if (seq headings)
                                    (get-in (last headings) [:meta :start_pos])
                                    nil))]
              (cond
                (paragraph-timestamp-block? block)
                (let [timestamps (extract-timestamps block)
                      timestamps' (merge timestamps timestamps)]
                  (recur headings block-ids (rest blocks) timestamps' properties body))

                (gp-property/properties-ast? block)
                (let [properties (extract-properties (second block) (assoc user-config :format format))]
                  (recur headings block-ids (rest blocks) timestamps properties body))

                (heading-block? block)
                (let [block' (construct-block block properties timestamps body encoded-content format pos-meta with-id? options)
                      block'' (assoc block' :macros (extract-macros-from-ast (cons block body)))
<<<<<<< HEAD
                      block-uuid (:uuid block'')
                      fixed-block (if (or (@*block-ids block-uuid)
                                          (block-exists-in-another-page? db block-uuid page-name))
                                    (fix-duplicate-id block'')
                                    block'')]
                  (swap! *block-ids conj (:uuid fixed-block))
                  (recur (conj headings fixed-block) (rest blocks) {} {} []))
=======
                      [block-ids block] (if (block-ids (:uuid block''))
                                          [block-ids (fix-duplicate-id block'')]
                                          [(conj block-ids (:uuid block'')) block''])]
                  (recur (conj headings block) block-ids (rest blocks) {} {} []))
>>>>>>> 3372b3bf

                :else
                (recur headings block-ids (rest blocks) timestamps properties (conj body block))))
            [(-> (reverse headings)
                 sanity-blocks-data)
             body
             properties]))
        result (with-pre-block-if-exists blocks body pre-block-properties encoded-content options)]
    (map #(dissoc % :block/meta) result)))

(defn with-parent-and-left
  [page-id blocks]
  (let [[blocks other-blocks] (split-with
                               (fn [b]
                                 (not= "macro" (:block/type b)))
                               blocks)
        result (loop [blocks (map (fn [block] (assoc block :block/level-spaces (:block/level block))) blocks)
                      parents [{:page/id page-id     ; db id or a map {:block/name "xxx"}
                                :block/level 0
                                :block/level-spaces 0}]
                      result []]
                 (if (empty? blocks)
                   (map #(dissoc % :block/level-spaces) result)
                   (let [[block & others] blocks
                         level-spaces (:block/level-spaces block)
                         {:block/keys [uuid level parent] :as last-parent} (last parents)
                         parent-spaces (:block/level-spaces last-parent)
                         [blocks parents result]
                         (cond
                           (= level-spaces parent-spaces)        ; sibling
                           (let [block (assoc block
                                              :block/parent parent
                                              :block/left [:block/uuid uuid]
                                              :block/level level)
                                 parents' (conj (vec (butlast parents)) block)
                                 result' (conj result block)]
                             [others parents' result'])

                           (> level-spaces parent-spaces)         ; child
                           (let [parent (if uuid [:block/uuid uuid] (:page/id last-parent))
                                 block (cond->
                                         (assoc block
                                                :block/parent parent
                                                :block/left parent)
                                         ;; fix block levels with wrong order
                                         ;; For example:
                                         ;;   - a
                                         ;; - b
                                         ;; What if the input indentation is two spaces instead of 4 spaces
                                         (>= (- level-spaces parent-spaces) 1)
                                         (assoc :block/level (inc level)))
                                 parents' (conj parents block)
                                 result' (conj result block)]
                             [others parents' result'])

                           (< level-spaces parent-spaces)
                           (cond
                             (some #(= (:block/level-spaces %) (:block/level-spaces block)) parents) ; outdent
                             (let [parents' (vec (filter (fn [p] (<= (:block/level-spaces p) level-spaces)) parents))
                                   left (last parents')
                                   blocks (cons (assoc (first blocks)
                                                       :block/level (dec level)
                                                       :block/left [:block/uuid (:block/uuid left)])
                                                (rest blocks))]
                               [blocks parents' result])

                             :else
                             (let [[f r] (split-with (fn [p] (<= (:block/level-spaces p) level-spaces)) parents)
                                   left (first r)
                                   parent-id (if-let [block-id (:block/uuid (last f))]
                                               [:block/uuid block-id]
                                               page-id)
                                   block (cond->
                                           (assoc block
                                                  :block/parent parent-id
                                                  :block/left [:block/uuid (:block/uuid left)]
                                                  :block/level (:block/level left)
                                                  :block/level-spaces (:block/level-spaces left)))

                                   parents' (->> (concat f [block]) vec)
                                   result' (conj result block)]
                               [others parents' result'])))]
                     (recur blocks parents result))))]
    (concat result other-blocks)))<|MERGE_RESOLUTION|>--- conflicted
+++ resolved
@@ -594,10 +594,7 @@
 
 (defn fix-duplicate-id
   [block]
-<<<<<<< HEAD
-=======
   (println "Logseq will assign a new id for this block: " block)
->>>>>>> 3372b3bf
   (-> block
       (assoc :uuid (d/squuid))
       (update :properties dissoc :id)
@@ -608,21 +605,15 @@
                                             (str
                                              "\n*\\s*"
                                              (if (= :markdown (:format block))
-<<<<<<< HEAD
-                                               (str "id:: " (:uuid block))
-                                               (str ":id: " (:uuid block)))))]
-                           (string/replace c replace-str ""))))))
+                                               (str "id" gp-property/colons " " (:uuid block))
+                                               (str (gp-property/colons-org "id") " " (:uuid block)))))]
+                           (string/replace-first c replace-str ""))))))
 
 (defn block-exists-in-another-page?
   [db block-uuid current-page-name]
   (when (and db current-page-name)
     (when-let [block-page-name (:block/name (:block/page (d/entity db [:block/uuid block-uuid])))]
       (not= current-page-name block-page-name))))
-=======
-                                               (str "id" gp-property/colons " " (:uuid block))
-                                               (str (gp-property/colons-org "id") " " (:uuid block)))))]
-                           (string/replace-first c replace-str ""))))))
->>>>>>> 3372b3bf
 
 (defn extract-blocks
   "Extract headings from mldoc ast.
@@ -638,12 +629,8 @@
   (let [encoded-content (utf8/encode content)
         *block-ids (or extracted-block-ids (atom #{}))
         ;; TODO: nbb doesn't support `Atom`
-        ;; *block-ids (if (instance? Atom extracted-block-ids)
-        ;;             extracted-block-ids
-        ;;             (atom #{}))
         [blocks body pre-block-properties]
         (loop [headings []
-               block-ids #{}
                blocks (reverse blocks)
                timestamps {}
                properties {}
@@ -659,16 +646,15 @@
                 (paragraph-timestamp-block? block)
                 (let [timestamps (extract-timestamps block)
                       timestamps' (merge timestamps timestamps)]
-                  (recur headings block-ids (rest blocks) timestamps' properties body))
+                  (recur headings (rest blocks) timestamps' properties body))
 
                 (gp-property/properties-ast? block)
                 (let [properties (extract-properties (second block) (assoc user-config :format format))]
-                  (recur headings block-ids (rest blocks) timestamps properties body))
+                  (recur headings (rest blocks) timestamps properties body))
 
                 (heading-block? block)
                 (let [block' (construct-block block properties timestamps body encoded-content format pos-meta with-id? options)
                       block'' (assoc block' :macros (extract-macros-from-ast (cons block body)))
-<<<<<<< HEAD
                       block-uuid (:uuid block'')
                       fixed-block (if (or (@*block-ids block-uuid)
                                           (block-exists-in-another-page? db block-uuid page-name))
@@ -676,15 +662,9 @@
                                     block'')]
                   (swap! *block-ids conj (:uuid fixed-block))
                   (recur (conj headings fixed-block) (rest blocks) {} {} []))
-=======
-                      [block-ids block] (if (block-ids (:uuid block''))
-                                          [block-ids (fix-duplicate-id block'')]
-                                          [(conj block-ids (:uuid block'')) block''])]
-                  (recur (conj headings block) block-ids (rest blocks) {} {} []))
->>>>>>> 3372b3bf
 
                 :else
-                (recur headings block-ids (rest blocks) timestamps properties (conj body block))))
+                (recur headings (rest blocks) timestamps properties (conj body block))))
             [(-> (reverse headings)
                  sanity-blocks-data)
              body
