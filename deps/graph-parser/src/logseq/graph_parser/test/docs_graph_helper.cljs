(ns logseq.graph-parser.test.docs-graph-helper
  "Helper fns for setting up and running tests against docs graph"
  (:require ["fs" :as fs]
            ["child_process" :as child-process]
            [cljs.test :refer [is testing]]
            [clojure.string :as string]
            [logseq.graph-parser.config :as gp-config]
            [datascript.core :as d]))

;; Helper fns for test setup
;; =========================
(defn- sh
  "Run shell cmd synchronously and print to inherited streams by default. Aims
    to be similar to babashka.tasks/shell"
  [cmd opts]
  (child-process/spawnSync (first cmd)
                           (clj->js (rest cmd))
                           (clj->js (merge {:stdio "inherit"} opts))))

(defn clone-docs-repo-if-not-exists
  [dir branch]
  (when-not (.existsSync fs dir)
    (sh ["git" "clone" "--depth" "1" "-b" branch "-c" "advice.detachedHead=false"
         "https://github.com/logseq/docs" dir] {})))


;; Fns for common test assertions
;; ==============================
(defn get-top-block-properties
  [db]
  (->> (d/q '[:find (pull ?b [*])
              :where
              [?b :block/properties]
              [(missing? $ ?b :block/name)]]
            db)
       (map first)
       (map (fn [m] (zipmap (keys (:block/properties m)) (repeat 1))))
       (apply merge-with +)
       (filter #(>= (val %) 5))
       (into {})))

(defn get-all-page-properties
  [db]
  (->> (d/q '[:find (pull ?b [*])
              :where
              [?b :block/properties]
              [?b :block/name]]
            db)
       (map first)
       (map (fn [m] (zipmap (keys (:block/properties m)) (repeat 1))))
       (apply merge-with +)
       (into {})))

(defn get-block-format-counts
  [db]
  (->> (d/q '[:find (pull ?b [*]) :where [?b :block/format]] db)
       (map first)
       (group-by :block/format)
       (map (fn [[k v]] [k (count v)]))
       (into {})))

(defn- get-journal-page-count [db]
  (->> (d/q '[:find (count ?b)
              :where
              [?b :block/journal? true]
              [?b :block/name]
              [?b :block/file]]
            db)
       ffirst))

(defn- query-assertions
  [db files]
  (testing "Query based stats"
    (is (= (->> files
                ;; logseq files aren't saved under :block/file
                (remove #(string/includes? % (str "/" gp-config/app-name "/")))
                ;; edn files being listed in docs by parse-graph aren't graph files
                (remove #(and (not (gp-config/whiteboard? %)) (string/ends-with? % ".edn")))
                set)
           (->> (d/q '[:find (pull ?b [* {:block/file [:file/path]}])
                       :where [?b :block/name] [?b :block/file]]
                     db)
                (map (comp #(get-in % [:block/file :file/path]) first))
                set))
        "Files on disk should equal ones in db")

    (is (= (count (filter #(re-find #"journals/" %) files))
           (get-journal-page-count db))
        "Journal page count on disk equals count in db")

    (is (= {"CANCELED" 2 "DONE" 6 "LATER" 4 "NOW" 5 "TODO" 22}
           (->> (d/q '[:find (pull ?b [*]) :where [?b :block/marker]]
                     db)
                (map first)
                (group-by :block/marker)
                (map (fn [[k v]] [k (count v)]))
                (into {})))
        "Task marker counts")

    (is (= {:markdown 5499 :org 457} (get-block-format-counts db))
        "Block format counts")

    (is (= {:description 81, :updated-at 46, :tags 5, :logseq.macro-arguments 104
            :logseq.tldraw.shape 79, :card-last-score 6, :card-repeats 6,
            :card-next-schedule 6, :ls-type 79, :card-last-interval 6, :type 107,
            :template 5, :title 114, :alias 41, :supports 5, :id 145, :url 5,
            :card-ease-factor 6, :logseq.macro-name 104, :created-at 46,
            :card-last-reviewed 6, :platforms 51, :initial-version 8, :heading 226}
           (get-top-block-properties db))
        "Counts for top block properties")

<<<<<<< HEAD
    (is (= {:title 98
            :alias 6
            :tags 3 :permalink 2
            :name 1 :type 1 :related 1 :sample 1 :click 1 :id 1 :example 1}
=======
    (is (= {:description 77, :tags 5, :permalink 1, :ls-type 1, :type 104,
            :related 1, :source 1, :title 113, :author 1, :sample 1, :alias 41,
            :logseq.tldraw.page 1, :supports 5, :url 5, :platforms 50,
            :initial-version 7, :full-title 1}
>>>>>>> 72111d9a
           (get-all-page-properties db))
        "Counts for all page properties")

    (is (= {:block/scheduled 2
            :block/priority 4
            :block/deadline 1
            :block/collapsed? 80
            :block/repeated? 1}
           (->> [:block/scheduled :block/priority :block/deadline :block/collapsed?
                 :block/repeated?]
                (map (fn [attr]
                       [attr
                        (ffirst (d/q [:find (list 'count '?b) :where ['?b attr]]
                                     db))]))
                (into {})))
        "Counts for blocks with common block attributes")

    (is (= #{"term" "setting" "book" "templates" "Query table" "page"
             "Whiteboard" "Whiteboard/Tool" "Whiteboard/Tool/Shape" "Whiteboard/Object"
             "Whiteboard/Property" "Community" "Tweet"}
           (->> (d/q '[:find (pull ?n [*]) :where [?b :block/namespace ?n]] db)
                (map (comp :block/original-name first))
                set))
        "Has correct namespaces")

    (is (empty? (->> (d/q '[:find ?n :where [?b :block/name ?n]] db)
                     (map first)
                     (filter #(string/includes? % "___"))))
        "Block names don't have the slash/triple-lowbar delimiter")))

(defn docs-graph-assertions
  "These are common assertions that should pass in both graph-parser and main
  logseq app. It is important to run these in both contexts to ensure that the
  functionality in frontend.handler.repo and logseq.graph-parser remain the
  same"
  [db files]
  ;; Counts assertions help check for no major regressions. These counts should
  ;; only increase over time as the docs graph rarely has deletions
  (testing "Counts"
    (is (= 306 (count files)) "Correct file count")
    (is (= 69508 (count (d/datoms db :eavt))) "Correct datoms count")

    (is (= 5866
           (ffirst
            (d/q '[:find (count ?b)
                   :where [?b :block/path-refs ?bp] [?bp :block/name]] db)))
        "Correct referenced blocks count")
    (is (= 23
           (ffirst
            (d/q '[:find (count ?b)
                   :where [?b :block/content ?content]
                   [(clojure.string/includes? ?content "+BEGIN_QUERY")]]
                 db)))
        "Advanced query count"))

  (query-assertions db files))<|MERGE_RESOLUTION|>--- conflicted
+++ resolved
@@ -100,7 +100,8 @@
     (is (= {:markdown 5499 :org 457} (get-block-format-counts db))
         "Block format counts")
 
-    (is (= {:description 81, :updated-at 46, :tags 5, :logseq.macro-arguments 104
+    (is (= {:description 81, :updated-at 46, :
+    5, :logseq.macro-arguments 104
             :logseq.tldraw.shape 79, :card-last-score 6, :card-repeats 6,
             :card-next-schedule 6, :ls-type 79, :card-last-interval 6, :type 107,
             :template 5, :title 114, :alias 41, :supports 5, :id 145, :url 5,
@@ -109,17 +110,10 @@
            (get-top-block-properties db))
         "Counts for top block properties")
 
-<<<<<<< HEAD
-    (is (= {:title 98
-            :alias 6
-            :tags 3 :permalink 2
-            :name 1 :type 1 :related 1 :sample 1 :click 1 :id 1 :example 1}
-=======
     (is (= {:description 77, :tags 5, :permalink 1, :ls-type 1, :type 104,
             :related 1, :source 1, :title 113, :author 1, :sample 1, :alias 41,
             :logseq.tldraw.page 1, :supports 5, :url 5, :platforms 50,
             :initial-version 7, :full-title 1}
->>>>>>> 72111d9a
            (get-all-page-properties db))
         "Counts for all page properties")
 
