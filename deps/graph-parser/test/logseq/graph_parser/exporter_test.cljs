--- conflicted
+++ resolved
@@ -162,15 +162,9 @@
       (is (= 17 (count (d/q '[:find ?b :where [?b :block/type "journal"]] @conn))))
 
       ;; Don't count pages like url.md that have properties but no content
-<<<<<<< HEAD
-      (is (= 5
+      (is (= 6
              (count (->> (d/q '[:find [(pull ?b [:block/title :block/type]) ...]
                                 :where [?b :block/title] [_ :block/page ?b]] @conn)
-=======
-      (is (= 6
-             (count (->> (d/q '[:find [(pull ?b [:block/original-name :block/type]) ...]
-                                :where [?b :block/original-name] [_ :block/page ?b]] @conn)
->>>>>>> f84a3341
                          (filter #(= ["page"] (:block/type %))))))
           "Correct number of pages with block content")
       (is (= 4 (count (d/datoms @conn :avet :block/type "whiteboard"))))
