(ns logseq.common.uuid
  "uuid generators"
  (:require [datascript.core :as d]))

(defn- gen-journal-page-uuid
  "00000001-2024-0620-0000-000000000000
first 8 chars as type, currently only '00000001' for journal-day-page.
the remaining chars for data of this type"
  [journal-day]
  {:pre [(pos-int? journal-day)
         (> 1 (/ journal-day 100000000))]}
  (let [journal-day-str  (str journal-day)
        part1 (subs journal-day-str 0 4)
        part2 (subs journal-day-str 4 8)]
    (uuid (str "00000001-" part1 "-" part2 "-0000-000000000000"))))

(defn- fill-with-0
  [s length]
  (let [s-length (count s)]
    (apply str s (repeat (- length s-length) "0"))))

<<<<<<< HEAD
(defn gen-block-uuid
  "prefix-<hash-of-db-ident>-<padding-with-0>"
  [k prefix]
  {:pre [(keyword? k)]}
=======
(defn- gen-block-uuid
  "prefix-<hash-of-db-ident>-<padding-with-0>"
  [k prefix]
>>>>>>> d567261e
  (let [hash-num (str (Math/abs (hash k)))
        part1 (fill-with-0 (subs hash-num 0 4) 4)
        part2 (fill-with-0 (subs hash-num 4 8) 4)
        part3 (fill-with-0 (subs hash-num 8 12) 4)
        part4 (fill-with-0 (subs hash-num 12) 12)]
    (uuid (str prefix "-" part1 "-" part2 "-" part3 "-" part4))))

(defn- gen-db-ident-block-uuid
  "00000002-<hash-of-db-ident>-<padding-with-0>"
  [db-ident]
  {:pre [(keyword? db-ident)]}
  (gen-block-uuid db-ident "00000002"))
<<<<<<< HEAD

;; 00000001 journal
;; 00000002 db ident
;; 00000003 new blocks created by migration

(defn gen-uuid
  "supported type:
  - :journal-page-uuid
  - :db-ident-block-uuid
  - :migrate-new-block-uuid"
=======

(defn gen-uuid
  "supported type:
  - :journal-page-uuid, 00000001
  - :db-ident-block-uuid, 00000002
  - :migrate-new-block-uuid, 00000003
  - :builtin-block-uuid, 00000004"
>>>>>>> d567261e
  ([] (d/squuid))
  ([type' v]
   (assert (some? v))
   (case type'
     :journal-page-uuid (gen-journal-page-uuid v)
     :db-ident-block-uuid (gen-db-ident-block-uuid v)
<<<<<<< HEAD
     :migrate-new-block-uuid (gen-block-uuid v "00000003"))))
=======
     :migrate-new-block-uuid (gen-block-uuid v "00000003")
     :builtin-block-uuid (gen-block-uuid v "00000004"))))
>>>>>>> d567261e
<|MERGE_RESOLUTION|>--- conflicted
+++ resolved
@@ -19,16 +19,9 @@
   (let [s-length (count s)]
     (apply str s (repeat (- length s-length) "0"))))
 
-<<<<<<< HEAD
-(defn gen-block-uuid
-  "prefix-<hash-of-db-ident>-<padding-with-0>"
-  [k prefix]
-  {:pre [(keyword? k)]}
-=======
 (defn- gen-block-uuid
   "prefix-<hash-of-db-ident>-<padding-with-0>"
   [k prefix]
->>>>>>> d567261e
   (let [hash-num (str (Math/abs (hash k)))
         part1 (fill-with-0 (subs hash-num 0 4) 4)
         part2 (fill-with-0 (subs hash-num 4 8) 4)
@@ -41,18 +34,6 @@
   [db-ident]
   {:pre [(keyword? db-ident)]}
   (gen-block-uuid db-ident "00000002"))
-<<<<<<< HEAD
-
-;; 00000001 journal
-;; 00000002 db ident
-;; 00000003 new blocks created by migration
-
-(defn gen-uuid
-  "supported type:
-  - :journal-page-uuid
-  - :db-ident-block-uuid
-  - :migrate-new-block-uuid"
-=======
 
 (defn gen-uuid
   "supported type:
@@ -60,16 +41,11 @@
   - :db-ident-block-uuid, 00000002
   - :migrate-new-block-uuid, 00000003
   - :builtin-block-uuid, 00000004"
->>>>>>> d567261e
   ([] (d/squuid))
   ([type' v]
    (assert (some? v))
    (case type'
      :journal-page-uuid (gen-journal-page-uuid v)
      :db-ident-block-uuid (gen-db-ident-block-uuid v)
-<<<<<<< HEAD
-     :migrate-new-block-uuid (gen-block-uuid v "00000003"))))
-=======
      :migrate-new-block-uuid (gen-block-uuid v "00000003")
-     :builtin-block-uuid (gen-block-uuid v "00000004"))))
->>>>>>> d567261e
+     :builtin-block-uuid (gen-block-uuid v "00000004"))))