## Description

This page describes development practices for this codebase.

## Linting

Most of our linters require babashka. Before running them, please [install babashka](https://github.com/babashka/babashka#installation). To invoke all the linters in this section, run

```sh
bb dev:lint
```

### Clojure code

To lint:
```sh
clojure -M:clj-kondo --parallel --lint src --cache false
```

We lint our Clojure(Script) code with https://github.com/clj-kondo/clj-kondo/. If you need to configure specific linters, see [this documentation](https://github.com/clj-kondo/clj-kondo/blob/master/doc/linters.md). Where possible, a global linting configuration is used and namespace specific configuration is avoided.

There are outstanding linting items that are currently ignored to allow linting the rest of the codebase in CI. These outstanding linting items should be addressed at some point:

* Comments starting with `TODO:lint`
* Code marked with `#_:clj-kondo/ignore` require a good understanding of the context to address as they usually involve something with a side effect or require changing multiple fns up the call stack.

### Unused vars

We use https://github.com/borkdude/carve to detect unused vars in our codebase.

To run this linter:
```sh
bb lint:carve
```

By default, the script runs in CI mode which prints unused vars if they are
found. The script can be run in an interactive mode which prompts for keeping
(ignoring) an unused var or removing it. Run this mode with:

```sh
bb lint:carve '{:interactive true}'
```

When a var is ignored, it is added to `.carve/ignore`. Please add a comment for
why a var is ignored to help others understand why it's unused.

### Large vars

Large vars have a lot of complexity and make it hard for the team to maintain
and understand them. To run this linter:
```sh
bb lint:large-vars
```

To configure the linter, see the `[:tasks/config :large-vars]` path of bb.edn.

### Document namespaces

Documentation helps teams share their knowledge and enables more individuals to contribute to the codebase. Documenting our namespaces is a good first step to improving our documentation. To run this linter:
```sh
bb lint:ns-docstrings
```

To skip documenting a ns, use the common `^:no-doc` metadata flag.

### Datalog linting

We use [datascript](https://github.com/tonsky/datascript)'s datalog to power our
modeling and querying layer. Since datalog is concise, it is easy to write
something invalid. To avoid typos and other preventable mistakes, we lint our
queries and rules. Our queries are linted through clj-kondo and
[datalog-parser](https://github.com/lambdaforge/datalog-parser). clj-kondo will
error if it detects an invalid query.

### Translations

We use [tongue](https://github.com/tonsky/tongue), a simple and effective
library, for translations. We have a couple bb tasks for working with
translations under `lang:` e.g. `bb lang:list`. See [the translator
guide](./contributing-to-translations.md) for usage.

One useful task for reviewers (us) and contributors alike, is `bb
lang:validate-translations` which catches [common
mistakes](./contributing-to-translations.md#fix-mistakes)). When reviewing
translations here are some things to keep in mind:

* Punctuation and delimiting characters (e.g. `:`, `:`, `?`) should be part of
  the translatable string. Those characters and their position may vary depending on the language.
* Translations usually return strings but they can return hiccup vectors with a
  fn translation. Hiccup vectors are needed when word order matters for a
  translation and formatting is involved. See [this 3 word Turkish
  example](https://github.com/logseq/logseq/commit/1d932f07c4a0aad44606da6df03a432fe8421480#r118971415).
* Translations can be anonymous fns with arguments for interpolating strings. Fns should be simple and only include the following fns: `str`, `when`, `if` and `=`.

### Spell Checker

We use [typos](https://github.com/crate-ci/typos) to spell check our source code.

To install it locally and use it:

```sh
$ brew install typos-cli
# Catch any errors
$ typos
# Fix errors
$ typos -w
```

To configure it e.g. for dealing with false positives, see `typos.toml`.

### Separate DB and File Graph Code

There is a growing number of code and features that are only for file or DB graphs. Run this linter to
ensure that code you add or modify keeps with existing conventions:

```
$ bb lint:db-and-file-graphs-separate
✅ All checks passed!
```

The main convention is that file and db specific files go under directories named `file_based` and `db_based` respectively. To see the full list of file and db specific namespaces and files see the top of [the script](/scripts/src/logseq/tasks/dev/db_and_file_graphs.clj).

## Testing

We have unit, performance and end to end tests.

### End to End Tests

Even though we have a nightly release channel, it's hard for testing users (thanks to the brave users!) to notice all issues in a limited time, as Logseq is covering so many features.
The only solution is automatic end-to-end tests - adding tests for GUI software is always painful but necessary. See https://github.com/logseq/logseq/pulls?q=E2E for e2e test examples.

To run end to end tests

```sh
yarn electron-watch
# in another shell
yarn e2e-test # or npx playwright test
```

If e2e failed after first running:
- `rm -rdf ~/.logseq`
- `rm -rdf ~/.config/Logseq`
- `rm -rdf <repo dir>/tmp/`
- Windows: `rmdir /s %APPDATA%/Electron`  (Reference: https://www.electronjs.org/de/docs/latest/api/app#appgetpathname)

There's a `traceAll()` helper function to enable playwright trace file dump for specific test files https://github.com/logseq/logseq/pull/8332

If e2e tests fail in the file, they can be debugged by examining a trace dump with [the
playwright trace
viewer](https://playwright.dev/docs/trace-viewer#recording-a-trace).

Locally this will get dumped into e2e-dump/.

On CI the trace file will be under Artifacts at the bottom of a run page e.g.
https://github.com/logseq/logseq/actions/runs/3574600322.

### Unit Testing

Our unit tests use the [shadow-cljs test-runner](https://shadow-cljs.github.io/docs/UsersGuide.html#_testing). To run them:

```bash
yarn test
```

By convention, a namespace's tests are found at a corresponding namespace
of the same name with an added `-test` suffix. For example, tests
for `frontend.db.model` are found in `frontend.db.model-test`.

There are a couple different ways to run tests:

* [Focus tests](#focus-tests) - Run one or more tests from the CLI
* [Autorun tests](#autorun-tests) - Autorun tests from the CLI
* [Repl tests](#repl-tests) - Run tests from REPL

There a couple types of tests and they can overlap with each other:

* [Database tests](#database-tests) - Tests that involve a datascript DB.
* [Performance tests](#performance-tests) - Tests that aim to measure and enforce a performance characteristic.
* [Async tests](#async-tests) - Tests that run async code and require some helpers.

#### Focus Tests

Tests can be selectively run on the commandline using our own test runner which
provides the same test selection options as [cognitect-labs/test
runner](https://github.com/cognitect-labs/test-runner#invoke-with-clojure--m-clojuremain).
For this workflow:

1. Run `clj -M:test watch test` in one shell
2. Focus tests:
  1. Add `^:focus` metadata flags to tests e.g. `(deftest ^:focus test-name ...)`.
  2. In another shell, run `node static/tests.js -i focus` to only run those
  tests. To run all tests except those tests run `node static/tests.js -e focus`.
3. Or focus namespaces: Using the regex option `-r`, run tests for `frontend.db.query-dsl-test` with `node static/tests.js -r query-dsl`.

Multiple options can be specified to AND selections. For example, to run all `frontend.db.query-dsl-test` tests except for the focused one: `node static/tests.js -r query-dsl -e focus`

For help on more options, run `node static/tests.js -h`.

#### Autorun Tests

To run tests automatically on file save, run `clojure -M:test watch test
--config-merge '{:autorun true}'`. Specific namespace(s) can be auto run with
the `:ns-regexp` option e.g. `clojure -M:test watch test --config-merge
'{:autorun true :ns-regexp "frontend.db.query-dsl-test"}'`.

#### REPL tests

Most unit tests e.g. ones that are browser compatible and don't require node libraries, can be run from the REPL. To do so:

* Start a REPL for your editor. See [here for an example](https://github.com/logseq/logseq/blob/master/docs/develop-logseq.md#repl-setup).
* Load a test namespace.
* Run `(cljs.test/run-tests)` to run tests for the current test namespace.


#### Database tests

To write a test that uses a datascript db:

* Be sure your test ns has test fixtures from `test-helper` ns to create and
  destroy test databases after each test.
* The easiest way to set up test data is to use `test-helper/load-test-files`.
* For the repo argument that most fns take, pass it `test-helper/test-db`

#### Performance tests
To write a performance test:

* Use `frontend.util/with-time-number` to get the time in ms.

* Example:
  ```clojure
  (are [x timeout] (>= timeout (:time (util/with-time-number (block/normalize-block x true))))
      ... )
  ```

For examples of these tests, see `frontend.db.query-dsl-test` and `frontend.db.model-test`.

#### Async Tests

Async unit testing is well supported in ClojureScript.
https://clojurescript.org/tools/testing#async-testing is a good guide for how to
do this. We have a couple of test helpers that make testing async easier:

- `frontend.test.helper/deftest-async` - `deftest` for async tests that ensures
  uncaught exceptions don't abruptly end the test suite. If you don't use this
  macro for async tests, you are expected to handle unexpected failures in your test
- `frontend.test.helper/with-reset` - A version of `with-redefs` that works for
  async contexts

## Accessibility

Please refer to our [accessibility guidelines](accessibility.md).

## Logging

For logging, we use https://github.com/lambdaisland/glogi. When in development,
be sure to have [enabled custom
formatters](https://github.com/binaryage/cljs-devtools/blob/master/docs/installation.md#enable-custom-formatters-in-chrome)
in the desktop app and browser. Without this enabled, most of the log messages
aren't readable.

## Data validation and generation

We use [malli](https://github.com/metosin/malli) and
[spec](https://github.com/clojure/spec.alpha)  data validation, fn validation
(and generation someday). malli has the advantage that its schema is data and
can be used for additional purposes.

Reusable malli schemas should go under `src/main/frontend/schema/` and be
compatible with clojure and clojurescript. See
`frontend.schema.handler.plugin-config` for an example.

Reusable specs should go under `src/main/frontend/spec/` and be compatible with
clojure and clojurescript. See `frontend.spec.storage` for an example.

By following these conventions, these should also be usable by babashka. This is
helpful as it allows for third party tools to be written with logseq's data
model.

### Optionally Validating Functions

We use [malli](https://github.com/metosin/malli) for optionally validating fns
a.k.a instrumenting fns. Function validation is enabled in dev mode. To add
typing for a fn, just add it to a var's metadata [per this
example](https://github.com/metosin/malli/blob/master/docs/function-schemas.md#function-schema-metadata).
We also have clj-kondo type annotations derived from these fn schemas. To
re-generate them after new schemas have been added, update the namespaces in
`gen-malli-kondo-config.core` and then run `bb dev:gen-malli-kondo-config`. To
learn more about fn instrumentation, see [this
page](https://github.com/metosin/malli/blob/master/docs/clojurescript-function-instrumentation.md).

## Auto-formatting

Currently the codebase is not formatted/indented consistently. We loosely follow https://github.com/bbatsov/clojure-style-guide. [cljfmt](https://cljdoc.org/d/cljfmt/) is a common formatter used for Clojure, analogous to Prettier for other languages. You can do so easily with the [Calva](https://marketplace.visualstudio.com/items?itemName=betterthantomorrow.calva) extension in [VSCode](https://code.visualstudio.com/): It will (mostly) indent your code correctly as you type, and you can move your cursor to the start of the line(s) you've written and press `Tab` to auto-indent all Clojure forms nested under the one starting on the current line.

## Naming

We strive to use explicit names that are self explanatory so that our codebase is readable and maintainable. Sometimes we use abbreviations for frequently occurring concepts. Some common abbreviations:

* `rpath` - Relative path e.g. `logseq/config.edn`
* `fpath` -  Full path e.g. `/full/path/to/logseq/config.edn`

## Development Tools

### Babashka tasks

There are a number of bb tasks under `dev:` for developers. Some useful ones to
point out:

* `dev:validate-repo-config-edn` - Validate a repo config.edn

  ```sh
  bb dev:validate-repo-config-edn deps/common/resources/templates/config.edn
  ```


* `dev:publishing` - Build a publishing app for a given graph dir. If the
  publishing frontend is out of date, it builds that first which takes time.
  Subsequent runs are quick.

  ```sh
  # One time setup
  $ cd scripts && yarn install && cd -
<<<<<<< HEAD
  # Build a release export
  $ bb dev:publishing /path/to/graph-dir tmp/publish
  # OR build a dev export with `clojure -M:cljs watch publishing` and then
  $ bb dev:publishing /path/to/graph-dir tmp/publish --dev

  # View the app in a browser
  $ python3 -m http.server 8080 -d tmp/db-publish &; open http://localhost:8080
=======

  # Build a release publishing app
  $ bb dev:publishing /path/to/graph-dir tmp/publish

  # OR build a dev publishing app that watches frontend changes
  $ bb dev:publishing /path/to/graph-dir tmp/publish --dev

  # View the publishing app in a browser
  $ python3 -m http.server 8080 -d tmp/publish &; open http://localhost:8080

  # Rebuild the publishing backend for dev/release.
  # Handy when making backend changes in deps/publishing or
  # to test a different graph
  $ bb dev:publishing-backend /path/graph-dir tmp/publish
>>>>>>> dc5127b4

  ```

There are also some tasks under `nbb:` which are useful for inspecting database
changes in realtime. See [these
docs](https://github.com/logseq/bb-tasks#logseqbb-tasksnbbwatch) for more info.

#### DB Graph Tasks

These tasks are specific to database graphs. For these tasks there is a one time setup:

```sh
  $ cd deps/db && yarn install && cd ../outliner && yarn install && cd ../..
```

* `dev:validate-db` - Validates a DB graph's datascript schema

  ```sh
  # One or more graphs can be validated e.g.
  $ bb dev:validate-db test-db schema -c -g
  Read graph test-db with 1572 datoms, 220 entities and 13 properties
  Valid!
  Read graph schema with 26105 datoms, 2320 entities and 3168 properties
  Valid!
  ```

* `dev:db-query` - Query a DB graph

  ```sh
  $ bb dev:db-query woot '[:find (pull ?b [*]) :where (block-content ?b "Dogma")]'
  DB contains 833 datoms
  [{:block/tx-id 536870923, :block/link #:db{:id 100065}, :block/uuid #uuid "65565c26-f972-4400-bce4-a15df488784d", :block/updated-at 1700158508564, :block/left #:db{:id 100051}, :block/refs [#:db{:id 100064}], :block/created-at 1700158502056, :block/format :markdown, :block/tags [#:db{:id 100064}], :block/content "Dogma #~^65565c2a-b1c5-4dc8-a0f0-81b786bc5c6d", :db/id 100090, :block/path-refs [#:db{:id 100051} #:db{:id 100064}], :block/parent #:db{:id 100051}, :block/page #:db{:id 100051}}]
  ```

* `dev:db-transact` - Run a `d/transact!` against the queried results of a DB graph

  ```sh
  # The second arg is a datascript like with db-query. The third arg is a fn that is applied to each query result to generate transact data
  $ bb dev:db-transact
  Usage: $0 GRAPH-DIR QUERY TRANSACT-FN

  # First use the -n flag to see a dry-run of what would happen
  $ bb dev:db-transact test-db '[:find ?b :where [?b :block/type "object"]]' '(fn [id] (vector :db/retract id :block/type "object"))' -n
  Would update 16 blocks with the following tx:
  [[:db/retract 100137 :block/type "object"] [:db/retract 100035 :block/type "object"] [:db/retract 100128 :block/type "object"] [:db/retract 100049 :block/type "object"] [:db/retract 100028 :block/type "object"] [:db/retract 100146 :block/type "object"] [:db/retract 100144 :block/type "object"] [:db/retract 100047 :block/type "object"] [:db/retract 100145 :block/type "object"] [:db/retract 100046 :block/type "object"] [:db/retract 100045 :block/type "object"] [:db/retract 100063 :block/type "object"] [:db/retract 100036 :block/type "object"] [:db/retract 100044 :block/type "object"] [:db/retract 100129 :block/type "object"] [:db/retract 100030 :block/type "object"]]
  With the following blocks updated:
  ...

  # When the transact looks good, run it without the flag
  $ bb dev:db-transact test-db '[:find ?b :where [?b :block/type "object"]]' '(fn [id] (vector :db/retract id :block/type "object"))'
  Updated 16 block(s) for graph test-db!
  ```

* `dev:db-datoms` and `dev:diff-datoms` - Save a db's datoms to file and diff two datom files

  ```sh
  # Save a current datoms snapshot of a graph
  $ bb dev:db-datoms woot w2.edn
  # After some edits, save another datoms snapshot
  $ bb dev:db-datoms woot w3.edn

  # Diff the two datom snapshots
  # This snapshot correctly shows an added block with content "b7" and a property using a closed :default value
  $  bb dev:diff-datoms w2.edn w3.edn
  [[]
  [[162 :block/content "b7" 536871039 true]
    [162 :block/created-at 1703004379103 536871037 true]
    [162 :block/format :markdown 536871037 true]
    [162 :block/page 149 536871037 true]
    [162 :block/parent 149 536871037 true]
    [162 :block/path-refs 108 536871044 true]
    [162 :block/path-refs 149 536871044 true]
    [162 :block/path-refs 160 536871044 true]
    [162
    :block/properties
    {#uuid "21be4275-bba9-48b8-9351-c9ca27883159"
      #uuid "6581b09e-8b9c-4dca-a938-c900aedc8275"}
    536871043
    true]
    [162 :block/refs 108 536871043 true]
    [162 :block/refs 160 536871043 true]
    [162
    :block/uuid
    #uuid "6581c8db-a2a2-4e09-b30d-cdea6ad69512"
    536871037
    true]]]
  
  # By default this task ignores commonly changing datascript attributes.
  # To see all changed attributes, tell the task to ignore a nonexistent attribute:
  $ bb dev:diff-datoms w2.edn w3.edn -i a
  [[[nil nil 536871029 536871030]
    [nil nil 1702998192728 536871029]
    [nil nil 536871035 536871036]
    [nil nil 1703000139716 536871035]
    [nil nil 149 536871033]
    [nil nil 536871035 536871036]]
  [[nil nil 536871041 536871042]
    [nil nil 1703004384793 536871041]
    [nil nil 536871039 536871040]
    [nil nil 1703004380918 536871039]
    [nil nil 162 536871037]
    [nil nil 536871037 536871038]
    [162 :block/content "b7" 536871039 true]
    [162 :block/created-at 1703004379103 536871037 true]
    [162 :block/format :markdown 536871037 true]
    [162 :block/left 149 536871037 true]
    [162 :block/page 149 536871037 true]
    [162 :block/parent 149 536871037 true]
    [162 :block/path-refs 108 536871044 true]
    [162 :block/path-refs 149 536871044 true]
    [162 :block/path-refs 160 536871044 true]
    [162
    :block/properties
    {#uuid "21be4275-bba9-48b8-9351-c9ca27883159"
      #uuid "6581b09e-8b9c-4dca-a938-c900aedc8275"}
    536871043
    true]
    [162 :block/refs 108 536871043 true]
    [162 :block/refs 160 536871043 true]
    [162 :block/tx-id 536871043 536871044 true]
    [162 :block/updated-at 1703004380918 536871039 true]
    [162
    :block/uuid
    #uuid "6581c8db-a2a2-4e09-b30d-cdea6ad69512"
    536871037
    true]]]
  ```

### Dev Commands

In the app, you can enable Dev commands under `Settings > Advanced > Developer
mode`. Then search for commands starting with `(Dev)`. Commands include
inspectors for block/page data and AST.

### Desktop Developer Tools

Since the desktop app is built with Electron, a full set of Chromium developer
tools is available under the menu `View > Toggle Developer Tools`. Handy tools
include a JS console and HTML inspector.

## Security Practices

* Our builds should not include unverified, third-party resources as this opens
  up the app to possibly harmful injections. If a third-party resource is
  included, it should be verified against an official distributor. Use
  https://github.com/logseq/logseq/pull/9712 as an example to include a third
  party resource and not the examples under resources/js/.

## FAQ

If dev app launch failed after electron upgrade:
```sh
yarn
yarn watch
```
In another window:
```sh
cd static
yarn
cd ..
yarn dev-electron-app
```
and kill all electron process
Then a normal start happens via `yarn dev-electron-app`<|MERGE_RESOLUTION|>--- conflicted
+++ resolved
@@ -320,15 +320,6 @@
   ```sh
   # One time setup
   $ cd scripts && yarn install && cd -
-<<<<<<< HEAD
-  # Build a release export
-  $ bb dev:publishing /path/to/graph-dir tmp/publish
-  # OR build a dev export with `clojure -M:cljs watch publishing` and then
-  $ bb dev:publishing /path/to/graph-dir tmp/publish --dev
-
-  # View the app in a browser
-  $ python3 -m http.server 8080 -d tmp/db-publish &; open http://localhost:8080
-=======
 
   # Build a release publishing app
   $ bb dev:publishing /path/to/graph-dir tmp/publish
@@ -343,7 +334,6 @@
   # Handy when making backend changes in deps/publishing or
   # to test a different graph
   $ bb dev:publishing-backend /path/graph-dir tmp/publish
->>>>>>> dc5127b4
 
   ```
 
