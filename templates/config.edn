--- conflicted
+++ resolved
@@ -197,7 +197,9 @@
  ;; Extra CodeMirror options
  ;; :editor/extra-codemirror-options {:keyMap "emacs" :lineWrapping true}
 
-<<<<<<< HEAD
+ ;; ignore #+keyword: for parsing page references in orgmode
+ ;; :ignored-page-references-keywords #{"author" "startup"}
+ 
  ;; Quick capture templates on mobile for recieving contents from other apps.
  ;; Each template contains three elements {time}, {text} and {url}, which can be auto-expanded
  ;; by received contents from other apps. Note: the {} cannot be omitted.
@@ -209,8 +211,4 @@
  ;; :quick-capture-templates
  ;; {:text "[[quick capture]] **{time}**: \n - {text} from {url}"
  ;;  :media "[[quick capture]] **{time}**: \n - {url}"}
-=======
- ;; ignore #+keyword: for parsing page references in orgmode
- ;; :ignored-page-references-keywords #{"author" "startup"}
->>>>>>> 6afb0fcd
  }