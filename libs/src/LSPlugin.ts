import * as CSS from 'csstype'

import EventEmitter from 'eventemitter3'
import { LSPluginCaller } from './LSPlugin.caller'
import { LSPluginExperiments } from './modules/LSPlugin.Experiments'
import { IAsyncStorage, LSPluginFileStorage } from './modules/LSPlugin.Storage'
import { LSPluginRequest } from './modules/LSPlugin.Request'

export type WithOptional<T, K extends keyof T> = Omit<T, K> &
  Partial<Pick<T, K>>

export type PluginLocalIdentity = string

export type ThemeMode = 'light' | 'dark'

export interface LegacyTheme {
  name: string
  url: string
  description?: string
  mode?: ThemeMode
  pid: PluginLocalIdentity
}

export interface Theme extends LegacyTheme {
  mode: ThemeMode
}

export type StyleString = string
export type StyleOptions = {
  key?: string
  style: StyleString
}

export type UIContainerAttrs = {
  draggable: boolean
  resizable: boolean
}

export type UIBaseOptions = {
  key?: string
  replace?: boolean
  template: string | null
  style?: CSS.Properties
  attrs?: Record<string, string>
  close?: 'outside' | string
  reset?: boolean // reset slot content or not
}

export type UIPathIdentity = {
  /**
   * DOM selector
   */
  path: string
}

export type UISlotIdentity = {
  /**
   * Slot key
   */
  slot: string
}

export type UISlotOptions = UIBaseOptions & UISlotIdentity

export type UIPathOptions = UIBaseOptions & UIPathIdentity

export type UIOptions = UIBaseOptions | UIPathOptions | UISlotOptions

export interface LSPluginPkgConfig {
  id: PluginLocalIdentity
  main: string
  entry: string // alias of main
  title: string
  mode: 'shadow' | 'iframe'
  themes: Theme[]
  icon: string
  /**
   * Alternative entrypoint for development.
   */
  devEntry: unknown
  /**
   * For legacy themes, do not use.
   */
  theme: unknown
}

export interface LSPluginBaseInfo {
  /**
   * Must be unique.
   */
  id: string
  mode: 'shadow' | 'iframe'
  settings: {
    disabled: boolean
  } & Record<string, unknown>
  effect: boolean
  /**
   * For internal use only. Indicates if plugin is installed in dot root.
   */
  iir: boolean
  /**
   * For internal use only.
   */
  lsr: string
}

export type IHookEvent = {
  [key: string]: any
}

export type IUserOffHook = () => void
export type IUserHook<E = any, R = IUserOffHook> = (
  callback: (e: IHookEvent & E) => void
) => IUserOffHook
export type IUserSlotHook<E = any> = (
  callback: (e: IHookEvent & UISlotIdentity & E) => void
) => void
export type IUserConditionSlotHook<C = any, E = any> = (
  condition: C,
  callback: (e: IHookEvent & UISlotIdentity & E) => void
) => void

export type EntityID = number
export type BlockUUID = string
export type BlockUUIDTuple = ['uuid', BlockUUID]

export type IEntityID = { id: EntityID; [key: string]: any }
export type IBatchBlock = {
  content: string
  properties?: Record<string, any>
  children?: Array<IBatchBlock>
}
export type IDatom = [e: number, a: string, v: any, t: number, added: boolean]

export type IGitResult = { stdout: string; stderr: string; exitCode: number }

export interface AppUserInfo {
  [key: string]: any
}

export interface AppInfo {
  version: string

  [key: string]: any
}

/**
 * User's app configurations
 */
export interface AppUserConfigs {
  preferredThemeMode: ThemeMode
  preferredFormat: 'markdown' | 'org'
  preferredDateFormat: string
  preferredStartOfWeek: string
  preferredLanguage: string
  preferredWorkflow: string

  currentGraph: string
  showBracket: boolean
  enabledFlashcards: boolean
  enabledJournals: boolean
}

/**
 * In Logseq, a graph represents a repository of connected pages and blocks
 */
export interface AppGraphInfo {
  name: string
  url: string
  path: string
}

/**
 * Block - Logseq's fundamental data structure.
 */
export interface BlockEntity {
  id: EntityID // db id
  uuid: BlockUUID
  left: IEntityID
  format: 'markdown' | 'org'
  parent: IEntityID
  content: string
  page: IEntityID
  properties?: Record<string, any>

  // optional fields in dummy page
  anchor?: string
  body?: any
  children?: Array<BlockEntity | BlockUUIDTuple>
  container?: string
  file?: IEntityID
  level?: number
  meta?: { timestamps: any; properties: any; startPos: number; endPos: number }
  title?: Array<any>
<<<<<<< HEAD
  marker?: string
=======
        marker?: string
>>>>>>> 583d6112
}

/**
 * Page is just a block with some specific properties.
 */
export interface PageEntity {
  id: EntityID
  uuid: BlockUUID
  name: string
  originalName: string
  'journal?': boolean

  file?: IEntityID
  namespace?: IEntityID
  children?: Array<PageEntity>
  properties?: Record<string, any>
  format?: 'markdown' | 'org'
  journalDay?: number
  updatedAt?: number
}

export type BlockIdentity = BlockUUID | Pick<BlockEntity, 'uuid'>
export type BlockPageName = string
export type PageIdentity = BlockPageName | BlockIdentity
export type SlashCommandActionCmd =
  | 'editor/input'
  | 'editor/hook'
  | 'editor/clear-current-slash'
  | 'editor/restore-saved-cursor'
export type SlashCommandAction = [cmd: SlashCommandActionCmd, ...args: any]
export type SimpleCommandCallback<E = any> = (e: IHookEvent & E) => void
export type BlockCommandCallback = (
  e: IHookEvent & { uuid: BlockUUID }
) => Promise<void>
export type BlockCursorPosition = {
  left: number
  top: number
  height: number
  pos: number
  rect: DOMRect
}

export type Keybinding = string | Array<string>
export type SimpleCommandKeybinding = {
  mode?: 'global' | 'non-editing' | 'editing'
  binding: Keybinding
  mac?: string // special for Mac OS
}

export type SettingSchemaDesc = {
  key: string
  type: 'string' | 'number' | 'boolean' | 'enum' | 'object' | 'heading'
  default: string | number | boolean | Array<any> | object | null
  title: string
  description: string // support markdown
  inputAs?: 'color' | 'date' | 'datetime-local' | 'range' | 'textarea'
  enumChoices?: Array<string>
  enumPicker?: 'select' | 'radio' | 'checkbox' // default: select
}

export type ExternalCommandType =
  | 'logseq.command/run'
  | 'logseq.editor/cycle-todo'
  | 'logseq.editor/down'
  | 'logseq.editor/up'
  | 'logseq.editor/expand-block-children'
  | 'logseq.editor/collapse-block-children'
  | 'logseq.editor/open-file-in-default-app'
  | 'logseq.editor/open-file-in-directory'
  | 'logseq.editor/select-all-blocks'
  | 'logseq.editor/toggle-open-blocks'
  | 'logseq.editor/zoom-in'
  | 'logseq.editor/zoom-out'
  | 'logseq.editor/indent'
  | 'logseq.editor/outdent'
  | 'logseq.editor/copy'
  | 'logseq.editor/cut'
  | 'logseq.go/home'
  | 'logseq.go/journals'
  | 'logseq.go/keyboard-shortcuts'
  | 'logseq.go/next-journal'
  | 'logseq.go/prev-journal'
  | 'logseq.go/search'
  | 'logseq.go/tomorrow'
  | 'logseq.go/backward'
  | 'logseq.go/forward'
  | 'logseq.search/re-index'
  | 'logseq.sidebar/clear'
  | 'logseq.sidebar/open-today-page'
  | 'logseq.ui/goto-plugins'
  | 'logseq.ui/select-theme-color'
  | 'logseq.ui/toggle-brackets'
  | 'logseq.ui/toggle-contents'
  | 'logseq.ui/toggle-document-mode'
  | 'logseq.ui/toggle-help'
  | 'logseq.ui/toggle-left-sidebar'
  | 'logseq.ui/toggle-right-sidebar'
  | 'logseq.ui/toggle-settings'
  | 'logseq.ui/toggle-theme'
  | 'logseq.ui/toggle-wide-mode'

export type UserProxyTags = 'app' | 'editor' | 'db' | 'git' | 'ui' | 'assets'

export type SearchIndiceInitStatus = boolean
export type SearchBlockItem = {
  id: EntityID
  uuid: BlockIdentity
  content: string
  page: EntityID
}
export type SearchPageItem = string
export type SearchFileItem = string

export interface IPluginSearchServiceHooks {
  name: string
  options?: Record<string, any>

  onQuery: (
    graph: string,
    key: string,
    opts: Partial<{ limit: number }>
  ) => Promise<{
    graph: string
    key: string
    blocks?: Array<Partial<SearchBlockItem>>
    pages?: Array<SearchPageItem>
    files?: Array<SearchFileItem>
  }>

  onIndiceInit: (graph: string) => Promise<SearchIndiceInitStatus>
  onIndiceReset: (graph: string) => Promise<void>
  onBlocksChanged: (
    graph: string,
    changes: {
      added: Array<SearchBlockItem>
      removed: Array<EntityID>
    }
  ) => Promise<void>
  onGraphRemoved: (graph: string, opts?: {}) => Promise<any>
}

/**
 * App level APIs
 */
export interface IAppProxy {
  /**
   * @added 0.0.4
   * @param key
   */
  getInfo: (key?: keyof AppInfo) => Promise<AppInfo | any>

  getUserInfo: () => Promise<AppUserInfo | null>
  getUserConfigs: () => Promise<AppUserConfigs>

  // services
  registerSearchService<T extends IPluginSearchServiceHooks>(s: T): void

  // commands
  registerCommand: (
    type: string,
    opts: {
      key: string
      label: string
      desc?: string
      palette?: boolean
      keybinding?: SimpleCommandKeybinding
    },
    action: SimpleCommandCallback
  ) => void

  registerCommandPalette: (
    opts: {
      key: string
      label: string
      keybinding?: SimpleCommandKeybinding
    },
    action: SimpleCommandCallback
  ) => void

  /**
   * Supported key names
   * @link https://gist.github.com/xyhp915/d1a6d151a99f31647a95e59cdfbf4ddc
   * @param keybinding
   * @param action
   */
  registerCommandShortcut: (
    keybinding: SimpleCommandKeybinding | string,
    action: SimpleCommandCallback,
    opts?: Partial<{
      key: string
      label: string
      desc: string
      extras: Record<string, any>
    }>
  ) => void

  /**
   * Supported all registered palette commands
   * @param type
   * @param args
   */
  invokeExternalCommand: (
    type: ExternalCommandType,
    ...args: Array<any>
  ) => Promise<void>

  /**
   * Call external plugin command provided by models or registered commands
   * @added 0.0.13
   * @param type `xx-plugin-id.commands.xx-key`, `xx-plugin-id.models.xx-key`
   * @param args
   */
  invokeExternalPlugin: (type: string, ...args: Array<any>) => Promise<unknown>

  /**
   * @added 0.0.13
   * @param pid
   */
  getExternalPlugin: (pid: string) => Promise<{} | null>

  /**
   * Get state from app store
   * valid state is here
   * https://github.com/logseq/logseq/blob/master/src/main/frontend/state.cljs#L27
   *
   * @example
   * ```ts
   * const isDocMode = await logseq.App.getStateFromStore('document/mode?')
   * ```
   * @param path
   */
  getStateFromStore: <T = any>(path: string | Array<string>) => Promise<T>
  setStateFromStore: (path: string | Array<string>, value: any) => Promise<void>

  // native
  relaunch: () => Promise<void>
  quit: () => Promise<void>
  openExternalLink: (url: string) => Promise<void>

  /**
   * @deprecated Using `logseq.Git.execCommand`
   * @link https://github.com/desktop/dugite/blob/master/docs/api/exec.md
   * @param args
   */
  execGitCommand: (args: string[]) => Promise<string>

  // graph
  getCurrentGraph: () => Promise<AppGraphInfo | null>
  getCurrentGraphConfigs: (...keys: string[]) => Promise<any>
  setCurrentGraphConfigs: (configs: {}) => Promise<void>
  getCurrentGraphFavorites: () => Promise<Array<string> | null>
  getCurrentGraphRecent: () => Promise<Array<string> | null>
  getCurrentGraphTemplates: () => Promise<Record<string, BlockEntity> | null>

  // router
  pushState: (
    k: string,
    params?: Record<string, any>,
    query?: Record<string, any>
  ) => void
  replaceState: (
    k: string,
    params?: Record<string, any>,
    query?: Record<string, any>
  ) => void

  // templates
  getTemplate: (name: string) => Promise<BlockEntity | null>
  existTemplate: (name: string) => Promise<Boolean>
  createTemplate: (
    target: BlockUUID,
    name: string,
    opts?: { overwrite: boolean }
  ) => Promise<any>
  removeTemplate: (name: string) => Promise<any>
  insertTemplate: (target: BlockUUID, name: string) => Promise<any>

  setZoomFactor: (factor: number) => void
  setFullScreen: (flag: boolean | 'toggle') => void
  setLeftSidebarVisible: (flag: boolean | 'toggle') => void
  setRightSidebarVisible: (flag: boolean | 'toggle') => void
  clearRightSidebarBlocks: (opts?: { close: boolean }) => void

  registerUIItem: (
    type: 'toolbar' | 'pagebar',
    opts: { key: string; template: string }
  ) => void

  registerPageMenuItem: (
    tag: string,
    action: (e: IHookEvent & { page: string }) => void
  ) => void

  // hook events
  onCurrentGraphChanged: IUserHook
  onGraphAfterIndexed: IUserHook<{ repo: string }>
  onThemeModeChanged: IUserHook<{ mode: 'dark' | 'light' }>
  onThemeChanged: IUserHook<
    Partial<{ name: string; mode: string; pid: string; url: string }>>
  onTodayJournalCreated: IUserHook<{ title: string }>
  onBeforeCommandInvoked: (condition: ExternalCommandType | string, callback: (e: IHookEvent) => void) => IUserOffHook
  onAfterCommandInvoked: (condition: ExternalCommandType | string, callback: (e: IHookEvent) => void) => IUserOffHook

  /**
   * provide ui slot to specific block with UUID
   *
   * @added 0.0.13
   */
  onBlockRendererSlotted: IUserConditionSlotHook<
    BlockUUID,
    Omit<BlockEntity, 'children' | 'page'>
  >

  /**
   * provide ui slot to block `renderer` macro for `{{renderer arg1, arg2}}`
   *
   * @example https://github.com/logseq/logseq-plugin-samples/tree/master/logseq-pomodoro-timer
   * @example
   * ```ts
   * // e.g. {{renderer :h1, hello world, green}}
   *
   * logseq.App.onMacroRendererSlotted(({ slot, payload: { arguments } }) => {
   *   let [type, text, color] = arguments
   *   if (type !== ':h1') return
   *    logseq.provideUI({
   *      key: 'h1-playground',
   *      slot, template: `
   *       <h2 style="color: ${color || 'red'}">${text}</h2>
   *      `,
   *   })
   * })
   * ```
   */
  onMacroRendererSlotted: IUserSlotHook<{
    payload: { arguments: Array<string>; uuid: string; [key: string]: any }
  }>

  onPageHeadActionsSlotted: IUserSlotHook
  onRouteChanged: IUserHook<{ path: string; template: string }>
  onSidebarVisibleChanged: IUserHook<{ visible: boolean }>

  // internal
  _installPluginHook: (pid: string, hook: string, opts?: any) => void
  _uninstallPluginHook: (pid: string, hookOrAll: string | boolean) => void
}

/**
 * Editor related APIs
 */
export interface IEditorProxy extends Record<string, any> {
  /**
   * register a custom command which will be added to the Logseq slash command list
   * @param tag - displayed name of command
   * @param action - can be a single callback function to run when the command is called, or an array of fixed commands with arguments
   *
   *
   * @example https://github.com/logseq/logseq-plugin-samples/tree/master/logseq-slash-commands
   *
   * @example
   * ```ts
   * logseq.Editor.registerSlashCommand("Say Hi", () => {
   *   console.log('Hi!')
   * })
   * ```
   *
   * @example
   * ```ts
   * logseq.Editor.registerSlashCommand("💥 Big Bang", [
   *   ["editor/hook", "customCallback"],
   *   ["editor/clear-current-slash"],
   * ]);
   * ```
   */
  registerSlashCommand: (
    tag: string,
    action: BlockCommandCallback | Array<SlashCommandAction>
  ) => unknown

  /**
   * register a custom command in the block context menu (triggered by right-clicking the block dot)
   * @param label - displayed name of command
   * @param action - can be a single callback function to run when the command is called
   */
  registerBlockContextMenuItem: (
    label: string,
    action: BlockCommandCallback
  ) => unknown

  /**
   * Current it's only available for pdf viewer
   * @param label - displayed name of command
   * @param action - callback for the clickable item
   * @param opts - clearSelection: clear highlight selection when callback invoked
   */
  registerHighlightContextMenuItem: (
    label: string,
    action: SimpleCommandCallback,
    opts?: {
      clearSelection: boolean
    }
  ) => unknown

  // block related APIs

  checkEditing: () => Promise<BlockUUID | boolean>

  insertAtEditingCursor: (content: string) => Promise<void>

  restoreEditingCursor: () => Promise<void>

  exitEditingMode: (selectBlock?: boolean) => Promise<void>

  getEditingCursorPosition: () => Promise<BlockCursorPosition | null>

  getEditingBlockContent: () => Promise<string>

  getCurrentPage: () => Promise<PageEntity | BlockEntity | null>

  getCurrentBlock: () => Promise<BlockEntity | null>

  getSelectedBlocks: () => Promise<Array<BlockEntity> | null>

  /**
   * get all blocks of the current page as a tree structure
   *
   * @example
   * ```ts
   * const blocks = await logseq.Editor.getCurrentPageBlocksTree()
   * initMindMap(blocks)
   * ```
   */
  getCurrentPageBlocksTree: () => Promise<Array<BlockEntity>>

  /**
   * get all blocks for the specified page
   *
   * @param srcPage - the page name or uuid
   */
  getPageBlocksTree: (srcPage: PageIdentity) => Promise<Array<BlockEntity>>

  /**
   * get all page/block linked references
   * @param srcPage
   */
  getPageLinkedReferences: (
    srcPage: PageIdentity
  ) => Promise<Array<[page: PageEntity, blocks: Array<BlockEntity>]> | null>

  /**
   * get flatten pages from top namespace
   * @param namespace
   */
  getPagesFromNamespace: (
    namespace: BlockPageName
  ) => Promise<Array<PageEntity> | null>

  /**
   * construct pages tree from namespace pages
   * @param namespace
   */
  getPagesTreeFromNamespace: (
    namespace: BlockPageName
  ) => Promise<Array<PageEntity> | null>

  /**
   * Create a unique UUID string which can then be assigned to a block.
   * @added 0.0.8
   */
  newBlockUUID: () => Promise<string>

  /**
   * @example https://github.com/logseq/logseq-plugin-samples/tree/master/logseq-reddit-hot-news
   *
   * @param srcBlock
   * @param content
   * @param opts
   */
  insertBlock: (
    srcBlock: BlockIdentity,
    content: string,
    opts?: Partial<{
      before: boolean
      sibling: boolean
      isPageBlock: boolean
      focus: boolean
      customUUID: string
      properties: {}
    }>
  ) => Promise<BlockEntity | null>

  /**
   * @example https://github.com/logseq/logseq-plugin-samples/tree/master/logseq-reddit-hot-news
   *
   * `keepUUID` will allow you to set a custom UUID for blocks by setting their properties.id
   */
  insertBatchBlock: (
    srcBlock: BlockIdentity,
    batch: IBatchBlock | Array<IBatchBlock>,
    opts?: Partial<{ before: boolean; sibling: boolean; keepUUID: boolean }>
  ) => Promise<Array<BlockEntity> | null>

  updateBlock: (
    srcBlock: BlockIdentity,
    content: string,
    opts?: Partial<{ properties: {} }>
  ) => Promise<void>

  removeBlock: (srcBlock: BlockIdentity) => Promise<void>

  getBlock: (
    srcBlock: BlockIdentity | EntityID,
    opts?: Partial<{ includeChildren: boolean }>
  ) => Promise<BlockEntity | null>

  /**
   * @example
   *
   * ```ts
   *  logseq.Editor.setBlockCollapsed('uuid', true)
   *  logseq.Editor.setBlockCollapsed('uuid', 'toggle')
   * ```
   * @param uuid
   * @param opts
   */
  setBlockCollapsed: (
    uuid: BlockUUID,
    opts: { flag: boolean | 'toggle' } | boolean | 'toggle'
  ) => Promise<void>

  getPage: (
    srcPage: PageIdentity | EntityID,
    opts?: Partial<{ includeChildren: boolean }>
  ) => Promise<PageEntity | null>

  createPage: (
    pageName: BlockPageName,
    properties?: {},
    opts?: Partial<{
      redirect: boolean
      createFirstBlock: boolean
      format: BlockEntity['format']
      journal: boolean
    }>
  ) => Promise<PageEntity | null>

  deletePage: (pageName: BlockPageName) => Promise<void>

  renamePage: (oldName: string, newName: string) => Promise<void>

  getAllPages: (repo?: string) => Promise<PageEntity[] | null>

  prependBlockInPage: (
    page: PageIdentity,
    content: string,
    opts?: Partial<{ properties: {} }>
  ) => Promise<BlockEntity | null>

  appendBlockInPage: (
    page: PageIdentity,
    content: string,
    opts?: Partial<{ properties: {} }>
  ) => Promise<BlockEntity | null>

  getPreviousSiblingBlock: (
    srcBlock: BlockIdentity
  ) => Promise<BlockEntity | null>

  getNextSiblingBlock: (srcBlock: BlockIdentity) => Promise<BlockEntity | null>

  moveBlock: (
    srcBlock: BlockIdentity,
    targetBlock: BlockIdentity,
    opts?: Partial<{ before: boolean; children: boolean }>
  ) => Promise<void>

  editBlock: (srcBlock: BlockIdentity, opts?: { pos: number }) => Promise<void>
  selectBlock: (srcBlock: BlockIdentity) => Promise<void>

  saveFocusedCodeEditorContent: () => Promise<void>

  upsertBlockProperty: (
    block: BlockIdentity,
    key: string,
    value: any
  ) => Promise<void>

  removeBlockProperty: (block: BlockIdentity, key: string) => Promise<void>

  getBlockProperty: (block: BlockIdentity, key: string) => Promise<any>

  getBlockProperties: (block: BlockIdentity) => Promise<any>

  scrollToBlockInPage: (
    pageName: BlockPageName,
    blockId: BlockIdentity,
    opts?: { replaceState: boolean }
  ) => void

  openInRightSidebar: (id: BlockUUID | EntityID) => void

  /**
   * @example https://github.com/logseq/logseq-plugin-samples/tree/master/logseq-a-translator
   */
  onInputSelectionEnd: IUserHook<{
    caret: any
    point: { x: number; y: number }
    start: number
    end: number
    text: string
  }>
}

/**
 * Datascript related APIs
 */
export interface IDBProxy {
  /**
   * Run a DSL query
   * @link https://docs.logseq.com/#/page/queries
   * @param dsl
   */
  q: <T = any>(dsl: string) => Promise<Array<T> | null>

  /**
   * Run a datascript query
   */
  datascriptQuery: <T = any>(query: string, ...inputs: Array<any>) => Promise<T>

  /**
   * Hook all transaction data of DB
   *
   * @added 0.0.2
   */
  onChanged: IUserHook<{
    blocks: Array<BlockEntity>
    txData: Array<IDatom>
    txMeta?: { outlinerOp: string; [key: string]: any }
  }>

  /**
   * Subscribe a specific block changed event
   *
   * @added 0.0.2
   */
  onBlockChanged(
    uuid: BlockUUID,
    callback: (
      block: BlockEntity,
      txData: Array<IDatom>,
      txMeta?: { outlinerOp: string; [key: string]: any }
    ) => void
  ): IUserOffHook
}

/**
 * Git related APIS
 */
export interface IGitProxy {
  /**
   * @added 0.0.2
   * @link https://github.com/desktop/dugite/blob/master/docs/api/exec.md
   * @param args
   */
  execCommand: (args: string[]) => Promise<IGitResult>

  loadIgnoreFile: () => Promise<string>
  saveIgnoreFile: (content: string) => Promise<void>
}

/**
 * UI related APIs
 */
export type UIMsgOptions = {
  key: string
  timeout: number // milliseconds. `0` indicate that keep showing
}

export type UIMsgKey = UIMsgOptions['key']

export interface IUIProxy {
  showMsg: (
    content: string,
    status?: 'success' | 'warning' | 'error' | string,
    opts?: Partial<UIMsgOptions>
  ) => Promise<UIMsgKey>
  closeMsg: (key: UIMsgKey) => void
  queryElementRect: (selector: string) => Promise<DOMRectReadOnly | null>
  queryElementById: (id: string) => Promise<string | boolean>
  checkSlotValid: (slot: UISlotIdentity['slot']) => Promise<boolean>
  resolveThemeCssPropsVals: (props: string | Array<string>) => Promise<Record<string, string | undefined> | null>
}

/**
 * Assets related APIs
 */
export interface IAssetsProxy {
  /**
   * @added 0.0.2
   * @param exts
   */
  listFilesOfCurrentGraph(exts?: string | string[]): Promise<
    Array<{
      path: string
      size: number
      accessTime: number
      modifiedTime: number
      changeTime: number
      birthTime: number
    }>
  >

  /**
   * @example https://github.com/logseq/logseq/pull/6488
   * @added 0.0.10
   */
  makeSandboxStorage(): IAsyncStorage

  /**
   * make assets scheme url based on current graph
   * @added 0.0.15
   * @param path
   */
  makeUrl(path: string): Promise<string>

  /**
   * try to open asset type file in Logseq app
   * @added 0.0.16
   * @param path
   */
  builtInOpen(path: string): Promise<boolean | undefined>
}

export interface ILSPluginThemeManager {
  get themes(): Map<PluginLocalIdentity, Theme[]>

  registerTheme(id: PluginLocalIdentity, opt: Theme): Promise<void>

  unregisterTheme(id: PluginLocalIdentity, effect?: boolean): Promise<void>

  selectTheme(
    opt: Theme | LegacyTheme,
    options: { effect?: boolean; emit?: boolean }
  ): Promise<void>
}

export type LSPluginUserEvents = 'ui:visible:changed' | 'settings:changed'

export interface ILSPluginUser extends EventEmitter<LSPluginUserEvents> {
  /**
   * Connection status with the main app
   */
  connected: boolean

  /**
   * Duplex message caller
   */
  caller: LSPluginCaller

  /**
   * The plugin configurations from package.json
   */
  baseInfo: LSPluginBaseInfo

  /**
   * The plugin user settings
   */
  settings?: LSPluginBaseInfo['settings']

  /**
   * The main Logseq app is ready to run the plugin
   *
   * @param model - same as the model in `provideModel`
   */
  ready(model?: Record<string, any>): Promise<any>

  /**
   * @param callback - a function to run when the main Logseq app is ready
   */
  ready(callback?: (e: any) => void | {}): Promise<any>

  ready(
    model?: Record<string, any>,
    callback?: (e: any) => void | {}
  ): Promise<any>

  beforeunload: (callback: () => Promise<void>) => void

  /**
   * Create a object to hold the methods referenced in `provideUI`
   *
   * @example
   * ```ts
   * logseq.provideModel({
   *  openCalendar () {
   *    console.log('Open the calendar!')
   *  }
   * })
   * ```
   */
  provideModel(model: Record<string, any>): this

  /**
   * Set the theme for the main Logseq app
   */
  provideTheme(theme: Theme): this

  /**
   * Inject custom css for the main Logseq app
   *
   * @example https://github.com/logseq/logseq-plugin-samples/tree/master/logseq-awesome-fonts
   * @example
   * ```ts
   *   logseq.provideStyle(`
   *    @import url("https://at.alicdn.com/t/font_2409735_r7em724douf.css");
   *  )
   * ```
   */
  provideStyle(style: StyleString | StyleOptions): this

  /**
   * Inject custom UI at specific DOM node.
   * Event handlers can not be passed by string, so you need to create them in `provideModel`
   *
   * @example https://github.com/logseq/logseq-plugin-samples/tree/master/logseq-a-translator
   * @example
   * ```ts
   * logseq.provideUI({
   * key: 'open-calendar',
   * path: '#search',
   * template: `
   *  <a data-on-click="openCalendar" onclick="alert('abc')' style="opacity: .6; display: inline-flex; padding-left: 3px;'>
   *    <i class="iconfont icon-Calendaralt2"></i>
   *  </a>
   * `
   * })
   * ```
   */
  provideUI(ui: UIOptions): this

  /**
   * @example https://github.com/logseq/logseq-plugin-samples/tree/master/logseq-awesome-fonts
   *
   * @param schemas
   */
  useSettingsSchema(schemas: Array<SettingSchemaDesc>): this

  /**
   * @example https://github.com/logseq/logseq-plugin-samples/tree/master/logseq-awesome-fonts
   *
   * @param attrs
   */
  updateSettings(attrs: Record<string, any>): void

  onSettingsChanged<T = any>(cb: (a: T, b: T) => void): IUserOffHook

  showSettingsUI(): void

  hideSettingsUI(): void

  setMainUIAttrs(attrs: Record<string, any>): void

  /**
   * Set the style for the plugin's UI
   *
   * @example https://github.com/logseq/logseq-plugin-samples/tree/master/logseq-awesome-fonts
   * @example
   * ```ts
   * logseq.setMainUIInlineStyle({
   *  position: 'fixed',
   *  zIndex: 11,
   * })
   * ```
   */
  setMainUIInlineStyle(style: CSS.Properties): void

  /**
   * show the plugin's UI
   */
  showMainUI(opts?: { autoFocus: boolean }): void

  /**
   * hide the plugin's UI
   */
  hideMainUI(opts?: { restoreEditingCursor: boolean }): void

  /**
   * toggle the plugin's UI
   */
  toggleMainUI(): void

  isMainUIVisible: boolean

  resolveResourceFullUrl(filePath: string): string

  App: IAppProxy
  Editor: IEditorProxy
  DB: IDBProxy
  Git: IGitProxy
  UI: IUIProxy
  Assets: IAssetsProxy

  Request: LSPluginRequest
  FileStorage: LSPluginFileStorage
  Experiments: LSPluginExperiments
}<|MERGE_RESOLUTION|>--- conflicted
+++ resolved
@@ -192,11 +192,7 @@
   level?: number
   meta?: { timestamps: any; properties: any; startPos: number; endPos: number }
   title?: Array<any>
-<<<<<<< HEAD
   marker?: string
-=======
-        marker?: string
->>>>>>> 583d6112
 }
 
 /**
