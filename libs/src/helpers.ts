--- conflicted
+++ resolved
@@ -1,24 +1,10 @@
-<<<<<<< HEAD
-=======
 import { SettingSchemaDesc, StyleString, UIOptions } from './LSPlugin'
 import { PluginLocal } from './LSPlugin.core'
->>>>>>> 3f829613
 import * as nodePath from 'path'
-
-import { SettingSchemaDesc, StyleString, UIOptions } from './LSPlugin'
-
 import DOMPurify from 'dompurify'
-import { PluginLocal } from './LSPlugin.core'
 import { merge } from 'lodash-es'
 import { snakeCase } from 'snake-case'
-<<<<<<< HEAD
-
-interface IObject {
-  [key: string]: any;
-}
-=======
 import * as callables from './callable.apis'
->>>>>>> 3f829613
 
 declare global {
   interface Window {
@@ -430,17 +416,7 @@
   return obj
 }
 
-<<<<<<< HEAD
-export function injectTheme (url: string) {
-=======
-let injectedThemeEffect: any = null
-
-export function setupInjectedTheme(url?: string) {
-  injectedThemeEffect?.call()
-
-  if (!url) return
-
->>>>>>> 3f829613
+export function injectTheme(url: string) {
   const link = document.createElement('link')
   link.rel = 'stylesheet'
   link.href = url
