html * {
  border-color: hsl(var(--border));
}

html {
  &:not([data-color=logseq]) {
    .ui__dropdown-menu-content,
    .ui__context-menu-content,
    .ui__select-content {
      --accent: var(--rx-gray-04-hsl);
      --accent-foreground: var(--rx-gray-12-hsl);
    }
  }

  .ui__calendar {
    --accent: var(--rx-gray-04-hsl);
    --accent-foreground: var(--rx-gray-12-hsl);
  }
}

html[data-theme=light] {
  --accent: var(--rx-gray-04-hsl);
  --accent-foreground: var(--rx-gray-12-hsl);
  --input: var(--rx-gray-03-hsl);

  &[data-color=logseq] {
    --primary: 200 97% 37%;
    --primary-foreground: 255 92% 100%;
    --ring: 200 97% 37%;
  }
}

html[data-theme=dark] {
  --primary-foreground: 255 92% 100%;
  --background: 0 0% 11%;
  --foreground: 0 0% 95%;
  --card: 0 0% 11%;
  --card-foreground: 0 0% 95%;
  --border: 0 0% 16%;
  --muted: 200 10% 11%;
  --popover: 0 0% 7%;
  --popover-foreground: 0 0 95%;
  --input: 0 0% 25%;

  &[data-color=logseq] {
    --background: 192 100% 11%;
    --foreground: 0 0% 95%;
    --accent: 192 80% 10%;
    --accent-foreground: 255 92% 100%;
    --primary: 200 97% 37%;
    --primary-foreground: 255 92% 100%;
    --ring: 200 97% 37%;
    --secondary: 203 50% 20%;
    --secondary-foreground: 0 0% 98%;
    --muted: 192 100% 13%;
    --border: 192 100% 16%;
    --card: 192 100% 10%;
    --card-foreground: 0 0% 95%;
    --popover: 192 100% 11%;
    --input: 203 35% 25%;

    .ui__button {
      &.as-outline {
        --accent: 192 100% 12%;
      }
    }

    .ui__dropdown-menu-content,
    .ui__context-menu-content,
    .ui__select-content {
      --accent: 190 100% 15%;
    }

    .ui__calendar {
      --accent: 196 100% 15%;
    }
  }
}

.ui__button {
  @apply font-medium relative flex items-center justify-center gap-1 rounded;
}

.ui__button-size-sm {
  @apply text-xs py-1 px-2;
}

.ui__button-size-md {
  @apply text-sm py-1 px-3;
}

.ui__button-tiled {
  padding: 0 !important;
  gap: 0 !important;
}

.ui__button-tiled .ui__button__tile {
  @apply flex items-center justify-center text-center px-1;
}

.ui__button-tiled.ui__button-size-md .ui__button__tile {
  @apply h-6;
  min-width: 1.5rem;
}

.ui__button-tiled.ui__button-size-sm .ui__button__tile {
<<<<<<< HEAD
  @apply h-4 w-4;
=======
  @apply h-4;
  min-width: 1rem;
>>>>>>> 5761f206
}

.ui__button__tile-separator {
  @apply w-px h-full bg-gray-08-alpha;
  min-height: 14px;
}

.ui__button-theme-text {
  background: none;
  box-shadow: none;
}

.ui__button-theme-gray {
  background: or(--lx-gray-06, --ls-quaternary-background);
}

.ui__button-theme-gray:hover {
  background: or(--lx-gray-05, --ls-quaternary-background);
}

.ui__button-theme-gray:active {
  background: or(--lx-gray-04, --ls-quaternary-background);
}

.dark .ui__button-theme,
.dark .ui__button-theme-color {
  background: or(--lx-accent-09, --rx-blue-09);
}

.dark .ui__button-theme:hover,
.dark .ui__button-theme-color:hover {
  background: or(--lx-accent-10, --rx-blue-10);
}

.dark .ui__button-theme:active,
.dark .ui__button-theme-color:active {
  background: or(--lx-accent-08, --rx-blue-08);
}

.dark .ui__button-theme-gray {
  background: or(--lx-gray-05, --ls-quaternary-background);
}

.dark .ui__button-theme-gray:hover {
  background: or(--lx-gray-06, --ls-quaternary-background);
}

.dark .ui__button-theme-gray:active {
  background: or(--lx-gray-04, --ls-quaternary-background);
}

.ui__button-theme-gradient {
  --depth-shadow-from: rgba(2, 23, 53, 0.70);
  --depth-shadow-to: rgba(2, 23, 53, 0.00);
}

.ui__button-theme-gradient:hover {
  --depth-shadow-from: rgba(2, 23, 53, 0.30);
  --depth-shadow-to: rgba(2, 23, 53, 0.00);
}

.ui__button-theme-gradient:active {
  --depth-shadow-from: rgba(0, 0, 0, 0);
  --depth-shadow-to: rgba(0, 0, 0, 0);
}

.ui__button-theme-gradient.ui__button-,
.ui__button-theme-gradient.ui__button-custom,
.ui__button-theme-gradient.ui__button-indigo,
.ui__button-theme-gradient.ui__button-blue,
.ui__button-theme-gradient.ui__button-sky,
.ui__button-theme-gradient.ui__button-cyan {
  background: linear-gradient(37deg, var(--depth-shadow-from) 0%, var(--depth-shadow-to) 100%),
  linear-gradient(135deg, var(--rx-indigo-09) 0%, var(--rx-blue-09) 33.85%, var(--rx-sky-09) 64.06%, var(--rx-cyan-09) 100%);
}

.ui__button-theme-gradient.ui__button-tomato,
.ui__button-theme-gradient.ui__button-red,
.ui__button-theme-gradient.ui__button-crimson,
.ui__button-theme-gradient.ui__button-pink,
.ui__button-theme-gradient.ui__button-plum,
.ui__button-theme-gradient.ui__button-purple,
.ui__button-theme-gradient.ui__button-violet {
  background: linear-gradient(37deg, var(--depth-shadow-from) 0%, var(--depth-shadow-to) 100%),
  linear-gradient(135deg, var(--rx-tomato-09) 0%, var(--rx-red-09) 16.66%, var(--rx-crimson-09) 33.33%, var(--rx-pink-09) 50%, var(--rx-plum-09) 66.66%, var(--rx-purple-09) 83.33%, var(--rx-violet-09) 100%);
}

.ui__button-theme-gradient.ui__button-green,
.ui__button-theme-gradient.ui__button-mint,
.ui__button-theme-gradient.ui__button-teal {
  background: linear-gradient(37deg, var(--depth-shadow-from) 0%, var(--depth-shadow-to) 100%),
  linear-gradient(135deg, var(--rx-teal-09) 0%, var(--rx-mint-09) 50%, var(--rx-green-09) 100%);
}

.ui__button-theme-gradient.ui__button-grass,
.ui__button-theme-gradient.ui__button-lime {
  background: linear-gradient(37deg, var(--depth-shadow-from) 0%, var(--depth-shadow-to) 100%),
  linear-gradient(135deg, var(--rx-grass-09) 0%, var(--rx-lime-09) 100%);
}

.ui__button-theme-gradient.ui__button-yellow,
.ui__button-theme-gradient.ui__button-amber,
.ui__button-theme-gradient.ui__button-orange,
.ui__button-theme-gradient.ui__button-brown {
  background: linear-gradient(37deg, var(--depth-shadow-from) 0%, var(--depth-shadow-to) 100%),
  linear-gradient(135deg, var(--rx-yellow-09) 0%, var(--rx-amber-09) 33.33%, var(--rx-orange-09) 66.66%, var(--rx-brown-09) 100%);
}

/* .ui__button-theme-gradient:hover { */
/* background: linear-gradient(37deg, rgba(2, 23, 53, 0.30) 0%, rgba(2, 23, 53, 0.00) 100%), linear-gradient(135deg, #8AE8FF 0%, #5373E7 33.85%, #369EFF 64.06%, #00B1CC 100%); */
/* } */

/* Shadow/xs */
/* box-shadow: 0px 1px 2px 0px rgba(16, 24, 40, 0.05); */
/* } */

.ui__button-depth-1 {
  box-shadow: inset 0 1px 0 0 rgba(255, 255, 255, 0.15),
  inset 0 -1px 0 0 rgba(0, 0, 0, 0.15);
}

.ui__button-depth-1:hover {
  box-shadow: inset 0 1px 0 0 rgba(255, 255, 255, 0.15),
  inset 0 -2px 0 0 rgba(0, 0, 0, 0.15);
}

.ui__button-depth-2 {
  box-shadow: inset 0 1px 0 0 rgba(255, 255, 255, 0.2),
  inset 0 -1px 0 0 rgba(0, 0, 0, 0.2);
}

/* .ui__button-depth-1:before { */
/*   @apply absolute inset-0; */
/*   border-radius: 0.25rem; */
/*   content: ""; */
/*   padding: 1px; */
/*   background: linear-gradient(to bottom, rgba(255,255,255,0.3), transparent); */
/*   -webkit-mask: linear-gradient(#fff 0 0) content-box, */
/*                 linear-gradient(#fff 0 0); */
/*   -webkit-mask-composite: xor; */
/*   mask-composite: exclude; */
/* } */

/* .ui__button-depth-1:after { */
/*   @apply absolute inset-0; */
/*   border-radius: 0.25rem; */
/*   content: ""; */
/*   padding: 1px; */
/*   background: linear-gradient(to top, rgba(0,0,0,0.2), transparent); */
/*   -webkit-mask: linear-gradient(#fff 0 0) content-box, */
/*                 linear-gradient(#fff 0 0); */
/*   -webkit-mask-composite: xor; */
/*   mask-composite: exclude; */
/* } */

/* .ui__button-depth-2:before { */
/*   @apply absolute inset-0; */
/*   border-radius: 0.25rem; */
/*   content: ""; */
/*   padding: 1px; */
/*   background: linear-gradient(to bottom, rgba(255,255,255,0.6), transparent); */
/*   -webkit-mask: linear-gradient(#fff 0 0) content-box, */
/*                 linear-gradient(#fff 0 0); */
/*   -webkit-mask-composite: xor; */
/*   mask-composite: exclude; */
/* } */

/* .ui__button-depth-2:after { */
/*   @apply absolute inset-0; */
/*   border-radius: 0.25rem; */
/*   content: ""; */
/*   padding: 1px; */
/*   background: linear-gradient(to top, rgba(0,0,0,0.4), transparent); */
/*   -webkit-mask: linear-gradient(#fff 0 0) content-box, */
/*                 linear-gradient(#fff 0 0); */
/*   -webkit-mask-composite: xor; */
/*   mask-composite: exclude; */
/* } */

.ui__button-shortcut-key:first-of-type {
  @apply ml-2;
}

.ui__button-shortcut-key {
  @apply text-xs font-normal h-5 w-5 flex items-center justify-center rounded bg-gray-06-alpha;
}

.ui__cmdk-quick-capture-glow::before {
  @apply absolute inset-0;
  pointer-events: none;
  border-radius: 0.25rem;
  content: "";
  padding: 1px;
  background: linear-gradient(to bottom, var(--lx-accent-10), transparent);
  -webkit-mask: linear-gradient(#fff 0 0) content-box,
  linear-gradient(#fff 0 0);
  -webkit-mask-composite: xor;
  mask-composite: exclude;
}

.ui__button-muted {
  transition: opacity 200 ease-in;
  opacity: 0.4;
}

.ui__button-muted:hover {
  opacity: 1;
}

.ui__button-theme-gray.ui__button-color-custom {
  background-color: var(--ls-tertiary-background-color);
  color: var(--ls-secondary-text-color, white);
}

.ui__button-theme-color.ui__button-color-custom {
  background-color: hsl(var(--ls-button-background-hsl) / 0.9);
  color: white;
}

.ui__button-theme-color.ui__button-color-custom:hover {
  background: var(--ls-button-background);
}

.ui__button-theme-color.ui__button-color-lime {
  color: white;
  background-color: var(--rx-lime-09);

  &:hover {
    background-color: var(--rx-lime-10);
  }

  &:active {
    background-color: var(--rx-lime-08);
  }
}

.ui__button-theme-color.ui__button-color-orange {
  color: white;
  background-color: var(--rx-orange-09);

  &:hover {
    background-color: var(--rx-orange-10);
  }

  &:active {
    background-color: var(--rx-orange-08);
  }
}

.ui__button-theme-color.ui__button-color-gray {
  color: white;
  background-color: var(--rx-gray-09);

  &:hover {
    background-color: var(--rx-gray-10);
  }

  &:active {
    background-color: var(--rx-gray-08);
  }
}

.ui__button-theme-color.ui__button-color-sand {
  color: white;
  background-color: var(--rx-sand-09);

  &:hover {
    background-color: var(--rx-sand-10);
  }

  &:active {
    background-color: var(--rx-sand-08);
  }
}

.ui__button-theme-color.ui__button-color-crimson {
  color: white;
  background-color: var(--rx-crimson-09);

  &:hover {
    background-color: var(--rx-crimson-10);
  }

  &:active {
    background-color: var(--rx-crimson-08);
  }
}

.ui__button-theme-color.ui__button-color-yellow {
  color: white;
  background-color: var(--rx-yellow-09);

  &:hover {
    background-color: var(--rx-yellow-10);
  }

  &:active {
    background-color: var(--rx-yellow-08);
  }
}

.ui__button-theme-color.ui__button-color-green {
  color: white;
  background-color: var(--rx-green-09);

  &:hover {
    background-color: var(--rx-green-10);
  }

  &:active {
    background-color: var(--rx-green-08);
  }
}

.ui__button-theme-color.ui__button-color-indigo {
  color: white;
  background-color: var(--rx-indigo-09);

  &:hover {
    background-color: var(--rx-indigo-10);
  }

  &:active {
    background-color: var(--rx-indigo-08);
  }
}

.ui__button-theme-color.ui__button-color-cyan {
  color: white;
  background-color: var(--rx-cyan-09);

  &:hover {
    background-color: var(--rx-cyan-10);
  }

  &:active {
    background-color: var(--rx-cyan-08);
  }
}

.ui__button-theme-color.ui__button-color-violet {
  color: white;
  background-color: var(--rx-violet-09);

  &:hover {
    background-color: var(--rx-violet-10);
  }

  &:active {
    background-color: var(--rx-violet-08);
  }
}

.ui__button-theme-color.ui__button-color-bronze {
  color: white;
  background-color: var(--rx-bronze-09);

  &:hover {
    background-color: var(--rx-bronze-10);
  }

  &:active {
    background-color: var(--rx-bronze-08);
  }
}

.ui__button-theme-color.ui__button-color-slate {
  color: white;
  background-color: var(--rx-slate-09);

  &:hover {
    background-color: var(--rx-slate-10);
  }

  &:active {
    background-color: var(--rx-slate-08);
  }
}

.ui__button-theme-color.ui__button-color-gold {
  color: white;
  background-color: var(--rx-gold-09);

  &:hover {
    background-color: var(--rx-gold-10);
  }

  &:active {
    background-color: var(--rx-gold-08);
  }
}

.ui__button-theme-color.ui__button-color-sage {
  color: white;
  background-color: var(--rx-sage-09);

  &:hover {
    background-color: var(--rx-sage-10);
  }

  &:active {
    background-color: var(--rx-sage-08);
  }
}

.ui__button-theme-color.ui__button-color-mauve {
  color: white;
  background-color: var(--rx-mauve-09);

  &:hover {
    background-color: var(--rx-mauve-10);
  }

  &:active {
    background-color: var(--rx-mauve-08);
  }
}

.ui__button-theme-color.ui__button-color-mint {
  color: white;
  background-color: var(--rx-mint-09);

  &:hover {
    background-color: var(--rx-mint-10);
  }

  &:active {
    background-color: var(--rx-mint-08);
  }
}

.ui__button-theme-color.ui__button-color-red {
  color: white;
  background-color: var(--rx-red-09);

  &:hover {
    background-color: var(--rx-red-10);
  }

  &:active {
    background-color: var(--rx-red-08);
  }
}

.ui__button-theme-color.ui__button-color-blue {
  color: white;
  background-color: var(--rx-blue-09);

  &:hover {
    background-color: var(--rx-blue-10);
  }

  &:active {
    background-color: var(--rx-blue-08);
  }
}

.ui__button-theme-color.ui__button-color-grass {
  color: white;
  background-color: var(--rx-grass-09);

  &:hover {
    background-color: var(--rx-grass-10);
  }

  &:active {
    background-color: var(--rx-grass-08);
  }
}

.ui__button-theme-color.ui__button-color-plum {
  color: white;
  background-color: var(--rx-plum-09);

  &:hover {
    background-color: var(--rx-plum-10);
  }

  &:active {
    background-color: var(--rx-plum-08);
  }
}

.ui__button-theme-color.ui__button-color-pink {
  color: white;
  background-color: var(--rx-pink-09);

  &:hover {
    background-color: var(--rx-pink-10);
  }

  &:active {
    background-color: var(--rx-pink-08);
  }
}

.ui__button-theme-color.ui__button-color-teal {
  color: white;
  background-color: var(--rx-teal-09);

  &:hover {
    background-color: var(--rx-teal-10);
  }

  &:active {
    background-color: var(--rx-teal-08);
  }
}

.ui__button-theme-color.ui__button-color-amber {
  color: white;
  background-color: var(--rx-amber-09);

  &:hover {
    background-color: var(--rx-amber-10);
  }

  &:active {
    background-color: var(--rx-amber-08);
  }
}

.ui__button-theme-color.ui__button-color-purple {
  color: white;
  background-color: var(--rx-purple-09);

  &:hover {
    background-color: var(--rx-purple-10);
  }

  &:active {
    background-color: var(--rx-purple-08);
  }
}

.ui__button-theme-color.ui__button-color-brown {
  color: white;
  background-color: var(--rx-brown-09);

  &:hover {
    background-color: var(--rx-brown-10);
  }

  &:active {
    background-color: var(--rx-brown-08);
  }
}

.ui__button-theme-color.ui__button-color-sky {
  color: white;
  background-color: var(--rx-sky-09);

  &:hover {
    background-color: var(--rx-sky-10);
  }

  &:active {
    background-color: var(--rx-sky-08);
  }
}

.ui__button-theme-color.ui__button-color-olive {
  color: white;
  background-color: var(--rx-olive-09);

  &:hover {
    background-color: var(--rx-olive-10);
  }

  &:active {
    background-color: var(--rx-olive-08);
  }
}

.ui__button-theme-color.ui__button-color-tomato {
  color: white;
  background-color: var(--rx-tomato-09);

  &:hover {
    background-color: var(--rx-tomato-10);
  }

  &:active {
    background-color: var(--rx-tomato-08);
  }
}

.dark .ui__button-theme-color.ui__button-color-lime {
  background-color: var(--rx-lime-09);

  &:hover {
    background-color: var(--rx-lime-08);
  }

  &:active {
    background-color: var(--rx-lime-07);
  }
}

.dark .ui__button-theme-color.ui__button-color-orange {
  background-color: var(--rx-orange-09);

  &:hover {
    background-color: var(--rx-orange-08);
  }

  &:active {
    background-color: var(--rx-orange-07);
  }
}

.dark .ui__button-theme-color.ui__button-color-gray {
  background-color: var(--rx-gray-09);

  &:hover {
    background-color: var(--rx-gray-08);
  }

  &:active {
    background-color: var(--rx-gray-07);
  }
}

.dark .ui__button-theme-color.ui__button-color-sand {
  background-color: var(--rx-sand-09);

  &:hover {
    background-color: var(--rx-sand-08);
  }

  &:active {
    background-color: var(--rx-sand-07);
  }
}

.dark .ui__button-theme-color.ui__button-color-crimson {
  background-color: var(--rx-crimson-09);

  &:hover {
    background-color: var(--rx-crimson-08);
  }

  &:active {
    background-color: var(--rx-crimson-07);
  }
}

.dark .ui__button-theme-color.ui__button-color-yellow {
  background-color: var(--rx-yellow-09);

  &:hover {
    background-color: var(--rx-yellow-08);
  }

  &:active {
    background-color: var(--rx-yellow-07);
  }
}

.dark .ui__button-theme-color.ui__button-color-green {
  background-color: var(--rx-green-09);

  &:hover {
    background-color: var(--rx-green-08);
  }

  &:active {
    background-color: var(--rx-green-07);
  }
}

.dark .ui__button-theme-color.ui__button-color-indigo {
  background-color: var(--rx-indigo-09);

  &:hover {
    background-color: var(--rx-indigo-08);
  }

  &:active {
    background-color: var(--rx-indigo-07);
  }
}

.dark .ui__button-theme-color.ui__button-color-cyan {
  background-color: var(--rx-cyan-09);

  &:hover {
    background-color: var(--rx-cyan-08);
  }

  &:active {
    background-color: var(--rx-cyan-07);
  }
}

.dark .ui__button-theme-color.ui__button-color-violet {
  background-color: var(--rx-violet-09);

  &:hover {
    background-color: var(--rx-violet-08);
  }

  &:active {
    background-color: var(--rx-violet-07);
  }
}

.dark .ui__button-theme-color.ui__button-color-bronze {
  background-color: var(--rx-bronze-09);

  &:hover {
    background-color: var(--rx-bronze-08);
  }

  &:active {
    background-color: var(--rx-bronze-07);
  }
}

.dark .ui__button-theme-color.ui__button-color-slate {
  background-color: var(--rx-slate-09);

  &:hover {
    background-color: var(--rx-slate-08);
  }

  &:active {
    background-color: var(--rx-slate-07);
  }
}

.dark .ui__button-theme-color.ui__button-color-gold {
  background-color: var(--rx-gold-09);

  &:hover {
    background-color: var(--rx-gold-08);
  }

  &:active {
    background-color: var(--rx-gold-07);
  }
}

.dark .ui__button-theme-color.ui__button-color-sage {
  background-color: var(--rx-sage-09);

  &:hover {
    background-color: var(--rx-sage-08);
  }

  &:active {
    background-color: var(--rx-sage-07);
  }
}

.dark .ui__button-theme-color.ui__button-color-mauve {
  background-color: var(--rx-mauve-09);

  &:hover {
    background-color: var(--rx-mauve-08);
  }

  &:active {
    background-color: var(--rx-mauve-07);
  }
}

.dark .ui__button-theme-color.ui__button-color-mint {
  background-color: var(--rx-mint-09);

  &:hover {
    background-color: var(--rx-mint-08);
  }

  &:active {
    background-color: var(--rx-mint-07);
  }
}

.dark .ui__button-theme-color.ui__button-color-red {
  background-color: var(--rx-red-09);

  &:hover {
    background-color: var(--rx-red-08);
  }

  &:active {
    background-color: var(--rx-red-07);
  }
}

.dark .ui__button-theme-color.ui__button-color-blue {
  background-color: var(--rx-blue-09);

  &:hover {
    background-color: var(--rx-blue-08);
  }

  &:active {
    background-color: var(--rx-blue-07);
  }
}

.dark .ui__button-theme-color.ui__button-color-grass {
  background-color: var(--rx-grass-09);

  &:hover {
    background-color: var(--rx-grass-08);
  }

  &:active {
    background-color: var(--rx-grass-07);
  }
}

.dark .ui__button-theme-color.ui__button-color-plum {
  background-color: var(--rx-plum-09);

  &:hover {
    background-color: var(--rx-plum-08);
  }

  &:active {
    background-color: var(--rx-plum-07);
  }
}

.dark .ui__button-theme-color.ui__button-color-pink {
  background-color: var(--rx-pink-09);

  &:hover {
    background-color: var(--rx-pink-08);
  }

  &:active {
    background-color: var(--rx-pink-07);
  }
}

.dark .ui__button-theme-color.ui__button-color-teal {
  background-color: var(--rx-teal-09);

  &:hover {
    background-color: var(--rx-teal-08);
  }

  &:active {
    background-color: var(--rx-teal-07);
  }
}

.dark .ui__button-theme-color.ui__button-color-amber {
  background-color: var(--rx-amber-09);

  &:hover {
    background-color: var(--rx-amber-08);
  }

  &:active {
    background-color: var(--rx-amber-07);
  }
}

.dark .ui__button-theme-color.ui__button-color-purple {
  background-color: var(--rx-purple-09);

  &:hover {
    background-color: var(--rx-purple-08);
  }

  &:active {
    background-color: var(--rx-purple-07);
  }
}

.dark .ui__button-theme-color.ui__button-color-brown {
  background-color: var(--rx-brown-09);

  &:hover {
    background-color: var(--rx-brown-08);
  }

  &:active {
    background-color: var(--rx-brown-07);
  }
}

.dark .ui__button-theme-color.ui__button-color-sky {
  background-color: var(--rx-sky-09);

  &:hover {
    background-color: var(--rx-sky-08);
  }

  &:active {
    background-color: var(--rx-sky-07);
  }
}

.dark .ui__button-theme-color.ui__button-color-olive {
  background-color: var(--rx-olive-09);

  &:hover {
    background-color: var(--rx-olive-08);
  }

  &:active {
    background-color: var(--rx-olive-07);
  }
}

.dark .ui__button-theme-color.ui__button-color-tomato {
  background-color: var(--rx-tomato-09);

  &:hover {
    background-color: var(--rx-tomato-08);
  }

  &:active {
    background-color: var(--rx-tomato-07);
  }
}

.ui__list-item-highlighted-span {
  background-color: or(--lx-accent-06, --color-level-4);
}

.dark .ui__list-item-highlighted-span {
  background-color: or(--lx-accent-08-alpha, --color-level-4);
}<|MERGE_RESOLUTION|>--- conflicted
+++ resolved
@@ -104,12 +104,8 @@
 }
 
 .ui__button-tiled.ui__button-size-sm .ui__button__tile {
-<<<<<<< HEAD
-  @apply h-4 w-4;
-=======
   @apply h-4;
   min-width: 1rem;
->>>>>>> 5761f206
 }
 
 .ui__button__tile-separator {
