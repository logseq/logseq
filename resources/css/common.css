:root {
  --ls-tag-text-opacity: 0.6;
  --ls-tag-text-hover-opacity: 0.8;
  --ls-page-text-size: 1em;
  --ls-page-title-size: 36px;
  --ls-font-family: 'Inter';
  --ls-main-content-max-width: 700px;
  --ls-border-radius-low: 4px;
  --ls-border-radius-medium: 8px;
}

@media (prefers-color-scheme: dark) {
  html {
    background-color: #002b36;
  }

  html[data-theme=light] {
    background-color: transparent;
  }
}

.dark-theme,
html[data-theme=dark] {
  --ls-primary-background-color: #002b36;
  --ls-secondary-background-color: #023643;
  --ls-tertiary-background-color: #08404f;
  --ls-quaternary-background-color: #094b5a;
  --ls-active-primary-color: #8ec2c2;
  --ls-active-secondary-color: #d0e8e8;
  --ls-block-properties-background-color: #02222a;
  --ls-search-background-color: var(--ls-primary-background-color);
  --ls-border-color: #0e5263;
  --ls-guideline-color: #0b4a5a;
  --ls-menu-hover-color: var(--ls-secondary-background-color);
  --ls-primary-text-color: #a4b5b6;
  --ls-secondary-text-color: #dfdfdf;
  --ls-title-text-color: #93a1a1;
  --ls-link-text-color: #8abbbb;
  --ls-link-text-hover-color: var(--ls-active-secondary-color);
  --ls-link-ref-text-color: var(--ls-link-text-color);
  --ls-link-ref-text-hover-color: var(--ls-link-text-hover-color);
  --ls-tag-text-color: var(--ls-link-text-color);
  --ls-tag-text-hover-color: var(--ls-link-text-hover-color);
  --ls-slide-background-color: var(--ls-primary-background-color);
  --ls-block-bullet-border-color: #0f4958;
  --ls-block-bullet-color: #608e91;
  --ls-block-highlight-color: #0a3d4b;
  --ls-selection-background-color: #338fff;
  --ls-page-checkbox-color: #6093a0;
  --ls-page-checkbox-border-color: var(--ls-primary-background-color);
  --ls-page-blockquote-color: var(--ls-primary-text-color);
  --ls-page-blockquote-bg-color: var(--ls-secondary-background-color);
  --ls-page-blockquote-border-color: var(--ls-border-color);
  --ls-page-inline-code-color: var(--ls-primary-text-color);
  --ls-page-inline-code-bg-color: #01222a;
  --ls-scrollbar-foreground-color: #001f27;
  --ls-scrollbar-background-color: var(--ls-primary-background-color);
  --ls-scrollbar-thumb-hover-color: #b4b4b466;
  --ls-head-text-color: var(--ls-link-text-color);
  --ls-icon-color: var(--ls-link-text-color);
  --ls-search-icon-color: var(--ls-link-text-color);
  --ls-a-chosen-bg: var(--ls-secondary-background-color);
  --ls-right-sidebar-code-bg-color: #04303c;
  --color-level-1: var(--ls-secondary-background-color);
  --color-level-2: var(--ls-tertiary-background-color);
  --color-level-3: var(--ls-quaternary-background-color);
  --color-level-4: #195d6c;
  --color-level-5: #266c7d;
  --color-level-6: #3a7e8e;
}

.white-theme,
html[data-theme=light] {
  --ls-primary-background-color: white;
  --ls-secondary-background-color: #dee9f2;
  --ls-tertiary-background-color: #f0f8ff;
  --ls-quaternary-background-color: #e1f0fe;
  --ls-active-primary-color: #045591;
  --ls-active-secondary-color: #003761;
  --ls-block-properties-background-color: var(--ls-tertiary-background-color);
  --ls-search-background-color: var(--ls-primary-background-color);
  --ls-border-color: #ccc;
  --ls-guideline-color: var(--ls-border-color);
  --ls-menu-hover-color: var(--ls-a-chosen-bg);
  --ls-primary-text-color: #24292e;
  --ls-secondary-text-color: #161e2e;
  --ls-title-text-color: #222;
  --ls-link-text-color: var(--ls-active-primary-color);
  --ls-link-text-hover-color: var(--ls-active-secondary-color);
  --ls-link-ref-text-color: var(--ls-link-text-color);
  --ls-link-ref-text-hover-color: var(--ls-link-text-hover-color);
  --ls-tag-text-color: var(--ls-link-text-color);
  --ls-tag-text-hover-color: var(--ls-link-text-hover-color);
  --ls-slide-background-color: #002b36;
  --ls-block-bullet-border-color: var(--ls-border-color);
  --ls-block-bullet-color: #394b59;
  --ls-block-highlight-color: #c0e6fd;
  --ls-selection-background-color: #e4f2ff;
  --ls-page-checkbox-color: var(--ls-active-primary-color);
  --ls-page-checkbox-border-color: #8c8c8c;
  --ls-page-blockquote-color: var(--ls-primary-text-color);
  --ls-page-blockquote-bg-color: transparent;
  --ls-page-blockquote-border-color: var(--ls-active-primary-color);
  --ls-page-inline-code-bg-color: var(--ls-secondary-background-color);
  --ls-page-inline-code-color: var(--ls-primary-text-color);
  --ls-scrollbar-foreground-color: var(--ls-primary-text-color);
  --ls-scrollbar-background-color: var(--ls-primary-background-color);
  --ls-scrollbar-thumb-hover-color: var(--ls-secondary-text-color);
  --ls-head-text-color: var(--ls-link-text-color);
  --ls-icon-color: #6b7280;
  --ls-search-icon-color: var(--ls-icon-color);
  --ls-a-chosen-bg: #f4f5f7;
  --ls-right-sidebar-code-bg-color: var(--ls-secondary-background-color);
  --color-level-1: var(--ls-secondary-background-color);
  --color-level-2: var(--ls-tertiary-background-color);
  --color-level-3: var(--ls-quaternary-background-color);
  --color-level-4: #d0e6fa;
  --color-level-5: #bbdaf6;
}

html {
  font-family: var(--ls-font-family), Inter, sans-serif, system-ui, -apple-system, BlinkMacSystemFont, "Segoe UI", Roboto, "Helvetica Neue", Arial, "Noto Sans", serif, Apple Color Emoji, Segoe UI Emoji, Segoe UI Symbol !important;

  /* FIXME: rewrite revealjs.css ??? */
  height: unset !important;
  overflow: auto !important;
}

@supports (font-variation-settings: normal) {
  html {
    font-family: 'Inter var', sans-serif;
  }
}

a svg {
  color: var(--ls-icon-color);
}

body {
  color: #24292e;
  line-height: 1.5;
  background-color: transparent;
  min-height: 100%;
}

.form-input {
  border-width: 1px;
  border-color: var(--ls-border-color);
}

.form-input:focus {
  box-shadow: 0 0 0 2px rgba(164, 202, 254, 0.45);
}

.ls-center {
  position: absolute;
  top: 50%;
  left: 50%;
  transform: translate(-50%, -50%);
}

.-mr-14 {
  margin-right: -3.5rem;
}

textarea {
  overflow: hidden;
  padding: 8px;
  border: 1px solid rgba(39, 41, 43, 0.15);
  border-radius: var(--ls-border-radius-low);
  font-size: 1em;
  line-height: 1.5;
  width: 100%;
  resize: none;
  outline: none;
  font-weight: inherit;
  letter-spacing: inherit;
  text-size-adjust: 100%;
}

ul {
  list-style: circle;
  margin-left: 1.2em;
}

ol {
  list-style: decimal;
  margin-left: 1.2em;
}

.content p,
.content div {
  word-break: break-word;
}

#journals .journal {
  border-top: 1px solid;
  border-top-color: #738694;
  border-top-color: var(--ls-border-color);
  padding: 48px 0;
  margin: 24px 0 128px 0;
}

#journals .journal:first-child {
  border-top: none;
  padding: 0;
  min-height: 500px;
}

#journals {
  margin-bottom: 70vh;
}

.page {
  margin-top: 24px;
}

p {
  line-height: 1.5;
  margin: 0.5rem 0;
  color: var(--ls-primary-text-color)
}

li p:first-child,
.block-body p:first-child {
  margin-top: 0;
}

li p:last-child,
.block-body p:last-child {
  margin-bottom: 0;
}

li {
  margin: 0.25rem 0;
}

#search p {
  margin: 0;
}

.pre-white-space {
  white-space: pre;
}

.pre-wrap-white-space {
  white-space: pre-wrap;
}

.pre-line-white-space {
  white-space: pre-line;
}

pre {
  background: var(--ls-secondary-background-color, #f6f8fa);
  margin: 1rem 0;
  line-height: 1.45em;
  overflow: auto;
}

#journals textarea {
  word-break: break-word;
  overflow: hidden;
}

.cursor-pointer,
.cursor {
  cursor: pointer;
}

#left-bar a {
  color: var(--ls-icon-color);
}

a {
  cursor: pointer;
  color: var(--ls-link-text-color, #045591);
  text-decoration: none;
}

a:hover {
  color: #000;
  color: var(--ls-link-text-hover-color);
}

/* Is this required? */
.content p a:hover {
  text-decoration: none;
  border-bottom: 1px solid;
  border-bottom-color: black;
  border-bottom-color: var(--ls-link-text-hover-color);
}

.content a.initial-color,
.content a.initial-color:hover {
  color: initial;
  text-decoration: none;
}

a.block-control,
a.block-control:hover {
  text-decoration: none;
  cursor: pointer;
  font-size: 14px;
  min-width: 10px;
  color: initial;
}

.dropdown-caret {
  display: inline-block;
  width: 0;
  height: 0;
  vertical-align: middle;
  content: "";
  border-top-style: solid;
  border-top-width: 4px;
  border-right: 4px solid transparent;
  border-bottom: 0 solid transparent;
  border-left: 4px solid transparent;
}

h1.title {
  margin-bottom: 1.5rem;
  color: var(--ls-title-text-color, #222);
  font-size: var(--ls-page-title-size, 36px);
}

.page-references h2 {
  color: var(--ls-title-text-color);
}

a.page-ref {
  color: var(--ls-link-ref-text-color);
}

a.page-ref:hover {
<<<<<<< HEAD
  color: var(--ls-link-ref-text-hover-color);
=======
  color: var(--ls-link-text-hover-color);
>>>>>>> 744469ef
}

.block-ref {
  color: var(--ls-link-text-color);
}

.external-link {
  text-decoration: underline;
}

.block-ref:hover {
  color: var(--ls-link-text-hover-color)
}

.block-highlight,
.content .selected {
  transition: background-color 0.15s;
  background-color: var(--ls-block-highlight-color);
  padding: -1px;
}

span.timestamp {
  margin: 0 0.25rem;
}

span.priority {
  color: #6b7280;
}

/* page transition */
.fade-enter {
  opacity: 0;
}

.fade-enter.fade-enter-active {
  opacity: 1;
  transition: opacity 500ms ease-in;
}

.fade-exit {
  opacity: 1;
}

.fade-exit.fade-exit-active {
  opacity: 0;
  transition: opacity 300ms ease-in;
}

svg {
  pointer-events: none;
}

.noscroll {
  position: fixed;
  overflow-y: scroll
}

.loader {
  -webkit-animation: lds-dual-ring 2s infinite linear;
}

.canceled,
.done {
  text-decoration: line-through;
  opacity: 0.6;
}

.done > input {
  opacity: 1;
}

/* Drawing */
#draw {
  -webkit-app-region: no-drag;
  overflow: hidden;
}

#draw iframe {
  width: 100%;
  height: 100%;
  border: none;
}

.form-checkbox:not(:checked):focus {
  box-shadow: none;
}

.form-checkbox:checked:focus {
  box-shadow: none;
}

a.nav-item:hover,
a.star-page:hover {
  background-color: #00242d;
}

.blocks__properties {
  background-color: #f0f8ff;
  background-color: var(--ls-block-properties-background-color);
}

/* block dropdown top, auto-complete, sync dropdown */
.bg-base-2 {
  background-color: #f0f8ff;
  background-color: var(--ls-secondary-background-color);
}

.bg-base-3 {
  background-color: #fff;
  background-color: var(--ls-primary-background-color);
}

/* primary bg */
#app-container {
  background-color: #fff;
  background-color: var(--ls-primary-background-color);

  position: relative;
}

#head {
  background-color: #fff;
  background-color: var(--ls-primary-background-color);

  position: fixed;
  width: 100%;
  top: 0;
  left: 0;
}

#search_field {
  background-color: #fff;
  background-color: var(--ls-search-background-color);
  color: #161e2e;
  color: var(--ls-secondary-text-color);
}

.white-theme #head a {
  color: var(--ls-primary-text-color);
}

button.menu {
  border-right: 1px solid;
  border-right-color: #f0f8ff;
  border-right-color: var(--ls-secondary-background-color);
  color: #24292e;
  color: var(--ls-link-text-color);
}

#root > div {
  color: #24292e;
  color: var(--ls-primary-text-color);
  font-size: var(--ls-page-text-size);
}

#main-content-container {
  font-size: 1em;
}

/* TODO Check this */
.form-checkbox {
  color: var(--ls-page-checkbox-color, #137cbd);
  background-color: transparent;
  border-radius: 0;
  border: 2px solid;
  border-color: var(--ls-page-checkbox-border-color);
  appearance: none
}

.form-checkbox:checked {
  border: none;
}

.white-theme .form-checkbox:focus {
  border-color: var(--ls-page-checkbox-border-color);
}

.form-checkbox:not(:checked):focus {
  box-shadow: none;
}

.form-checkbox:checked:focus {
  box-shadow: none;
}

input {
  color: var(--ls-primary-text-color);
  background: transparent;
}

/* ever used? */
.focus\:shadow-outline:focus {
  box-shadow: 0 0 0 3px #839496;
}

/* .form-input { */

/*     background-color: #FDF6E3; */

/* } */

.form-select {
  background-color: var(--ls-primary-background-color, transparent);
  background-repeat: no-repeat;
  border-width: 1px;
  border-color: var(--ls-border-color);
}

.before-block p {
  margin-bottom: 0;
}

#global-graph,
#page-graph {
  min-height: 100% !important;
  height: 100%;
  width: 100%;
  overflow: hidden;
  position: relative;
  z-index: 4;
}

.opacity-70 {
  opacity: 0.7;
}

.opacity-80 {
  opacity: 0.8;
}

*:not(pre) > code {
  font-style: normal !important;
  letter-spacing: 0;
  padding: 0.1em 0.4em;
  word-spacing: -0.15em;
  background-color: #eee;
  -webkit-border-radius: var(--ls-border-radius-low);
  border-radius: var(--ls-border-radius-low);
  line-height: 1.45;
  text-rendering: optimizeSpeed
}

hr {
  margin: 2rem 0;
  border-color: #ccc;
  border-color: var(--ls-border-color);
}

#search-wrapper svg {
  color: #9fa6b2;
  color: var(--ls-search-icon-color);

  /* margin-left: 6px; */
}

#search-wrapper:focus-within svg {
  color: #4b5563;
  color: var(--ls-link-text-hover-color);
}

.file textarea,
.file pre {
  margin: 0;
}

a.button {
  text-decoration: none;
  color: #fff;
  display: inline;
}

/* ever used? */
a.button:hover,
.content a.button {
  color: #fff;
}

a.menu-link:hover,
button.pull:hover,
button.menu:focus {
  background-color: var(--ls-menu-hover-color, #f4f5f7);
}

a.menu-link {
  background-color: var(--ls-primary-background-color, #fff);
  color: var(--ls-primary-text-color);
}

a.menu-link:first-of-type {
  border-top-left-radius: var(--ls-border-radius-low);
  border-top-right-radius: var(--ls-border-radius-low);
}

a.menu-link:last-of-type {
  border-bottom-left-radius: var(--ls-border-radius-low);
  border-bottom-right-radius: var(--ls-border-radius-low);
}

a.chosen {
  background: var(--ls-a-chosen-bg);
}

.done,
.canceled {
  opacity: 0.7;
}

.sync-content p {
  margin: 0.25rem 0;
}

code {
  font-size: 85%;
}

pre.code {
  background: #282a36;
  background: var(--ls-secondary-background-color);
  color: #f8f8f2;
  color: var(--ls-primary-text-color);
}

.CodeMirror pre.CodeMirror-line,
.CodeMirror-scroll,
.CodeMirror-sizer,
.CodeMirror-gutter,
.CodeMirror-gutters,
.CodeMirror-linenumber {
  font-size: 14px;
}

:not(pre) > code {
  color: var(--ls-page-inline-code-color);
  background: #eee;
  background: var(--ls-page-inline-code-bg-color);
}

mark {
  background: #fef3ac;
  color: #262626;
  padding: 0 1px;
}

dl {
  margin: 1rem 0;
}

dt {
  margin-bottom: 0.25rem;
  font-weight: bold;
}

blockquote {
  display: block;
  text-indent: 0;
  padding: 8px 20px;
  border-left: 4px solid;
  border-left-color: #d3d3d3;
  border-left-color: var(--ls-page-blockquote-border-color);
  background-color: #f7f7f7;
  background-color: var(--ls-page-blockquote-bg-color);
  margin: 1rem 0;
  color: #24292e;
  color: var(--ls-page-blockquote-color);
  font-size: 1.25rem;
}

.svg-shadow {
  -webkit-filter: drop-shadow(1px 1px 2px rgba(0, 0, 0, 0.7));
  filter: drop-shadow(1px 1px 2px rgba(0, 0, 0, 0.5));
}

.tip-shadow {
  -webkit-filter: drop-shadow(1px 1px 2px rgba(155, 155, 0, 0.8));
  filter: drop-shadow(1px 1px 2px rgba(155, 155, 0, 0.8));
}

svg.note {
  color: #19407c;
  color: var(--ls-primary-text-color);
}

svg.tip {
  color: var(--ls-active-primary-color);
}

.admonition-icon {
  border-right: 1px solid;
  border-right-color: #ccc;
  border-right-color: var(--ls-border-color);
}

/* make keyframes that tell the start state and the end state of our object */
@-webkit-keyframes fadeIn {
  from {
    opacity: 0;
  }

  to {
    opacity: 1;
  }
}

@-moz-keyframes fadeIn {
  from {
    opacity: 0;
  }

  to {
    opacity: 1;
  }
}

@keyframes fadeIn {
  from {
    opacity: 0;
  }

  to {
    opacity: 1;
  }
}

.fade-in {
  opacity: 0; /* make things invisible upon start */
  -webkit-animation: fadein ease-in 1; /* call our keyframe named fadeIn, use animattion ease-in and repeat it only 1 time */
  -moz-animation: fadein ease-in 1;
  animation: fadeIn ease-in 1;

  -webkit-animation-fill-mode: forwards; /* this makes sure that after animation is done we remain at the last keyframe value (opacity: 1) */
  -moz-animation-fill-mode: forwards;
  animation-fill-mode: forwards;

  -webkit-animation-duration: 2s;
  -moz-animation-duration: 2s;
  animation-duration: 2s;
}

.fade-in.one {
  -webkit-animation-delay: 0.5s;
  -moz-animation-delay: 0.5s;
  animation-delay: 0.5s;
}

.fade-in.two {
  -webkit-animation-delay: 1s;
  -moz-animation-delay: 1s;
  animation-delay: 1s;
}

.fade-in.three {
  -webkit-animation-delay: 1.5s;
  -moz-animation-delay: 1.5s;
  animation-delay: 1.5s;
}

.fade-in.four {
  -webkit-animation-delay: 2s;
  -moz-animation-delay: 2s;
  animation-delay: 2s;
}

.block-children {
  border-left: 2px solid;
  border-left-color: var(--ls-guideline-color, #ddd);
}

.dnd-separator {
  border-bottom: 3px solid transparent;
}

.dnd-separator-cur {
  border-bottom: 3px solid #999;
}

iframe {
  /* width: 100%; */
  margin: 1rem 0;
}

.aspect-ratio-square {
  padding-top: 100%;
}

.aspect-ratio-16\/9 {
  padding-top: 56.25%;
}

.aspect-ratio-4\/3 {
  padding-top: 75%;
}

.aspect-ratio-21\/9 {
  padding-top: 42.86%;
}

.footdef {
  margin: 1rem 0;
}

.slide .reveal section img {
  margin: 1rem auto;
}

.reveal .progress span {
  display: block;
  height: 100%;
  width: 100%;
  background-color: currentColor;
  transition: transform 0.8s cubic-bezier(0.26, 0.86, 0.44, 0.985);
  transform-origin: 0 0;
  transform: scaleX(0);
}

span.bullet-container {
  display: flex;
  height: 13px;
  width: 13px;
  border-radius: 50%;
  justify-content: center;
  align-items: center;
}

.bullet-container .bullet {
  border-radius: 50%;
  width: 5px;
  height: 5px;
  background-color: #394b59;
  background-color: var(--ls-block-bullet-color);
}

.bullet-closed {
  background-color: #ced9e0;
  background-color: var(--ls-block-bullet-border-color);
}

/* use case? */
.doc-mode .block-children {
  border-left: none;
}

.doc-mode .hide-inner-bullet .bullet {
  display: none;
}

.doc-mode {
  margin-left: -16px;
}

.admonitionblock {
  margin: 2rem 0;
}

li:first-child {
  margin-top: 0;
}

.abstract {
  margin: 2rem 0;
  width: 80%;
  font-style: italic;
}

.abstract p:last-of-type::before {
  content: "    ";
  white-space: pre;
}

a.warning,
span.warning {
  background: #f56565;
  padding: 0.1em 0.4em;
  border-radius: var(--ls-border-radius-low);
  color: #fff;
}

/* use case? */
.content a.warning {
  color: #fff;
}

.draw {
  display: flex;
  position: fixed;
  top: 0;
  bottom: 0;
  left: 0;
  right: 0;
}

.excalidraw-embed .draw {
  position: relative;
}

button.context-menu-option {
  font-size: 14px;
}

.popover .context-menu li {
  margin: 0;
}

::selection {
  background: var(--ls-selection-background-color);
  color: var(--ls-primary-text-color);
}

::-moz-selection {
  background: var(--ls-selection-background-color);
  color: var(--ls-primary-text-color);
}

.dropdown-overflow-auto {
  max-height: 400px;
  overflow-y: auto;
}

.content img {
  margin-top: 0.5rem;
  margin-bottom: 0.5rem;
}

a.login {
  color: #444;
  color: var(--ls-link-text-color);
}

a.login:hover {
  color: #000;
  color: var(--ls-link-text-hover-color);
}

.marker-switch {
  font-size: 85%;
  margin-right: 6px;
  margin-left: 2px;
  border-radius: 3px;
  font-weight: 500;
  display: inline-block;
  text-align: center;
  width: 16px;
  height: 18px;
  opacity: 0.5;
  padding: 0 2px 0 2px;
  border: 1px solid;
  line-height: 1.3;
}

a.marker-switch:hover {
  opacity: 1;
}

a.tooltip-priority {
  display: contents;
  position: absolute;
  left: 0;
}

a.tooltip-priority::after {
  content: attr(priority);
  margin-right: 10px;
}

.page-drop-options {
  width: 18em;
}

.help table thead tr th {
  width: 80%;
}

#intro p {
  margin: 15px 0;
}

#intro h1,
#intro h2 {
  margin: 2.5em 0 0.5em;
}

#intro h2 {
  font-size: 1.4em;
}

#intro img {
  margin: 5em 0;
  max-width: 100%;
}

#intro h3 {
  font-size: 1.275em;
  margin: 1.5em 0 0.5em;
}

#intro h4 {
  font-size: 1.175em;
  margin: 1em 0 0.5em;
}

#intro .content {
  flex-direction: column;
  align-items: center;
}

.fixed-width {
  max-width: calc(var(--ls-main-content-max-width) - 30px);
}

#intro .content :not(img),
.foldable-title {
  max-width: 665px;
}

.editor-wrapper {
  margin: 0 auto;
}

.center,
.foldable-title {
  margin: 0 auto;
}

img,
video {
  margin-left: auto;
  margin-right: auto;
}

#intro .intro-docs,
img,
video,
.intro .ls-block {
  max-width: var(--ls-main-content-max-width, 100%)
}

.w10 {
  max-width: 10%;
}

.w20 {
  max-width: 20%;
}

.w30 {
  max-width: 30%;
}

.w40 {
  max-width: 40%;
}

.w50 {
  max-width: 50%;
}

.w60 {
  max-width: 60%;
}

.w70 {
  max-width: 70%;
}

.w80 {
  max-width: 80%;
}

.w90 {
  max-width: 90%;
}

.w100 {
  max-width: 100%;
}

summary {
  outline: none;
}

.dropdown-wrapper {
  background-color: #fff;
  background-color: var(--ls-primary-background-color);
  min-width: 12rem;
}

img.small {
  display: inline;
  width: 20px;
  height: 20px;
  margin-top: 0;
  margin-bottom: 0;
}

a.tag {
  opacity: 0.6;
  opacity: var(--ls-tag-text-opacity);
  color: #045591;
  color: var(--ls-tag-text-color);
}

a.tag:hover {
  opacity: 0.8;
  opacity: var(--ls-tag-text-hover-opacity);
  color: #045591;
  color: var(--ls-tag-text-hover-color);
}

#diffs-body textarea {
  color: #a4b5b6;
  color: var(--ls-primary-text-color);
}

.bullet-container .bullet-heading {
  background-color: #8fbc8f;
  background-color: var(--ls-block-bullet-color);
}

.heading-bg {
  border-radius: 50%;
  width: 12px;
  height: 12px;
}

.videoWrapper {
  position: relative;
  padding-bottom: 56.25%; /* 16:9 */
  height: 0;
}

.videoWrapper iframe {
  position: absolute;
  top: 0;
  left: 0;
  width: 100%;
  height: 100%;
}

/* TODO: add all tailwind supported bg colors */
.bg-pink-100 {
  background-color: #fff5f7;
}

.bg-pink-200 {
  background-color: #fed7e2;
}

.bg-pink-300 {
  background-color: #fbb6ce;
}

.bg-pink-400 {
  background-color: #f687b3;
}

.bg-pink-500 {
  background-color: #ed64a6;
}

.bg-pink-600 {
  background-color: #d53f8c;
}

.bg-pink-700 {
  background-color: #b83280;
}

.bg-pink-800 {
  background-color: #97266d;
}

.bg-pink-900 {
  background-color: #702459;
}

.block-body blockquote:first-child,
.block-body pre:first-child {
  margin-top: 8px;
  margin-bottom: 8px;
}

.extensions__code > .CodeMirror {
  height: auto;
  margin: 6px 0 0 0;
  font-family: Fira Code, Monaco, Menlo, Consolas, 'COURIER NEW', monospace;
}

.add-button-link:hover .addButton > .circle {
  opacity: 1;
}

.addButton > .circle {
  opacity: 0;
}

.addButton {
  display: block;
  margin-left: 12px;
  margin-top: 6.5px;
  width: 20px;
  height: 20px;
  opacity: 0.5;
}

/* FIXME: */

.white-theme a.right-sidebar-button {
  color: var(--ls-primary-text-color);
}

.white-theme a.right-sidebar-button:hover {
  color: var(--ls-link-text-hover-color);
}

.absolute-modal {
  background: var(--ls-primary-background-color);
}

/* FIXME: not sure why this is not working for ui/toggle */
.translate-x-5 {
  --transform-translate-x: 1.25rem;
}

/* region App global modules */
#mobile-editor-toolbar {
  position: fixed;
  bottom: 0;
  width: 100%;
  left: 0;
  justify-content: center;
  height: 2.5rem;
  display: flex;
  align-items: center;
  z-index: 9999;

  transition: top 0.3s;
}

#mobile-editor-toolbar > button {
  padding: 5px;
}

/* endregion */

/* Hide scrollbar for IE, Edge and Firefox */
.hide-scrollbar {
  -ms-overflow-style: none; /* IE and Edge */
  scrollbar-width: none !important; /* Firefox */
}

/* Hide scrollbar for Chrome, Safari and Opera */
.hide-scrollbar::-webkit-scrollbar {
  display: none;
}

.left {
  float: left;
}

.right {
  float: right;
}

.reveal {
  background: var(--ls-slide-background-color);
}

#right-sidebar .reveal pre.code {
  background: transparent;
}

.reveal .hljs {
  background: none;
}<|MERGE_RESOLUTION|>--- conflicted
+++ resolved
@@ -334,11 +334,7 @@
 }
 
 a.page-ref:hover {
-<<<<<<< HEAD
   color: var(--ls-link-ref-text-hover-color);
-=======
-  color: var(--ls-link-text-hover-color);
->>>>>>> 744469ef
 }
 
 .block-ref {
