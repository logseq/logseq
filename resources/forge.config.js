const path = require('path')

module.exports = {
  packagerConfig: {
    name: 'Logseq',
    icon: './icons/logseq_big_sur.icns',
    osxSign: {
      identity: 'Developer ID Application: Tiansheng Qin',
      'hardened-runtime': true,
      entitlements: 'entitlements.plist',
      'entitlements-inherit': 'entitlements.plist',
      'signature-flags': 'library'
    },
<<<<<<< HEAD
   // osxNotarize: {
    //  appleId: process.env['APPLE_ID'],
    //  appleIdPassword: process.env['APPLE_ID_PASSWORD'],
    //},
=======
    osxNotarize: {
      appleId: process.env['APPLE_ID'],
      appleIdPassword: process.env['APPLE_ID_PASSWORD'],
      ascProvider: process.env['APPLE_ASC_PROVIDER']
    },
>>>>>>> adf0680c
  },
  makers: [
    {
      'name': '@electron-forge/maker-squirrel',
      'config': {
        'name': 'Logseq',
        'setupIcon': './icons/logseq.ico',
        'loadingGif': './icons/installing.gif'
      }
    },
    {
      name: '@electron-forge/maker-dmg',
      config: {
        format: 'ULFO',
        icon: './icons/logseq_big_sur.icns',
        name: 'Logseq'
      }
    },
    {
      name: '@electron-forge/maker-zip',
      platforms: ['darwin', 'linux']
    },
    {
      name: 'electron-forge-maker-appimage',
      platforms: ['linux']
    }
  ],

  publishers: [
    {
      name: '@electron-forge/publisher-github',
      config: {
        repository: {
          owner: 'logseq',
          name: 'logseq'
        },
        prerelease: true
      }
    }
  ]
}<|MERGE_RESOLUTION|>--- conflicted
+++ resolved
@@ -11,18 +11,11 @@
       'entitlements-inherit': 'entitlements.plist',
       'signature-flags': 'library'
     },
-<<<<<<< HEAD
-   // osxNotarize: {
-    //  appleId: process.env['APPLE_ID'],
-    //  appleIdPassword: process.env['APPLE_ID_PASSWORD'],
-    //},
-=======
     osxNotarize: {
       appleId: process.env['APPLE_ID'],
       appleIdPassword: process.env['APPLE_ID_PASSWORD'],
       ascProvider: process.env['APPLE_ASC_PROVIDER']
     },
->>>>>>> adf0680c
   },
   makers: [
     {
