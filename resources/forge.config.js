--- conflicted
+++ resolved
@@ -19,20 +19,12 @@
       'entitlements-inherit': 'entitlements.plist',
       'signature-flags': 'library'
     },
-<<<<<<< HEAD
     osxNotarize: process.env['APPLE_ID'] ? {
-      appleId: process.env['APPLE_ID'],
-      appleIdPassword: process.env['APPLE_ID_PASSWORD'],
-      ascProvider: process.env['APPLE_ASC_PROVIDER']
-    } : undefined,
-=======
-    osxNotarize: {
       tool: 'notarytool',
       appleId: process.env['APPLE_ID'],
       appleIdPassword: process.env['APPLE_ID_PASSWORD'],
       teamId: process.env['APPLE_TEAM_ID']
-    },
->>>>>>> 2febcb42
+    } : undefined,
   },
   makers: [
     {
