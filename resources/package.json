{
  "name": "Logseq",
  "productName": "Logseq",
  "version": "0.10.5",
  "main": "electron.js",
  "author": "Logseq",
  "license": "AGPL-3.0",
  "description": "A privacy-first, open-source platform for knowledge management and collaboration.",
  "repository": "https://github.com/logseq/logseq",
  "scripts": {
    "electron:dev": "electron-forge start",
    "electron:debug": "electron-forge start --inspect-electron",
    "electron:make": "electron-forge make",
    "electron:make-macos-arm64": "electron-forge make --platform=darwin --arch=arm64",
    "electron:publish:github": "electron-forge publish",
    "rebuild:all": "electron-rebuild -v 27.1.3 -f",
    "postinstall": "install-app-deps"
  },
  "config": {
    "forge": "./forge.config.js"
  },
  "dependencies": {
    "@fastify/cors": "8.2.0",
    "@logseq/rsapi": "0.0.81",
    "@sentry/electron": "2.5.1",
    "abort-controller": "3.0.0",
    "better-sqlite3": "9.3.0",
    "chokidar": "^3.5.1",
    "command-exists": "1.2.9",
    "diff-match-patch": "1.0.5",
    "dugite": "2.5.0",
    "electron-deeplink": "1.0.10",
    "electron-dl": "3.3.0",
    "electron-log": "4.3.1",
    "electron-squirrel-startup": "1.0.0",
    "electron-window-state": "5.0.3",
    "extract-zip": "2.0.1",
    "fastify": "latest",
    "fs-extra": "9.1.0",
    "https-proxy-agent": "7.0.2",
    "node-fetch": "2.6.7",
    "open": "7.3.1",
    "posthog-js": "1.10.2",
    "semver": "7.5.2",
    "socks-proxy-agent": "8.0.2",
<<<<<<< HEAD
    "@sentry/electron": "2.5.1",
    "posthog-js": "1.10.2",
    "@logseq/rsapi": "0.0.81",
    "electron-deeplink": "1.0.10",
    "abort-controller": "3.0.0",
    "fastify": "latest",
    "@fastify/cors": "8.2.0",
    "command-exists": "1.2.9",
    "better-sqlite3": "8.0.1"
=======
    "update-electron-app": "2.0.1"
>>>>>>> a9e8340a
  },
  "devDependencies": {
    "@electron-forge/cli": "^6.0.4",
    "@electron-forge/maker-deb": "^6.0.4",
    "@electron-forge/maker-dmg": "^6.0.4",
    "@electron-forge/maker-rpm": "^6.0.4",
    "@electron-forge/maker-squirrel": "^6.0.4",
    "@electron-forge/maker-zip": "^6.0.4",
    "@electron/rebuild": "3.2.10",
    "electron": "27.1.3",
    "electron-builder": "^22.11.7",
    "electron-forge-maker-appimage": "https://github.com/logseq/electron-forge-maker-appimage.git"
  },
  "resolutions": {
    "**/electron": "27.1.3",
    "**/node-abi": "3.51.0",
    "**/node-gyp": "9.0.0"
  }
}<|MERGE_RESOLUTION|>--- conflicted
+++ resolved
@@ -43,19 +43,7 @@
     "posthog-js": "1.10.2",
     "semver": "7.5.2",
     "socks-proxy-agent": "8.0.2",
-<<<<<<< HEAD
-    "@sentry/electron": "2.5.1",
-    "posthog-js": "1.10.2",
-    "@logseq/rsapi": "0.0.81",
-    "electron-deeplink": "1.0.10",
-    "abort-controller": "3.0.0",
-    "fastify": "latest",
-    "@fastify/cors": "8.2.0",
-    "command-exists": "1.2.9",
-    "better-sqlite3": "8.0.1"
-=======
     "update-electron-app": "2.0.1"
->>>>>>> a9e8340a
   },
   "devDependencies": {
     "@electron-forge/cli": "^6.0.4",
