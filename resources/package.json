--- conflicted
+++ resolved
@@ -13,10 +13,6 @@
     "electron:make": "electron-forge make",
     "electron:make-macos-arm64": "electron-forge make --platform=darwin --arch=arm64",
     "electron:publish:github": "electron-forge publish",
-<<<<<<< HEAD
-=======
-    "rebuild:all": "electron-rebuild -v 27.1.3 -f",
->>>>>>> b7c2a7b8
     "postinstall": "install-app-deps"
   },
   "config": {
