{
  "name": "Logseq",
  "productName": "Logseq",
  "version": "0.8.14",
  "main": "electron.js",
  "author": "Logseq",
  "license": "AGPL-3.0",
  "description": "A privacy-first, open-source platform for knowledge management and collaboration.",
  "repository": "https://github.com/logseq/logseq",
  "scripts": {
    "electron:dev": "electron-forge start",
    "electron:debug": "electron-forge start --inspect-electron",
    "electron:make": "electron-forge make",
    "electron:make-macos-arm64": "electron-forge make --platform=darwin --arch=arm64",
    "electron:publish:github": "electron-forge publish",
    "rebuild:all": "electron-rebuild -v 19.1.8 -f",
    "postinstall": "install-app-deps"
  },
  "config": {
    "forge": "./forge.config.js"
  },
  "dependencies": {
    "better-sqlite3": "7.4.5",
    "chokidar": "^3.5.1",
    "dugite": "1.108.0",
    "electron-dl": "3.3.0",
    "electron-log": "4.3.1",
    "electron-squirrel-startup": "1.0.0",
    "electron-window-state": "5.0.3",
    "fs-extra": "9.1.0",
    "node-fetch": "2.6.7",
    "open": "7.3.1",
    "semver": "7.3.5",
    "update-electron-app": "2.0.1",
    "extract-zip": "2.0.1",
    "diff-match-patch": "1.0.5",
    "https-proxy-agent": "5.0.0",
    "@sentry/electron": "2.5.1",
    "posthog-js": "1.10.2",
    "@logseq/rsapi": "0.0.57",
    "electron-deeplink": "1.0.10",
    "abort-controller": "3.0.0",
<<<<<<< HEAD
    "fastify": "latest"
=======
    "command-exists": "1.2.9"
>>>>>>> 2b81378b
  },
  "devDependencies": {
    "@electron-forge/cli": "^6.0.0-beta.57",
    "@electron-forge/maker-deb": "^6.0.0-beta.57",
    "@electron-forge/maker-dmg": "^6.0.0-beta.57",
    "@electron-forge/maker-rpm": "^6.0.0-beta.57",
    "@electron-forge/maker-squirrel": "^6.0.0-beta.57",
    "@electron-forge/maker-zip": "^6.0.0-beta.57",
    "electron": "19.1.8",
    "electron-builder": "^22.11.7",
    "electron-forge-maker-appimage": "https://github.com/logseq/electron-forge-maker-appimage.git",
    "electron-rebuild": "3.2.5"
  },
  "resolutions": {
    "**/electron": "19.1.8",
    "**/node-gyp": "9.0.0"
  }
}<|MERGE_RESOLUTION|>--- conflicted
+++ resolved
@@ -40,11 +40,8 @@
     "@logseq/rsapi": "0.0.57",
     "electron-deeplink": "1.0.10",
     "abort-controller": "3.0.0",
-<<<<<<< HEAD
-    "fastify": "latest"
-=======
-    "command-exists": "1.2.9"
->>>>>>> 2b81378b
+    "fastify": "latest",
+    "command-exists": "1.2.9",
   },
   "devDependencies": {
     "@electron-forge/cli": "^6.0.0-beta.57",
