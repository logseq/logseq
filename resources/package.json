--- conflicted
+++ resolved
@@ -37,11 +37,7 @@
     "https-proxy-agent": "5.0.0",
     "@sentry/electron": "2.5.1",
     "posthog-js": "1.10.2",
-<<<<<<< HEAD
-    "@logseq/rsapi": "0.0.45",
-=======
     "@logseq/rsapi": "0.0.46",
->>>>>>> 2ce6dfad
     "electron-deeplink": "1.0.10",
     "abort-controller": "3.0.0"
   },
