--- conflicted
+++ resolved
@@ -1,11 +1,7 @@
 {
   "name": "Logseq",
-<<<<<<< HEAD
-  "version": "0.8.10",
-=======
   "productName": "Logseq",
   "version": "0.8.11",
->>>>>>> 3940db31
   "main": "electron.js",
   "author": "Logseq",
   "license": "AGPL-3.0",
