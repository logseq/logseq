--- conflicted
+++ resolved
@@ -1,11 +1,6 @@
 {
-<<<<<<< HEAD
   "name": "Logseq-local-test-revert-me-back",
-  "version": "0.7.9",
-=======
-  "name": "Logseq",
   "version": "0.8.0",
->>>>>>> 80fb12b6
   "main": "electron.js",
   "author": "Logseq",
   "license": "AGPL-3.0",
