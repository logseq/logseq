--- conflicted
+++ resolved
@@ -37,11 +37,7 @@
     "https-proxy-agent": "5.0.0",
     "@sentry/electron": "2.5.1",
     "posthog-js": "1.10.2",
-<<<<<<< HEAD
-    "@logseq/rsapi": "0.0.48",
-=======
     "@logseq/rsapi": "0.0.50",
->>>>>>> bc89d606
     "electron-deeplink": "1.0.10",
     "abort-controller": "3.0.0"
   },
