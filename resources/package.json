{
  "name": "Logseq",
  "version": "0.7.1",
  "main": "electron.js",
  "author": "Logseq",
  "license": "AGPL-3.0",
  "description": "A privacy-first, open-source platform for knowledge management and collaboration.",
  "repository": "https://github.com/logseq/logseq",
  "scripts": {
    "electron:dev": "electron-forge start",
    "electron:debug": "electron-forge start --inspect-electron",
    "electron:make": "electron-forge make",
    "electron:make-macos-arm64": "electron-forge make --platform=darwin --arch=arm64",
    "electron:publish:github": "electron-forge publish",
    "rebuild:better-sqlite3": "electron-rebuild -v 15.1.2 -f -w better-sqlite3",
    "postinstall": "install-app-deps"
  },
  "config": {
    "forge": "./forge.config.js"
  },
  "dependencies": {
    "better-sqlite3": "7.4.5",
    "chokidar": "^3.5.1",
    "dugite": "1.108.0",
    "electron-dl": "3.3.0",
    "electron-log": "4.3.1",
    "electron-squirrel-startup": "1.0.0",
    "electron-window-state": "5.0.3",
    "fs-extra": "9.1.0",
    "node-fetch": "2.6.1",
    "open": "7.3.1",
    "semver": "7.3.5",
    "update-electron-app": "2.0.1",
    "extract-zip": "2.0.1",
    "diff-match-patch": "1.0.5",
    "https-proxy-agent": "5.0.0",
    "@sentry/electron": "2.5.1",
    "posthog-js": "1.10.2",
<<<<<<< HEAD
    "@logseq/rsapi": "0.0.17",
=======
    "@logseq/rsapi": "0.0.20",
>>>>>>> 1e5df099
    "electron-deeplink": "1.0.10"
  },
  "devDependencies": {
    "@electron-forge/cli": "^6.0.0-beta.57",
    "@electron-forge/maker-deb": "^6.0.0-beta.57",
    "@electron-forge/maker-dmg": "^6.0.0-beta.57",
    "@electron-forge/maker-rpm": "^6.0.0-beta.57",
    "@electron-forge/maker-squirrel": "^6.0.0-beta.57",
    "@electron-forge/maker-zip": "^6.0.0-beta.57",
    "electron": "15.1.2",
    "electron-builder": "^22.11.7",
    "electron-forge-maker-appimage": "trusktr/electron-forge-maker-appimage#patch-1",
    "electron-rebuild": "3.2.5"
  },
  "resolutions": {
    "**/electron": "15.1.2"
  }
}<|MERGE_RESOLUTION|>--- conflicted
+++ resolved
@@ -36,11 +36,7 @@
     "https-proxy-agent": "5.0.0",
     "@sentry/electron": "2.5.1",
     "posthog-js": "1.10.2",
-<<<<<<< HEAD
-    "@logseq/rsapi": "0.0.17",
-=======
     "@logseq/rsapi": "0.0.20",
->>>>>>> 1e5df099
     "electron-deeplink": "1.0.10"
   },
   "devDependencies": {
