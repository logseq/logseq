--- conflicted
+++ resolved
@@ -13,11 +13,7 @@
     "electron:make": "electron-forge make",
     "electron:make-macos-arm64": "electron-forge make --platform=darwin --arch=arm64",
     "electron:publish:github": "electron-forge publish",
-<<<<<<< HEAD
     "rebuild:all": "electron-rebuild -v 25.3.0 -f",
-=======
-    "rebuild:all": "electron-rebuild -v 24.6.3 -f",
->>>>>>> 5cab2218
     "postinstall": "install-app-deps"
   },
   "config": {
@@ -56,20 +52,12 @@
     "@electron-forge/maker-squirrel": "^6.0.4",
     "@electron-forge/maker-zip": "^6.0.4",
     "@electron/rebuild": "3.2.10",
-<<<<<<< HEAD
     "electron": "25.3.0",
-=======
-    "electron": "24.6.3",
->>>>>>> 5cab2218
     "electron-builder": "^22.11.7",
     "electron-forge-maker-appimage": "https://github.com/logseq/electron-forge-maker-appimage.git"
   },
   "resolutions": {
-<<<<<<< HEAD
     "**/electron": "25.3.0",
-=======
-    "**/electron": "24.6.3",
->>>>>>> 5cab2218
     "**/node-gyp": "9.0.0"
   }
 }