// !$*UTF8*$!
{
	archiveVersion = 1;
	classes = {
	};
	objectVersion = 48;
	objects = {

/* Begin PBXBuildFile section */
		2FAD9763203C412B000D30F8 /* config.xml in Resources */ = {isa = PBXBuildFile; fileRef = 2FAD9762203C412B000D30F8 /* config.xml */; };
		50379B232058CBB4000EE86E /* capacitor.config.json in Resources */ = {isa = PBXBuildFile; fileRef = 50379B222058CBB4000EE86E /* capacitor.config.json */; };
		504EC3081FED79650016851F /* AppDelegate.swift in Sources */ = {isa = PBXBuildFile; fileRef = 504EC3071FED79650016851F /* AppDelegate.swift */; };
		504EC30D1FED79650016851F /* Main.storyboard in Resources */ = {isa = PBXBuildFile; fileRef = 504EC30B1FED79650016851F /* Main.storyboard */; };
		504EC30F1FED79650016851F /* Assets.xcassets in Resources */ = {isa = PBXBuildFile; fileRef = 504EC30E1FED79650016851F /* Assets.xcassets */; };
		504EC3121FED79650016851F /* LaunchScreen.storyboard in Resources */ = {isa = PBXBuildFile; fileRef = 504EC3101FED79650016851F /* LaunchScreen.storyboard */; };
		50B271D11FEDC1A000F3C39B /* public in Resources */ = {isa = PBXBuildFile; fileRef = 50B271D01FEDC1A000F3C39B /* public */; };
		5FF8632A283B5ADB0047731B /* Utils.swift in Sources */ = {isa = PBXBuildFile; fileRef = 5FF86329283B5ADB0047731B /* Utils.swift */; };
		5FF8632C283B5BFD0047731B /* Utils.m in Sources */ = {isa = PBXBuildFile; fileRef = 5FF8632B283B5BFD0047731B /* Utils.m */; };
		5FFF7D6D27E343FA00B00DA8 /* ShareViewController.swift in Sources */ = {isa = PBXBuildFile; fileRef = 5FFF7D6C27E343FA00B00DA8 /* ShareViewController.swift */; };
		5FFF7D7027E343FA00B00DA8 /* MainInterface.storyboard in Resources */ = {isa = PBXBuildFile; fileRef = 5FFF7D6E27E343FA00B00DA8 /* MainInterface.storyboard */; };
		5FFF7D7427E343FA00B00DA8 /* ShareViewController.appex in Embed App Extensions */ = {isa = PBXBuildFile; fileRef = 5FFF7D6A27E343FA00B00DA8 /* ShareViewController.appex */; settings = {ATTRIBUTES = (RemoveHeadersOnCopy, ); }; };
		7435D10C2704659F00AB88E0 /* FolderPicker.swift in Sources */ = {isa = PBXBuildFile; fileRef = 7435D10B2704659F00AB88E0 /* FolderPicker.swift */; };
		7435D10F2704660B00AB88E0 /* FolderPicker.m in Sources */ = {isa = PBXBuildFile; fileRef = 7435D10E2704660B00AB88E0 /* FolderPicker.m */; };
		C3718FCEFAECFFB66E93FFC4 /* Pods_Logseq.framework in Frameworks */ = {isa = PBXBuildFile; fileRef = B2E26D73EA097D0B3B22942E /* Pods_Logseq.framework */; };
		D32752BE275496C60039291C /* CloudKit.framework in Frameworks */ = {isa = PBXBuildFile; fileRef = D32752BD275496C60039291C /* CloudKit.framework */; };
		D3D62A0A275C92880003FBDC /* FileContainer.swift in Sources */ = {isa = PBXBuildFile; fileRef = D3D62A09275C92880003FBDC /* FileContainer.swift */; };
		D3D62A0C275C928F0003FBDC /* FileContainer.m in Sources */ = {isa = PBXBuildFile; fileRef = D3D62A0B275C928F0003FBDC /* FileContainer.m */; };
		FE647FF427BDFEDE00F3206B /* FsWatcher.swift in Sources */ = {isa = PBXBuildFile; fileRef = FE647FF327BDFEDE00F3206B /* FsWatcher.swift */; };
		FE647FF627BDFEF500F3206B /* FsWatcher.m in Sources */ = {isa = PBXBuildFile; fileRef = FE647FF527BDFEF500F3206B /* FsWatcher.m */; };
/* End PBXBuildFile section */

/* Begin PBXContainerItemProxy section */
		5FFF7D7227E343FA00B00DA8 /* PBXContainerItemProxy */ = {
			isa = PBXContainerItemProxy;
			containerPortal = 504EC2FC1FED79650016851F /* Project object */;
			proxyType = 1;
			remoteGlobalIDString = 5FFF7D6927E343FA00B00DA8;
			remoteInfo = ShareViewController;
		};
/* End PBXContainerItemProxy section */

/* Begin PBXCopyFilesBuildPhase section */
		5FFF7D7527E343FA00B00DA8 /* Embed App Extensions */ = {
			isa = PBXCopyFilesBuildPhase;
			buildActionMask = 2147483647;
			dstPath = "";
			dstSubfolderSpec = 13;
			files = (
				5FFF7D7427E343FA00B00DA8 /* ShareViewController.appex in Embed App Extensions */,
			);
			name = "Embed App Extensions";
			runOnlyForDeploymentPostprocessing = 0;
		};
/* End PBXCopyFilesBuildPhase section */

/* Begin PBXFileReference section */
		2FAD9762203C412B000D30F8 /* config.xml */ = {isa = PBXFileReference; lastKnownFileType = text.xml; path = config.xml; sourceTree = "<group>"; };
		50379B222058CBB4000EE86E /* capacitor.config.json */ = {isa = PBXFileReference; fileEncoding = 4; lastKnownFileType = text.json; path = capacitor.config.json; sourceTree = "<group>"; };
		504EC3041FED79650016851F /* Logseq.app */ = {isa = PBXFileReference; explicitFileType = wrapper.application; includeInIndex = 0; path = Logseq.app; sourceTree = BUILT_PRODUCTS_DIR; };
		504EC3071FED79650016851F /* AppDelegate.swift */ = {isa = PBXFileReference; lastKnownFileType = sourcecode.swift; path = AppDelegate.swift; sourceTree = "<group>"; };
		504EC30C1FED79650016851F /* Base */ = {isa = PBXFileReference; lastKnownFileType = file.storyboard; name = Base; path = Base.lproj/Main.storyboard; sourceTree = "<group>"; };
		504EC30E1FED79650016851F /* Assets.xcassets */ = {isa = PBXFileReference; lastKnownFileType = folder.assetcatalog; path = Assets.xcassets; sourceTree = "<group>"; };
		504EC3111FED79650016851F /* Base */ = {isa = PBXFileReference; lastKnownFileType = file.storyboard; name = Base; path = Base.lproj/LaunchScreen.storyboard; sourceTree = "<group>"; };
		504EC3131FED79650016851F /* Info.plist */ = {isa = PBXFileReference; lastKnownFileType = text.plist.xml; path = Info.plist; sourceTree = "<group>"; };
		50B271D01FEDC1A000F3C39B /* public */ = {isa = PBXFileReference; lastKnownFileType = folder; path = public; sourceTree = "<group>"; };
		5FF86329283B5ADB0047731B /* Utils.swift */ = {isa = PBXFileReference; fileEncoding = 4; lastKnownFileType = sourcecode.swift; path = Utils.swift; sourceTree = "<group>"; };
		5FF8632B283B5BFD0047731B /* Utils.m */ = {isa = PBXFileReference; lastKnownFileType = sourcecode.c.objc; path = Utils.m; sourceTree = "<group>"; };
		5FFF7D6A27E343FA00B00DA8 /* ShareViewController.appex */ = {isa = PBXFileReference; explicitFileType = "wrapper.app-extension"; includeInIndex = 0; path = ShareViewController.appex; sourceTree = BUILT_PRODUCTS_DIR; };
		5FFF7D6C27E343FA00B00DA8 /* ShareViewController.swift */ = {isa = PBXFileReference; lastKnownFileType = sourcecode.swift; path = ShareViewController.swift; sourceTree = "<group>"; };
		5FFF7D6F27E343FA00B00DA8 /* Base */ = {isa = PBXFileReference; lastKnownFileType = file.storyboard; name = Base; path = Base.lproj/MainInterface.storyboard; sourceTree = "<group>"; };
		5FFF7D7127E343FA00B00DA8 /* Info.plist */ = {isa = PBXFileReference; lastKnownFileType = text.plist.xml; path = Info.plist; sourceTree = "<group>"; };
		5FFF7D7927E4E70700B00DA8 /* ShareViewController.entitlements */ = {isa = PBXFileReference; lastKnownFileType = text.plist.entitlements; path = ShareViewController.entitlements; sourceTree = "<group>"; };
		7435D10B2704659F00AB88E0 /* FolderPicker.swift */ = {isa = PBXFileReference; lastKnownFileType = sourcecode.swift; path = FolderPicker.swift; sourceTree = "<group>"; };
		7435D10D2704660A00AB88E0 /* App-Bridging-Header.h */ = {isa = PBXFileReference; lastKnownFileType = sourcecode.c.h; path = "App-Bridging-Header.h"; sourceTree = "<group>"; };
		7435D10E2704660B00AB88E0 /* FolderPicker.m */ = {isa = PBXFileReference; lastKnownFileType = sourcecode.c.objc; path = FolderPicker.m; sourceTree = "<group>"; };
		8A489CEC51E94726DDD58810 /* Pods-Logseq.release.xcconfig */ = {isa = PBXFileReference; includeInIndex = 1; lastKnownFileType = text.xcconfig; name = "Pods-Logseq.release.xcconfig"; path = "Target Support Files/Pods-Logseq/Pods-Logseq.release.xcconfig"; sourceTree = "<group>"; };
		B2E26D73EA097D0B3B22942E /* Pods_Logseq.framework */ = {isa = PBXFileReference; explicitFileType = wrapper.framework; includeInIndex = 0; path = Pods_Logseq.framework; sourceTree = BUILT_PRODUCTS_DIR; };
		D32752BC275496A60039291C /* App.entitlements */ = {isa = PBXFileReference; lastKnownFileType = text.plist.entitlements; path = App.entitlements; sourceTree = "<group>"; };
		D32752BD275496C60039291C /* CloudKit.framework */ = {isa = PBXFileReference; lastKnownFileType = wrapper.framework; name = CloudKit.framework; path = System/Library/Frameworks/CloudKit.framework; sourceTree = SDKROOT; };
		D32752BF2754C5AB0039291C /* AppDebug.entitlements */ = {isa = PBXFileReference; lastKnownFileType = text.plist.entitlements; path = AppDebug.entitlements; sourceTree = "<group>"; };
		D3D62A09275C92880003FBDC /* FileContainer.swift */ = {isa = PBXFileReference; fileEncoding = 4; lastKnownFileType = sourcecode.swift; path = FileContainer.swift; sourceTree = "<group>"; };
		D3D62A0B275C928F0003FBDC /* FileContainer.m */ = {isa = PBXFileReference; fileEncoding = 4; lastKnownFileType = sourcecode.c.objc; path = FileContainer.m; sourceTree = "<group>"; };
		DE5650F4AD4E2242AB9C012D /* Pods-Logseq.debug.xcconfig */ = {isa = PBXFileReference; includeInIndex = 1; lastKnownFileType = text.xcconfig; name = "Pods-Logseq.debug.xcconfig"; path = "Target Support Files/Pods-Logseq/Pods-Logseq.debug.xcconfig"; sourceTree = "<group>"; };
		FE647FF327BDFEDE00F3206B /* FsWatcher.swift */ = {isa = PBXFileReference; lastKnownFileType = sourcecode.swift; path = FsWatcher.swift; sourceTree = "<group>"; };
		FE647FF527BDFEF500F3206B /* FsWatcher.m */ = {isa = PBXFileReference; lastKnownFileType = sourcecode.c.objc; path = FsWatcher.m; sourceTree = "<group>"; };
/* End PBXFileReference section */

/* Begin PBXFrameworksBuildPhase section */
		504EC3011FED79650016851F /* Frameworks */ = {
			isa = PBXFrameworksBuildPhase;
			buildActionMask = 2147483647;
			files = (
				D32752BE275496C60039291C /* CloudKit.framework in Frameworks */,
				C3718FCEFAECFFB66E93FFC4 /* Pods_Logseq.framework in Frameworks */,
			);
			runOnlyForDeploymentPostprocessing = 0;
		};
		5FFF7D6727E343FA00B00DA8 /* Frameworks */ = {
			isa = PBXFrameworksBuildPhase;
			buildActionMask = 2147483647;
			files = (
			);
			runOnlyForDeploymentPostprocessing = 0;
		};
/* End PBXFrameworksBuildPhase section */

/* Begin PBXGroup section */
		504EC2FB1FED79650016851F = {
			isa = PBXGroup;
			children = (
				504EC3061FED79650016851F /* App */,
				5FFF7D6B27E343FA00B00DA8 /* ShareViewController */,
				504EC3051FED79650016851F /* Products */,
				D337740F89DEEAD18C87762B /* Pods */,
				9FC5AB18C7E7E43B09B33A61 /* Frameworks */,
			);
			sourceTree = "<group>";
		};
		504EC3051FED79650016851F /* Products */ = {
			isa = PBXGroup;
			children = (
				504EC3041FED79650016851F /* Logseq.app */,
				5FFF7D6A27E343FA00B00DA8 /* ShareViewController.appex */,
			);
			name = Products;
			sourceTree = "<group>";
		};
		504EC3061FED79650016851F /* App */ = {
			isa = PBXGroup;
			children = (
				5FF86329283B5ADB0047731B /* Utils.swift */,
				5FF8632B283B5BFD0047731B /* Utils.m */,
				D32752BF2754C5AB0039291C /* AppDebug.entitlements */,
				D32752BC275496A60039291C /* App.entitlements */,
				50379B222058CBB4000EE86E /* capacitor.config.json */,
				504EC3071FED79650016851F /* AppDelegate.swift */,
				504EC30B1FED79650016851F /* Main.storyboard */,
				504EC30E1FED79650016851F /* Assets.xcassets */,
				504EC3101FED79650016851F /* LaunchScreen.storyboard */,
				504EC3131FED79650016851F /* Info.plist */,
				2FAD9762203C412B000D30F8 /* config.xml */,
				50B271D01FEDC1A000F3C39B /* public */,
				7435D10B2704659F00AB88E0 /* FolderPicker.swift */,
				FE647FF327BDFEDE00F3206B /* FsWatcher.swift */,
				FE647FF527BDFEF500F3206B /* FsWatcher.m */,
				7435D10E2704660B00AB88E0 /* FolderPicker.m */,
				D3D62A09275C92880003FBDC /* FileContainer.swift */,
				D3D62A0B275C928F0003FBDC /* FileContainer.m */,
				7435D10D2704660A00AB88E0 /* App-Bridging-Header.h */,
			);
			path = App;
			sourceTree = "<group>";
		};
		5FFF7D6B27E343FA00B00DA8 /* ShareViewController */ = {
			isa = PBXGroup;
			children = (
				5FFF7D7927E4E70700B00DA8 /* ShareViewController.entitlements */,
				5FFF7D6C27E343FA00B00DA8 /* ShareViewController.swift */,
				5FFF7D6E27E343FA00B00DA8 /* MainInterface.storyboard */,
				5FFF7D7127E343FA00B00DA8 /* Info.plist */,
			);
			path = ShareViewController;
			sourceTree = "<group>";
		};
		9FC5AB18C7E7E43B09B33A61 /* Frameworks */ = {
			isa = PBXGroup;
			children = (
				D32752BD275496C60039291C /* CloudKit.framework */,
				B2E26D73EA097D0B3B22942E /* Pods_Logseq.framework */,
			);
			name = Frameworks;
			sourceTree = "<group>";
		};
		D337740F89DEEAD18C87762B /* Pods */ = {
			isa = PBXGroup;
			children = (
				DE5650F4AD4E2242AB9C012D /* Pods-Logseq.debug.xcconfig */,
				8A489CEC51E94726DDD58810 /* Pods-Logseq.release.xcconfig */,
			);
			path = Pods;
			sourceTree = "<group>";
		};
/* End PBXGroup section */

/* Begin PBXNativeTarget section */
		504EC3031FED79650016851F /* Logseq */ = {
			isa = PBXNativeTarget;
			buildConfigurationList = 504EC3161FED79650016851F /* Build configuration list for PBXNativeTarget "Logseq" */;
			buildPhases = (
				818545F0788D5DB466761623 /* [CP] Check Pods Manifest.lock */,
				504EC3001FED79650016851F /* Sources */,
				504EC3011FED79650016851F /* Frameworks */,
				504EC3021FED79650016851F /* Resources */,
				4BF32F1E9453A6AB603D7CD2 /* [CP] Embed Pods Frameworks */,
				5FFF7D7527E343FA00B00DA8 /* Embed App Extensions */,
			);
			buildRules = (
			);
			dependencies = (
				5FFF7D7327E343FA00B00DA8 /* PBXTargetDependency */,
			);
			name = Logseq;
			productName = App;
			productReference = 504EC3041FED79650016851F /* Logseq.app */;
			productType = "com.apple.product-type.application";
		};
		5FFF7D6927E343FA00B00DA8 /* ShareViewController */ = {
			isa = PBXNativeTarget;
			buildConfigurationList = 5FFF7D7827E343FA00B00DA8 /* Build configuration list for PBXNativeTarget "ShareViewController" */;
			buildPhases = (
				5FFF7D6627E343FA00B00DA8 /* Sources */,
				5FFF7D6727E343FA00B00DA8 /* Frameworks */,
				5FFF7D6827E343FA00B00DA8 /* Resources */,
			);
			buildRules = (
			);
			dependencies = (
			);
			name = ShareViewController;
			productName = ShareViewController;
			productReference = 5FFF7D6A27E343FA00B00DA8 /* ShareViewController.appex */;
			productType = "com.apple.product-type.app-extension";
		};
/* End PBXNativeTarget section */

/* Begin PBXProject section */
		504EC2FC1FED79650016851F /* Project object */ = {
			isa = PBXProject;
			attributes = {
				LastSwiftUpdateCheck = 1330;
				LastUpgradeCheck = 1310;
				TargetAttributes = {
					504EC3031FED79650016851F = {
						CreatedOnToolsVersion = 9.2;
						LastSwiftMigration = 1250;
						ProvisioningStyle = Automatic;
					};
					5FFF7D6927E343FA00B00DA8 = {
						CreatedOnToolsVersion = 13.3;
						ProvisioningStyle = Automatic;
					};
				};
			};
			buildConfigurationList = 504EC2FF1FED79650016851F /* Build configuration list for PBXProject "App" */;
			compatibilityVersion = "Xcode 8.0";
			developmentRegion = en;
			hasScannedForEncodings = 0;
			knownRegions = (
				en,
				Base,
			);
			mainGroup = 504EC2FB1FED79650016851F;
			productRefGroup = 504EC3051FED79650016851F /* Products */;
			projectDirPath = "";
			projectRoot = "";
			targets = (
				504EC3031FED79650016851F /* Logseq */,
				5FFF7D6927E343FA00B00DA8 /* ShareViewController */,
			);
		};
/* End PBXProject section */

/* Begin PBXResourcesBuildPhase section */
		504EC3021FED79650016851F /* Resources */ = {
			isa = PBXResourcesBuildPhase;
			buildActionMask = 2147483647;
			files = (
				504EC3121FED79650016851F /* LaunchScreen.storyboard in Resources */,
				50B271D11FEDC1A000F3C39B /* public in Resources */,
				504EC30F1FED79650016851F /* Assets.xcassets in Resources */,
				50379B232058CBB4000EE86E /* capacitor.config.json in Resources */,
				504EC30D1FED79650016851F /* Main.storyboard in Resources */,
				2FAD9763203C412B000D30F8 /* config.xml in Resources */,
			);
			runOnlyForDeploymentPostprocessing = 0;
		};
		5FFF7D6827E343FA00B00DA8 /* Resources */ = {
			isa = PBXResourcesBuildPhase;
			buildActionMask = 2147483647;
			files = (
				5FFF7D7027E343FA00B00DA8 /* MainInterface.storyboard in Resources */,
			);
			runOnlyForDeploymentPostprocessing = 0;
		};
/* End PBXResourcesBuildPhase section */

/* Begin PBXShellScriptBuildPhase section */
		4BF32F1E9453A6AB603D7CD2 /* [CP] Embed Pods Frameworks */ = {
			isa = PBXShellScriptBuildPhase;
			buildActionMask = 2147483647;
			files = (
			);
			inputPaths = (
			);
			name = "[CP] Embed Pods Frameworks";
			outputPaths = (
			);
			runOnlyForDeploymentPostprocessing = 0;
			shellPath = /bin/sh;
			shellScript = "\"${PODS_ROOT}/Target Support Files/Pods-Logseq/Pods-Logseq-frameworks.sh\"\n";
			showEnvVarsInLog = 0;
		};
		818545F0788D5DB466761623 /* [CP] Check Pods Manifest.lock */ = {
			isa = PBXShellScriptBuildPhase;
			buildActionMask = 2147483647;
			files = (
			);
			inputFileListPaths = (
			);
			inputPaths = (
				"${PODS_PODFILE_DIR_PATH}/Podfile.lock",
				"${PODS_ROOT}/Manifest.lock",
			);
			name = "[CP] Check Pods Manifest.lock";
			outputFileListPaths = (
			);
			outputPaths = (
				"$(DERIVED_FILE_DIR)/Pods-Logseq-checkManifestLockResult.txt",
			);
			runOnlyForDeploymentPostprocessing = 0;
			shellPath = /bin/sh;
			shellScript = "diff \"${PODS_PODFILE_DIR_PATH}/Podfile.lock\" \"${PODS_ROOT}/Manifest.lock\" > /dev/null\nif [ $? != 0 ] ; then\n    # print error to STDERR\n    echo \"error: The sandbox is not in sync with the Podfile.lock. Run 'pod install' or update your CocoaPods installation.\" >&2\n    exit 1\nfi\n# This output is used by Xcode 'outputs' to avoid re-running this script phase.\necho \"SUCCESS\" > \"${SCRIPT_OUTPUT_FILE_0}\"\n";
			showEnvVarsInLog = 0;
		};
/* End PBXShellScriptBuildPhase section */

/* Begin PBXSourcesBuildPhase section */
		504EC3001FED79650016851F /* Sources */ = {
			isa = PBXSourcesBuildPhase;
			buildActionMask = 2147483647;
			files = (
				504EC3081FED79650016851F /* AppDelegate.swift in Sources */,
				5FF8632C283B5BFD0047731B /* Utils.m in Sources */,
				FE647FF427BDFEDE00F3206B /* FsWatcher.swift in Sources */,
				5FF8632A283B5ADB0047731B /* Utils.swift in Sources */,
				D3D62A0A275C92880003FBDC /* FileContainer.swift in Sources */,
				D3D62A0C275C928F0003FBDC /* FileContainer.m in Sources */,
				7435D10F2704660B00AB88E0 /* FolderPicker.m in Sources */,
				7435D10C2704659F00AB88E0 /* FolderPicker.swift in Sources */,
				FE647FF627BDFEF500F3206B /* FsWatcher.m in Sources */,
			);
			runOnlyForDeploymentPostprocessing = 0;
		};
		5FFF7D6627E343FA00B00DA8 /* Sources */ = {
			isa = PBXSourcesBuildPhase;
			buildActionMask = 2147483647;
			files = (
				5FFF7D6D27E343FA00B00DA8 /* ShareViewController.swift in Sources */,
			);
			runOnlyForDeploymentPostprocessing = 0;
		};
/* End PBXSourcesBuildPhase section */

/* Begin PBXTargetDependency section */
		5FFF7D7327E343FA00B00DA8 /* PBXTargetDependency */ = {
			isa = PBXTargetDependency;
			target = 5FFF7D6927E343FA00B00DA8 /* ShareViewController */;
			targetProxy = 5FFF7D7227E343FA00B00DA8 /* PBXContainerItemProxy */;
		};
/* End PBXTargetDependency section */

/* Begin PBXVariantGroup section */
		504EC30B1FED79650016851F /* Main.storyboard */ = {
			isa = PBXVariantGroup;
			children = (
				504EC30C1FED79650016851F /* Base */,
			);
			name = Main.storyboard;
			sourceTree = "<group>";
		};
		504EC3101FED79650016851F /* LaunchScreen.storyboard */ = {
			isa = PBXVariantGroup;
			children = (
				504EC3111FED79650016851F /* Base */,
			);
			name = LaunchScreen.storyboard;
			sourceTree = "<group>";
		};
		5FFF7D6E27E343FA00B00DA8 /* MainInterface.storyboard */ = {
			isa = PBXVariantGroup;
			children = (
				5FFF7D6F27E343FA00B00DA8 /* Base */,
			);
			name = MainInterface.storyboard;
			sourceTree = "<group>";
		};
/* End PBXVariantGroup section */

/* Begin XCBuildConfiguration section */
		504EC3141FED79650016851F /* Debug */ = {
			isa = XCBuildConfiguration;
			buildSettings = {
				ALWAYS_SEARCH_USER_PATHS = NO;
				CLANG_ANALYZER_NONNULL = YES;
				CLANG_ANALYZER_NUMBER_OBJECT_CONVERSION = YES_AGGRESSIVE;
				CLANG_CXX_LANGUAGE_STANDARD = "gnu++14";
				CLANG_CXX_LIBRARY = "libc++";
				CLANG_ENABLE_MODULES = YES;
				CLANG_ENABLE_OBJC_ARC = YES;
				CLANG_WARN_BLOCK_CAPTURE_AUTORELEASING = YES;
				CLANG_WARN_BOOL_CONVERSION = YES;
				CLANG_WARN_COMMA = YES;
				CLANG_WARN_CONSTANT_CONVERSION = YES;
				CLANG_WARN_DEPRECATED_OBJC_IMPLEMENTATIONS = YES;
				CLANG_WARN_DIRECT_OBJC_ISA_USAGE = YES_ERROR;
				CLANG_WARN_DOCUMENTATION_COMMENTS = YES;
				CLANG_WARN_EMPTY_BODY = YES;
				CLANG_WARN_ENUM_CONVERSION = YES;
				CLANG_WARN_INFINITE_RECURSION = YES;
				CLANG_WARN_INT_CONVERSION = YES;
				CLANG_WARN_NON_LITERAL_NULL_CONVERSION = YES;
				CLANG_WARN_OBJC_IMPLICIT_RETAIN_SELF = YES;
				CLANG_WARN_OBJC_LITERAL_CONVERSION = YES;
				CLANG_WARN_OBJC_ROOT_CLASS = YES_ERROR;
				CLANG_WARN_QUOTED_INCLUDE_IN_FRAMEWORK_HEADER = YES;
				CLANG_WARN_RANGE_LOOP_ANALYSIS = YES;
				CLANG_WARN_STRICT_PROTOTYPES = YES;
				CLANG_WARN_SUSPICIOUS_MOVE = YES;
				CLANG_WARN_UNGUARDED_AVAILABILITY = YES_AGGRESSIVE;
				CLANG_WARN_UNREACHABLE_CODE = YES;
				CLANG_WARN__DUPLICATE_METHOD_MATCH = YES;
				CODE_SIGN_IDENTITY = "iPhone Developer";
				COPY_PHASE_STRIP = NO;
				DEBUG_INFORMATION_FORMAT = dwarf;
				ENABLE_STRICT_OBJC_MSGSEND = YES;
				ENABLE_TESTABILITY = YES;
				GCC_C_LANGUAGE_STANDARD = gnu11;
				GCC_DYNAMIC_NO_PIC = NO;
				GCC_NO_COMMON_BLOCKS = YES;
				GCC_OPTIMIZATION_LEVEL = 0;
				GCC_PREPROCESSOR_DEFINITIONS = (
					"DEBUG=1",
					"$(inherited)",
				);
				GCC_WARN_64_TO_32_BIT_CONVERSION = YES;
				GCC_WARN_ABOUT_RETURN_TYPE = YES_ERROR;
				GCC_WARN_UNDECLARED_SELECTOR = YES;
				GCC_WARN_UNINITIALIZED_AUTOS = YES_AGGRESSIVE;
				GCC_WARN_UNUSED_FUNCTION = YES;
				GCC_WARN_UNUSED_VARIABLE = YES;
				IPHONEOS_DEPLOYMENT_TARGET = 13.0;
				MTL_ENABLE_DEBUG_INFO = YES;
				ONLY_ACTIVE_ARCH = YES;
				SDKROOT = iphoneos;
				SWIFT_ACTIVE_COMPILATION_CONDITIONS = DEBUG;
				SWIFT_OPTIMIZATION_LEVEL = "-Onone";
			};
			name = Debug;
		};
		504EC3151FED79650016851F /* Release */ = {
			isa = XCBuildConfiguration;
			buildSettings = {
				ALWAYS_SEARCH_USER_PATHS = NO;
				CLANG_ANALYZER_NONNULL = YES;
				CLANG_ANALYZER_NUMBER_OBJECT_CONVERSION = YES_AGGRESSIVE;
				CLANG_CXX_LANGUAGE_STANDARD = "gnu++14";
				CLANG_CXX_LIBRARY = "libc++";
				CLANG_ENABLE_MODULES = YES;
				CLANG_ENABLE_OBJC_ARC = YES;
				CLANG_WARN_BLOCK_CAPTURE_AUTORELEASING = YES;
				CLANG_WARN_BOOL_CONVERSION = YES;
				CLANG_WARN_COMMA = YES;
				CLANG_WARN_CONSTANT_CONVERSION = YES;
				CLANG_WARN_DEPRECATED_OBJC_IMPLEMENTATIONS = YES;
				CLANG_WARN_DIRECT_OBJC_ISA_USAGE = YES_ERROR;
				CLANG_WARN_DOCUMENTATION_COMMENTS = YES;
				CLANG_WARN_EMPTY_BODY = YES;
				CLANG_WARN_ENUM_CONVERSION = YES;
				CLANG_WARN_INFINITE_RECURSION = YES;
				CLANG_WARN_INT_CONVERSION = YES;
				CLANG_WARN_NON_LITERAL_NULL_CONVERSION = YES;
				CLANG_WARN_OBJC_IMPLICIT_RETAIN_SELF = YES;
				CLANG_WARN_OBJC_LITERAL_CONVERSION = YES;
				CLANG_WARN_OBJC_ROOT_CLASS = YES_ERROR;
				CLANG_WARN_QUOTED_INCLUDE_IN_FRAMEWORK_HEADER = YES;
				CLANG_WARN_RANGE_LOOP_ANALYSIS = YES;
				CLANG_WARN_STRICT_PROTOTYPES = YES;
				CLANG_WARN_SUSPICIOUS_MOVE = YES;
				CLANG_WARN_UNGUARDED_AVAILABILITY = YES_AGGRESSIVE;
				CLANG_WARN_UNREACHABLE_CODE = YES;
				CLANG_WARN__DUPLICATE_METHOD_MATCH = YES;
				CODE_SIGN_IDENTITY = "iPhone Developer";
				COPY_PHASE_STRIP = NO;
				DEBUG_INFORMATION_FORMAT = "dwarf-with-dsym";
				ENABLE_NS_ASSERTIONS = NO;
				ENABLE_STRICT_OBJC_MSGSEND = YES;
				GCC_C_LANGUAGE_STANDARD = gnu11;
				GCC_NO_COMMON_BLOCKS = YES;
				GCC_WARN_64_TO_32_BIT_CONVERSION = YES;
				GCC_WARN_ABOUT_RETURN_TYPE = YES_ERROR;
				GCC_WARN_UNDECLARED_SELECTOR = YES;
				GCC_WARN_UNINITIALIZED_AUTOS = YES_AGGRESSIVE;
				GCC_WARN_UNUSED_FUNCTION = YES;
				GCC_WARN_UNUSED_VARIABLE = YES;
				IPHONEOS_DEPLOYMENT_TARGET = 13.0;
				MTL_ENABLE_DEBUG_INFO = NO;
				SDKROOT = iphoneos;
				SWIFT_OPTIMIZATION_LEVEL = "-Owholemodule";
				VALIDATE_PRODUCT = YES;
			};
			name = Release;
		};
		504EC3171FED79650016851F /* Debug */ = {
			isa = XCBuildConfiguration;
			baseConfigurationReference = DE5650F4AD4E2242AB9C012D /* Pods-Logseq.debug.xcconfig */;
			buildSettings = {
				ALWAYS_EMBED_SWIFT_STANDARD_LIBRARIES = YES;
				ASSETCATALOG_COMPILER_APPICON_NAME = AppIcon;
				CLANG_ENABLE_MODULES = YES;
				CODE_SIGN_ENTITLEMENTS = App/AppDebug.entitlements;
				CODE_SIGN_STYLE = Automatic;
				CURRENT_PROJECT_VERSION = 1;
				DEVELOPMENT_TEAM = K378MFWK59;
				ENABLE_BITCODE = NO;
				INFOPLIST_FILE = App/Info.plist;
				IPHONEOS_DEPLOYMENT_TARGET = 13.0;
				LD_RUNPATH_SEARCH_PATHS = "$(inherited) @executable_path/Frameworks";
<<<<<<< HEAD
				MARKETING_VERSION = 0.8.10;
=======
				MARKETING_VERSION = 0.8.11;
>>>>>>> 3940db31
				OTHER_SWIFT_FLAGS = "$(inherited) \"-D\" \"COCOAPODS\" \"-DDEBUG\"";
				PRODUCT_BUNDLE_IDENTIFIER = com.logseq.logseq;
				PRODUCT_NAME = "$(TARGET_NAME)";
				SWIFT_ACTIVE_COMPILATION_CONDITIONS = DEBUG;
				SWIFT_OBJC_BRIDGING_HEADER = "App/App-Bridging-Header.h";
				SWIFT_OPTIMIZATION_LEVEL = "-Onone";
				SWIFT_VERSION = 5.0;
				TARGETED_DEVICE_FAMILY = "1,2";
			};
			name = Debug;
		};
		504EC3181FED79650016851F /* Release */ = {
			isa = XCBuildConfiguration;
			baseConfigurationReference = 8A489CEC51E94726DDD58810 /* Pods-Logseq.release.xcconfig */;
			buildSettings = {
				ALWAYS_EMBED_SWIFT_STANDARD_LIBRARIES = YES;
				ASSETCATALOG_COMPILER_APPICON_NAME = AppIcon;
				CLANG_ENABLE_MODULES = YES;
				CODE_SIGN_ENTITLEMENTS = App/App.entitlements;
				CODE_SIGN_STYLE = Automatic;
				CURRENT_PROJECT_VERSION = 1;
				DEVELOPMENT_TEAM = K378MFWK59;
				ENABLE_BITCODE = NO;
				INFOPLIST_FILE = App/Info.plist;
				IPHONEOS_DEPLOYMENT_TARGET = 13.0;
				LD_RUNPATH_SEARCH_PATHS = "$(inherited) @executable_path/Frameworks";
<<<<<<< HEAD
				MARKETING_VERSION = 0.8.10;
=======
				MARKETING_VERSION = 0.8.11;
>>>>>>> 3940db31
				PRODUCT_BUNDLE_IDENTIFIER = com.logseq.logseq;
				PRODUCT_NAME = "$(TARGET_NAME)";
				SWIFT_ACTIVE_COMPILATION_CONDITIONS = "";
				SWIFT_OBJC_BRIDGING_HEADER = "App/App-Bridging-Header.h";
				SWIFT_VERSION = 5.0;
				TARGETED_DEVICE_FAMILY = "1,2";
			};
			name = Release;
		};
		5FFF7D7627E343FA00B00DA8 /* Debug */ = {
			isa = XCBuildConfiguration;
			buildSettings = {
				CLANG_CXX_LANGUAGE_STANDARD = "gnu++17";
				CLANG_ENABLE_OBJC_WEAK = YES;
				CODE_SIGN_ENTITLEMENTS = ShareViewController/ShareViewController.entitlements;
				CODE_SIGN_STYLE = Automatic;
				CURRENT_PROJECT_VERSION = 1;
				DEVELOPMENT_TEAM = K378MFWK59;
				GENERATE_INFOPLIST_FILE = YES;
				INFOPLIST_FILE = ShareViewController/Info.plist;
				INFOPLIST_KEY_CFBundleDisplayName = ShareViewController;
				INFOPLIST_KEY_NSHumanReadableCopyright = "";
				IPHONEOS_DEPLOYMENT_TARGET = 13.0;
				LD_RUNPATH_SEARCH_PATHS = "$(inherited) @executable_path/Frameworks @executable_path/../../Frameworks";
<<<<<<< HEAD
				MARKETING_VERSION = 0.8.10;
=======
				MARKETING_VERSION = 0.8.11;
>>>>>>> 3940db31
				MTL_ENABLE_DEBUG_INFO = INCLUDE_SOURCE;
				MTL_FAST_MATH = YES;
				PRODUCT_BUNDLE_IDENTIFIER = com.logseq.logseq.ShareViewController;
				PRODUCT_NAME = "$(TARGET_NAME)";
				SKIP_INSTALL = YES;
				SWIFT_EMIT_LOC_STRINGS = YES;
				SWIFT_VERSION = 5.0;
				TARGETED_DEVICE_FAMILY = "1,2";
			};
			name = Debug;
		};
		5FFF7D7727E343FA00B00DA8 /* Release */ = {
			isa = XCBuildConfiguration;
			buildSettings = {
				CLANG_CXX_LANGUAGE_STANDARD = "gnu++17";
				CLANG_ENABLE_OBJC_WEAK = YES;
				CODE_SIGN_ENTITLEMENTS = ShareViewController/ShareViewController.entitlements;
				CODE_SIGN_STYLE = Automatic;
				CURRENT_PROJECT_VERSION = 1;
				DEVELOPMENT_TEAM = K378MFWK59;
				GENERATE_INFOPLIST_FILE = YES;
				INFOPLIST_FILE = ShareViewController/Info.plist;
				INFOPLIST_KEY_CFBundleDisplayName = ShareViewController;
				INFOPLIST_KEY_NSHumanReadableCopyright = "";
				IPHONEOS_DEPLOYMENT_TARGET = 13.0;
				LD_RUNPATH_SEARCH_PATHS = "$(inherited) @executable_path/Frameworks @executable_path/../../Frameworks";
<<<<<<< HEAD
				MARKETING_VERSION = 0.8.10;
=======
				MARKETING_VERSION = 0.8.11;
>>>>>>> 3940db31
				MTL_FAST_MATH = YES;
				PRODUCT_BUNDLE_IDENTIFIER = com.logseq.logseq.ShareViewController;
				PRODUCT_NAME = "$(TARGET_NAME)";
				SKIP_INSTALL = YES;
				SWIFT_EMIT_LOC_STRINGS = YES;
				SWIFT_VERSION = 5.0;
				TARGETED_DEVICE_FAMILY = "1,2";
			};
			name = Release;
		};
/* End XCBuildConfiguration section */

/* Begin XCConfigurationList section */
		504EC2FF1FED79650016851F /* Build configuration list for PBXProject "App" */ = {
			isa = XCConfigurationList;
			buildConfigurations = (
				504EC3141FED79650016851F /* Debug */,
				504EC3151FED79650016851F /* Release */,
			);
			defaultConfigurationIsVisible = 0;
			defaultConfigurationName = Release;
		};
		504EC3161FED79650016851F /* Build configuration list for PBXNativeTarget "Logseq" */ = {
			isa = XCConfigurationList;
			buildConfigurations = (
				504EC3171FED79650016851F /* Debug */,
				504EC3181FED79650016851F /* Release */,
			);
			defaultConfigurationIsVisible = 0;
			defaultConfigurationName = Release;
		};
		5FFF7D7827E343FA00B00DA8 /* Build configuration list for PBXNativeTarget "ShareViewController" */ = {
			isa = XCConfigurationList;
			buildConfigurations = (
				5FFF7D7627E343FA00B00DA8 /* Debug */,
				5FFF7D7727E343FA00B00DA8 /* Release */,
			);
			defaultConfigurationIsVisible = 0;
			defaultConfigurationName = Release;
		};
/* End XCConfigurationList section */
	};
	rootObject = 504EC2FC1FED79650016851F /* Project object */;
}<|MERGE_RESOLUTION|>--- conflicted
+++ resolved
@@ -515,11 +515,7 @@
 				INFOPLIST_FILE = App/Info.plist;
 				IPHONEOS_DEPLOYMENT_TARGET = 13.0;
 				LD_RUNPATH_SEARCH_PATHS = "$(inherited) @executable_path/Frameworks";
-<<<<<<< HEAD
-				MARKETING_VERSION = 0.8.10;
-=======
 				MARKETING_VERSION = 0.8.11;
->>>>>>> 3940db31
 				OTHER_SWIFT_FLAGS = "$(inherited) \"-D\" \"COCOAPODS\" \"-DDEBUG\"";
 				PRODUCT_BUNDLE_IDENTIFIER = com.logseq.logseq;
 				PRODUCT_NAME = "$(TARGET_NAME)";
@@ -546,11 +542,7 @@
 				INFOPLIST_FILE = App/Info.plist;
 				IPHONEOS_DEPLOYMENT_TARGET = 13.0;
 				LD_RUNPATH_SEARCH_PATHS = "$(inherited) @executable_path/Frameworks";
-<<<<<<< HEAD
-				MARKETING_VERSION = 0.8.10;
-=======
 				MARKETING_VERSION = 0.8.11;
->>>>>>> 3940db31
 				PRODUCT_BUNDLE_IDENTIFIER = com.logseq.logseq;
 				PRODUCT_NAME = "$(TARGET_NAME)";
 				SWIFT_ACTIVE_COMPILATION_CONDITIONS = "";
@@ -575,11 +567,7 @@
 				INFOPLIST_KEY_NSHumanReadableCopyright = "";
 				IPHONEOS_DEPLOYMENT_TARGET = 13.0;
 				LD_RUNPATH_SEARCH_PATHS = "$(inherited) @executable_path/Frameworks @executable_path/../../Frameworks";
-<<<<<<< HEAD
-				MARKETING_VERSION = 0.8.10;
-=======
 				MARKETING_VERSION = 0.8.11;
->>>>>>> 3940db31
 				MTL_ENABLE_DEBUG_INFO = INCLUDE_SOURCE;
 				MTL_FAST_MATH = YES;
 				PRODUCT_BUNDLE_IDENTIFIER = com.logseq.logseq.ShareViewController;
@@ -606,11 +594,7 @@
 				INFOPLIST_KEY_NSHumanReadableCopyright = "";
 				IPHONEOS_DEPLOYMENT_TARGET = 13.0;
 				LD_RUNPATH_SEARCH_PATHS = "$(inherited) @executable_path/Frameworks @executable_path/../../Frameworks";
-<<<<<<< HEAD
-				MARKETING_VERSION = 0.8.10;
-=======
 				MARKETING_VERSION = 0.8.11;
->>>>>>> 3940db31
 				MTL_FAST_MATH = YES;
 				PRODUCT_BUNDLE_IDENTIFIER = com.logseq.logseq.ShareViewController;
 				PRODUCT_NAME = "$(TARGET_NAME)";
