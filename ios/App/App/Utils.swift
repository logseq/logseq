//
//  Utils.swift
//  Logseq
//
//  Created by leizhe on 2022/5/23.
//

import Foundation
import Capacitor

@objc(Utils)
public class Utils: CAPPlugin {
<<<<<<< HEAD

    @objc func isZoomed(_ call: CAPPluginCall) {

        var isZoomed: Bool {
            return UIScreen.main.scale < UIScreen.main.nativeScale
        }
=======
>>>>>>> 3940db31

  @objc func isZoomed(_ call: CAPPluginCall) {

    var isZoomed: Bool {
      UIScreen.main.scale < UIScreen.main.nativeScale
    }

    call.resolve(["isZoomed": isZoomed])
  }

  @objc func getDocumentRoot(_ call: CAPPluginCall) {
    let doc = FileManager.default.urls(
        for: .documentDirectory,
        in: .userDomainMask).first

    if doc != nil {
      call.resolve(["documentRoot": doc!.path])
    } else {
      call.resolve(["documentRoot": ""])
    }
<<<<<<< HEAD
=======
  }
>>>>>>> 3940db31
}<|MERGE_RESOLUTION|>--- conflicted
+++ resolved
@@ -10,15 +10,6 @@
 
 @objc(Utils)
 public class Utils: CAPPlugin {
-<<<<<<< HEAD
-
-    @objc func isZoomed(_ call: CAPPluginCall) {
-
-        var isZoomed: Bool {
-            return UIScreen.main.scale < UIScreen.main.nativeScale
-        }
-=======
->>>>>>> 3940db31
 
   @objc func isZoomed(_ call: CAPPluginCall) {
 
@@ -39,8 +30,5 @@
     } else {
       call.resolve(["documentRoot": ""])
     }
-<<<<<<< HEAD
-=======
   }
->>>>>>> 3940db31
 }