--- conflicted
+++ resolved
@@ -27,49 +27,6 @@
       data["iCloudContainerUrl"] = self.iCloudContainerUrl?.absoluteString
     }
 
-<<<<<<< HEAD
-    var localContainerUrl: URL? {
-        return FileManager.default.urls(for: .documentDirectory, in: .userDomainMask).first
-    }
-
-    @objc func ensureDocuments(_ call: CAPPluginCall) {
-
-        if self.iCloudContainerUrl != nil {
-            validateDocuments(at: self.iCloudContainerUrl!)
-        }
-
-        if self.localContainerUrl != nil {
-            validateDocuments(at: self.localContainerUrl!)
-        }
-
-        call.resolve(["path": [self.iCloudContainerUrl?.absoluteString as Any,
-                               self.localContainerUrl?.absoluteString as Any]])
-    }
-
-    func validateDocuments(at url: URL) {
-
-        if !FileManager.default.fileExists(atPath: url.path, isDirectory: nil) {
-            do {
-                print("the url = " + url.path)
-                try FileManager.default.createDirectory(at: url, withIntermediateDirectories: true, attributes: nil)
-            } catch {
-                print("container doesn't exist")
-                print(error.localizedDescription)
-            }
-        }
-
-        let str = ""
-        let filename = url.appendingPathComponent(".logseq", isDirectory: false)
-
-        if !FileManager.default.fileExists(atPath: filename.path) {
-            do {
-                try str.write(to: filename, atomically: true, encoding: String.Encoding.utf8)
-            } catch {
-                print("write .logseq failed")
-                print(error.localizedDescription)
-            }
-        }
-=======
     if self.localContainerUrl != nil {
       validateDocuments(at: self.localContainerUrl!)
       data["localContainerUrl"] = self.localContainerUrl?.absoluteString
@@ -100,7 +57,6 @@
         print("write .logseq failed")
         print(error.localizedDescription)
       }
->>>>>>> 3940db31
     }
   }
 }