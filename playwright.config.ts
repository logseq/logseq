import { PlaywrightTestConfig } from '@playwright/test'

const config: PlaywrightTestConfig = {
<<<<<<< HEAD
  name: 'Logseq E2E Tests 🧪',
=======
  name: 'E2E 🧪',
>>>>>>> ed72dcc7

  // The directory where the tests are located
  // The order of the tests is determined by the file names alphabetically.
  testDir: './e2e-tests',

  // The number of retries before marking a test as failed.
  maxFailures: 1,

  // The number of Logseq instances to run in parallel.
  // NOTE: must be 1 for now, otherwise tests will fail.
  workers: 1,

  // 'github' for GitHub Actions CI to generate annotations, plus a concise 'dot'.
  // default 'list' when running locally.
  reporter: process.env.CI ? 'github' : 'list',

  // Retry on CI only.
  // This will reduce the risk of false negatives when running on CI.
  retries: process.env.CI ? 2 : 0,

  // Fail the build on CI if you accidentally left test.only in the source code.
  forbidOnly: !!process.env.CI,

  use: {
    // SCapture screenshot after each test failure.
    screenshot: 'only-on-failure',
  },
}

export default config<|MERGE_RESOLUTION|>--- conflicted
+++ resolved
@@ -1,12 +1,6 @@
 import { PlaywrightTestConfig } from '@playwright/test'
 
 const config: PlaywrightTestConfig = {
-<<<<<<< HEAD
-  name: 'Logseq E2E Tests 🧪',
-=======
-  name: 'E2E 🧪',
->>>>>>> ed72dcc7
-
   // The directory where the tests are located
   // The order of the tests is determined by the file names alphabetically.
   testDir: './e2e-tests',
