import path from 'path'
import fse from 'fs-extra'

// workaround from https://github.com/electron/electron/issues/426#issuecomment-658901422
// We set an intercept on incoming requests to disable x-frame-options
// headers.

// Should we do this? Does this make evil sites doing danagerous things?
export const disableXFrameOptions = (win) => {
  win.webContents.session.webRequest.onHeadersReceived(
    (d, c) => {
      if (d.responseHeaders['X-Frame-Options']) {
        delete d.responseHeaders['X-Frame-Options']
      } else if (d.responseHeaders['x-frame-options']) {
        delete d.responseHeaders['x-frame-options']
      }
      
      if (d.responseHeaders['Content-Security-Policy']) {
        delete d.responseHeaders['Content-Security-Policy']
      }

      if (d.responseHeaders['content-security-policy']) {
        delete d.responseHeaders['content-security-policy']
      }


      c({ cancel: false, responseHeaders: d.responseHeaders })
    }
  )
}

<<<<<<< HEAD
export async function getAllFiles(dir, exts) {
  const dirents = await readdir(dir, { withFileTypes: true })
=======
export async function getAllFiles (dir, exts) {
  const dirents = await fse.readdir(dir, { withFileTypes: true })
>>>>>>> 6007d606

  if (exts != null) {
    !Array.isArray(exts) && (exts = [exts])

    exts = exts.map(it => {
      if (typeof it === 'string' && it !== '' && !it.startsWith('.')) {
        it = '.' + it
      }

      return it?.toLowerCase()
    })
  }

  const files = await Promise.all(dirents.map(async (dirent) => {
    const filePath = path.resolve(dir, dirent.name)

    if (dirent.isDirectory()) {
      return getAllFiles(filePath, exts)
    }

    if (exts && !exts.includes(path.extname(dirent.name)?.toLowerCase())) {
      return null
    }

    const fileStats = await fse.lstat(filePath)

    const stats = {
      size: fileStats.size,
      accessTime: fileStats.atimeMs,
      modifiedTime: fileStats.mtimeMs,
      changeTime: fileStats.ctimeMs,
      birthTime: fileStats.birthtimeMs
    }

    return { path: filePath, ...stats }
  }))
  return files.flat().filter(it => it != null)
}

export async function deepReadDir (dirPath, flat = true) {
  const ret = await Promise.all(
    (await fse.readdir(dirPath)).map(async (entity) => {
      const root = path.join(dirPath, entity)
      return (await fse.lstat(root)).isDirectory() ? await deepReadDir(root) : root
    })
  )

  if (flat) {
    return ret?.flat()
  }

  return ret
}<|MERGE_RESOLUTION|>--- conflicted
+++ resolved
@@ -7,40 +7,34 @@
 
 // Should we do this? Does this make evil sites doing danagerous things?
 export const disableXFrameOptions = (win) => {
-  win.webContents.session.webRequest.onHeadersReceived(
-    (d, c) => {
-      if (d.responseHeaders['X-Frame-Options']) {
-        delete d.responseHeaders['X-Frame-Options']
-      } else if (d.responseHeaders['x-frame-options']) {
-        delete d.responseHeaders['x-frame-options']
-      }
-      
-      if (d.responseHeaders['Content-Security-Policy']) {
-        delete d.responseHeaders['Content-Security-Policy']
-      }
+  win.webContents.session.webRequest.onHeadersReceived((d, c) => {
+    if (d.responseHeaders['X-Frame-Options']) {
+      delete d.responseHeaders['X-Frame-Options']
+    }
 
-      if (d.responseHeaders['content-security-policy']) {
-        delete d.responseHeaders['content-security-policy']
-      }
+    if (d.responseHeaders['x-frame-options']) {
+      delete d.responseHeaders['x-frame-options']
+    }
 
+    if (d.responseHeaders['Content-Security-Policy']) {
+      delete d.responseHeaders['Content-Security-Policy']
+    }
 
-      c({ cancel: false, responseHeaders: d.responseHeaders })
+    if (d.responseHeaders['content-security-policy']) {
+      delete d.responseHeaders['content-security-policy']
     }
-  )
+
+    c({ cancel: false, responseHeaders: d.responseHeaders })
+  })
 }
 
-<<<<<<< HEAD
 export async function getAllFiles(dir, exts) {
-  const dirents = await readdir(dir, { withFileTypes: true })
-=======
-export async function getAllFiles (dir, exts) {
   const dirents = await fse.readdir(dir, { withFileTypes: true })
->>>>>>> 6007d606
 
   if (exts != null) {
     !Array.isArray(exts) && (exts = [exts])
 
-    exts = exts.map(it => {
+    exts = exts.map((it) => {
       if (typeof it === 'string' && it !== '' && !it.startsWith('.')) {
         it = '.' + it
       }
@@ -49,37 +43,43 @@
     })
   }
 
-  const files = await Promise.all(dirents.map(async (dirent) => {
-    const filePath = path.resolve(dir, dirent.name)
+  const files = await Promise.all(
+    dirents.map(async (dirent) => {
+      const filePath = path.resolve(dir, dirent.name)
 
-    if (dirent.isDirectory()) {
-      return getAllFiles(filePath, exts)
-    }
+      if (dirent.isDirectory()) {
+        return getAllFiles(filePath, exts)
+      }
 
-    if (exts && !exts.includes(path.extname(dirent.name)?.toLowerCase())) {
-      return null
-    }
+      if (exts && !exts.includes(path.extname(dirent.name)?.toLowerCase())) {
+        return null
+      }
 
-    const fileStats = await fse.lstat(filePath)
+      const fileStats = await fse.lstat(filePath)
 
-    const stats = {
-      size: fileStats.size,
-      accessTime: fileStats.atimeMs,
-      modifiedTime: fileStats.mtimeMs,
-      changeTime: fileStats.ctimeMs,
-      birthTime: fileStats.birthtimeMs
-    }
+      const stats = {
+        size: fileStats.size,
+        accessTime: fileStats.atimeMs,
+        modifiedTime: fileStats.mtimeMs,
+        changeTime: fileStats.ctimeMs,
+        birthTime: fileStats.birthtimeMs,
+      }
 
-    return { path: filePath, ...stats }
-  }))
-  return files.flat().filter(it => it != null)
+      return { path: filePath, ...stats }
+    })
+  )
+  return files.flat().filter((it) => it != null)
 }
 
-export async function deepReadDir (dirPath, flat = true) {
+export async function deepReadDir(dirPath, flat = true) {
   const ret = await Promise.all(
-    (await fse.readdir(dirPath)).map(async (entity) => {
+    (
+      await fse.readdir(dirPath)
+    ).map(async (entity) => {
       const root = path.join(dirPath, entity)
-      return (await fse.lstat(root)).isDirectory() ? await deepReadDir(root) : root
+      return (await fse.lstat(root)).isDirectory()
+        ? await deepReadDir(root)
+        : root
     })
   )
 
