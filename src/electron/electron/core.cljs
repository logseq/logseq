(ns electron.core
  (:require [electron.handler :as handler]
            [electron.search :as search]
            [electron.updater :refer [init-updater] :as updater]
<<<<<<< HEAD
            [electron.utils :refer [*win mac? linux? dev? logger resolve-url-asset-real-path get-win-from-sender restore-user-fetch-agent get-graph-name]]
=======
            [electron.utils :refer [*win mac? linux? dev? get-win-from-sender restore-user-fetch-agent get-graph-name]]
>>>>>>> 23ecc641
            [electron.url :refer [logseq-url-handler]]
            [electron.logger :as logger]
            [clojure.string :as string]
            [promesa.core :as p]
            [cljs-bean.core :as bean]
            [electron.fs-watcher :as fs-watcher]
            ["fs-extra" :as fs]
            ["path" :as path]
            ["os" :as os]
            ["electron" :refer [BrowserWindow Menu app protocol ipcMain dialog shell] :as electron]
            ["electron-deeplink" :refer [Deeplink]]
            [clojure.core.async :as async]
            [electron.state :as state]
            [electron.git :as git]
            [electron.window :as win]
            [electron.exceptions :as exceptions]
            ["/electron/utils" :as utils]))

;; Keep same as main/frontend.util.url
(defonce LSP_SCHEME "logseq")
(defonce FILE_LSP_SCHEME "lsp")
(defonce FILE_ASSETS_SCHEME "assets")
(defonce LSP_PROTOCOL (str FILE_LSP_SCHEME "://"))
(defonce PLUGIN_URL (str LSP_PROTOCOL "logseq.io/"))
(defonce STATIC_URL (str LSP_PROTOCOL "logseq.com/"))
(defonce PLUGINS_ROOT (.join path (.homedir os) ".logseq/plugins"))

(defonce *setup-fn (volatile! nil))
(defonce *teardown-fn (volatile! nil))
(defonce *quit-dirty? (volatile! true))

;; Handle creating/removing shortcuts on Windows when installing/uninstalling.
(when (js/require "electron-squirrel-startup") (.quit app))

(defn setup-updater! [^js win]
  ;; manual/auto updater
  (when-not linux?
    (init-updater {:repo   "logseq/logseq"
                   :win    win})))

(defn open-url-handler
  "win - the main window instance (first renderer process)
   url - the input URL"
  [win url]
  (logger/info "open-url" {:url url})

  (let [parsed-url (js/URL. url)
        url-protocol (.-protocol parsed-url)]
    (when (= (str LSP_SCHEME ":") url-protocol)
      (logseq-url-handler win parsed-url))))

(defn setup-interceptor! [^js app]
  (.setAsDefaultProtocolClient app LSP_SCHEME)

  (.registerFileProtocol
   protocol FILE_ASSETS_SCHEME
   (fn [^js request callback]
     (let [url (.-url request)
           path (js/decodeURI url)
           path (string/replace path "assets://" "")]
       (callback #js {:path path}))))

  (.registerFileProtocol
   protocol FILE_LSP_SCHEME
   (fn [^js request callback]
     (let [url (.-url request)
           url' ^js (js/URL. url)
           [_ ROOT] (if (string/starts-with? url PLUGIN_URL)
                      [PLUGIN_URL PLUGINS_ROOT]
                      [STATIC_URL js/__dirname])

           path' (.-pathname url')
           path' (js/decodeURIComponent path')
           path' (.join path ROOT path')]

       (callback #js {:path path'}))))

  #(do
     (.unregisterProtocol protocol FILE_LSP_SCHEME)
     (.unregisterProtocol protocol FILE_ASSETS_SCHEME)))

(defn- handle-export-publish-assets [_event html custom-css-path export-css-path repo-path asset-filenames output-path]
  (p/let [app-path (. app getAppPath)
          asset-filenames (js->clj asset-filenames)
          root-dir (or output-path (handler/open-dir-dialog))]
    (when root-dir
      (let [static-dir (path/join root-dir "static")
            assets-from-dir (path/join repo-path "assets")
            assets-to-dir (path/join root-dir "assets")
            index-html-path (path/join root-dir "index.html")
            export-or-custom-css-path (if (fs/existsSync export-css-path) export-css-path custom-css-path)]
        (p/let [_ (. fs ensureDir static-dir)
                _ (. fs ensureDir assets-to-dir)
                _ (p/all (concat
                          [(. fs writeFile index-html-path html)


                           (. fs copy (path/join app-path "404.html") (path/join root-dir "404.html"))]

                          (map
                           (fn [filename]
                             (-> (. fs copy (path/join assets-from-dir filename) (path/join assets-to-dir filename))
                                 (p/catch
                                  (fn [e]
                                    (logger/error "Failed to copy"
                                            (str {:from (path/join assets-from-dir filename)
                                                  :to (path/join assets-to-dir filename)})
                                            e)))))
                           asset-filenames)

                          (map
                           (fn [part]
                             (. fs copy (path/join app-path part) (path/join static-dir part)))
                           ["css" "fonts" "icons" "img" "js"])))
                export-css (. fs readFile export-or-custom-css-path)
                _ (. fs writeFile (path/join static-dir "css" "export.css") export-css)
                js-files ["main.js" "code-editor.js" "excalidraw.js"]
                _ (p/all (map (fn [file]
                                (. fs removeSync (path/join static-dir "js" file)))
                              js-files))
                _ (p/all (map (fn [file]
                                (. fs moveSync
                                   (path/join static-dir "js" "publishing" file)
                                   (path/join static-dir "js" file)))
                              js-files))
                _ (. fs removeSync (path/join static-dir "js" "publishing"))
                ;; remove source map files
                ;; TODO: ugly, replace with ls-files and filter with ".map"
                _ (p/all (map (fn [file]
                                (. fs removeSync (path/join static-dir "js" (str file ".map"))))
                              ["main.js" "code-editor.js" "excalidraw.js" "age-encryption.js"]))]
          (. dialog showMessageBox (clj->js {:message (str "Export public pages and publish assets to " root-dir " successfully")})))))))

(defn setup-app-manager!
  [^js win]
  (let [toggle-win-channel "toggle-max-or-min-active-win"
        call-app-channel "call-application"
        call-win-channel "call-main-win"
        export-publish-assets "export-publish-assets"
        quit-dirty-state "set-quit-dirty-state"
        clear-win-effects! (win/setup-window-listeners! win)]

    (doto ipcMain
      (.handle quit-dirty-state
               (fn [_ dirty?]
                 (vreset! *quit-dirty? (boolean dirty?))))

      (.handle toggle-win-channel
               (fn [_ toggle-min?]
                 (when-let [active-win (.getFocusedWindow BrowserWindow)]
                   (if toggle-min?
                     (if (.isMinimized active-win)
                       (.restore active-win)
                       (.minimize active-win))
                     (if (.isMaximized active-win)
                       (.unmaximize active-win)
                       (.maximize active-win))))))

      (.handle export-publish-assets handle-export-publish-assets)

      (.handle call-app-channel
               (fn [_ type & args]
                 (try
                   (js-invoke app type args)
                   (catch js/Error e
                     (logger/error (str call-app-channel " " e))))))

      (.handle call-win-channel
               (fn [^js e type & args]
                 (let [win (get-win-from-sender e)]
                   (try
                     (js-invoke win type args)
                     (catch js/Error e
                       (logger/error (str call-win-channel " " e))))))))

    #(do (clear-win-effects!)
         (.removeHandler ipcMain toggle-win-channel)
         (.removeHandler ipcMain export-publish-assets)
         (.removeHandler ipcMain quit-dirty-state)
         (.removeHandler ipcMain call-app-channel)
         (.removeHandler ipcMain call-win-channel))))

(defn- set-app-menu! []
  (let [about-fn (fn []
                   (.showMessageBox dialog (clj->js {:title "Logseq"
                                                     :icon (path/join js/__dirname "icons/logseq.png")
                                                     :message (str "Version " updater/electron-version)})))
        template (if mac?
                   [{:label (.-name app)
                     :submenu [{:role "about"}
                               {:type "separator"}
                               {:role "services"}
                               {:type "separator"}
                               {:role "hide"}
                               {:role "hideOthers"}
                               {:role "unhide"}
                               {:type "separator"}
                               {:role "quit"}]}]
                   [])
        template (conj template
                       {:role "fileMenu"
                        :submenu [{:label "New Window"
                                   :click (fn []
                                            (p/let [graph-name (get-graph-name (state/get-graph-path))
                                                    _ (handler/broadcast-persist-graph! graph-name)]
                                              (handler/open-new-window!)))
                                   :accelerator (if mac? 
                                                  "CommandOrControl+N"
                                                  ;; Avoid conflict with `Control+N` shortcut to move down in the text editor on Windows/Linux
                                                  "Shift+CommandOrControl+N")}
                                  (if mac?
                                    {:role "close"}
                                    {:role "quit"})]}
                       {:role "editMenu"}
                       {:role "viewMenu"}
                       {:role "windowMenu"})
        ;; Windows has no about role
        template (conj template
                       (if mac?
                         {:role "help"
                          :submenu [{:label "Official Documentation"
                                     :click #(.openExternal shell "https://docs.logseq.com/")}]}
                         {:role "help"
                          :submenu [{:label "Official Documentation"
                                     :click #(.openExternal shell "https://docs.logseq.com/")}
                                    {:role "about"
                                     :label "About Logseq"
                                     :click about-fn}]}))
        menu (.buildFromTemplate Menu (clj->js template))]
    (.setApplicationMenu Menu menu)))

(defn- setup-deeplink! []
  ;; Works for Deeplink v1.0.9
  ;; :mainWindow is only used for handeling window restoring on second-instance,
  ;; But we already handle window restoring without deeplink.
  ;; https://github.com/glawson/electron-deeplink/blob/73d58edcde3d0e80b1819cd68a0c6e837a9c9258/src/index.ts#L150-L155
  (-> (Deeplink. #js
                  {:app app
                   :mainWindow nil
                   :protocol LSP_SCHEME
                   :isDev dev?})
      (.on "received"
           (fn [url]
             (when-let [win @*win]
               (open-url-handler win url))))))

(defn main []
  (if-not (.requestSingleInstanceLock app)
    (do
      (search/close!)
      (.quit app))
    (let [privileges {:standard        true
                      :secure          true
                      :bypassCSP       true
                      :supportFetchAPI true}]
      (.registerSchemesAsPrivileged
        protocol (bean/->js [{:scheme     LSP_SCHEME
                              :privileges privileges}
                             {:scheme     FILE_LSP_SCHEME
                              :privileges privileges}
                             {:scheme     FILE_ASSETS_SCHEME
                              :privileges privileges}]))

      (set-app-menu!)
      (setup-deeplink!)

      (.on app "second-instance"
           (fn [_event _commandLine _workingDirectory]
             (when-let [window @*win]
               (win/switch-to-window! window))))

      (.on app "window-all-closed" (fn []
                                     (logger/debug "window-all-closed" "Quiting...")
                                     (try
                                       (fs-watcher/close-watcher!)
                                       (search/close!)
                                       (catch js/Error e
                                         (logger/error "window-all-closed" e)))
                                     (.quit app)))
      (.on app "ready"
           (fn []
             (let [t0 (setup-interceptor! app)
                   ^js win (win/create-main-window)
                   _ (reset! *win win)]
               (logger/info (str "Logseq App(" (.getVersion app) ") Starting... "))

               (restore-user-fetch-agent)

               (utils/disableXFrameOptions win)

               (search/ensure-search-dir!)

               (search/open-dbs!)

               (git/auto-commit-current-graph!)

               (vreset! *setup-fn
                        (fn []
                          (let [t1 (setup-updater! win)
                                t2 (setup-app-manager! win)
                                t3 (handler/set-ipc-handler! win)
                                tt (exceptions/setup-exception-listeners!)]

                            (vreset! *teardown-fn
                                     #(doseq [f [t0 t1 t2 t3 tt]]
                                        (and f (f)))))))

               ;; setup effects
               (@*setup-fn)

               ;; main window events
               ;; TODO merge with window/on-close-actions!
               ;; TODO elimilate the difference between main and non-main windows
               (.on win "close" (fn [e]
                                  (when @*quit-dirty? ;; when not updating
                                    (.preventDefault e)
                                    (let [web-contents (. win -webContents)]
                                      (.send web-contents "persistent-dbs"))
                                    (async/go
                                      (let [_ (async/<! state/persistent-dbs-chan)]
                                        (if (or @win/*quitting? (not mac?))
                                          ;; MacOS: only cmd+q quitting will trigger actual closing
                                          ;; otherwise, it's just hiding - don't do any actuall closing in that case
                                          ;; except saving transit
                                          (when-let [win @*win]
                                            (when-let [dir (state/get-window-graph-path win)]
                                              (handler/close-watcher-when-orphaned! win dir))
                                            (state/close-window! win)
                                            (win/destroy-window! win)
                                            ;; FIXME: what happens when closing main window on Windows?
                                            (reset! *win nil))
                                          ;; Just hiding - don't do any actuall closing operation
                                          (do (.preventDefault ^js/Event e)
                                              (if (and mac? (.isFullScreen win))
                                                (do (.once win "leave-full-screen" #(.hide win))
                                                    (.setFullScreen win false))
                                                (.hide win)))))))))
               (.on app "before-quit" (fn [_e]
                                        (reset! win/*quitting? true)))

               (.on app "activate" #(when @*win (.show win)))))))))

(defn start []
  (logger/debug "Main - start")
  (when @*setup-fn (@*setup-fn)))

(defn stop []
  (logger/debug "Main - stop")
  (when @*teardown-fn (@*teardown-fn)))<|MERGE_RESOLUTION|>--- conflicted
+++ resolved
@@ -2,11 +2,7 @@
   (:require [electron.handler :as handler]
             [electron.search :as search]
             [electron.updater :refer [init-updater] :as updater]
-<<<<<<< HEAD
             [electron.utils :refer [*win mac? linux? dev? logger resolve-url-asset-real-path get-win-from-sender restore-user-fetch-agent get-graph-name]]
-=======
-            [electron.utils :refer [*win mac? linux? dev? get-win-from-sender restore-user-fetch-agent get-graph-name]]
->>>>>>> 23ecc641
             [electron.url :refer [logseq-url-handler]]
             [electron.logger :as logger]
             [clojure.string :as string]
