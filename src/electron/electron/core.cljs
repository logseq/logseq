--- conflicted
+++ resolved
@@ -265,33 +265,28 @@
            (@*setup-fn)
 
            ;; main window events
-           ;; TODO merge with window/on-close-actions!
-           ;; TODO elimilate the difference between main and non-main windows
            (.on win "close" (fn [e]
-                              (when @*quit-dirty? ;; when not updating
-                                (.preventDefault e)
-                                (let [web-contents (. win -webContents)]
-                                  (.send web-contents "persist-zoom-level" (.getZoomLevel web-contents))
-                                  (.send web-contents "persistent-dbs"))
-                                (async/go
-                                  (let [_ (async/<! state/persistent-dbs-chan)]
-                                    (if (or @win/*quitting? (not mac?))
-                                      ;; MacOS: only cmd+q quitting will trigger actual closing
-                                      ;; otherwise, it's just hiding - don't do any actual closing in that case
-                                      ;; except saving transit
-                                      (when-let [win @*win]
-                                        (when-let [dir (state/get-window-graph-path win)]
-                                          (handler/close-watcher-when-orphaned! win dir))
-                                        (state/close-window! win)
-                                        (win/destroy-window! win)
-                                        ;; FIXME: what happens when closing main window on Windows?
-                                        (reset! *win nil))
-                                      ;; Just hiding - don't do any actual closing operation
-                                      (do (.preventDefault ^js/Event e)
-                                          (if (and mac? (.isFullScreen win))
-                                            (do (.once win "leave-full-screen" #(.hide win))
-                                                (.setFullScreen win false))
-                                            (.hide win)))))))))
+                                  (when @*quit-dirty? ;; when not updating
+                                    (.preventDefault e)
+
+                                    (let [windows (win/get-all-windows)
+                                          window @*win
+                                          multiple-windows? (> (count windows) 1)]
+                                      (cond
+                                        (or multiple-windows? (not mac?) @win/*quitting?)
+                                        (when window
+                                          (win/close-handler win handler/close-watcher-when-orphaned! e)
+                                          (reset! *win nil))
+
+                                        (and mac? (not multiple-windows?))
+                                        ;; Just hiding - don't do any actual closing operation
+                                        (do (.preventDefault ^js/Event e)
+                                            (if (and mac? (.isFullScreen win))
+                                              (do (.once win "leave-full-screen" #(.hide win))
+                                                  (.setFullScreen win false))
+                                              (.hide win)))
+                                        :else
+                                        nil)))))
            (.on app "before-quit" (fn [_e]
                                     (reset! win/*quitting? true)))
 
@@ -335,69 +330,7 @@
                                        (catch :default e
                                          (logger/error "window-all-closed" e)))
                                      (.quit app)))
-<<<<<<< HEAD
       (on-app-ready! app))))
-=======
-      (.on app "ready"
-           (fn []
-             (let [t0 (setup-interceptor! app)
-                   ^js win (win/create-main-window!)
-                   _ (reset! *win win)]
-               (logger/info (str "Logseq App(" (.getVersion app) ") Starting... "))
-
-               (utils/<restore-proxy-settings)
-
-               (js-utils/disableXFrameOptions win)
-
-               (search/ensure-search-dir!)
-
-               (search/open-dbs!)
-
-               (git/auto-commit-current-graph!)
-
-               (vreset! *setup-fn
-                        (fn []
-                          (let [t1 (setup-updater! win)
-                                t2 (setup-app-manager! win)
-                                t3 (handler/set-ipc-handler! win)
-                                t4 (server/setup! win)
-                                tt (exceptions/setup-exception-listeners!)]
-
-                            (vreset! *teardown-fn
-                                     #(doseq [f [t0 t1 t2 t3 t4 tt]]
-                                        (and f (f)))))))
-
-               ;; setup effects
-               (@*setup-fn)
-
-               ;; main window events
-               (.on win "close" (fn [e]
-                                  (when @*quit-dirty? ;; when not updating
-                                    (.preventDefault e)
-
-                                    (let [windows (win/get-all-windows)
-                                          window @*win
-                                          multiple-windows? (> (count windows) 1)]
-                                      (cond
-                                        (or multiple-windows? (not mac?) @win/*quitting?)
-                                        (when window
-                                          (win/close-handler win handler/close-watcher-when-orphaned! e)
-                                          (reset! *win nil))
-
-                                        (and mac? (not multiple-windows?))
-                                        ;; Just hiding - don't do any actual closing operation
-                                        (do (.preventDefault ^js/Event e)
-                                            (if (and mac? (.isFullScreen win))
-                                              (do (.once win "leave-full-screen" #(.hide win))
-                                                  (.setFullScreen win false))
-                                              (.hide win)))
-                                        :else
-                                        nil)))))
-               (.on app "before-quit" (fn [_e]
-                                        (reset! win/*quitting? true)))
-
-               (.on app "activate" #(when @*win (.show win)))))))))
->>>>>>> f78d1655
 
 (defn start []
   (logger/debug "Main - start")
