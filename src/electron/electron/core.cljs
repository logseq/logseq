(ns electron.core
  (:require [electron.handler :as handler]
            [electron.search :as search]
            [electron.updater :refer [init-updater] :as updater]
            [electron.utils :refer [*win mac? linux? dev? get-win-from-sender restore-user-fetch-agent
<<<<<<< HEAD
                                    decode-protected-assets-schema-path get-graph-name send-to-renderer]]
=======
                                    decode-protected-assets-schema-path get-graph-name send-to-renderer]
             :as utils]
>>>>>>> 3940db31
            [electron.url :refer [logseq-url-handler]]
            [electron.logger :as logger]
            [clojure.string :as string]
            [promesa.core :as p]
            [cljs-bean.core :as bean]
            [electron.fs-watcher :as fs-watcher]
            ["fs-extra" :as fs]
            ["path" :as path]
            ["os" :as os]
            ["electron" :refer [BrowserWindow Menu app protocol ipcMain dialog shell] :as electron]
            ["electron-deeplink" :refer [Deeplink]]
            [clojure.core.async :as async]
            [electron.state :as state]
            [electron.git :as git]
            [electron.window :as win]
            [electron.exceptions :as exceptions]
            ["/electron/utils" :as js-utils]))

;; Keep same as main/frontend.util.url
(defonce LSP_SCHEME "logseq")
(defonce FILE_LSP_SCHEME "lsp")
(defonce FILE_ASSETS_SCHEME "assets")
(defonce LSP_PROTOCOL (str FILE_LSP_SCHEME "://"))
(defonce PLUGIN_URL (str LSP_PROTOCOL "logseq.io/"))
(defonce STATIC_URL (str LSP_PROTOCOL "logseq.com/"))
(defonce PLUGINS_ROOT (.join path (.homedir os) ".logseq/plugins"))

(defonce *setup-fn (volatile! nil))
(defonce *teardown-fn (volatile! nil))
(defonce *quit-dirty? (volatile! true))

;; Handle creating/removing shortcuts on Windows when installing/uninstalling.
(when (js/require "electron-squirrel-startup") (.quit app))

(defn setup-updater! [^js win]
  ;; manual/auto updater
  (when-not linux?
    (init-updater {:repo   "logseq/logseq"
                   :win    win})))

(defn open-url-handler
  "win - the main window instance (first renderer process)
   url - the input URL"
  [win url]
  (logger/info "open-url" {:url url})

  (let [parsed-url (js/URL. url)
        url-protocol (.-protocol parsed-url)]
    (when (= (str LSP_SCHEME ":") url-protocol)
      (logseq-url-handler win parsed-url))))

(defn setup-interceptor! [^js app]
  (.setAsDefaultProtocolClient app LSP_SCHEME)

  (.registerFileProtocol
   protocol FILE_ASSETS_SCHEME
   (fn [^js request callback]
     (let [url (.-url request)
           url (decode-protected-assets-schema-path url)
           path (js/decodeURI url)
           path (string/replace path "assets://" "")]
       (callback #js {:path path}))))

  (.registerFileProtocol
   protocol FILE_LSP_SCHEME
   (fn [^js request callback]
     (let [url (.-url request)
           url' ^js (js/URL. url)
           [_ ROOT] (if (string/starts-with? url PLUGIN_URL)
                      [PLUGIN_URL PLUGINS_ROOT]
                      [STATIC_URL js/__dirname])

           path' (.-pathname url')
           path' (utils/safe-decode-uri-component path')
           path' (.join path ROOT path')]

       (callback #js {:path path'}))))

  #(do
     (.unregisterProtocol protocol FILE_LSP_SCHEME)
     (.unregisterProtocol protocol FILE_ASSETS_SCHEME)))

(defn- handle-export-publish-assets [_event html custom-css-path export-css-path repo-path asset-filenames output-path]
  (p/let [app-path (. app getAppPath)
          asset-filenames (->> (js->clj asset-filenames) (remove nil?))
          root-dir (or output-path (handler/open-dir-dialog))]
    (when root-dir
      (let [static-dir (path/join root-dir "static")
            assets-from-dir (path/join repo-path "assets")
            assets-to-dir (path/join root-dir "assets")
            index-html-path (path/join root-dir "index.html")]
        (p/let [_ (. fs ensureDir static-dir)
                _ (. fs ensureDir assets-to-dir)
                _ (p/all (concat
                          [(. fs writeFile index-html-path html)


                           (. fs copy (path/join app-path "404.html") (path/join root-dir "404.html"))]

                          (map
                           (fn [filename]
                             (-> (. fs copy (path/join assets-from-dir filename) (path/join assets-to-dir filename))
                                 (p/catch
                                  (fn [e]
                                    (logger/error "Failed to copy"
                                            (str {:from (path/join assets-from-dir filename)
                                                  :to (path/join assets-to-dir filename)})
                                            e)))))
                           asset-filenames)

                          (map
                           (fn [part]
                             (. fs copy (path/join app-path part) (path/join static-dir part)))
                           ["css" "fonts" "icons" "img" "js"])))
                export-css (if (fs/existsSync export-css-path) (. fs readFile export-css-path) "")
                _ (. fs writeFile (path/join static-dir "css" "export.css")  export-css)
                custom-css (if (fs/existsSync custom-css-path) (. fs readFile custom-css-path) "")
                _ (. fs writeFile (path/join static-dir "css" "custom.css") custom-css)
                js-files ["main.js" "code-editor.js" "excalidraw.js" "tldraw.js"]
                _ (p/all (map (fn [file]
                                (. fs removeSync (path/join static-dir "js" file)))
                              js-files))
                _ (p/all (map (fn [file]
                                (. fs moveSync
                                   (path/join static-dir "js" "publishing" file)
                                   (path/join static-dir "js" file)))
                              js-files))
                _ (. fs removeSync (path/join static-dir "js" "publishing"))
                ;; remove source map files
                ;; TODO: ugly, replace with ls-files and filter with ".map"
                _ (p/all (map (fn [file]
                                (. fs removeSync (path/join static-dir "js" (str file ".map"))))
                              ["main.js" "code-editor.js" "excalidraw.js" "age-encryption.js"]))]

          (send-to-renderer
           :notification
           {:type "success"
            :payload (str "Export public pages and publish assets to " root-dir " successfully 🎉")}))))))

(defn setup-app-manager!
  [^js win]
  (let [toggle-win-channel "toggle-max-or-min-active-win"
        call-app-channel "call-application"
        call-win-channel "call-main-win"
        export-publish-assets "export-publish-assets"
        quit-dirty-state "set-quit-dirty-state"
        clear-win-effects! (win/setup-window-listeners! win)]

    (doto ipcMain
      (.handle quit-dirty-state
               (fn [_ dirty?]
                 (vreset! *quit-dirty? (boolean dirty?))))

      (.handle toggle-win-channel
               (fn [_ toggle-min?]
                 (when-let [active-win (.getFocusedWindow BrowserWindow)]
                   (if toggle-min?
                     (if (.isMinimized active-win)
                       (.restore active-win)
                       (.minimize active-win))
                     (if (.isMaximized active-win)
                       (.unmaximize active-win)
                       (.maximize active-win))))))

      (.handle export-publish-assets handle-export-publish-assets)

      (.handle call-app-channel
               (fn [_ type & args]
                 (try
                   (js-invoke app type args)
                   (catch :default e
                     (logger/error (str call-app-channel " " e))))))

      (.handle call-win-channel
               (fn [^js e type & args]
                 (let [win (get-win-from-sender e)]
                   (try
                     (js-invoke win type args)
                     (catch :default e
                       (logger/error (str call-win-channel " " e))))))))

    #(do (clear-win-effects!)
         (.removeHandler ipcMain toggle-win-channel)
         (.removeHandler ipcMain export-publish-assets)
         (.removeHandler ipcMain quit-dirty-state)
         (.removeHandler ipcMain call-app-channel)
         (.removeHandler ipcMain call-win-channel))))

(defn- set-app-menu! []
  (let [about-fn (fn []
                   (.showMessageBox dialog (clj->js {:title "Logseq"
                                                     :icon (path/join js/__dirname "icons/logseq.png")
                                                     :message (str "Version " updater/electron-version)})))
        template (if mac?
                   [{:label (.-name app)
                     :submenu [{:role "about"}
                               {:type "separator"}
                               {:role "services"}
                               {:type "separator"}
                               {:role "hide"}
                               {:role "hideOthers"}
                               {:role "unhide"}
                               {:type "separator"}
                               {:role "quit"}]}]
                   [])
        template (conj template
                       {:role "fileMenu"
                        :submenu [{:label "New Window"
                                   :click (fn []
                                            (p/let [graph-name (get-graph-name (state/get-graph-path))
                                                    _ (handler/broadcast-persist-graph! graph-name)]
                                              (handler/open-new-window!)))
                                   :accelerator (if mac?
                                                  "CommandOrControl+N"
                                                  ;; Avoid conflict with `Control+N` shortcut to move down in the text editor on Windows/Linux
                                                  "Shift+CommandOrControl+N")}
                                  (if mac?
                                    {:role "close"}
                                    {:role "quit"})]}
                       {:role "editMenu"}
                       {:role "viewMenu"}
                       {:role "windowMenu"})
        ;; Windows has no about role
        template (conj template
                       (if mac?
                         {:role "help"
                          :submenu [{:label "Official Documentation"
                                     :click #(.openExternal shell "https://docs.logseq.com/")}]}
                         {:role "help"
                          :submenu [{:label "Official Documentation"
                                     :click #(.openExternal shell "https://docs.logseq.com/")}
                                    {:role "about"
                                     :label "About Logseq"
                                     :click about-fn}]}))
        menu (.buildFromTemplate Menu (clj->js template))]
    (.setApplicationMenu Menu menu)))

(defn- setup-deeplink! []
  ;; Works for Deeplink v1.0.9
  ;; :mainWindow is only used for handeling window restoring on second-instance,
  ;; But we already handle window restoring without deeplink.
  ;; https://github.com/glawson/electron-deeplink/blob/73d58edcde3d0e80b1819cd68a0c6e837a9c9258/src/index.ts#L150-L155
  (-> (Deeplink. #js
                  {:app app
                   :mainWindow nil
                   :protocol LSP_SCHEME
                   :isDev dev?})
      (.on "received"
           (fn [url]
             (when-let [win @*win]
               (open-url-handler win url))))))

(defn main []
  (if-not (.requestSingleInstanceLock app)
    (do
      (search/close!)
      (.quit app))
    (let [privileges {:standard        true
                      :secure          true
                      :bypassCSP       true
                      :supportFetchAPI true}]
      (.registerSchemesAsPrivileged
        protocol (bean/->js [{:scheme     LSP_SCHEME
                              :privileges privileges}
                             {:scheme     FILE_LSP_SCHEME
                              :privileges privileges}
                             {:scheme     FILE_ASSETS_SCHEME
                              :privileges {:standard        false
                                           :secure          false
                                           :bypassCSP       false
                                           :supportFetchAPI false}}]))

      (set-app-menu!)
      (setup-deeplink!)

      (.on app "second-instance"
           (fn [_event _commandLine _workingDirectory]
             (when-let [window @*win]
               (win/switch-to-window! window))))

      (.on app "window-all-closed" (fn []
                                     (logger/debug "window-all-closed" "Quiting...")
                                     (try
                                       (fs-watcher/close-watcher!)
                                       (search/close!)
                                       (catch :default e
                                         (logger/error "window-all-closed" e)))
                                     (.quit app)))
      (.on app "ready"
           (fn []
             (let [t0 (setup-interceptor! app)
                   ^js win (win/create-main-window)
                   _ (reset! *win win)]
               (logger/info (str "Logseq App(" (.getVersion app) ") Starting... "))

               (restore-user-fetch-agent)

               (js-utils/disableXFrameOptions win)

               (search/ensure-search-dir!)

               (search/open-dbs!)

               (git/auto-commit-current-graph!)

               (vreset! *setup-fn
                        (fn []
                          (let [t1 (setup-updater! win)
                                t2 (setup-app-manager! win)
                                t3 (handler/set-ipc-handler! win)
                                tt (exceptions/setup-exception-listeners!)]

                            (vreset! *teardown-fn
                                     #(doseq [f [t0 t1 t2 t3 tt]]
                                        (and f (f)))))))

               ;; setup effects
               (@*setup-fn)

               ;; main window events
               ;; TODO merge with window/on-close-actions!
               ;; TODO elimilate the difference between main and non-main windows
               (.on win "close" (fn [e]
                                  (when @*quit-dirty? ;; when not updating
                                    (.preventDefault e)
                                    (let [web-contents (. win -webContents)]
                                      (.send web-contents "persist-zoom-level" (.getZoomLevel web-contents))
                                      (.send web-contents "persistent-dbs"))
                                    (async/go
                                      (let [_ (async/<! state/persistent-dbs-chan)]
                                        (if (or @win/*quitting? (not mac?))
                                          ;; MacOS: only cmd+q quitting will trigger actual closing
                                          ;; otherwise, it's just hiding - don't do any actuall closing in that case
                                          ;; except saving transit
                                          (when-let [win @*win]
                                            (when-let [dir (state/get-window-graph-path win)]
                                              (handler/close-watcher-when-orphaned! win dir))
                                            (state/close-window! win)
                                            (win/destroy-window! win)
                                            ;; FIXME: what happens when closing main window on Windows?
                                            (reset! *win nil))
                                          ;; Just hiding - don't do any actuall closing operation
                                          (do (.preventDefault ^js/Event e)
                                              (if (and mac? (.isFullScreen win))
                                                (do (.once win "leave-full-screen" #(.hide win))
                                                    (.setFullScreen win false))
                                                (.hide win)))))))))
               (.on app "before-quit" (fn [_e]
                                        (reset! win/*quitting? true)))

               (.on app "activate" #(when @*win (.show win)))))))))

(defn start []
  (logger/debug "Main - start")
  (when @*setup-fn (@*setup-fn)))

(defn stop []
  (logger/debug "Main - stop")
  (when @*teardown-fn (@*teardown-fn)))<|MERGE_RESOLUTION|>--- conflicted
+++ resolved
@@ -3,12 +3,8 @@
             [electron.search :as search]
             [electron.updater :refer [init-updater] :as updater]
             [electron.utils :refer [*win mac? linux? dev? get-win-from-sender restore-user-fetch-agent
-<<<<<<< HEAD
-                                    decode-protected-assets-schema-path get-graph-name send-to-renderer]]
-=======
                                     decode-protected-assets-schema-path get-graph-name send-to-renderer]
              :as utils]
->>>>>>> 3940db31
             [electron.url :refer [logseq-url-handler]]
             [electron.logger :as logger]
             [clojure.string :as string]
