(ns electron.core
  (:require [electron.handler :as handler]
            [electron.search :as search]
            [electron.updater :refer [init-updater]]
            [electron.utils :refer [mac? win32? linux? prod? dev? logger open]]
            [electron.configs :as cfgs]
            [clojure.string :as string]
            [promesa.core :as p]
            [cljs-bean.core :as bean]
            ["fs-extra" :as fs]
            ["path" :as path]
            ["os" :as os]
            ["electron" :refer [BrowserWindow app protocol ipcMain dialog Menu MenuItem] :as electron]
            ["electron-window-state" :as windowStateKeeper]
            [clojure.core.async :as async]
            [electron.state :as state]))

<<<<<<< HEAD
(defonce PLUGIN_SCHEME "lsp")
(defonce PLUGIN_PROTOCOL (str PLUGIN_SCHEME "://"))
(defonce PLUGIN_URL (str PLUGIN_PROTOCOL "logseq.io/"))
(defonce PLUGINS_ROOT (.join path (.homedir os) ".logseq/plugins"))

(def ROOT_PATH (path/join js/__dirname ".."))
(def MAIN_WINDOW_ENTRY (str "file://" (path/join js/__dirname (if dev? "electron-dev.html" "electron.html"))))
=======
(def MAIN_WINDOW_ENTRY (if dev?
                         "http://localhost:3001"
                         (str "file://" (path/join js/__dirname "electron.html"))))
>>>>>>> a97b4fed

(defonce *setup-fn (volatile! nil))
(defonce *teardown-fn (volatile! nil))

;; Handle creating/removing shortcuts on Windows when installing/uninstalling.
(when (js/require "electron-squirrel-startup") (.quit app))

(defn create-main-window
  "Creates main app window"
  []
  (let [win-state (windowStateKeeper (clj->js {:defaultWidth 980 :defaultHeight 700}))
        win-opts (cond->
                   {:width                (.-width win-state)
                    :height               (.-height win-state)
                    :frame                true
                    :titleBarStyle        "hiddenInset"
                    :trafficLightPosition {:x 16 :y 16}
                    :autoHideMenuBar      (not mac?)
                    :webPreferences
                                          {:plugins                 true ; pdf
                                           :nodeIntegration         false
                                           :nodeIntegrationInWorker false
                                           :contextIsolation        true
                                           :spellcheck              ((fnil identity true) (cfgs/get-item :spell-check))
                                           ;; Remove OverlayScrollbars and transition `.scrollbar-spacing`
                                           ;; to use `scollbar-gutter` after the feature is implemented in browsers.
                                           :enableBlinkFeatures     'OverlayScrollbars'
                                           :preload                 (path/join js/__dirname "js/preload.js")}}
                   linux?
                   (assoc :icon (path/join js/__dirname "icons/logseq.png")))
        url MAIN_WINDOW_ENTRY
        win (BrowserWindow. (clj->js win-opts))]
    (.manage win-state win)
    (.loadURL win url)
    (when dev? (.. win -webContents (openDevTools)))
    win))

(defn setup-updater! [^js win]
  ;; manual/auto updater
  (when-not linux?
    (init-updater {:repo   "logseq/logseq"
                   :logger logger
                   :win    win})))

(defn setup-interceptor! []
  (.registerFileProtocol
    protocol "assets"
    (fn [^js request callback]
      (let [url (.-url request)
            path (string/replace url "assets://" "")
            path (js/decodeURIComponent path)]
        (callback #js {:path path}))))

  (.registerFileProtocol
    protocol PLUGIN_SCHEME
    (fn [^js request callback]
      (let [url (.-url request)
            path' (string/replace url PLUGIN_URL "")
            path' (js/decodeURIComponent path')
            path' (.join path PLUGINS_ROOT path')]

        (callback #js {:path path'}))))

  #(do
     (.unregisterProtocol protocol PLUGIN_SCHEME)
     (.unregisterProtocol protocol "assets")))

(defn- handle-export-publish-assets [_event html custom-css-path repo-path asset-filenames]
  (let [app-path (. app getAppPath)
        asset-filenames (js->clj asset-filenames)
        paths (js->clj (. dialog showOpenDialogSync (clj->js {:properties ["openDirectory" "createDirectory" "promptToCreate", "multiSelections"]})))]
    (when (seq paths)
      (let [root-dir (first paths)
            static-dir (path/join root-dir "static")
            assets-from-dir (path/join repo-path "assets")
            assets-to-dir (path/join root-dir "assets")
            index-html-path (path/join root-dir "index.html")]
        (p/let [_ (. fs ensureDir static-dir)
                _ (. fs ensureDir assets-to-dir)
                _ (p/all (concat
                           [(. fs writeFile index-html-path html)


                            (. fs copy (path/join app-path "404.html") (path/join root-dir "404.html"))]

                           (map
                             (fn [filename]
                               (-> (. fs copy (path/join assets-from-dir filename) (path/join assets-to-dir filename))
                                   (p/catch
                                     (fn [e]
                                       (println (str "Failed to copy " (path/join assets-from-dir filename) " to " (path/join assets-to-dir filename)))
                                       (js/console.error e)))))
                             asset-filenames)

                           (map
                             (fn [part]
                               (. fs copy (path/join app-path part) (path/join static-dir part)))
                             ["css" "fonts" "icons" "img" "js"])))
                custom-css (. fs readFile custom-css-path)
                _ (. fs writeFile (path/join static-dir "css" "custom.css") custom-css)
                js-files ["main.js" "code-editor.js" "excalidraw.js"]
                _ (p/all (map (fn [file]
                                (. fs removeSync (path/join static-dir "js" file)))
                              js-files))
                _ (p/all (map (fn [file]
                                (. fs moveSync
                                   (path/join static-dir "js" "publishing" file)
                                   (path/join static-dir "js" file)))
                              js-files))
                _ (. fs removeSync (path/join static-dir "js" "publishing"))
                ;; remove source map files
                ;; TODO: ugly, replace with ls-files and filter with ".map"
                _ (p/all (map (fn [file]
                                (. fs removeSync (path/join static-dir "js" (str file ".map"))))
                              ["main.js" "code-editor.js" "excalidraw.js" "age-encryption.js"]))]
          (. dialog showMessageBox (clj->js {:message (str "Export public pages and publish assets to " root-dir " successfully")})))))))

(defn setup-app-manager!
  [^js win]
  (let [toggle-win-channel "toggle-max-or-min-active-win"
        call-app-channel "call-application"
        export-publish-assets "export-publish-assets"
        web-contents (. win -webContents)]
    (doto ipcMain
      (.handle toggle-win-channel
               (fn [_ toggle-min?]
                 (when-let [active-win (.getFocusedWindow BrowserWindow)]
                   (if toggle-min?
                     (if (.isMinimized active-win)
                       (.restore active-win)
                       (.minimize active-win))
                     (if (.isMaximized active-win)
                       (.unmaximize active-win)
                       (.maximize active-win))))))

      (.handle export-publish-assets handle-export-publish-assets)

      (.handle call-app-channel
               (fn [_ type & args]
                 (try
                   (js-invoke app type args)
                   (catch js/Error e
                     (js/console.error e))))))


    (.on web-contents "context-menu"
         (fn
           [_event params]
           (let [menu (Menu.)
                 suggestions (.-dictionarySuggestions ^js params)]

             (doseq [suggestion suggestions]
               (. menu append
                  (MenuItem. (clj->js {:label
                                       suggestion
                                       :click
                                       (fn [] (. web-contents replaceMisspelling suggestion))}))))

             (when-let [misspelled-word (.-misspelledWord ^js params)]
               (. menu append
                  (MenuItem. (clj->js {:label
                                       "Add to dictionary"
                                       :click
                                       (fn [] (.. web-contents -session (addWordToSpellCheckerDictionary misspelled-word)))}))))

             (. menu popup))))


    (.on web-contents "new-window"
         (fn [e url]
           (let [url (if (string/starts-with? url "file:")
                       (js/decodeURIComponent url) url)
                 url (if-not win32? (string/replace url "file://" "") url)]
             (.. logger (info "new-window" url))
             (open url))
           (.preventDefault e)))

    (doto win
      (.on "enter-full-screen" #(.send web-contents "full-screen" "enter"))
      (.on "leave-full-screen" #(.send web-contents "full-screen" "leave")))

    #(do (.removeHandler ipcMain toggle-win-channel)
         (.removeHandler ipcMain export-publish-assets)
         (.removeHandler ipcMain call-app-channel))))

(defonce *win (atom nil))

(defn- destroy-window!
  [^js win]
  (.destroy win))

(defn main
  []
  (if-not (.requestSingleInstanceLock app)
    (do
      (search/close!)
      (.quit app))
    (do
      (.registerSchemesAsPrivileged
        protocol (bean/->js [{:scheme     PLUGIN_SCHEME
                              :privileges {:standard        true
                                           :secure          true
                                           :supportFetchAPI true}}]))
      (.on app "second-instance"
           (fn [_event _commandLine _workingDirectory]
             (when-let [win @*win]
               (when (.isMinimized ^object win)
                 (.restore win))
               (.focus win))))

      (.on app "window-all-closed" (fn []
                                     (search/close!)
                                     (.quit app)))
      (.on app "ready"
           (fn []
             (let [t0 (setup-interceptor!)
                   ^js win (create-main-window)
                   _ (reset! *win win)
                   *quitting? (atom false)]
               (.. logger (info (str "Logseq App(" (.getVersion app) ") Starting... ")))

               (when (search/version-changed?)
                 (search/rm-search-dir!))

               (search/ensure-search-dir!)

               (search/open-dbs!)

               (vreset! *setup-fn
                        (fn []
                          (let [t1 (setup-updater! win)
                                t2 (setup-app-manager! win)
                                tt (handler/set-ipc-handler! win)]

                            (vreset! *teardown-fn
                                     #(doseq [f [t0 t1 t2 tt]]
                                        (and f (f)))))))

               ;; setup effects
               (@*setup-fn)

               ;; main window events
               (.on win "close" (fn [e]
                                  (.preventDefault e)
                                  (let [web-contents (. win -webContents)]
                                    (.send web-contents "persistent-dbs"))
                                  (async/go
                                    ;; FIXME: What if persistence failed?
                                    (let [_ (async/<! state/persistent-dbs-chan)]
                                      (if (or @*quitting? (not mac?))
                                        (when-let [win @*win]
                                          (destroy-window! win)
                                          (reset! *win nil))
                                        (do (.preventDefault ^js/Event e)
                                            (.hide win)))))))
               (.on app "before-quit" (fn [_e] (reset! *quitting? true)))
               (.on app "activate" #(if @*win (.show win)))))))))

(defn start []
  (js/console.log "Main - start")
  (when @*setup-fn (@*setup-fn)))

(defn stop []
  (js/console.log "Main - stop")
  (when @*teardown-fn (@*teardown-fn)))<|MERGE_RESOLUTION|>--- conflicted
+++ resolved
@@ -15,19 +15,15 @@
             [clojure.core.async :as async]
             [electron.state :as state]))
 
-<<<<<<< HEAD
 (defonce PLUGIN_SCHEME "lsp")
 (defonce PLUGIN_PROTOCOL (str PLUGIN_SCHEME "://"))
 (defonce PLUGIN_URL (str PLUGIN_PROTOCOL "logseq.io/"))
 (defonce PLUGINS_ROOT (.join path (.homedir os) ".logseq/plugins"))
 
 (def ROOT_PATH (path/join js/__dirname ".."))
-(def MAIN_WINDOW_ENTRY (str "file://" (path/join js/__dirname (if dev? "electron-dev.html" "electron.html"))))
-=======
 (def MAIN_WINDOW_ENTRY (if dev?
                          "http://localhost:3001"
                          (str "file://" (path/join js/__dirname "electron.html"))))
->>>>>>> a97b4fed
 
 (defonce *setup-fn (volatile! nil))
 (defonce *teardown-fn (volatile! nil))
