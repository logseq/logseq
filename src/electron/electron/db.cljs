--- conflicted
+++ resolved
@@ -3,13 +3,10 @@
   (:require ["path" :as node-path]
             ["fs-extra" :as fs]
             ["electron" :refer [app]]
-<<<<<<< HEAD
             ;; [electron.logger :as logger]
             [logseq.db.sqlite.common-db :as sqlite-common-db]
-=======
             [electron.logger :as logger]
             [logseq.db.sqlite.db :as sqlite-db]
->>>>>>> 16aa7d3f
             [electron.backup-file :as backup-file]))
 
 (defn get-graphs-dir
