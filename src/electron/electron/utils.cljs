--- conflicted
+++ resolved
@@ -7,13 +7,9 @@
             [clojure.string :as string]
             [electron.configs :as cfgs]
             [electron.logger :as logger]
-<<<<<<< HEAD
             [cljs-bean.core :as bean]
             [electron.state :as state]
-            ["electron" :refer [app BrowserWindow]]))
-=======
             [promesa.core :as p]))
->>>>>>> 6c4dd0b4
 
 (defonce *win (atom nil)) ;; The main window
 
@@ -60,15 +56,6 @@
                   (map #(path/join plugins-root (.-name %))))]
     dirs))
 
-<<<<<<< HEAD
-(defn set-fetch-agent
-  [{:keys [protocol host port] :as opts}]
-  (reset! *fetchAgent
-          (when (and protocol host port)
-            (new HttpsProxyAgent (str protocol "://" host ":" port))))
-  (cfgs/set-item! :settings/agent opts)
-  (state/set-state! [:config :settings/agent] opts))
-=======
 (defn- set-fetch-agent-proxy
   "Set proxy for fetch agent(plugin system)
   protocol: http | socks5"
@@ -142,7 +129,6 @@
       (do
         (logger/warn "Unknown PAC rule:" line)
         nil))))
->>>>>>> 6c4dd0b4
 
 
 (defn <get-system-proxy
