--- conflicted
+++ resolved
@@ -8,9 +8,6 @@
 
 (defn set-env [graph-uuid env private-key public-key]
   (rsapi/setEnv graph-uuid env private-key public-key))
-
-(defn set-progress-callback [callback]
-  (rsapi/setProgressCallback callback))
 
 (defn set-progress-callback [callback]
   (rsapi/setProgressCallback callback))
@@ -52,25 +49,10 @@
   (rsapi/ageDecryptWithPassphrase passphrase data))
 
 (defonce progress-notify-chan "file-sync-progress")
-<<<<<<< HEAD
-(set-progress-callback (fn [error graph-uuid fname type progress total]
-=======
 (set-progress-callback (fn [error progress-info]
->>>>>>> 2ce6dfad
                          (when-not error
                            (doseq [^js win (window/get-all-windows)]
                              (when-not (.isDestroyed win)
                                (.. win -webContents
-<<<<<<< HEAD
-                                   (send progress-notify-chan
-                                         (bean/->js {:graph-uuid graph-uuid
-                                                     :file fname
-                                                     :type type
-                                                     :progress progress :total total
-                                                     :percent (Math/floor (/ (* progress 100) total))})))))
-
-                           (logger/info "sync progess" fname type progress total))))
-=======
-                                   (send progress-notify-chan (bean/->js progress-info)))))
-                           (logger/info "sync progess" progress-info))))
->>>>>>> 2ce6dfad
+                                   (send progress-notify-chan (bean/->js progress-info))))))))
+                                   