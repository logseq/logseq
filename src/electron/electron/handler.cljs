(ns electron.handler
  (:require ["electron" :refer [ipcMain dialog app]]
            [cljs-bean.core :as bean]
            ["fs" :as fs]
            ["buffer" :as buffer]
            ["fs-extra" :as fs-extra]
            ["path" :as path]
            [electron.fs-watcher :as watcher]
            [electron.configs :as cfgs]
            [promesa.core :as p]
            [goog.object :as gobj]
            [clojure.string :as string]
            [electron.utils :as utils]
            [electron.state :as state]
            [clojure.core.async :as async]
            [electron.search :as search]
            [electron.git :as git]
            [electron.plugin :as plugin]))

(defmulti handle (fn [_window args] (keyword (first args))))

(defmethod handle :mkdir [_window [_ dir]]
  (fs/mkdirSync dir))

(defmethod handle :mkdir-recur [_window [_ dir]]
  (fs/mkdirSync dir #js {:recursive true}))

;; {encoding: 'utf8', withFileTypes: true}
(defn- readdir
  [dir]
  (->> (tree-seq
         (fn [^js f]
           (.isDirectory (fs/statSync f) ()))
         (fn [d]
           (let [files (fs/readdirSync d (clj->js {:withFileTypes true}))]
             (->> files
                  (remove #(.isSymbolicLink ^js %))
                  (remove #(string/starts-with? (.-name ^js %) "."))
                  (map #(.join path d (.-name %))))))
         dir)
       (doall)
       (vec)))

(defmethod handle :readdir [_window [_ dir]]
  (readdir dir))

(defmethod handle :unlink [_window [_ repo path]]
  (let [basename (path/basename path)
        file-name (-> (string/replace path (str repo "/") "")
                      (string/replace "/" "_")
                      (string/replace "\\" "_"))
        recycle-dir (str repo "/logseq/.recycle")
        _ (fs-extra/ensureDirSync recycle-dir)
        new-path (str recycle-dir "/" file-name)]
    (fs/renameSync path new-path)))

(defmethod handle :readFile [_window [_ path]]
  (utils/read-file path))

(defmethod handle :writeFile [_window [_ path content]]
<<<<<<< HEAD
  ;; TODO: handle error
  (let [^js Buf (.-Buffer buffer)
        ^js content (if (instance? js/ArrayBuffer content)
                      (.from Buf content) content)]

    (fs/writeFileSync path content)
    (fs/statSync path)))
=======
  (try
    (let [^js Buf (.-Buffer buffer)
          ^js content (if (instance? js/ArrayBuffer content)
                        (.from Buf content) content)]

      (fs/writeFileSync path content)
      (fs/statSync path))
    (catch js/Error e
      (utils/send-to-renderer "notification" {:type "error"
                                              :payload (str "Write to the file " path
                                                            " failed, "
                                                            error)}))))
>>>>>>> 353a2555

(defmethod handle :rename [_window [_ old-path new-path]]
  (fs/renameSync old-path new-path))

(defmethod handle :stat [_window [_ path]]
  (fs/statSync path))

(defonce allowed-formats
         #{:org :markdown :md :edn :json :css :excalidraw})

(defn get-ext
  [p]
  (-> (.extname path p)
      (subs 1)
      keyword))

(defn- get-files
  [path]
  (let [result (->>
                 (readdir path)
                 (remove (partial utils/ignored-path? path))
                 (filter #(contains? allowed-formats (get-ext %)))
                 (map (fn [path]
                        (let [stat (fs/statSync path)]
                          (when-not (.isDirectory stat)
                            {:path    (utils/fix-win-path! path)
                             :content (utils/read-file path)
                             :stat    stat}))))
                 (remove nil?))]
    (vec (cons {:path (utils/fix-win-path! path)} result))))

(defmethod handle :openDir [^js window _messages]
  (let [result (.showOpenDialogSync dialog (bean/->js
                                             {:properties ["openDirectory" "createDirectory" "promptToCreate"]}))
        path (first result)]
    (.. ^js window -webContents
        (send "open-dir-confirmed"
              (bean/->js {:opened? true})))
    (get-files path)))

(defmethod handle :getFiles [window [_ path]]
  (get-files path))

(defmethod handle :persistent-dbs-saved [window _]
  (async/put! state/persistent-dbs-chan true)
  true)

(defmethod handle :search-blocks [window [_ repo q opts]]
  (search/search-blocks repo q opts))

(defmethod handle :rebuild-blocks-indice [window [_ repo data]]
  (search/truncate-blocks-table! repo)
  ;; unneeded serialization
  (search/upsert-blocks! repo (bean/->js data)))

(defmethod handle :transact-blocks [window [_ repo data]]
  (let [{:keys [blocks-to-remove-set blocks-to-add]} data]
    (when (seq blocks-to-remove-set)
      (search/delete-blocks! repo blocks-to-remove-set))
    (when (seq blocks-to-add)
      ;; unneeded serialization
      (search/upsert-blocks! repo (bean/->js blocks-to-add)))))

(defmethod handle :truncate-blocks [window [_ repo]]
  (search/truncate-blocks-table! repo))

(defmethod handle :remove-db [window [_ repo]]
  (search/delete-db! repo))

(defn clear-cache!
  []
  (let [path (.getPath ^object app "userData")]
    (doseq [dir ["search" "IndexedDB"]]
      (let [path (path/join path dir)]
        (try
          (fs-extra/removeSync path)
          (catch js/Error e
            (js/console.error e)))))))

(defmethod handle :clearCache [_window _]
  (search/close!)
  (clear-cache!)
  (search/ensure-search-dir!))

(defmethod handle :addDirWatcher [window [_ dir]]
  (when dir
    (watcher/watch-dir! window dir)))

(defmethod handle :openDialogSync [^js window _messages]
  (let [result (.showOpenDialogSync dialog (bean/->js
                                             {:properties ["openDirectory"]}))
        path (first result)]
    path))

(defmethod handle :getLogseqDotDirRoot []
  (utils/get-ls-dotdir-root))

(defmethod handle :getUserDefaultPlugins []
  (utils/get-ls-default-plugins))

(defmethod handle :relaunchApp []
  (.relaunch app) (.quit app))

(defmethod handle :quitApp []
  (.quit app))

(defmethod handle :userAppCfgs [_window [_ k v]]
  (let [config (cfgs/get-config)]
    (if-not k
      config
      (if-not (nil? v)
        (cfgs/set-item! (keyword k) v)
        (cfgs/get-item (keyword k))))))

(defmethod handle :getDirname [_]
  js/__dirname)

(defmethod handle :setCurrentGraph [_ [_ path]]
  (let [path (when path (string/replace path "logseq_local_" ""))]
    (swap! state/state assoc :graph/current path)
    nil))

(defmethod handle :runGit [_ [_ args]]
  (when (seq args)
    (git/raw! args)))

(defmethod handle :gitCommitAll [_ [_ message]]
  (git/add-all-and-commit! message))

(defmethod handle :installMarketPlugin [_ [_ mft]]
  (plugin/install-or-update! mft))

(defmethod handle :updateMarketPlugin [_ [_ pkg]]
  (plugin/install-or-update! pkg))

(defmethod handle :uninstallMarketPlugin [_ [_ id]]
  (plugin/uninstall! id))

(defmethod handle :default [args]
  (println "Error: no ipc handler for: " (bean/->js args)))

(defn set-ipc-handler! [window]
  (let [main-channel "main"]
    (.handle ipcMain main-channel
             (fn [event args-js]
               (try
                 (let [message (bean/->clj args-js)]
                   (bean/->js (handle window message)))
                 (catch js/Error e
                   (when-not (contains? #{"mkdir" "stat"} (nth args-js 0))
                     (println "IPC error: " {:event event
                                            :args args-js}
                             e))
                   e))))
    #(.removeHandler ipcMain main-channel)))<|MERGE_RESOLUTION|>--- conflicted
+++ resolved
@@ -58,15 +58,6 @@
   (utils/read-file path))
 
 (defmethod handle :writeFile [_window [_ path content]]
-<<<<<<< HEAD
-  ;; TODO: handle error
-  (let [^js Buf (.-Buffer buffer)
-        ^js content (if (instance? js/ArrayBuffer content)
-                      (.from Buf content) content)]
-
-    (fs/writeFileSync path content)
-    (fs/statSync path)))
-=======
   (try
     (let [^js Buf (.-Buffer buffer)
           ^js content (if (instance? js/ArrayBuffer content)
@@ -74,12 +65,11 @@
 
       (fs/writeFileSync path content)
       (fs/statSync path))
-    (catch js/Error e
+    (catch js/Error error
       (utils/send-to-renderer "notification" {:type "error"
                                               :payload (str "Write to the file " path
                                                             " failed, "
                                                             error)}))))
->>>>>>> 353a2555
 
 (defmethod handle :rename [_window [_ old-path new-path]]
   (fs/renameSync old-path new-path))
