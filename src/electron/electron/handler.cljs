--- conflicted
+++ resolved
@@ -466,13 +466,8 @@
   (debounced-configure-auto-commit!)
   nil)
 
-<<<<<<< HEAD
 (defmethod handle :installMarketPlugin [_ [_ manifest]]
   (plugin/install-or-update! manifest))
-=======
-(defmethod handle :installMarketPlugin [_ [_ mft]]
-  (plugin/install-or-update! mft))
->>>>>>> 2d8e8095
 
 (defmethod handle :updateMarketPlugin [_ [_ pkg]]
   (plugin/install-or-update! pkg))
