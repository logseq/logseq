(ns electron.handler
  "This ns starts the event handling for the electron main process and defines
  all the application-specific event types"
  (:require ["electron" :refer [ipcMain dialog app autoUpdater shell]]
            [cljs-bean.core :as bean]
            ["fs" :as fs]
            ["buffer" :as buffer]
            ["fs-extra" :as fs-extra]
            ["path" :as path]
            ["os" :as os]
            ["diff-match-patch" :as google-diff]
            ["/electron/utils" :as js-utils]
            ["abort-controller" :as AbortController]
            [electron.fs-watcher :as watcher]
            [electron.configs :as cfgs]
            [promesa.core :as p]
            [clojure.string :as string]
            [electron.utils :as utils]
            [electron.logger :as logger]
            [electron.state :as state]
            [clojure.core.async :as async]
            [electron.search :as search]
            [electron.git :as git]
            [electron.plugin :as plugin]
            [electron.window :as win]
            [electron.file-sync-rsapi :as rsapi]
            [electron.backup-file :as backup-file]
            [cljs.reader :as reader]
            [electron.find-in-page :as find]))

(defmulti handle (fn [_window args] (keyword (first args))))

(defmethod handle :mkdir [_window [_ dir]]
  (fs/mkdirSync dir))

(defmethod handle :mkdir-recur [_window [_ dir]]
  (fs/mkdirSync dir #js {:recursive true}))

;; {encoding: 'utf8', withFileTypes: true}
(defn- readdir
  [dir]
  (->> (tree-seq
        (fn [^js fpath]
          (.isDirectory (fs/statSync fpath)))
        (fn [dir]
          (let [files (fs/readdirSync dir (clj->js {:withFileTypes true}))]
            (->> files
                 (remove #(.isSymbolicLink ^js %))
                 (remove #(string/starts-with? (.-name ^js %) "."))
                 (map #(.join path dir (.-name %))))))
        dir)
       (doall)
       (vec)))

(defmethod handle :readdir [_window [_ dir]]
  (let [entries (readdir dir)]
    (js/console.log entries)
    entries))

<<<<<<< HEAD
(defmethod handle :listdir [_window [_ dir flat?]]
  (when (and dir (fs-extra/pathExistsSync dir))
    (js-utils/deepReadDir dir (if (boolean? flat?) flat? true))))

(defmethod handle :unlink [_window [_ repo path]]
  (if (or (plugin/dotdir-file? path)
          (plugin/assetsdir-file? path))
=======
(defmethod handle :unlink [_window [_ repo-dir path]]
  (if (plugin/dotdir-file? path)
>>>>>>> 442a52f8
    (fs/unlinkSync path)
    (try
      (logger/info ::unlink {:path path})
      (let [file-name   (-> (string/replace path (str repo-dir "/") "")
                            (string/replace "/" "_")
                            (string/replace "\\" "_"))
            recycle-dir (str repo-dir "/logseq/.recycle")
            _           (fs-extra/ensureDirSync recycle-dir)
            new-path    (str recycle-dir "/" file-name)] 
        (fs/renameSync path new-path)
        (logger/debug ::unlink "recycle to" new-path))
      (catch :default e
        (logger/error ::unlink path e)
        nil))))

(defonce Diff (google-diff.))
(defn string-some-deleted?
  [old new]
  (let [result (.diff_main Diff old new)]
    (some (fn [a] (= -1 (first a))) result)))

(defmethod handle :backupDbFile [_window [_ repo path db-content new-content]]
  (when (and (string? db-content)
             (string? new-content)
             (string-some-deleted? db-content new-content))
    (logger/info ::backup "backup db file" path)
    (backup-file/backup-file repo :backup-dir path (path/extname path) db-content)))

(defmethod handle :addVersionFile [_window [_ repo path content]]
  (backup-file/backup-file repo :version-file-dir path (path/extname path) content))

(defmethod handle :openFileBackupDir [_window [_ repo path]]
  (when (string? path)
    (let [dir (backup-file/get-backup-dir repo path)]
      (.openPath shell dir))))

(defmethod handle :readFile [_window [_ path]]
  (utils/read-file path))

(defn writable?
  [path]
  (assert (string? path))
  (try
    (fs/accessSync path (aget fs "W_OK"))
    (catch :default _e
      false)))

(defmethod handle :writeFile [window [_ repo path content]]
  (let [^js Buf (.-Buffer buffer)
        ^js content (if (instance? js/ArrayBuffer content)
                      (.from Buf content)
                      content)]
    (try
      (when (and (fs/existsSync path) (not (writable? path)))
        (fs/chmodSync path "644"))
      (fs/writeFileSync path content)
      (fs/statSync path)
      (catch :default e
        (logger/warn ::write-file path e)
        (let [backup-path (try
                            (backup-file/backup-file repo :backup-dir path (path/extname path) content)
                            (catch :default e
                              (logger/error ::write-file "backup file failed:" e)))]
          (utils/send-to-renderer window "notification" {:type "error"
                                                         :payload (str "Write to the file " path
                                                                       " failed, "
                                                                       e
                                                                       (when backup-path
                                                                         (str ". A backup file was saved to "
                                                                              backup-path
                                                                              ".")))}))))))

(defmethod handle :rename [_window [_ old-path new-path]]
  (logger/info ::rename "from" old-path "to" new-path)
  (fs/renameSync old-path new-path))

(defmethod handle :stat [_window [_ path]]
  (fs/statSync path))

(defonce allowed-formats
  #{:org :markdown :md :edn :json :js :css :excalidraw})

(defn get-ext
  [p]
  (-> (.extname path p)
      (subs 1)
      keyword))

(defn- get-files
  [path]
  (let [result (->>
                (readdir path)
                (remove (partial utils/ignored-path? path))
                (filter #(contains? allowed-formats (get-ext %)))
                (map (fn [path]
                       (let [stat (fs/statSync path)]
                         (when-not (.isDirectory stat)
                           {:path    (utils/fix-win-path! path)
                            :content (utils/read-file path)
                            :stat    stat}))))
                (remove nil?))]
    (vec (cons {:path (utils/fix-win-path! path)} result))))

(defn open-dir-dialog []
  (p/let [result (.showOpenDialog dialog (bean/->js
                                          {:properties ["openDirectory" "createDirectory" "promptToCreate"]}))
          result (get (js->clj result) "filePaths")]
    (p/resolved (first result))))

(defmethod handle :openDir [^js _window _messages]
  (logger/info ::open-dir "open folder selection dialog")
  (p/let [path (open-dir-dialog)]
    (logger/debug ::open-dir {:path path})
    (if path
      (p/resolved (bean/->js (get-files path)))
      (p/rejected (js/Error "path empty")))))

(defmethod handle :getFiles [_window [_ path]]
  (logger/debug ::get-files {:path path})
  (get-files path))

(defn- sanitize-graph-name
  [graph-name]
  (when graph-name
    (-> graph-name
        (string/replace "/" "++")
        (string/replace ":" "+3A+"))))

(defn- graph-name->path
  [graph-name]
  (when graph-name
    (-> graph-name
        (string/replace "+3A+" ":")
        (string/replace "++" "/"))))

(defn- get-graphs-dir
  []
  (let [dir (if utils/ci?
              (.resolve path js/__dirname "../tmp/graphs")
              (.join path (.homedir os) ".logseq" "graphs"))]
    (fs-extra/ensureDirSync dir)
    dir))

(defn- get-graphs
  "Returns all graph names in the cache directory (strating with `logseq_local_`)"
  []
  (let [dir (get-graphs-dir)]
    (->> (readdir dir)
         (remove #{dir})
         (map #(path/basename % ".transit"))
         (map graph-name->path))))

;; TODO support alias mechanism
(defn get-graph-name
  "Given a graph's name of string, returns the graph's fullname.
   E.g., given `cat`, returns `logseq_local_<path_to_directory>/cat`
   Returns `nil` if no such graph exists."
  [graph-identifier]
  (->> (get-graphs)
       (some #(when (string/ends-with? (utils/normalize-lc %)
                                       (str "/" (utils/normalize-lc graph-identifier)))
                %))))

(defmethod handle :getGraphs [_window [_]]
  (get-graphs))

(defn- read-txid-info!
  [root]
  (try
    (let [txid-path (.join path root "logseq/graphs-txid.edn")]
      (when (fs/existsSync txid-path)
        (when-let [sync-meta (and (not (string/blank? root))
                                  (.toString (.readFileSync fs txid-path)))]
          (reader/read-string sync-meta))))
    (catch js/Error e
      (js/console.debug "[read txid meta] #" root (.-message e)))))

(defmethod handle :inflateGraphsInfo [_win [_ graphs]]
  (if (seq graphs)
    (for [{:keys [root] :as graph} graphs]
      (if-let [sync-meta (read-txid-info! root)]
        (assoc graph
               :sync-meta sync-meta
               :GraphUUID (second sync-meta))
        graph))
    []))

(defmethod handle :readGraphTxIdInfo [_win [_ root]]
  (read-txid-info! root))

(defn- get-graph-path
  [graph-name]
  (when graph-name
    (let [graph-name (sanitize-graph-name graph-name)
          dir (get-graphs-dir)]
      (.join path dir (str graph-name ".transit")))))

(defn- get-serialized-graph
  [graph-name]
  (when graph-name
    (when-let [file-path (get-graph-path graph-name)]
      (when (fs/existsSync file-path)
        (utils/read-file file-path)))))

(defmethod handle :getSerializedGraph [_window [_ graph-name]]
  (get-serialized-graph graph-name))

(defmethod handle :saveGraph [_window [_ graph-name value-str]]
  ;; NOTE: graph-name is a plain "local" for demo graph.
  (when (and graph-name value-str (not (= "local" graph-name)))
    (when-let [file-path (get-graph-path graph-name)]
      (fs/writeFileSync file-path value-str))))

(defmethod handle :deleteGraph [_window [_ graph-name]]
  (when graph-name
    (when-let [file-path (get-graph-path graph-name)]
      (when (fs/existsSync file-path)
        (fs-extra/removeSync file-path)))))

(defmethod handle :persistent-dbs-saved [_window _]
  (async/put! state/persistent-dbs-chan true)
  true)

(defmethod handle :search-blocks [_window [_ repo q opts]]
  (search/search-blocks repo q opts))

(defmethod handle :rebuild-blocks-indice [_window [_ repo data]]
  (search/truncate-blocks-table! repo)
  ;; unneeded serialization
  (search/upsert-blocks! repo (bean/->js data))
  (search/write-search-version! repo)
  [])

(defmethod handle :transact-blocks [_window [_ repo data]]
  (let [{:keys [blocks-to-remove-set blocks-to-add]} data]
    (when (seq blocks-to-remove-set)
      (search/delete-blocks! repo blocks-to-remove-set))
    (when (seq blocks-to-add)
      ;; unneeded serialization
      (search/upsert-blocks! repo (bean/->js blocks-to-add)))))

(defmethod handle :truncate-blocks [_window [_ repo]]
  (search/truncate-blocks-table! repo))

(defmethod handle :remove-db [_window [_ repo]]
  (search/delete-db! repo))

(defn clear-cache!
  [window]
  (let [graphs-dir (get-graphs-dir)]
    (fs-extra/removeSync graphs-dir))

  (let [path (.getPath ^object app "userData")]
    (doseq [dir ["search" "IndexedDB"]]
      (let [path (path/join path dir)]
        (try
          (fs-extra/removeSync path)
          (catch js/Error e
            (logger/error "Clear cache:" e)))))
    (utils/send-to-renderer window "redirect" {:payload {:to :home}})))

(defmethod handle :clearCache [window _]
  (logger/info ::clear-cache)
  (search/close!)
  (clear-cache! window)
  (search/ensure-search-dir!))

(defmethod handle :openDialog [^js _window _messages]
  (open-dir-dialog))

(defmethod handle :copyDirectory [^js _window [_ src dest opts]]
  (fs-extra/copy src dest opts))

(defmethod handle :getLogseqDotDirRoot []
  (utils/get-ls-dotdir-root))

(defmethod handle :testProxyUrl [win [_ url]]
  (p/let [_ (utils/fetch url)]
    (utils/send-to-renderer win :notification {:type "success" :payload (str "Successfully: " url)})))

(defmethod handle :httpFetchJSON [_win [_ url options]]
  (p/let [res (utils/fetch url options)
          json (.json res)]
    json))

(defmethod handle :getUserDefaultPlugins []
  (utils/get-ls-default-plugins))

(defmethod handle :validateUserExternalPlugins [_win [_ urls]]
  (zipmap urls (for [url urls]
                 (try
                   (and (fs-extra/pathExistsSync url)
                        (fs-extra/pathExistsSync (path/join url "package.json")))
                   (catch js/Error _e false)))))

(defmethod handle :relaunchApp []
  (.relaunch app) (.quit app))

(defmethod handle :quitApp []
  (.quit app))

(defmethod handle :userAppCfgs [_window [_ k v]]
  (let [config (cfgs/get-config)]
    (if-not k
      config
      (if-not (nil? v)
        (cfgs/set-item! (keyword k) v)
        (cfgs/get-item (keyword k))))))

(defmethod handle :getDirname [_]
  js/__dirname)

(defmethod handle :getAppBaseInfo [^js win [_ _opts]]
  {:isFullScreen (.isFullScreen win)})

(defmethod handle :getAssetsFiles [^js win [_ {:keys [exts]}]]
  (when-let [graph-path (state/get-window-graph-path win)]
<<<<<<< HEAD
    (when-let [assets-path (.join path graph-path "assets")]
      (when (fs-extra/pathExistsSync assets-path)
        (p/let [^js files (js-utils/getAllFiles assets-path (clj->js exts))]
          files)))))
=======
    (p/let [^js files (js-utils/getAllFiles (.join path graph-path "assets") (clj->js exts))]
      files)))
>>>>>>> 442a52f8

(defn close-watcher-when-orphaned!
  "When it's the last window for the directory, close the watcher."
  [window graph-path]
  (when (not (win/graph-has-other-windows? window graph-path))
    (watcher/close-watcher! graph-path)))

(defn set-current-graph!
  [window graph-path]
  (let [old-path (state/get-window-graph-path window)]
    (when (and old-path graph-path (not= old-path graph-path))
      (close-watcher-when-orphaned! window old-path))
    (swap! state/state assoc :graph/current graph-path)
    (swap! state/state assoc-in [:window/graph window] graph-path)
    nil))

(defmethod handle :setCurrentGraph [^js window [_ graph-name]]
  (when graph-name
    (set-current-graph! window (utils/get-graph-dir graph-name))))

(defmethod handle :runGit [_ [_ args]]
  (when (seq args)
    (git/raw! args)))

(defmethod handle :runGitWithinCurrentGraph [_ [_ args]]
  (when (seq args)
    (git/init!)
    (git/run-git2! (clj->js args))))

(defmethod handle :gitCommitAll [_ [_ message]]
  (git/add-all-and-commit! message))

(defmethod handle :installMarketPlugin [_ [_ mft]]
  (plugin/install-or-update! mft))

(defmethod handle :updateMarketPlugin [_ [_ pkg]]
  (plugin/install-or-update! pkg))

(defmethod handle :uninstallMarketPlugin [_ [_ id]]
  (plugin/uninstall! id))

(def *request-abort-signals (atom {}))

(defmethod handle :httpRequest [_ [_ req-id opts]]
  (let [{:keys [url abortable method data returnType headers]} opts]
    (when-let [[method type] (and (not (string/blank? url))
                                  [(keyword (string/upper-case (or method "GET")))
                                   (keyword (string/lower-case (or returnType "json")))])]
      (-> (utils/fetch url
                       (-> {:method  method
                            :headers (and headers (bean/->js headers))}
                           (merge (when (and (not (contains? #{:GET :HEAD} method)) data)
                                    ;; TODO: support type of arrayBuffer
                                    {:body (js/JSON.stringify (bean/->js data))})

                                  (when-let [^js controller (and abortable (AbortController.))]
                                    (swap! *request-abort-signals assoc req-id controller)
                                    {:signal (.-signal controller)}))))
          (p/then (fn [^js res]
                    (case type
                      :json
                      (.json res)

                      :arraybuffer
                      (.arrayBuffer res)

                      :base64
                      (-> (.buffer res)
                          (p/then #(.toString % "base64")))

                      :text
                      (.text res))))
          (p/catch
           (fn [^js e]
             ;; TODO: handle special cases
             (throw e)))
          (p/finally
            (fn []
              (swap! *request-abort-signals dissoc req-id)))))))

(defmethod handle :httpRequestAbort [_ [_ req-id]]
  (when-let [^js controller (get @*request-abort-signals req-id)]
    (.abort controller)))

(defmethod handle :quitAndInstall []
  (logger/info ::quick-and-install)
  (.quitAndInstall autoUpdater))

(defmethod handle :graphUnlinked [^js _win [_ repo]]
  (doseq [window (win/get-all-windows)]
    (utils/send-to-renderer window "graphUnlinked" (bean/->clj repo))))

(defmethod handle :dbsync [^js _win [_ graph tx-data]]
  (let [dir (utils/get-graph-dir graph)]
    (doseq [window (win/get-graph-all-windows dir)]
      (utils/send-to-renderer window "dbsync"
                              (bean/->clj {:graph graph
                                           :tx-data tx-data})))))

(defmethod handle :graphHasOtherWindow [^js win [_ graph]]
  (let [dir (utils/get-graph-dir graph)]
    (win/graph-has-other-windows? win dir)))

(defmethod handle :graphHasMultipleWindows [^js _win [_ graph]]
  (let [dir (utils/get-graph-dir graph)
        windows (win/get-graph-all-windows dir)]
    (> (count windows) 1)))

(defmethod handle :addDirWatcher [^js _window [_ dir options]]
  ;; receive dir path (not repo / graph) from frontend
  ;; Windows on same dir share the same watcher
  ;; Only close file watcher when:
  ;;    1. there is no one window on the same dir
  ;;    2. reset file watcher to resend `add` event on window refreshing
  (when dir
    (logger/debug ::watch-dir {:path dir})
    (watcher/watch-dir! dir options)
    nil))

(defmethod handle :unwatchDir [^js _window [_ dir]]
  (when dir
    (logger/debug ::unwatch-dir {:path dir})
    (watcher/close-watcher! dir)
    nil))

(defn open-new-window!
  "Persist db first before calling! Or may break db persistency"
  []
  (let [win (win/create-main-window)]
    (win/on-close-actions! win close-watcher-when-orphaned!)
    (win/setup-window-listeners! win)
    win))

(defmethod handle :openNewWindow [_window [_]]
  (logger/info ::open-new-window)
  (open-new-window!)
  nil)

(defmethod handle :graphReady [window [_ graph-name]]
  (when-let [f (:window/once-graph-ready @state/state)]
    (f window graph-name)
    (state/set-state! :window/once-graph-ready nil)))

(defmethod handle :searchVersionChanged?
  [^js _win [_ graph]]
  (search/version-changed? graph))

(defmethod handle :reloadWindowPage [^js win]
  (logger/warn ::reload-window-page)
  (when-let [web-content (.-webContents win)]
    (.reload web-content)))

(defmethod handle :setHttpsAgent [^js _win [_ opts]]
  (utils/set-fetch-agent opts))

;;;;;;;;;;;;;;;;;;;;;;;
;; file-sync-rs-apis ;;
;;;;;;;;;;;;;;;;;;;;;;;

(defmethod handle :key-gen [_]
  (rsapi/key-gen))

(defmethod handle :set-env [_ args]
  (apply rsapi/set-env (rest args)))

(defmethod handle :get-local-files-meta [_ args]
  (apply rsapi/get-local-files-meta (rest args)))

(defmethod handle :get-local-all-files-meta [_ args]
  (apply rsapi/get-local-all-files-meta (rest args)))

(defmethod handle :rename-local-file [_ args]
  (apply rsapi/rename-local-file (rest args)))

(defmethod handle :delete-local-files [_ args]
  (apply rsapi/delete-local-files (rest args)))

(defmethod handle :update-local-files [_ args]
  (apply rsapi/update-local-files (rest args)))

(defmethod handle :download-version-files [_ args]
  (apply rsapi/download-version-files (rest args)))

(defmethod handle :delete-remote-files [_ args]
  (apply rsapi/delete-remote-files (rest args)))

(defmethod handle :update-remote-file [_ args]
  (apply rsapi/update-remote-file (rest args)))

(defmethod handle :update-remote-files [_ args]
  (apply rsapi/update-remote-files (rest args)))

(defmethod handle :decrypt-fnames [_ args]
  (apply rsapi/decrypt-fnames (rest args)))

(defmethod handle :encrypt-fnames [_ args]
  (apply rsapi/encrypt-fnames (rest args)))

(defmethod handle :encrypt-with-passphrase [_ args]
  (apply rsapi/encrypt-with-passphrase (rest args)))

(defmethod handle :decrypt-with-passphrase [_ args]
  (apply rsapi/decrypt-with-passphrase (rest args)))

(defmethod handle :default [args]
  (logger/error "Error: no ipc handler for:" args))

(defn broadcast-persist-graph!
  "Receive graph-name (not graph path)
   Sends persist graph event to the renderer contains the target graph.
   Returns a promise<void>."
  [graph-name]
  (p/create (fn [resolve _reject]
              (let [graph-path (utils/get-graph-dir graph-name)
                    windows (win/get-graph-all-windows graph-path)
                    tar-graph-win (first windows)]
                (if tar-graph-win
                  ;; if no such graph, skip directly
                  (do (state/set-state! :window/once-persist-done #(resolve nil))
                      (utils/send-to-renderer tar-graph-win "persistGraph" graph-name))
                  (resolve nil))))))

(defmethod handle :broadcastPersistGraph [^js _win [_ graph-name]]
  (broadcast-persist-graph! graph-name))

(defmethod handle :broadcastPersistGraphDone [^js _win [_]]
  ;; main process -> renderer doesn't support promise, so we use a global var to store the callback
  (when-let [f (:window/once-persist-done @state/state)]
    (f)
    (state/set-state! :window/once-persist-done nil)))

(defmethod handle :find-in-page [^js win [_ search option]]
  (find/find! win search (bean/->js option)))

(defmethod handle :clear-find-in-page [^js win [_]]
  (find/clear! win))

(defn set-ipc-handler! [window]
  (let [main-channel "main"]
    (.handle ipcMain main-channel
             (fn [^js event args-js]
               (try
                 (let [message (bean/->clj args-js)]
                   ;; Be careful with the return values of `handle` defmethods.
                   ;; Values that are not non-JS objects will cause this
                   ;; exception -
                   ;; https://www.electronjs.org/docs/latest/breaking-changes#behavior-changed-sending-non-js-objects-over-ipc-now-throws-an-exception
                   (bean/->js (handle (or (utils/get-win-from-sender event) window) message)))
                 (catch js/Error e
                   (when-not (contains? #{"mkdir" "stat"} (nth args-js 0))
                     (logger/error "IPC error: " {:event event
                                                  :args args-js}
                                   e))
                   e))))
    #(.removeHandler ipcMain main-channel)))<|MERGE_RESOLUTION|>--- conflicted
+++ resolved
@@ -57,18 +57,13 @@
     (js/console.log entries)
     entries))
 
-<<<<<<< HEAD
 (defmethod handle :listdir [_window [_ dir flat?]]
   (when (and dir (fs-extra/pathExistsSync dir))
     (js-utils/deepReadDir dir (if (boolean? flat?) flat? true))))
 
-(defmethod handle :unlink [_window [_ repo path]]
+(defmethod handle :unlink [_window [_ repo-dir path]]
   (if (or (plugin/dotdir-file? path)
           (plugin/assetsdir-file? path))
-=======
-(defmethod handle :unlink [_window [_ repo-dir path]]
-  (if (plugin/dotdir-file? path)
->>>>>>> 442a52f8
     (fs/unlinkSync path)
     (try
       (logger/info ::unlink {:path path})
@@ -386,15 +381,10 @@
 
 (defmethod handle :getAssetsFiles [^js win [_ {:keys [exts]}]]
   (when-let [graph-path (state/get-window-graph-path win)]
-<<<<<<< HEAD
     (when-let [assets-path (.join path graph-path "assets")]
       (when (fs-extra/pathExistsSync assets-path)
         (p/let [^js files (js-utils/getAllFiles assets-path (clj->js exts))]
           files)))))
-=======
-    (p/let [^js files (js-utils/getAllFiles (.join path graph-path "assets") (clj->js exts))]
-      files)))
->>>>>>> 442a52f8
 
 (defn close-watcher-when-orphaned!
   "When it's the last window for the directory, close the watcher."
