--- conflicted
+++ resolved
@@ -668,13 +668,11 @@
 (defmethod handle :server/set-config [^js _win [_ config]]
   (server/set-config! config))
 
-<<<<<<< HEAD
 (defmethod handle :system/info [^js _win _]
   {:home-dir (.homedir os)})
-=======
+
 (defmethod handle :window/open-blank-callback [^js win [_ _type]]
   (win/setup-window-listeners! win) nil)
->>>>>>> b7c2a7b8
 
 (defn set-ipc-handler! [window]
   (let [main-channel "main"]
