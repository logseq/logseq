(ns electron.plugin
  (:require [promesa.core :as p]
            [cljs-bean.core :as bean]
            ["semver" :as semver]
            ["os" :as os]
            ["fs-extra" :as fs]
            ["path" :as node-path]
            [clojure.string :as string]
            [electron.utils :refer [fetch extract-zip] :as utils]
            [electron.logger :as logger]
            [electron.configs :as cfgs]
            [electron.window :refer [get-all-windows]]))

;; update & install
;;(def *installing-or-updating (atom nil))
(def debug (partial logger/debug "[Marketplace]"))
(def emit (fn [type payload]
            (doseq [^js win (get-all-windows)]
              (.. win -webContents
                  (send (name type) (bean/->js payload))))))

(defn dotdir-file?
  [file]
  (and file (string/starts-with? (node-path/normalize file) cfgs/dot-root)))

(defn assetsdir-file?
  [file]
  (and (string? file) (string/includes? file "assets/storages")))

;; Get a release by tag name: /repos/{owner}/{repo}/releases/tags/{tag}
;; Get the latest release: /repos/{owner}/{repo}/releases/latest
;; Zipball https://api.github.com/repos/{owner}/{repo}/zipball

(defn- fetch-release-asset
  [{:keys [repo theme]} url-suffix {:keys [response-transform]
                                    :or   {response-transform identity}}]
  (-> (p/let [repo         (some-> repo (string/trim) (string/replace #"^/+(.+?)/+$" "$1"))
              api          #(str "https://api.github.com/repos/" repo "/" %)
              endpoint     (api url-suffix)
              ^js res      (fetch endpoint)
              illegal-text (when-not (= 200 (.-status res)) (.text res))
              _            (when-not (string/blank? illegal-text) (throw (js/Error. (str "Github API Failed(" (.-status res) ") " illegal-text))))
              _            (debug "[Release URL] " endpoint "[Status/Text]" (.-status res))
              res          (response-transform res)
              res          (.json res)
              res          (bean/->clj res)
              version      (:tag_name res)
              asset        (first (filter #(string/ends-with? (:name %) ".zip") (:assets res)))]


        [(if (and (nil? asset) theme)
           (if-let [zipball (:zipball_url res)]
             zipball
             (api "zipball"))
           asset)
         version
         (:body res)])

      (p/catch
        (fn [^js e]
          (debug e)
          (throw (js/Error. [:release-channel-issue (.-message e)]))))))

(defn fetch-latest-release-asset
  "Fetches latest release, normally when user clicks to install or update a plugin"
  [item]
  (fetch-release-asset item "releases/latest" {}))

(defn fetch-specific-release-asset
  "Fetches a specific release asset, normally when installing specific versions
  from plugins.edn. If a release does not exist, it falls back to fetching the
  latest release for a plugin. This is done for unusual plugins where the
  package.json version does not match the git tagged version e.g.
  https://github.com/hkgnp/logseq-osmmaps-plugin has respective values of 1.5
  and v1.5."
  [{:keys [version repo] :as item}]
  (fetch-release-asset item
                       (str "releases/tags/" version)
                       {:response-transform
                        (fn [res]
                          (if (= 404 (.-status res))
                            ;; Fall back to fetching the latest for these rare
                            ;; cases. Previous logseq versions did not store the
                            ;; plugin's git tag required to correctly install it
                            (let [repo' (some-> repo (string/trim) (string/replace #"^/+(.+?)/+$" "$1"))
                                  api   #(str "https://api.github.com/repos/" repo' "/" %)]
                              (fetch (api "releases/latest")))
                            res))}))

(defn download-asset-zip
  [{:keys [id repo title author description effect sponsors]} dl-url dl-version dot-extract-to]
  (p/catch
<<<<<<< HEAD
    (p/let [^js res            (fetch dl-url {:timeout 30000})
            _                  (when-not (.-ok res)
                                 (throw (js/Error. [:download-channel-issue (.-statusText res)])))
            frm-zip            (p/create
                                 (fn [resolve1 reject1]
                                   (let [body          (.-body res)
                                         *downloaded   (atom 0)
                                         dest-basename (path/basename dl-url)
                                         dest-basename (if-not (string/ends-with? dest-basename ".zip")
                                                         (str id "_" dest-basename ".zip") dest-basename)
                                         tmp-dest-file (path/join (os/tmpdir) (str dest-basename ".pending"))
                                         dest-file     (.createWriteStream fs tmp-dest-file)]
                                     (doto body
                                       (.on "data" (fn [chunk]
                                                     (let [downloaded (+ @*downloaded (.-length chunk))]
                                                       (.write dest-file chunk)
                                                       (reset! *downloaded downloaded))))
                                       (.on "error" (fn [^js e]
                                                      (reject1 e)))
                                       (.on "end" (fn [^js _e]
                                                    (.close dest-file)
                                                    (let [dest-file (string/replace tmp-dest-file ".pending" "")]
                                                      (fs/renameSync tmp-dest-file dest-file)
                                                      (resolve1 dest-file))))))))
=======
    (p/let [^js res (fetch dl-url {:timeout 30000})
            _ (when-not (.-ok res)
                (throw (js/Error. [:download-channel-issue (.-statusText res)])))
            frm-zip (p/create
                      (fn [resolve1 reject1]
                        (let [body (.-body res)
                              *downloaded (atom 0)
                              dest-basename (node-path/basename dl-url)
                              dest-basename (if-not (string/ends-with? dest-basename ".zip")
                                              (str id "_" dest-basename ".zip") dest-basename)
                              tmp-dest-file (node-path/join (os/tmpdir) (str dest-basename ".pending"))
                              dest-file (.createWriteStream fs tmp-dest-file)]
                          (doto body
                            (.on "data" (fn [chunk]
                                          (let [downloaded (+ @*downloaded (.-length chunk))]
                                            (.write dest-file chunk)
                                            (reset! *downloaded downloaded))))
                            (.on "error" (fn [^js e]
                                           (reject1 e)))
                            (.on "end" (fn [^js _e]
                                         (.close dest-file)
                                         (let [dest-file (string/replace tmp-dest-file ".pending" "")]
                                           (fs/renameSync tmp-dest-file dest-file)
                                           (resolve1 dest-file))))))))
>>>>>>> 551122e8
            ;; sync extract
            zip-extracted-path (string/replace frm-zip ".zip" "")

            _                  (extract-zip frm-zip (bean/->js
                                                      {:dir zip-extracted-path}))

            tmp-extracted-root (let [dirs (fs/readdirSync zip-extracted-path)
                                     pkg? (fn [root]
                                            (when-let [^js stat (fs/statSync root)]
                                              (when (.isDirectory stat)
                                                (fs/pathExistsSync (.join node-path root "package.json")))))]
                                 (if (pkg? zip-extracted-path)
                                   "."
                                   (last (take-while #(pkg? (.join node-path zip-extracted-path %)) dirs))))

            _                  (when-not tmp-extracted-root
                                 (throw (js/Error. :invalid-plugin-package)))

            tmp-extracted-root (.join node-path zip-extracted-path tmp-extracted-root)

<<<<<<< HEAD
            _                  (and (fs/existsSync dot-extract-to)
                                    (fs/removeSync dot-extract-to))

            _                  (fs/moveSync tmp-extracted-root dot-extract-to)

            _                  (let [src          (.join path dot-extract-to "package.json")
                                     ^js sponsors (bean/->js sponsors)
                                     ^js pkg      (fs/readJsonSync src)]
                                 (set! (.-repo pkg) repo)
                                 (set! (.-title pkg) title)
                                 (set! (.-author pkg) author)
                                 (set! (.-description pkg) description)
                                 (set! (.-effect pkg) (boolean effect))
                                 ;; Force overwrite version because of developers tend to
                                 ;; forget to update the version number of package.json
                                 (when dl-version (set! (.-version pkg) dl-version))
                                 (when sponsors (set! (.-sponsors pkg) sponsors))
                                 (fs/writeJsonSync src pkg))

            _                  (do
                                 (fs/removeSync zip-extracted-path)
                                 (fs/removeSync frm-zip))]
=======
            _ (and (fs/existsSync dot-extract-to)
                   (fs/removeSync dot-extract-to))

            _ (fs/moveSync tmp-extracted-root dot-extract-to)

            _ (let [src (.join node-path dot-extract-to "package.json")
                    ^js sponsors (bean/->js sponsors)
                    ^js pkg (fs/readJsonSync src)]
                (set! (.-repo pkg) repo)
                (set! (.-title pkg) title)
                (set! (.-author pkg) author)
                (set! (.-description pkg) description)
                (set! (.-effect pkg) (boolean effect))
                ;; Force overwrite version because of developers tend to
                ;; forget to update the version number of package.json
                (when dl-version (set! (.-version pkg) dl-version))
                (when sponsors (set! (.-sponsors pkg) sponsors))
                (fs/writeJsonSync src pkg))

            _ (do
                (fs/removeSync zip-extracted-path)
                (fs/removeSync frm-zip))]
>>>>>>> 551122e8
      true)
    (fn [^js e]
      (emit :lsp-updates {:status :error :payload e})
      (throw e))))

(defn install-or-update!
  "Default behavior is to install the latest version of a given repo. Item map
  includes the following keys:
* :only-check - When set to true, this only fetches the latest version without installing
* :plugin-action - When set to 'install', installs the specific :version given
* :repo - A Github repo, not a logseq repo, e.g. user/repo"
  [{:keys [version repo only-check plugin-action] :as item}]
  (if repo
    (let [action          (keyword plugin-action)
          coerced-version (and version (. semver coerce version))
          updating?       (and version (. semver valid coerced-version)
                               (not= action :install))]

      (debug (if updating? "Updating:" "Installing:") repo)

      (-> (p/create
<<<<<<< HEAD
            (fn [resolve _reject]
              ;;(reset! *installing-or-updating item)
              ;; get releases
              (-> (p/let [[asset latest-version notes]
                          (if (= action :install)
                            (fetch-specific-release-asset item)
                            (fetch-latest-release-asset item))

                          _      (debug "[Release Asset] #" latest-version " =>" (:url asset))

                          ;; compare latest version
                          _      (when-let [coerced-latest-version
                                            (and updating? latest-version
                                                 (. semver coerce latest-version))]

                                   (debug "[Updating Latest?] " version " > " latest-version)

                                   (if (. semver lt coerced-version coerced-latest-version)
                                     (debug "[Updating Latest] " latest-version)
                                     (throw (js/Error. :no-new-version))))

                          dl-url (if-not (string? asset)
                                   (:browser_download_url asset) asset)

                          _      (when-not dl-url
                                   (debug "[Download URL Error]" asset)
                                   (throw (js/Error. [:release-asset-not-found (js/JSON.stringify asset)])))

                          dest   (.join path cfgs/dot-root "plugins" (:id item))
                          _      (when-not only-check (download-asset-zip item dl-url latest-version dest))
                          _      (debug (str "[" (if only-check "Checked" "Updated") "DONE]") latest-version)]

                    (emit :lsp-updates
                          {:status     :completed
=======
           (fn [resolve _reject]
             ;;(reset! *installing-or-updating item)
             ;; get releases
             (-> (p/let [[asset latest-version notes]
                         (if (= plugin-action "install")
                           (fetch-specific-release-asset item)
                           (fetch-latest-release-asset item))

                         _ (debug "[Release Asset] #" latest-version " =>" (:url asset))

                         ;; compare latest version
                         _ (when-let [coerced-latest-version
                                      (and updating? latest-version
                                           (. semver coerce latest-version))]

                             (debug "[Updating Latest?] " version " > " latest-version)

                             (if (. semver lt coerced-version coerced-latest-version)
                               (debug "[Updating Latest] " latest-version)
                               (throw (js/Error. :no-new-version))))

                         dl-url (if-not (string? asset)
                                  (:browser_download_url asset) asset)

                         _ (when-not dl-url
                             (debug "[Download URL Error]" asset)
                             (throw (js/Error. [:release-asset-not-found (js/JSON.stringify asset)])))

                         dest (.join node-path cfgs/dot-root "plugins" (:id item))
                         _ (when-not only-check (download-asset-zip item dl-url latest-version dest))
                         _ (debug (str "[" (if only-check "Checked" "Updated") "DONE]") latest-version)]

                        (emit :lsp-installed
                              {:status     :completed
                               :only-check only-check
                               :payload    (if only-check
                                             (assoc item :latest-version latest-version :latest-notes notes)
                                             (assoc item :zip dl-url :dst dest :installed-version latest-version))})

                        (resolve nil))

                 (p/catch
                  (fn [^js e]
                    (emit :lsp-installed
                          {:status     :error
>>>>>>> 551122e8
                           :only-check only-check
                           :payload    (if only-check
                                         (assoc item :latest-version latest-version :latest-notes notes)
                                         (assoc item :zip dl-url :dst dest :installed-version latest-version))})

                    (resolve nil))

                  (p/catch
                    (fn [^js e]
                      (emit :lsp-updates
                            {:status     :error
                             :only-check only-check
                             :payload    (assoc item :error-code (.-message e))})
                      (debug e))
                    (resolve nil)))))

          (p/finally
            (fn []))))
    (debug "Skip install because no repo was given for: " item)))

(defn uninstall!
  [id]
<<<<<<< HEAD
  (let [id            (string/replace id #"^[.\/]+" "")
        plugin-path   (.join path (utils/get-ls-dotdir-root) "plugins" id)
        settings-path (.join path (utils/get-ls-dotdir-root) "settings" (str id ".json"))]
=======
  (let [id (string/replace id #"^[.\/]+" "")
        plugin-path (.join node-path (utils/get-ls-dotdir-root) "plugins" id)
        settings-path (.join node-path (utils/get-ls-dotdir-root) "settings" (str id ".json"))]
>>>>>>> 551122e8
    (debug "[Uninstall]" plugin-path)
    (when (fs/pathExistsSync plugin-path)
      (fs/removeSync plugin-path)
      (fs/removeSync settings-path))))<|MERGE_RESOLUTION|>--- conflicted
+++ resolved
@@ -90,7 +90,6 @@
 (defn download-asset-zip
   [{:keys [id repo title author description effect sponsors]} dl-url dl-version dot-extract-to]
   (p/catch
-<<<<<<< HEAD
     (p/let [^js res            (fetch dl-url {:timeout 30000})
             _                  (when-not (.-ok res)
                                  (throw (js/Error. [:download-channel-issue (.-statusText res)])))
@@ -98,10 +97,10 @@
                                  (fn [resolve1 reject1]
                                    (let [body          (.-body res)
                                          *downloaded   (atom 0)
-                                         dest-basename (path/basename dl-url)
+                                         dest-basename (node-path/basename dl-url)
                                          dest-basename (if-not (string/ends-with? dest-basename ".zip")
                                                          (str id "_" dest-basename ".zip") dest-basename)
-                                         tmp-dest-file (path/join (os/tmpdir) (str dest-basename ".pending"))
+                                         tmp-dest-file (node-path/join (os/tmpdir) (str dest-basename ".pending"))
                                          dest-file     (.createWriteStream fs tmp-dest-file)]
                                      (doto body
                                        (.on "data" (fn [chunk]
@@ -115,32 +114,6 @@
                                                     (let [dest-file (string/replace tmp-dest-file ".pending" "")]
                                                       (fs/renameSync tmp-dest-file dest-file)
                                                       (resolve1 dest-file))))))))
-=======
-    (p/let [^js res (fetch dl-url {:timeout 30000})
-            _ (when-not (.-ok res)
-                (throw (js/Error. [:download-channel-issue (.-statusText res)])))
-            frm-zip (p/create
-                      (fn [resolve1 reject1]
-                        (let [body (.-body res)
-                              *downloaded (atom 0)
-                              dest-basename (node-path/basename dl-url)
-                              dest-basename (if-not (string/ends-with? dest-basename ".zip")
-                                              (str id "_" dest-basename ".zip") dest-basename)
-                              tmp-dest-file (node-path/join (os/tmpdir) (str dest-basename ".pending"))
-                              dest-file (.createWriteStream fs tmp-dest-file)]
-                          (doto body
-                            (.on "data" (fn [chunk]
-                                          (let [downloaded (+ @*downloaded (.-length chunk))]
-                                            (.write dest-file chunk)
-                                            (reset! *downloaded downloaded))))
-                            (.on "error" (fn [^js e]
-                                           (reject1 e)))
-                            (.on "end" (fn [^js _e]
-                                         (.close dest-file)
-                                         (let [dest-file (string/replace tmp-dest-file ".pending" "")]
-                                           (fs/renameSync tmp-dest-file dest-file)
-                                           (resolve1 dest-file))))))))
->>>>>>> 551122e8
             ;; sync extract
             zip-extracted-path (string/replace frm-zip ".zip" "")
 
@@ -161,13 +134,12 @@
 
             tmp-extracted-root (.join node-path zip-extracted-path tmp-extracted-root)
 
-<<<<<<< HEAD
             _                  (and (fs/existsSync dot-extract-to)
                                     (fs/removeSync dot-extract-to))
 
             _                  (fs/moveSync tmp-extracted-root dot-extract-to)
 
-            _                  (let [src          (.join path dot-extract-to "package.json")
+            _                  (let [src          (.join node-path dot-extract-to "package.json")
                                      ^js sponsors (bean/->js sponsors)
                                      ^js pkg      (fs/readJsonSync src)]
                                  (set! (.-repo pkg) repo)
@@ -184,30 +156,6 @@
             _                  (do
                                  (fs/removeSync zip-extracted-path)
                                  (fs/removeSync frm-zip))]
-=======
-            _ (and (fs/existsSync dot-extract-to)
-                   (fs/removeSync dot-extract-to))
-
-            _ (fs/moveSync tmp-extracted-root dot-extract-to)
-
-            _ (let [src (.join node-path dot-extract-to "package.json")
-                    ^js sponsors (bean/->js sponsors)
-                    ^js pkg (fs/readJsonSync src)]
-                (set! (.-repo pkg) repo)
-                (set! (.-title pkg) title)
-                (set! (.-author pkg) author)
-                (set! (.-description pkg) description)
-                (set! (.-effect pkg) (boolean effect))
-                ;; Force overwrite version because of developers tend to
-                ;; forget to update the version number of package.json
-                (when dl-version (set! (.-version pkg) dl-version))
-                (when sponsors (set! (.-sponsors pkg) sponsors))
-                (fs/writeJsonSync src pkg))
-
-            _ (do
-                (fs/removeSync zip-extracted-path)
-                (fs/removeSync frm-zip))]
->>>>>>> 551122e8
       true)
     (fn [^js e]
       (emit :lsp-updates {:status :error :payload e})
@@ -229,7 +177,6 @@
       (debug (if updating? "Updating:" "Installing:") repo)
 
       (-> (p/create
-<<<<<<< HEAD
             (fn [resolve _reject]
               ;;(reset! *installing-or-updating item)
               ;; get releases
@@ -258,59 +205,12 @@
                                    (debug "[Download URL Error]" asset)
                                    (throw (js/Error. [:release-asset-not-found (js/JSON.stringify asset)])))
 
-                          dest   (.join path cfgs/dot-root "plugins" (:id item))
+                          dest   (.join node-path cfgs/dot-root "plugins" (:id item))
                           _      (when-not only-check (download-asset-zip item dl-url latest-version dest))
                           _      (debug (str "[" (if only-check "Checked" "Updated") "DONE]") latest-version)]
 
                     (emit :lsp-updates
                           {:status     :completed
-=======
-           (fn [resolve _reject]
-             ;;(reset! *installing-or-updating item)
-             ;; get releases
-             (-> (p/let [[asset latest-version notes]
-                         (if (= plugin-action "install")
-                           (fetch-specific-release-asset item)
-                           (fetch-latest-release-asset item))
-
-                         _ (debug "[Release Asset] #" latest-version " =>" (:url asset))
-
-                         ;; compare latest version
-                         _ (when-let [coerced-latest-version
-                                      (and updating? latest-version
-                                           (. semver coerce latest-version))]
-
-                             (debug "[Updating Latest?] " version " > " latest-version)
-
-                             (if (. semver lt coerced-version coerced-latest-version)
-                               (debug "[Updating Latest] " latest-version)
-                               (throw (js/Error. :no-new-version))))
-
-                         dl-url (if-not (string? asset)
-                                  (:browser_download_url asset) asset)
-
-                         _ (when-not dl-url
-                             (debug "[Download URL Error]" asset)
-                             (throw (js/Error. [:release-asset-not-found (js/JSON.stringify asset)])))
-
-                         dest (.join node-path cfgs/dot-root "plugins" (:id item))
-                         _ (when-not only-check (download-asset-zip item dl-url latest-version dest))
-                         _ (debug (str "[" (if only-check "Checked" "Updated") "DONE]") latest-version)]
-
-                        (emit :lsp-installed
-                              {:status     :completed
-                               :only-check only-check
-                               :payload    (if only-check
-                                             (assoc item :latest-version latest-version :latest-notes notes)
-                                             (assoc item :zip dl-url :dst dest :installed-version latest-version))})
-
-                        (resolve nil))
-
-                 (p/catch
-                  (fn [^js e]
-                    (emit :lsp-installed
-                          {:status     :error
->>>>>>> 551122e8
                            :only-check only-check
                            :payload    (if only-check
                                          (assoc item :latest-version latest-version :latest-notes notes)
@@ -333,15 +233,9 @@
 
 (defn uninstall!
   [id]
-<<<<<<< HEAD
   (let [id            (string/replace id #"^[.\/]+" "")
-        plugin-path   (.join path (utils/get-ls-dotdir-root) "plugins" id)
-        settings-path (.join path (utils/get-ls-dotdir-root) "settings" (str id ".json"))]
-=======
-  (let [id (string/replace id #"^[.\/]+" "")
-        plugin-path (.join node-path (utils/get-ls-dotdir-root) "plugins" id)
+        plugin-path   (.join node-path (utils/get-ls-dotdir-root) "plugins" id)
         settings-path (.join node-path (utils/get-ls-dotdir-root) "settings" (str id ".json"))]
->>>>>>> 551122e8
     (debug "[Uninstall]" plugin-path)
     (when (fs/pathExistsSync plugin-path)
       (fs/removeSync plugin-path)
