(ns electron.search
  (:require ["path" :as path]
            ["fs-extra" :as fs]
            ["better-sqlite3" :as sqlite3]
            [clojure.string :as string]
            [electron.utils :refer [logger] :as utils]
            ["electron" :refer [app]]))

(defonce version "0.0.1")

(def error (partial (.-error logger) "[Search]"))

(defonce databases (atom nil))

(defn close!
  []
  (when @databases
    (doseq [[_ database] @databases]
      (.close database))
    (reset! databases nil)))

(defn normalize-db-name
  [db-name]
  (-> db-name
      (string/replace "/" "_")
      (string/replace "\\" "_")))

(defn get-db
  [repo]
  (get @databases (normalize-db-name repo)))

(defn prepare
  [^object db sql]
  (when db
    (.prepare db sql)))

(defn add-triggers!
  [db]
  (let [triggers ["CREATE TRIGGER IF NOT EXISTS blocks_ad AFTER DELETE ON blocks
    BEGIN
        DELETE from blocks_fts where rowid = old.id;
    END;"
                  "CREATE TRIGGER IF NOT EXISTS blocks_ai AFTER INSERT ON blocks
    BEGIN
        INSERT INTO blocks_fts (rowid, uuid, content, page)
        VALUES (new.id, new.uuid, new.content, new.page);
    END;
"
                  "CREATE TRIGGER IF NOT EXISTS blocks_au AFTER UPDATE ON blocks
    BEGIN
        DELETE from blocks_fts where rowid = old.id;
        INSERT INTO blocks_fts (rowid, uuid, content, page)
        VALUES (new.id, new.uuid, new.content, new.page);
    END;"
                  ]]
    (doseq [trigger triggers]
     (let [stmt (prepare db trigger)]
       (.run ^object stmt)))))

(defn create-blocks-table!
  [db]
  (let [stmt (prepare db "CREATE TABLE IF NOT EXISTS blocks (
                        id INTEGER PRIMARY KEY,
                        uuid TEXT NOT NULL,
                        content TEXT NOT NULL,
                        page INTEGER)")]
    (.run ^object stmt)))

(defn create-blocks-fts-table!
  [db]
  (let [stmt (prepare db "CREATE VIRTUAL TABLE IF NOT EXISTS blocks_fts USING fts5(uuid, content, page)")]
    (.run ^object stmt)))

(defn get-search-dir
  []
  (let [path (.getPath ^object app "userData")]
    (path/join path "search")))

(defonce search-version "search.version")

(defn get-search-version
  []
  (let [path (.getPath ^object app "userData")
        path (path/join path search-version)]
    (when (fs/existsSync path)
      (.toString (fs/readFileSync path)))))

(defn write-search-version!
  []
  (let [path (.getPath ^object app "userData")
        path (path/join path search-version)]
    (fs/writeFileSync path version)))

(defn version-changed?
  []
  (not= version (get-search-version)))

(defn ensure-search-dir!
  []
  (write-search-version!)
  (fs/ensureDirSync (get-search-dir)))

(defn rm-search-dir!
  []
  (let [search-dir (get-search-dir)]
    (when (fs/existsSync search-dir)
      (fs/removeSync search-dir))))

(defn get-db-full-path
  [db-name]
  (let [db-name (normalize-db-name db-name)
        search-dir (get-search-dir)]
    [db-name (path/join search-dir db-name)]))

(defn open-db!
  [db-name]
  (let [[db-name db-full-path] (get-db-full-path db-name)
        db (sqlite3 db-full-path nil)
        _ (create-blocks-table! db)
        _ (create-blocks-fts-table! db)
        _ (add-triggers! db)]
    (swap! databases assoc db-name db)))

(defn open-dbs!
  []
  (let [search-dir (get-search-dir)
        dbs (fs/readdirSync search-dir)]
    (when (seq dbs)
      (doseq [db-name dbs]
        (open-db! db-name)))))

(defn upsert-blocks!
  [repo blocks]
  (if-let [db (get-db repo)]
    ;; TODO: what if a CONFLICT on uuid
    (let [insert (prepare db "INSERT INTO blocks (id, uuid, content, page) VALUES (@id, @uuid, @content, @page) ON CONFLICT (id) DO UPDATE SET content = @content")
          insert-many (.transaction ^object db
                                    (fn [blocks]
                                      (doseq [block blocks]
                                        (.run ^object insert block))))]
      (insert-many blocks))
    (do
      (open-db! repo)
      (upsert-blocks! repo blocks))))

(defn delete-blocks!
  [repo ids]
  (when-let [db (get-db repo)]
    (let [ids (->> (map (fn [id] (str "'" id "'")) ids)
               (string/join ", "))
          sql (str "DELETE from blocks WHERE id IN (" ids ")")
          stmt (prepare db sql)]
      (.run ^object stmt))))

;; (defn search-blocks-fts
;;   [q]
;;   (when-not (string/blank? q)
;;     (let [stmt (prepare @database
;;                          "select id, uuid, content from blocks_fts where content match ? ORDER BY rank")]
;;       (js->clj (.all ^object stmt q) :keywordize-keys true))))

(defn- search-blocks-aux
  [database sql input page limit]
  (let [stmt (prepare database sql)]
    (js->clj
     (if page
       (.all ^object stmt (int page) input limit)
       (.all ^object stmt  input limit))
     :keywordize-keys true)))

(defn search-blocks
  [repo q {:keys [limit page]}]
  (when-let [database (get-db repo)]
    (when-not (string/blank? q)
      (let [match-input (-> q
                            (string/replace " and " " AND ")
                            (string/replace " & " " AND ")
                            (string/replace " or " " OR ")
                            (string/replace " | " " OR ")
                            (string/replace " not " " NOT "))
<<<<<<< HEAD
=======
            match-input (str "\"" match-input "\"")
>>>>>>> a175b516
            non-match-input (str "%" (string/replace q #"\s+" "%") "%")
            limit  (or limit 20)
            select "select rowid, uuid, content, page from blocks_fts where "
            pg-sql (if page "page = ? and" "")
            match-sql (str select
                           pg-sql
                           " content match ? order by rank limit ?")
            non-match-sql (str select
                               pg-sql
                               " content like ? limit ?")]
        (->>
         (concat
          (search-blocks-aux database match-sql match-input page limit)
          (search-blocks-aux database non-match-sql non-match-input page limit))
         (distinct)
         (take limit)
         (vec))))))

(defn truncate-blocks-table!
  [repo]
  (when-let [database (get-db repo)]
    (let [stmt (prepare database
                        "delete from blocks;")
          _ (.run ^object stmt)
          stmt (prepare database
                        "delete from blocks_fts;")]
      (.run ^object stmt))))

(defn delete-db!
  [repo]
  (when-let [database (get-db repo)]
    (.close database)
    (let [[db-name db-full-path] (get-db-full-path repo)]
      (println "Delete search indice: " db-full-path)
      (fs/unlinkSync db-full-path)
      (swap! databases dissoc db-name))))

(defn query
  [repo sql]
  (when-let [database (get-db repo)]
    (let [stmt (prepare database sql)]
      (.all ^object stmt))))

(comment
  (def repo (first (keys @databases)))
  (query repo
    "select * from blocks_fts")

  (delete-db! repo)
  )<|MERGE_RESOLUTION|>--- conflicted
+++ resolved
@@ -178,10 +178,7 @@
                             (string/replace " or " " OR ")
                             (string/replace " | " " OR ")
                             (string/replace " not " " NOT "))
-<<<<<<< HEAD
-=======
             match-input (str "\"" match-input "\"")
->>>>>>> a175b516
             non-match-input (str "%" (string/replace q #"\s+" "%") "%")
             limit  (or limit 20)
             select "select rowid, uuid, content, page from blocks_fts where "
