(ns frontend.db.model-test
  (:require [cljs.test :refer [use-fixtures deftest is are]]
            [frontend.db.model :as model]
            [frontend.db :as db]
            [frontend.db.conn :as conn]
            [frontend.test.helper :as test-helper :refer [load-test-files]]))

(use-fixtures :each {:before test-helper/start-test-db!
                     :after test-helper/destroy-test-db!})

(deftest get-namespace-pages
  (load-test-files [{:file/path "pages/a.b.c.md"
                     :file/content "foo"}
                    {:file/path "pages/b.c.md"
                     :file/content "bar"}
                    {:file/path "pages/b.d.md"
                     :file/content "baz"}])

  (is (= ["a/b" "a/b/c"]
         (map :block/name (model/get-namespace-pages test-helper/test-db "a"))))

  (is (= ["b/c" "b/d"]
         (map :block/name (model/get-namespace-pages test-helper/test-db "b")))))

(deftest get-page-namespace-routes
  (load-test-files [{:file/path "pages/a.b.c.md"
                     :file/content "foo"}
                    {:file/path "pages/b.c.md"
                     :file/content "bar"}
                    {:file/path "pages/b.d.md"
                     :file/content "baz"}])

  (is (= '()
         (map :block/name (model/get-page-namespace-routes test-helper/test-db "b/c")))
      "Empty if page exists"))

(deftest test-page-alias-with-multiple-alias
  (load-test-files [{:file/path "aa.md"
                     :file/content "alias:: ab, ac"}
                    {:file/path "ab.md"
                     :file/content "alias:: aa, ad"}
                    {:file/path "ae.md"
                     :file/content "## ref to [[ab]]"}])
  (let [a-aliases (model/page-alias-set test-helper/test-db "aa")
        b-aliases (model/page-alias-set test-helper/test-db "ab")
        alias-names (model/get-page-alias-names test-helper/test-db "aa")
        b-ref-blocks (model/get-page-referenced-blocks "ab")
        a-ref-blocks (model/get-page-referenced-blocks "aa")]

    (are [x y] (= x y)
         4 (count a-aliases)
         4 (count b-aliases)
         4 (count b-ref-blocks)
         4 (count a-ref-blocks)
         #{"ab" "ac" "ad"} (set alias-names))))

(deftest test-page-alias-set
  (load-test-files [{:file/path "aa.md"
                     :file/content "alias:: ab"}
                    {:file/path "ab.md"
                     :file/content "alias:: ac"}
                    {:file/path "ad.md"
                     :file/content "## ref to [[ab]]"}])
  (let [a-aliases (model/page-alias-set test-helper/test-db "aa")
        alias-names (model/get-page-alias-names test-helper/test-db "aa")
        a-ref-blocks (model/get-page-referenced-blocks "aa")]
    (are [x y] (= x y)
         3 (count a-aliases)
         3 (count a-ref-blocks)
         #{"ab" "ac"} (set alias-names))))

(deftest get-pages-that-mentioned-page-with-show-journal
  (load-test-files [{:file/path "journals/2020_08_15.md"
                     :file/content "link 1 to [[page ONE]] and link to [[generic page]]"}
                    {:file/path "journals/2020_09_18.md"
                     :file/content "link 2 to [[page ONE]]"}
                    {:file/path "pages/page ONE.md"
                     :file/content "tags:: a tag
- page one has link to [[Dec 26th, 2020]] journal page"}
                    {:file/path "pages/a tag.md"
                     :file/content "i'm a tag"}
                    {:file/path "pages/generic page.md"
                     :file/content "- link to page one [[page ONE]]"}])

  (is (= '("sep 18th, 2020" "aug 15th, 2020" "generic page")
         (map first (model/get-pages-that-mentioned-page test-helper/test-db "page ONE" true)))
      "Must be 'generic page' + 2 journals")

  (is (= '("generic page")
         (map first (model/get-pages-that-mentioned-page test-helper/test-db "page ONE" false)))
      "Must be only 'generic page'")

  (is (= '("aug 15th, 2020")
         (map first (model/get-pages-that-mentioned-page test-helper/test-db "generic page" true)))
      "Must show only 'aug 15th, 2020'")

  (is (= '()
         (map first (model/get-pages-that-mentioned-page test-helper/test-db "generic page" false)))
      "Must be empty"))

(deftest remove-links-for-each-level-of-the-namespaces
  (load-test-files [{:file/path "pages/generic page.md"
                     :file/content "tags:: [[one/two/tree]], one/two
- link to ns [[one]]
- link to page one [[page ONE]]"}])

  (is (= '("one/two/tree" "page one")
         (map second (model/get-pages-relation test-helper/test-db true)))
      "(get-pages-relation) Must be only ns one/two/tree")

  (is (= '("one/two/tree" "page one")
         (map second (#'model/remove-nested-namespaces-link [["generic page" "one/two/tree"]
                                                           ["generic page" "one/two"]
                                                           ["generic page" "one"]
                                                           ["generic page" "page one"]])))
      "(model/remove-nested-namespaces-link) Must be only ns one/two/tree")

  (is (= '("one/two/tree" "one/two" "one")
         (#'model/get-parents-namespace-list "one/two/tree/four"))
      "Must be one/two/tree one/two one")

  (is (= '("one/two" "one")
         (#'model/get-unnecessary-namespaces-name '("one/two/tree" "one" "one/two" "non nested tag" "non nested link")))
      "Must be  one/two one"))

<<<<<<< HEAD
(deftest entity-query-should-return-nil-if-id-not-exists
  (is (nil? (db/entity 1000000))))

(deftest entity-query-should-support-both-graph-string-and-db
  (is (= 1 (:db/id (db/entity test-helper/test-db 1))))
  (is (= 1 (:db/id (db/entity (conn/get-db test-helper/test-db) 1)))))

#_(cljs.test/test-ns 'frontend.db.model-test)
=======
(deftest get-block-by-page-name-and-block-route-name
  (load-test-files [{:file/path "foo.md"
                     :file/content "foo:: bar
- b2
- ### Header 2
foo:: bar"}])
  (is (uuid?
       (:block/uuid
        (model/get-block-by-page-name-and-block-route-name test-helper/test-db "foo" "header 2")))
      "Header block's content returns map with :block/uuid")

  (is (nil?
       (model/get-block-by-page-name-and-block-route-name test-helper/test-db "foo" "b2"))
      "Non header block's content returns nil"))
>>>>>>> 10d6bc28
<|MERGE_RESOLUTION|>--- conflicted
+++ resolved
@@ -123,16 +123,13 @@
          (#'model/get-unnecessary-namespaces-name '("one/two/tree" "one" "one/two" "non nested tag" "non nested link")))
       "Must be  one/two one"))
 
-<<<<<<< HEAD
 (deftest entity-query-should-return-nil-if-id-not-exists
   (is (nil? (db/entity 1000000))))
 
 (deftest entity-query-should-support-both-graph-string-and-db
   (is (= 1 (:db/id (db/entity test-helper/test-db 1))))
   (is (= 1 (:db/id (db/entity (conn/get-db test-helper/test-db) 1)))))
-
-#_(cljs.test/test-ns 'frontend.db.model-test)
-=======
+  
 (deftest get-block-by-page-name-and-block-route-name
   (load-test-files [{:file/path "foo.md"
                      :file/content "foo:: bar
@@ -146,5 +143,4 @@
 
   (is (nil?
        (model/get-block-by-page-name-and-block-route-name test-helper/test-db "foo" "b2"))
-      "Non header block's content returns nil"))
->>>>>>> 10d6bc28
+      "Non header block's content returns nil"))