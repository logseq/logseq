--- conflicted
+++ resolved
@@ -6,11 +6,6 @@
 
 (deftest reverse-op-test
   ;; TODO: add tests for undo-redo
-<<<<<<< HEAD
-  #'undo-redo/undo-op-schema
-  #'undo-redo/reverse-op
-=======
->>>>>>> a10b10c3
   undo-redo/undo
   undo-redo/redo
   )