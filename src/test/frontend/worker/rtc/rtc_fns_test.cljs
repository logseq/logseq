(ns frontend.worker.rtc.rtc-fns-test
  (:require [clojure.test :as t :refer [deftest is testing use-fixtures]]
            [datascript.core :as d]
            [frontend.db.conn :as conn]
            [frontend.state :as state]
            [frontend.test.helper :as test-helper]
            [frontend.worker.rtc.const :as rtc-const]
            [frontend.worker.rtc.remote-update :as r.remote]
            [frontend.worker.state :as worker-state]
            [logseq.common.config :as common-config]
            [logseq.db :as ldb]
            [logseq.outliner.core :as outliner-core]
            [logseq.outliner.transaction :as outliner-tx]
            [frontend.worker.fixtures :as worker-fixtures]))

(use-fixtures :each
  test-helper/db-based-start-and-destroy-db
  (worker-fixtures/listen-test-db-fixture [:sync-db-to-main-thread]))

(deftest update-remote-data-by-local-unpushed-ops-test
  (testing "case1"
    (let [[uuid1 uuid2] (repeatedly (comp str random-uuid))
          affected-blocks-map
          {uuid1
           {:op :move
            :self uuid1
            :parents [uuid2]
            :block/order "a0"
            :block/title "content-str"}}
          unpushed-ops
          [[:update 1 {:block-uuid uuid1
                       :av-coll [[:block/title "new-content-str" 1 true]]}]]
          r (#'r.remote/update-remote-data-by-local-unpushed-ops affected-blocks-map unpushed-ops)]
      (is (= {uuid1
              {:op :move
               :self uuid1
               :parents [uuid2]
               :block/order "a0"
               :block/title "new-content-str"}}
             r))))
  (testing "case2"
    (let [[uuid1] (repeatedly (comp str random-uuid))
          affected-blocks-map
          {uuid1
           {:op :remove
            :block-uuid uuid1}}
          unpushed-ops
          [[:move 1 {:block-uuid uuid1}]]
          r (#'r.remote/update-remote-data-by-local-unpushed-ops affected-blocks-map unpushed-ops)]
      (is (empty? r))))

  (testing "case3"
    (let [[uuid1 uuid2] (repeatedly (comp str random-uuid))
          affected-blocks-map
          {uuid1
           {:op :move
            :self uuid1
            :parents [uuid2]
            :block/order "a0"}}
          unpushed-ops
          [[:move 1 {:block-uuid uuid1}]]
          r (#'r.remote/update-remote-data-by-local-unpushed-ops affected-blocks-map unpushed-ops)]
      (is (empty? r))))

  (testing "case4: update remote :update-attrs op"
    (let [[uuid1 uuid2] (repeatedly random-uuid)
          affected-blocks-map
          {uuid1
           {:op :update-attrs
            :self uuid1
            :parents [uuid2]
            :block/order "a0"
            :block/title "update content"}}
          unpushed-ops
          [[:move 1 {:block-uuid uuid1}]]
          r (#'r.remote/update-remote-data-by-local-unpushed-ops affected-blocks-map unpushed-ops)]
      (is (= {uuid1
              {:op :update-attrs
               :self uuid1
               :block/title "update content"}}
             r)))))

<<<<<<< HEAD
(deftest gen-remote-ops-test
  (let [repo (state/get-current-repo)
        conn (conn/get-db repo false)
        [uuid1 uuid2 uuid3 uuid4] (repeatedly random-uuid)
        opts {:persist-op? false
              :transact-opts {:repo repo
                              :conn conn}}]
    (test-helper/create-page! "gen-remote-ops-test" {:redirect? false :create-first-block? false :uuid uuid1})
    (outliner-tx/transact!
     opts
     (outliner-core/insert-blocks!
      repo
      conn
      [{:block/uuid uuid2 :block/title "uuid2-block"}
       {:block/uuid uuid3 :block/title "uuid3-block"
        :block/parent [:block/uuid uuid1]}
       {:block/uuid uuid4 :block/title "uuid4-block"
        :block/parent [:block/uuid uuid1]}]
      (ldb/get-page @conn  "gen-remote-ops-test")
      {:sibling? true :keep-uuid? true}))

    (op-mem-layer/init-empty-ops-store! repo)
    (op-mem-layer/add-ops! repo [[:move 1 {:block-uuid uuid2}]
                                 [:move 2 {:block-uuid uuid4}]
                                 [:move 3 {:block-uuid uuid3}]
                                 [:update 4 {:block-uuid uuid4
                                             :av-coll [[:block/title (ldb/write-transit-str "uuid4-block") 4 true]]}]])
    (let [_ (op-mem-layer/new-branch! repo)
          r1 (#'r.client/gen-block-uuid->remote-ops repo conn :n 1)
          _ (op-mem-layer/rollback! repo)
          r2 (#'r.client/gen-block-uuid->remote-ops repo conn :n 3)]
      (is (= {uuid2 [:move]}
             (update-vals r1 keys)))
      (is (= {uuid2 [:move]
              uuid3 [:move]
              uuid4 [:move :update]}
             (update-vals r2 keys))))
    (op-mem-layer/remove-ops-store! repo)))

=======
>>>>>>> b948786e
(deftest ^:fix-me apply-remote-move-ops-test
  (let [repo (state/get-current-repo)
        conn (conn/get-db repo false)
        opts {:persist-op? false
              :transact-opts {:repo repo
                              :conn conn}}
        date-formatter (common-config/get-date-formatter (worker-state/get-config repo))
        page-name "apply-remote-move-ops-test"
        [page-uuid
         uuid1-client uuid2-client
         uuid1-remote uuid2-remote] (repeatedly random-uuid)]
    (test-helper/create-page! page-name {:redirect? false :create-first-block? false :uuid page-uuid})
    (outliner-tx/transact!
     opts
     (outliner-core/insert-blocks!
      repo
      conn
      [{:block/uuid uuid1-client :block/title "uuid1-client"
        :block/left [:block/uuid page-uuid]
        :block/parent [:block/uuid page-uuid]}
       {:block/uuid uuid2-client :block/title "uuid2-client"
        :block/left [:block/uuid uuid1-client]
        :block/parent [:block/uuid page-uuid]}]
      (ldb/get-page @conn page-name)
      {:sibling? true :keep-uuid? true}))
    (testing "apply-remote-move-ops-test1"
      (let [data-from-ws {:req-id "req-id"
                          :t 1        ;; not used
                          :t-before 0 ;; not used
                          :affected-blocks
                          {uuid1-remote {:op :move
                                         :self uuid1-remote
                                         :parents [page-uuid]
                                         :left page-uuid
                                         :content "uuid1-remote"}}}
            move-ops (#'r.remote/move-ops-map->sorted-move-ops
                      (:move-ops-map
                       (#'r.remote/affected-blocks->diff-type-ops
                        repo (:affected-blocks data-from-ws))))]
        (is (rtc-const/data-from-ws-validator data-from-ws))
        (#'r.remote/apply-remote-move-ops repo conn date-formatter move-ops)
        (let [page-blocks (ldb/get-page-blocks @conn (:db/id (ldb/get-page @conn page-name)) {})]
          (is (= #{uuid1-remote uuid1-client uuid2-client} (set (map :block/uuid page-blocks))))
          (is (= page-uuid (:block/uuid (:block/left (d/entity @conn [:block/uuid uuid1-remote]))))))))

    (testing "apply-remote-move-ops-test2"
      (let [data-from-ws {:req-id "req-id"
                          :t 1 ;; not used
                          :t-before 0
                          :affected-blocks
                          {uuid2-remote {:op :move
                                         :self uuid2-remote
                                         :parents [uuid1-client]
                                         :left uuid1-client
                                         :content "uuid2-remote"}
                           uuid1-remote {:op :move
                                         :self uuid1-remote
                                         :parents [uuid2-remote]
                                         :left uuid2-remote}}}
            move-ops (#'r.remote/move-ops-map->sorted-move-ops
                      (:move-ops-map
                       (#'r.remote/affected-blocks->diff-type-ops
                        repo (:affected-blocks data-from-ws))))]
        (is (rtc-const/data-from-ws-validator data-from-ws))
        (#'r.remote/apply-remote-move-ops repo conn date-formatter move-ops)
        (let [page-blocks (ldb/get-page-blocks @conn (:db/id (ldb/get-page @conn page-name)) {})]
          (is (= #{uuid1-remote uuid2-remote uuid1-client uuid2-client} (set (map :block/uuid page-blocks))))
          (is (= uuid1-client (:block/uuid (:block/left (d/entity @conn [:block/uuid uuid2-remote])))))
          (is (= uuid2-remote (:block/uuid (:block/left (d/entity @conn [:block/uuid uuid1-remote]))))))))))

<<<<<<< HEAD
;; (deftest ^:large-vars/cleanup-todo apply-remote-update-ops-test
;;   (let [repo (state/get-current-repo)
;;         conn (conn/get-db repo false)
;;         opts {:persist-op? false
;;               :transact-opts {:repo repo
;;                               :conn conn}}
;;         date-formatter (common-config/get-date-formatter (worker-state/get-config repo))
;;         page-name "apply-remote-update-ops-test"
;;         [page-uuid
;;          uuid1-client uuid2-client
;;          uuid1-remote
;;          uuid1-not-exist
;;          tag1-uuid] (repeatedly random-uuid)]
;;     (test-helper/create-page! page-name {:redirect? false :create-first-block? false :uuid page-uuid})
;;     (outliner-tx/transact!
;;      opts
;;      (outliner-core/insert-blocks!
;;       repo
;;       conn
;;       [{:block/uuid uuid1-client :block/title "uuid1-client"
;;         :block/left [:block/uuid page-uuid]
;;         :block/parent [:block/uuid page-uuid]}
;;        {:block/uuid uuid2-client :block/title "uuid2-client"
;;         :block/left [:block/uuid uuid1-client]
;;         :block/parent [:block/uuid page-uuid]}]
;;       (ldb/get-page @conn page-name)
;;       {:sibling? true :keep-uuid? true}))
;;     (testing "apply-remote-update-ops-test1"
;;       (let [data-from-ws {:req-id "req-id"
;;                           :t 1 ;; not used
;;                           :t-before 0
;;                           :affected-blocks
;;                           {uuid1-remote {:op :update-attrs
;;                                          :self uuid1-remote
;;                                          :parents [uuid1-client]
;;                                          :left uuid1-client
;;                                          :content "uuid2-remote"
;;                                          :created-at 1
;;                                          :link uuid1-client
;;                                          :type ["property"]}}}
;;             update-ops (vals
;;                         (:update-ops-map
;;                          (#'r.remote/affected-blocks->diff-type-ops repo (:affected-blocks data-from-ws))))]
;;         (is (rtc-const/data-from-ws-validator data-from-ws))
;;         (#'r.remote/apply-remote-update-ops repo conn date-formatter update-ops)
;;         (let [page-blocks (ldb/get-page-blocks @conn (:db/id (ldb/get-page @conn page-name)) {})]
;;           (is (= #{uuid1-client uuid2-client uuid1-remote} (set (map :block/uuid page-blocks))))
;;           (is (= [uuid1-client #{"property"}]
;;                  ((juxt (comp :block/uuid :block/link) :block/type) (d/entity @conn [:block/uuid uuid1-remote])))))))

;;     (testing "apply-remote-update-ops-test2"
;;       (let [data-from-ws {:req-id "req-id"
;;                           :t 1
;;                           :t-before 0
;;                           :affected-blocks
;;                           {uuid1-remote {:op :update-attrs
;;                                          :self uuid1-remote
;;                                          :parents [uuid1-client]
;;                                          :left uuid1-client
;;                                          :content "uuid2-remote"
;;                                          :created-at 1
;;                                          :link nil
;;                                          :type nil}}}
;;             update-ops (vals
;;                         (:update-ops-map
;;                          (#'r.remote/affected-blocks->diff-type-ops repo (:affected-blocks data-from-ws))))]
;;         (is (rtc-const/data-from-ws-validator data-from-ws))
;;         (#'r.remote/apply-remote-update-ops repo conn date-formatter update-ops)
;;         (let [page-blocks (ldb/get-page-blocks @conn (:db/id (ldb/get-page @conn page-name)) {})]
;;           (is (= #{uuid1-client uuid2-client uuid1-remote} (set (map :block/uuid page-blocks))))
;;           (is (= [nil nil] ((juxt :block/link :block/type) (d/entity @conn [:block/uuid uuid1-remote])))))))
;;     (testing "apply-remote-update-ops-test3"
;;       (let [data-from-ws {:req-id "req-id"
;;                           :t 1 :t-before 0
;;                           :affected-blocks
;;                           {uuid1-remote {:op :update-attrs
;;                                          :self uuid1-remote
;;                                          :parents [uuid2-client]
;;                                          :left uuid2-client
;;                                          :link uuid1-not-exist}}}
;;             update-ops (vals
;;                         (:update-ops-map
;;                          (#'r.remote/affected-blocks->diff-type-ops repo (:affected-blocks data-from-ws))))]
;;         (is (rtc-const/data-from-ws-validator data-from-ws))
;;         (#'r.remote/apply-remote-update-ops repo conn date-formatter update-ops)
;;         (let [page-blocks (ldb/get-page-blocks @conn (:db/id (ldb/get-page @conn page-name)) {})]
;;           (is (= #{uuid1-client uuid2-client uuid1-remote} (set (map :block/uuid page-blocks))))
;;           (is (= [nil nil] ((juxt :block/link :block/type) (d/entity @conn [:block/uuid uuid1-remote])))))))
;;     (testing "update-attr :block/tags"
;;       (let [data-from-ws {:req-id "req-id"
;;                           :t 1 :t-before 0
;;                           :affected-blocks
;;                           {uuid1-remote {:op :update-attrs
;;                                          :self uuid1-remote
;;                                          :parents [uuid2-client]
;;                                          :left uuid2-client
;;                                          :tags [tag1-uuid]}}}
;;             update-ops (vals
;;                         (:update-ops-map
;;                          (#'r.remote/affected-blocks->diff-type-ops repo (:affected-blocks data-from-ws))))]
;;         (d/transact! conn [{:block/uuid tag1-uuid
;;                             :block/type #{"class"},
;;                             :block/name "task",
;;                             :block/title "Task"}])
;;         (is (rtc-const/data-from-ws-validator data-from-ws))
;;         (#'r.remote/apply-remote-update-ops repo conn date-formatter update-ops)
;;         (is (= #{tag1-uuid} (set (map :block/uuid (:block/tags (d/entity @conn [:block/uuid uuid1-remote]))))))))))

=======
>>>>>>> b948786e
(deftest ^:fix-me apply-remote-remove-ops-test
  (let [repo (state/get-current-repo)
        conn (conn/get-db repo false)
        opts {:persist-op? false
              :transact-opts {:repo repo
                              :conn conn}}
        date-formatter (common-config/get-date-formatter (worker-state/get-config repo))
        page-name "apply-remote-remove-ops-test"
        [page-uuid
         uuid1-client uuid2-client
         uuid1-not-exist] (repeatedly random-uuid)]
    (test-helper/create-page! page-name {:redirect? false :create-first-block? false :uuid page-uuid})
    (outliner-tx/transact!
     opts
     (outliner-core/insert-blocks!
      repo
      conn
      [{:block/uuid uuid1-client :block/title "uuid1-client"
        :block/left [:block/uuid page-uuid]
        :block/parent [:block/uuid page-uuid]}
       {:block/uuid uuid2-client :block/title "uuid2-client"
        :block/left [:block/uuid uuid1-client]
        :block/parent [:block/uuid page-uuid]}]
      (ldb/get-page @conn page-name)
      {:sibling? true :keep-uuid? true}))
    (testing "apply-remote-remove-ops-test1"
      (let [data-from-ws {:req-id "req-id" :t 1 :t-before 0
                          :affected-blocks
                          {uuid1-client {:op :remove
                                         :block-uuid uuid1-not-exist}}}
            remove-ops
            (vals
             (:remove-ops-map
              (#'r.remote/affected-blocks->diff-type-ops repo (:affected-blocks data-from-ws))))]
        (is (rtc-const/data-from-ws-validator data-from-ws))
        (#'r.remote/apply-remote-remove-ops repo conn date-formatter remove-ops)
        (let [page-blocks (ldb/get-page-blocks @conn (:db/id (ldb/get-page @conn page-name)) {})]
          (is (= #{uuid1-client uuid2-client} (set (map :block/uuid page-blocks)))))))
    (testing "apply-remote-remove-ops-test2"
      (let [data-from-ws {:req-id "req-id" :t 1 :t-before 0
                          :affected-blocks
                          {uuid1-client {:op :remove
                                         :block-uuid uuid1-client}}}
            remove-ops (vals
                        (:remove-ops-map
                         (#'r.remote/affected-blocks->diff-type-ops repo (:affected-blocks data-from-ws))))]
        (is (rtc-const/data-from-ws-validator data-from-ws))
        (#'r.remote/apply-remote-remove-ops repo conn date-formatter remove-ops)
        (let [page-blocks (ldb/get-page-blocks @conn (:db/id (ldb/get-page @conn page-name)) {})]
          (is (= #{uuid2-client} (set (map :block/uuid page-blocks)))))))))

(deftest apply-remote-remove-ops-test2
  (testing "
origin:
- 1
- 2
- 3
client: ;; move 3 as child of 2
- 1
- 2
  - 3
server: ;; remove 2
- 1
- 3
result:
- 3
- 1"
    (let [repo (state/get-current-repo)
          conn (conn/get-db repo false)
          date-formatter (common-config/get-date-formatter (worker-state/get-config repo))
          opts {:persist-op? false
                :transact-opts {:repo repo
                                :conn conn}}
          page-name "apply-remote-remove-ops-test2"
          [page-uuid
           uuid1 uuid2 uuid3] (repeatedly random-uuid)]
      (test-helper/create-page! page-name {:redirect? false :create-first-block? false :uuid page-uuid})
      (outliner-tx/transact!
       opts
       (outliner-core/insert-blocks!
        ;; - 1
        ;; - 2
        ;;   - 3
        repo conn
        [{:block/uuid uuid1 :block/title "1"
          :block/order "a0"
          :block/parent [:block/uuid page-uuid]}
         {:block/uuid uuid2 :block/title "2"
          :block/order "a1"
          :block/parent [:block/uuid page-uuid]}
         {:block/uuid uuid3 :block/title "3"
          :block/order "a0"
          :block/parent [:block/uuid uuid2]}]
        (ldb/get-page @conn page-name)
        {:sibling? false :keep-uuid? true}))
      (let [data-from-ws {:req-id "req-id" :t 1 :t-before 0
                          :affected-blocks
                          {uuid2 {:op :remove
                                  :block-uuid uuid2}}}
            remove-ops
            (vals
             (:remove-ops-map
              (#'r.remote/affected-blocks->diff-type-ops repo (:affected-blocks data-from-ws))))]
        (is (rtc-const/data-from-ws-validator data-from-ws))
        (#'r.remote/apply-remote-remove-ops repo conn date-formatter remove-ops)
        (let [page-blocks (ldb/get-page-blocks @conn (:db/id (ldb/get-page @conn page-name)))]
          (is (= [uuid3 uuid1] (map :block/uuid (sort-by :block/order page-blocks)))))))))

(deftest ^:fix-me apply-remote-update&remove-page-ops-test
  (let [repo (state/get-current-repo)
        conn (conn/get-db repo false)
        date-formatter (common-config/get-date-formatter (worker-state/get-config repo))
        [page1-uuid ;; page2-uuid page3-uuid page4-uuid
         ](repeatedly random-uuid)]
    (testing "apply-remote-update-page-ops-test1"
      (let [data-from-ws {:req-id "req-id" :t 1 :t-before 0
                          :affected-blocks
                          {page1-uuid {:op :update-page
                                       :self page1-uuid
                                       :page-name (str page1-uuid)
                                       :block/title (str page1-uuid)}}}
            update-page-ops (vals
                             (:update-page-ops-map
                              (#'r.remote/affected-blocks->diff-type-ops repo (:affected-blocks data-from-ws))))]
        (is (rtc-const/data-from-ws-validator data-from-ws))
        (#'r.remote/apply-remote-update-page-ops repo conn date-formatter update-page-ops)
        (is (= page1-uuid (:block/uuid (d/entity @conn [:block/uuid page1-uuid]))))))

    (testing "apply-remote-update-page-ops-test2"
      (let [data-from-ws {:req-id "req-id" :t 1 :t-before 0
                          :affected-blocks
                          {page1-uuid {:op :update-page
                                       :self page1-uuid
                                       :page-name (str page1-uuid "-rename")
                                       :block/title (str page1-uuid "-rename")}}}
            update-page-ops (vals
                             (:update-page-ops-map
                              (#'r.remote/affected-blocks->diff-type-ops repo (:affected-blocks data-from-ws))))]
        (is (rtc-const/data-from-ws-validator data-from-ws))
        (#'r.remote/apply-remote-update-page-ops repo conn date-formatter update-page-ops)
        (is (= (str page1-uuid "-rename") (:block/name (d/entity @conn [:block/uuid page1-uuid]))))))

    (testing "apply-remote-remove-page-ops-test1"
      (let [data-from-ws {:req-id "req-id" :t 1 :t-before 0
                          :affected-blocks
                          {page1-uuid {:op :remove-page
                                       :block-uuid page1-uuid}}}
            remove-page-ops (vals
                             (:remove-page-ops-map
                              (#'r.remote/affected-blocks->diff-type-ops repo (:affected-blocks data-from-ws))))]
        (is (rtc-const/data-from-ws-validator data-from-ws))
        (#'r.remote/apply-remote-remove-page-ops repo conn remove-page-ops)
        (is (nil? (d/entity @conn [:block/uuid page1-uuid])))))))

;; TODO: add back once page merge get supported
(comment
  (deftest same-name-two-pages-merge-test
    (let [repo (state/get-current-repo)
          conn (conn/get-db repo false)
          date-formatter (common-config/get-date-formatter (worker-state/get-config repo))
          opts {:persist-op? false
                :transact-opts {:repo repo
                                :conn conn}}
          page-name "same-name-page-test"
          [page1-uuid page2-uuid
           uuid1-client uuid2-client
           uuid1-remote uuid2-remote] (repeatedly random-uuid)]
      (test-helper/create-page! page-name {:redirect? false :create-first-block? false :uuid page1-uuid})
      (outliner-tx/transact!
       opts
       (outliner-core/insert-blocks!
        repo
        conn
        [{:block/uuid uuid1-client
          :block/title "uuid1-client"
          :block/left [:block/uuid page1-uuid]
          :block/parent [:block/uuid page1-uuid]}
         {:block/uuid uuid2-client
          :block/title "uuid2-client"
          :block/left [:block/uuid uuid1-client]
          :block/parent [:block/uuid page1-uuid]}]
        (ldb/get-page @conn page-name)
        {:sibling? true :keep-uuid? true}))
      (let [data-from-ws {:req-id "req-id" :t 1 :t-before 0
                          :affected-blocks
                          {page2-uuid {:op :update-page
                                       :self page2-uuid
                                       :page-name page-name
                                       :block/title page-name}
                           uuid1-remote {:op :move
                                         :self uuid1-remote
                                         :parents [page2-uuid]
                                         :left page2-uuid
                                         :block/title "uuid1-remote"}
                           uuid2-remote {:op :move
                                         :self uuid2-remote
                                         :parents [page2-uuid]
                                         :left uuid1-remote
                                         :block/title "uuid2-remote"}}}
            all-ops (#'r.remote/affected-blocks->diff-type-ops repo (:affected-blocks data-from-ws))
            update-page-ops (vals (:update-page-ops-map all-ops))
            move-ops (#'r.remote/move-ops-map->sorted-move-ops (:move-ops-map all-ops))]
        (is (rtc-const/data-from-ws-validator data-from-ws))
        (#'r.remote/apply-remote-update-page-ops repo conn date-formatter update-page-ops)
        (#'r.remote/apply-remote-move-ops repo conn date-formatter move-ops)
        (let [page (ldb/get-page @conn page-name)]
          (is (= #{uuid1-client uuid2-client uuid1-remote uuid2-remote}
                 (set (map :block/uuid (ldb/get-page-blocks @conn (:db/id page) {})))))
          (is (= page2-uuid (:block/uuid page))))))))<|MERGE_RESOLUTION|>--- conflicted
+++ resolved
@@ -80,48 +80,6 @@
                :block/title "update content"}}
              r)))))
 
-<<<<<<< HEAD
-(deftest gen-remote-ops-test
-  (let [repo (state/get-current-repo)
-        conn (conn/get-db repo false)
-        [uuid1 uuid2 uuid3 uuid4] (repeatedly random-uuid)
-        opts {:persist-op? false
-              :transact-opts {:repo repo
-                              :conn conn}}]
-    (test-helper/create-page! "gen-remote-ops-test" {:redirect? false :create-first-block? false :uuid uuid1})
-    (outliner-tx/transact!
-     opts
-     (outliner-core/insert-blocks!
-      repo
-      conn
-      [{:block/uuid uuid2 :block/title "uuid2-block"}
-       {:block/uuid uuid3 :block/title "uuid3-block"
-        :block/parent [:block/uuid uuid1]}
-       {:block/uuid uuid4 :block/title "uuid4-block"
-        :block/parent [:block/uuid uuid1]}]
-      (ldb/get-page @conn  "gen-remote-ops-test")
-      {:sibling? true :keep-uuid? true}))
-
-    (op-mem-layer/init-empty-ops-store! repo)
-    (op-mem-layer/add-ops! repo [[:move 1 {:block-uuid uuid2}]
-                                 [:move 2 {:block-uuid uuid4}]
-                                 [:move 3 {:block-uuid uuid3}]
-                                 [:update 4 {:block-uuid uuid4
-                                             :av-coll [[:block/title (ldb/write-transit-str "uuid4-block") 4 true]]}]])
-    (let [_ (op-mem-layer/new-branch! repo)
-          r1 (#'r.client/gen-block-uuid->remote-ops repo conn :n 1)
-          _ (op-mem-layer/rollback! repo)
-          r2 (#'r.client/gen-block-uuid->remote-ops repo conn :n 3)]
-      (is (= {uuid2 [:move]}
-             (update-vals r1 keys)))
-      (is (= {uuid2 [:move]
-              uuid3 [:move]
-              uuid4 [:move :update]}
-             (update-vals r2 keys))))
-    (op-mem-layer/remove-ops-store! repo)))
-
-=======
->>>>>>> b948786e
 (deftest ^:fix-me apply-remote-move-ops-test
   (let [repo (state/get-current-repo)
         conn (conn/get-db repo false)
@@ -192,117 +150,6 @@
           (is (= uuid1-client (:block/uuid (:block/left (d/entity @conn [:block/uuid uuid2-remote])))))
           (is (= uuid2-remote (:block/uuid (:block/left (d/entity @conn [:block/uuid uuid1-remote]))))))))))
 
-<<<<<<< HEAD
-;; (deftest ^:large-vars/cleanup-todo apply-remote-update-ops-test
-;;   (let [repo (state/get-current-repo)
-;;         conn (conn/get-db repo false)
-;;         opts {:persist-op? false
-;;               :transact-opts {:repo repo
-;;                               :conn conn}}
-;;         date-formatter (common-config/get-date-formatter (worker-state/get-config repo))
-;;         page-name "apply-remote-update-ops-test"
-;;         [page-uuid
-;;          uuid1-client uuid2-client
-;;          uuid1-remote
-;;          uuid1-not-exist
-;;          tag1-uuid] (repeatedly random-uuid)]
-;;     (test-helper/create-page! page-name {:redirect? false :create-first-block? false :uuid page-uuid})
-;;     (outliner-tx/transact!
-;;      opts
-;;      (outliner-core/insert-blocks!
-;;       repo
-;;       conn
-;;       [{:block/uuid uuid1-client :block/title "uuid1-client"
-;;         :block/left [:block/uuid page-uuid]
-;;         :block/parent [:block/uuid page-uuid]}
-;;        {:block/uuid uuid2-client :block/title "uuid2-client"
-;;         :block/left [:block/uuid uuid1-client]
-;;         :block/parent [:block/uuid page-uuid]}]
-;;       (ldb/get-page @conn page-name)
-;;       {:sibling? true :keep-uuid? true}))
-;;     (testing "apply-remote-update-ops-test1"
-;;       (let [data-from-ws {:req-id "req-id"
-;;                           :t 1 ;; not used
-;;                           :t-before 0
-;;                           :affected-blocks
-;;                           {uuid1-remote {:op :update-attrs
-;;                                          :self uuid1-remote
-;;                                          :parents [uuid1-client]
-;;                                          :left uuid1-client
-;;                                          :content "uuid2-remote"
-;;                                          :created-at 1
-;;                                          :link uuid1-client
-;;                                          :type ["property"]}}}
-;;             update-ops (vals
-;;                         (:update-ops-map
-;;                          (#'r.remote/affected-blocks->diff-type-ops repo (:affected-blocks data-from-ws))))]
-;;         (is (rtc-const/data-from-ws-validator data-from-ws))
-;;         (#'r.remote/apply-remote-update-ops repo conn date-formatter update-ops)
-;;         (let [page-blocks (ldb/get-page-blocks @conn (:db/id (ldb/get-page @conn page-name)) {})]
-;;           (is (= #{uuid1-client uuid2-client uuid1-remote} (set (map :block/uuid page-blocks))))
-;;           (is (= [uuid1-client #{"property"}]
-;;                  ((juxt (comp :block/uuid :block/link) :block/type) (d/entity @conn [:block/uuid uuid1-remote])))))))
-
-;;     (testing "apply-remote-update-ops-test2"
-;;       (let [data-from-ws {:req-id "req-id"
-;;                           :t 1
-;;                           :t-before 0
-;;                           :affected-blocks
-;;                           {uuid1-remote {:op :update-attrs
-;;                                          :self uuid1-remote
-;;                                          :parents [uuid1-client]
-;;                                          :left uuid1-client
-;;                                          :content "uuid2-remote"
-;;                                          :created-at 1
-;;                                          :link nil
-;;                                          :type nil}}}
-;;             update-ops (vals
-;;                         (:update-ops-map
-;;                          (#'r.remote/affected-blocks->diff-type-ops repo (:affected-blocks data-from-ws))))]
-;;         (is (rtc-const/data-from-ws-validator data-from-ws))
-;;         (#'r.remote/apply-remote-update-ops repo conn date-formatter update-ops)
-;;         (let [page-blocks (ldb/get-page-blocks @conn (:db/id (ldb/get-page @conn page-name)) {})]
-;;           (is (= #{uuid1-client uuid2-client uuid1-remote} (set (map :block/uuid page-blocks))))
-;;           (is (= [nil nil] ((juxt :block/link :block/type) (d/entity @conn [:block/uuid uuid1-remote])))))))
-;;     (testing "apply-remote-update-ops-test3"
-;;       (let [data-from-ws {:req-id "req-id"
-;;                           :t 1 :t-before 0
-;;                           :affected-blocks
-;;                           {uuid1-remote {:op :update-attrs
-;;                                          :self uuid1-remote
-;;                                          :parents [uuid2-client]
-;;                                          :left uuid2-client
-;;                                          :link uuid1-not-exist}}}
-;;             update-ops (vals
-;;                         (:update-ops-map
-;;                          (#'r.remote/affected-blocks->diff-type-ops repo (:affected-blocks data-from-ws))))]
-;;         (is (rtc-const/data-from-ws-validator data-from-ws))
-;;         (#'r.remote/apply-remote-update-ops repo conn date-formatter update-ops)
-;;         (let [page-blocks (ldb/get-page-blocks @conn (:db/id (ldb/get-page @conn page-name)) {})]
-;;           (is (= #{uuid1-client uuid2-client uuid1-remote} (set (map :block/uuid page-blocks))))
-;;           (is (= [nil nil] ((juxt :block/link :block/type) (d/entity @conn [:block/uuid uuid1-remote])))))))
-;;     (testing "update-attr :block/tags"
-;;       (let [data-from-ws {:req-id "req-id"
-;;                           :t 1 :t-before 0
-;;                           :affected-blocks
-;;                           {uuid1-remote {:op :update-attrs
-;;                                          :self uuid1-remote
-;;                                          :parents [uuid2-client]
-;;                                          :left uuid2-client
-;;                                          :tags [tag1-uuid]}}}
-;;             update-ops (vals
-;;                         (:update-ops-map
-;;                          (#'r.remote/affected-blocks->diff-type-ops repo (:affected-blocks data-from-ws))))]
-;;         (d/transact! conn [{:block/uuid tag1-uuid
-;;                             :block/type #{"class"},
-;;                             :block/name "task",
-;;                             :block/title "Task"}])
-;;         (is (rtc-const/data-from-ws-validator data-from-ws))
-;;         (#'r.remote/apply-remote-update-ops repo conn date-formatter update-ops)
-;;         (is (= #{tag1-uuid} (set (map :block/uuid (:block/tags (d/entity @conn [:block/uuid uuid1-remote]))))))))))
-
-=======
->>>>>>> b948786e
 (deftest ^:fix-me apply-remote-remove-ops-test
   (let [repo (state/get-current-repo)
         conn (conn/get-db repo false)
