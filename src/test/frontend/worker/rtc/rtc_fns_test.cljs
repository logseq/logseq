--- conflicted
+++ resolved
@@ -449,114 +449,58 @@
         (rtc-core/apply-remote-remove-page-ops repo conn remove-page-ops)
         (is (nil? (d/entity @conn [:block/uuid page1-uuid])))))))
 
-<<<<<<< HEAD
 ;; TODO: add back once page merge get supported
 (comment
-  (deftest same-name-two-pages-merge-test
-   (let [repo (state/get-current-repo)
-         conn (conn/get-db repo false)
-         date-formatter (common-config/get-date-formatter (worker-state/get-config repo))
-         opts {:persist-op? false
-               :transact-opts {:repo repo
-                               :conn conn}}
-         page-name "same-name-page-test"
-         [page1-uuid page2-uuid
-          uuid1-client uuid2-client
-          uuid1-remote uuid2-remote] (repeatedly random-uuid)]
-     (page-handler/create! page-name {:redirect? false :create-first-block? false :uuid page1-uuid})
-     (outliner-tx/transact!
-      opts
-      (outliner-core/insert-blocks!
-       repo
-       conn
-       [{:block/uuid uuid1-client
-         :block/content "uuid1-client"
-         :block/left [:block/uuid page1-uuid]
-         :block/parent [:block/uuid page1-uuid]}
-        {:block/uuid uuid2-client
-         :block/content "uuid2-client"
-         :block/left [:block/uuid uuid1-client]
-         :block/parent [:block/uuid page1-uuid]}]
-       (ldb/get-page @conn page-name)
-       {:sibling? true :keep-uuid? true}))
-     (let [data-from-ws {:req-id "req-id" :t 1 :t-before 0
-                         :affected-blocks
-                         {page2-uuid {:op :update-page
-                                      :self page2-uuid
-                                      :page-name page-name
-                                      :original-name page-name}
-                          uuid1-remote {:op :move
-                                        :self uuid1-remote
-                                        :parents [page2-uuid]
-                                        :left page2-uuid
-                                        :content "uuid1-remote"}
-                          uuid2-remote {:op :move
-                                        :self uuid2-remote
-                                        :parents [page2-uuid]
-                                        :left uuid1-remote
-                                        :content "uuid2-remote"}}}
-           all-ops (#'rtc-core/affected-blocks->diff-type-ops repo (:affected-blocks data-from-ws))
-           update-page-ops (vals (:update-page-ops-map all-ops))
-           move-ops (#'rtc-core/move-ops-map->sorted-move-ops (:move-ops-map all-ops))]
-       (is (rtc-const/data-from-ws-validator data-from-ws))
-       (rtc-core/apply-remote-update-page-ops repo conn date-formatter update-page-ops)
-       (rtc-core/apply-remote-move-ops repo conn date-formatter move-ops)
-       (let [page (ldb/get-page @conn page-name)]
+  (deftest ^:wip same-name-two-pages-merge-test
+    (let [repo (state/get-current-repo)
+          conn (conn/get-db repo false)
+          date-formatter (common-config/get-date-formatter (worker-state/get-config repo))
+          opts {:persist-op? false
+                :transact-opts {:repo repo
+                                :conn conn}}
+          page-name "same-name-page-test"
+          [page1-uuid page2-uuid
+           uuid1-client uuid2-client
+           uuid1-remote uuid2-remote] (repeatedly random-uuid)]
+      (page-handler/create! page-name {:redirect? false :create-first-block? false :uuid page1-uuid})
+      (outliner-tx/transact!
+       opts
+       (outliner-core/insert-blocks!
+        repo
+        conn
+        [{:block/uuid uuid1-client
+          :block/content "uuid1-client"
+          :block/left [:block/uuid page1-uuid]
+          :block/parent [:block/uuid page1-uuid]}
+         {:block/uuid uuid2-client
+          :block/content "uuid2-client"
+          :block/left [:block/uuid uuid1-client]
+          :block/parent [:block/uuid page1-uuid]}]
+        (ldb/get-page @conn page-name)
+        {:sibling? true :keep-uuid? true}))
+      (let [data-from-ws {:req-id "req-id" :t 1 :t-before 0
+                          :affected-blocks
+                          {page2-uuid {:op :update-page
+                                       :self page2-uuid
+                                       :page-name page-name
+                                       :original-name page-name}
+                           uuid1-remote {:op :move
+                                         :self uuid1-remote
+                                         :parents [page2-uuid]
+                                         :left page2-uuid
+                                         :content "uuid1-remote"}
+                           uuid2-remote {:op :move
+                                         :self uuid2-remote
+                                         :parents [page2-uuid]
+                                         :left uuid1-remote
+                                         :content "uuid2-remote"}}}
+            all-ops (#'rtc-core/affected-blocks->diff-type-ops repo (:affected-blocks data-from-ws))
+            update-page-ops (vals (:update-page-ops-map all-ops))
+            move-ops (#'rtc-core/move-ops-map->sorted-move-ops (:move-ops-map all-ops))]
+        (is (rtc-const/data-from-ws-validator data-from-ws))
+        (rtc-core/apply-remote-update-page-ops repo conn date-formatter update-page-ops)
+        (rtc-core/apply-remote-move-ops repo conn date-formatter move-ops)
+        (let [page (ldb/get-page @conn page-name)]
          (is (= #{uuid1-client uuid2-client uuid1-remote uuid2-remote}
                 (set (map :block/uuid (ldb/get-page-blocks @conn (:db/id page) {})))))
-         (is (= page2-uuid (:block/uuid page))))))))
-=======
-
-(deftest ^:wip same-name-two-pages-merge-test
-  (let [repo (state/get-current-repo)
-        conn (conn/get-db repo false)
-        date-formatter (common-config/get-date-formatter (worker-state/get-config repo))
-        opts {:persist-op? false
-              :transact-opts {:repo repo
-                              :conn conn}}
-        page-name "same-name-page-test"
-        [page1-uuid page2-uuid
-         uuid1-client uuid2-client
-         uuid1-remote uuid2-remote] (repeatedly random-uuid)]
-    (page-handler/create! page-name {:redirect? false :create-first-block? false :uuid page1-uuid})
-    (outliner-tx/transact!
-     opts
-     (outliner-core/insert-blocks!
-      repo
-      conn
-      [{:block/uuid uuid1-client
-        :block/content "uuid1-client"
-        :block/left [:block/uuid page1-uuid]
-        :block/parent [:block/uuid page1-uuid]}
-       {:block/uuid uuid2-client
-        :block/content "uuid2-client"
-        :block/left [:block/uuid uuid1-client]
-        :block/parent [:block/uuid page1-uuid]}]
-      (d/pull @conn '[*] [:block/name page-name])
-      {:sibling? true :keep-uuid? true}))
-    (let [data-from-ws {:req-id "req-id" :t 1 :t-before 0
-                        :affected-blocks
-                        {page2-uuid {:op :update-page
-                                     :self page2-uuid
-                                     :page-name page-name
-                                     :original-name page-name}
-                         uuid1-remote {:op :move
-                                       :self uuid1-remote
-                                       :parents [page2-uuid]
-                                       :left page2-uuid
-                                       :content "uuid1-remote"}
-                         uuid2-remote {:op :move
-                                       :self uuid2-remote
-                                       :parents [page2-uuid]
-                                       :left uuid1-remote
-                                       :content "uuid2-remote"}}}
-          all-ops (#'rtc-core/affected-blocks->diff-type-ops repo (:affected-blocks data-from-ws))
-          update-page-ops (vals (:update-page-ops-map all-ops))
-          move-ops (#'rtc-core/move-ops-map->sorted-move-ops (:move-ops-map all-ops))]
-      (is (rtc-const/data-from-ws-validator data-from-ws))
-      (rtc-core/apply-remote-update-page-ops repo conn date-formatter update-page-ops)
-      (rtc-core/apply-remote-move-ops repo conn date-formatter move-ops)
-      (is (= #{uuid1-client uuid2-client uuid1-remote uuid2-remote}
-             (set (map :block/uuid (ldb/get-page-blocks @conn page-name {})))))
-      (is (= page2-uuid (:block/uuid (d/entity @conn [:block/name page-name])))))))
->>>>>>> 305255d4
+         (is (= page2-uuid (:block/uuid page))))))))