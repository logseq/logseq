(ns frontend.extensions.calc-test
  (:require [clojure.test :as test :refer [are deftest testing]]
            [clojure.edn :as edn]
            [frontend.extensions.calc :as calc]))

(defn convert-bigNum [b]
  (edn/read-string (str b))
  )

(defn run [expr]
  {:pre [(string? expr)]}
  (convert-bigNum (calc/eval (calc/parse expr))))

(deftest basic-arithmetic
  (testing "numbers are parsed as expected"
    (are [value expr] (= value (run expr))
      1          "1"
      1          "   1  "
      98123      "98123"
      1.0        " 1.0 "
      22.1124131 "22.1124131"
      100.01231  " 100.01231 "
      0.01231    " .01231 "
      0.015       ".015 "
      -0.2       "-.2"
      -0.3       "- .3")
    (testing "even when they have the commas in the wrong place"
      (are [value expr] (= value (run expr))
        98123      "9812,3"
        98123      "98,123"
        98123      "9,8,123"
        1123.0     " 112,3.0 "
        22.1124131 "2,2.1124131"
        100.01231  " 1,00.01231 "))
    (testing "even when they are negative"
      (are [value expr] (= value (run expr))
        -98123      "-98123"
        -1123.0     " -112,3.0 "
        -22.1124131 "-2,2.1124131"))
    (testing "even as percentages"
      (are [value expr] (= value (run expr))
        0.01          "1%"
        1.0           " 100.00% "
        0.00169781231 "0.169781231%")))
  (testing "basic operations work"
    (are [value expr] (= value (run expr))
      1             "1 + 0"
      1             "1 + 1 - 1 "
      3             "1+2"
      3             " 1 +2 "
      1             "(2-1 ) "
      211           "100  + 111"
      2111          "1,000  + 11,11"
      -111          "1,000  + -11,11"
      0             "1 + 2 + 3 + 4 + 5 -1-2-3-4-5"
      1             "1 * 1"
      -1            "1 * -1"
      2             "1*2"
      -2            "-1*2"
      9             " 3 *3"
      1             " 2 * 3 / 3 / 2"
      -1            " 2 * 3 / 3 / -2"
      #?(:clj 1/2
         :cljs 0.5) " 1 / 2"
      0.5           " 1/ 2.0"
      2.0           "2*100%"
      0.01          "2%/2"
      500e3         "50% * 1e6"))
  (testing "power"
    (are [value expr] (= value (run expr))
      1.0    "1 ^ 0"
      4.0    "2^2 "
      -9.0    "-3^2 "
      9.0    "(-3)^2 "
      27.0   " 3^ 3"
      0.125  " 2^ -3"
      512.0   "2 ^ 3 ^ 2"
      256.0  "4.000 ^ 4.0"
      2.0    "4^0.5"
      0.1    "100^(-0.5)"
      125.0  "25^(3/2)"
      4096.0 "200% ^ 12"))
  (testing "operator precedence"
    (are [value expr] (= value (run expr))
      1     "1 + 0 * 2"
      1     "2 * 1 - 1 "
      4     "8 / 4 + 2 * 1 - 25 * 0 / 1"
      14.0  "3 *2 ^ 2 + 1 * 2"
      74.0  "((3*2) ^ 2 + 1) * 2"
      -74.0 "((3*2) ^ 2 + 1) * -2"
      74.0  "-((3*2) ^ 2 + 1) * -2"
      432.0 "(3*2) ^ (2 + 1) * 2"
      97.0  "(2 * 3) * 2 ^ (2 * 2) + 1"
      4.0   "2 * 3 / 2 ^ 2 * 2 + 1"))
  (testing "scientific numbers"
    (are [value expr] (= value (run expr))
      1.0e1    "1.0e01"
      1.23e-10 "123.0e-12"
      12.3     "123.0e-1"
      -12.3    "-123.0e-1"
      12.3     "123.0E-1"
      12300     "123.0E+2"
      2.0      "1e0 + 1e0"
      10       ".1e2"
      0.001    ".1e-2"
      -0.045   "-.45e-1"
      -210     "-.21e3"))
  (testing "scientific functions"
    (are [value expr] (= value (run expr))
      2.0  "sqrt( 4 )"
      3.0  "abs( 3 )"
      3.0  "abs( -3 )"
      1.0  "cos( 0 * 1 )"
      0.0  "sin( 1 -1 )"
      0.0  "atan(tan(0))"
      1.0  "sin(asin(0)) + 1"
      1.0  "-sin(asin(0)) + 1"
      0.0  "acos(cos(0))"
      5.0  "2 * log(10) + 3"
      1.0  "-2 * log(10) + 3"
<<<<<<< HEAD
      10.0 "ln(1) + 10"
      1.0  "exp(0)"
      2.0  "ln(exp(2))")))
=======
      10.0 "ln(1) + 10"))
  (testing "avoiding rounding errors"
    (are [value expr] (= value (run expr))
      3.3 "1.1 + 2.2"
      2.2 "3.3 - 1.1"
      0.0001 "1/10000"
      1e-7 "1/10000000"
      )))
>>>>>>> f9c02554

(deftest variables
  (testing "variables can be remembered"
    (are [final-env expr] (let [env (calc/new-env)]
                            (calc/eval env (calc/parse expr))
                            (= final-env (into {} (for [[k v] @env] [k (convert-bigNum v)]))))
      {"a" 1}        "a = 1"
      {"a" -1}       "a = -1"
      {"k9" 27}       "k9 = 27"
      {"variable" 1} "variable = 1 + 0 * 2"
      {"x" 1}        "x= 2 * 1 - 1 "
      {"y" 4}        "y =8 / 4 + 2 * 1 - 25 * 0 / 1"
      {"y" 4}        "y =8 / 4 + 2 * 1 - 25 * 0 / 1"
      {"zzz" 14.0}   "zzz=3 *2 ^ 2 + 1 * 2"
      {"foo" 74.0}   "foo = (((3*2) ^ 2 + 1) * 2)"))
  (testing "variables can have underscores"
    (are [final-env expr] (let [env (calc/new-env)]
                            (calc/eval env (calc/parse expr))
                            (= final-env (into {} (for [[k v] @env] [k (convert-bigNum v)]))))
      {"a_a" 1}         "a_a = 1"
      {"_foo" 1}        "_foo = 1"
      {"x_yy_zzz" 1}    "x_yy_zzz= 1"
      {"foo_bar_baz" 1} "foo_bar_baz = 1 + -0 * 2"))
  (testing "variables can be reused"
    (are [final-env exprs] (let [env (calc/new-env)]
                             (doseq [expr exprs]
                               (calc/eval env (calc/parse expr)))
                            (= final-env (into {} (for [[k v] @env] [k (convert-bigNum v)]))))
      {"a" 1 "b" 2}          ["a = 1" "b = a + 1"]
      {"a" 1 "b" 0}          ["a = 1" "b = -a + 1"]
      {"a" 1 "b" 3}          ["a = 1" "b=a*2+1"]
      {"a_a" 1 "b_b" 2}      ["a_a = 1" "b_b = a_a + 1"]
      {"variable" 1 "x" 0.0} ["variable = 1 + 0 * 2" "x = log(variable)"]
      {"x" 1 "u" 23 "v" 24}  ["x= 2 * 1 - 1 " "23 + 54" "u= 23" "v = x + u"]))
  (testing "variables can be rewritten"
    (are [final-env exprs] (let [env (calc/new-env)]
                             (doseq [expr exprs]
                               (calc/eval env (calc/parse expr)))
                            (= final-env (into {} (for [[k v] @env] [k (convert-bigNum v)]))))
      {"a" 2}              ["a = 1" "a = 2"]
      {"a" 2 "b" 2}        ["a = 1" "b = a + 1" "a = b"]
      {"variable" 1 "x" 0} ["variable = 1 + 0 * 2" "x = log(variable)" "x = variable - 1"])))

(deftest last-value
  (testing "last value is set"
    (are [values exprs] (let [env (calc/new-env)]
                          (mapv (fn [expr]
                                  (calc/eval env (calc/parse expr)))
                                exprs))
      [42 126] ["6*7" "last*3"]
      [25 5]   ["3^2+4^2" "sqrt(last)"]
      [6 12]   ["2*3" "# a comment" "" "   " "last*2"])))

(deftest comments
  (testing "comments are ignored"
    (are [value expr] (= value (run expr))
      nil    "# this comment is ignored"
      nil    "    # this comment is ignored   "
      8.0    "2*4# double 4"
      10.0   "2*5 # double 5"
      12.0   "2*6  # double 6"
      14.0   "2*7  # 99")))

(deftest failure
  (testing "expressions that don't match the spec fail"
    (are [expr] (calc/failure? (calc/eval (calc/new-env) (calc/parse expr)))
      "foo_ ="
      "foo__ ="
      "oo___ ="
      " . "
      "_ = 2"
      "__ = 4"
      "foo_3  = _")))<|MERGE_RESOLUTION|>--- conflicted
+++ resolved
@@ -118,20 +118,15 @@
       0.0  "acos(cos(0))"
       5.0  "2 * log(10) + 3"
       1.0  "-2 * log(10) + 3"
-<<<<<<< HEAD
       10.0 "ln(1) + 10"
       1.0  "exp(0)"
-      2.0  "ln(exp(2))")))
-=======
-      10.0 "ln(1) + 10"))
+      2.0  "ln(exp(2))"))
   (testing "avoiding rounding errors"
     (are [value expr] (= value (run expr))
       3.3 "1.1 + 2.2"
       2.2 "3.3 - 1.1"
       0.0001 "1/10000"
-      1e-7 "1/10000000"
-      )))
->>>>>>> f9c02554
+      1e-7 "1/10000000")))
 
 (deftest variables
   (testing "variables can be remembered"
