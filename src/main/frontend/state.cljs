(ns frontend.state
  "Provides main application state, fns associated to set and state based rum
  cursors"
  (:require [cljs-bean.core :as bean]
            [cljs.core.async :as async :refer [<!]]
            [cljs.spec.alpha :as s]
            [clojure.string :as string]
            [dommy.core :as dom]
            [electron.ipc :as ipc]
            [frontend.mobile.util :as mobile-util]
            [frontend.storage :as storage]
            [frontend.spec.storage :as storage-spec]
            [frontend.util :as util]
            [frontend.util.cursor :as cursor]
            [goog.dom :as gdom]
            [goog.object :as gobj]
            [logseq.graph-parser.config :as gp-config]
            [medley.core :as medley]
            [promesa.core :as p]
            [rum.core :as rum]))

;; Stores main application state
(defonce ^:large-vars/data-var state
  (let [document-mode? (or (storage/get :document/mode?) false)
        current-graph  (let [graph (storage/get :git/current-repo)]
                        (when graph (ipc/ipc "setCurrentGraph" graph))
                        graph)]
   (atom
    {:route-match                           nil
     :today                                 nil
     :system/events                         (async/chan 1000)
     :db/batch-txs                          (async/chan 1000)
     :file/writes                           (async/chan 10000)
     :file/unlinked-dirs                    #{}
     :reactive/custom-queries               (async/chan 1000)
     :notification/show?                    false
     :notification/content                  nil
     :repo/loading-files?                   {}
     :nfs/user-granted?                     {}
     :nfs/refreshing?                       nil
     :instrument/disabled?                  (storage/get "instrument-disabled")
     ;; TODO: how to detect the network reliably?
     :network/online?         true
     :indexeddb/support?      true
     :me                      nil
     :git/current-repo        current-graph
     :draw?                   false
     :db/restoring?           nil

     :journals-length                       3

     :search/q                              ""
     :search/mode                           :global  ;; inner page or full graph? {:page :global}
     :search/result                         nil
     :search/graph-filters                  []
     :search/engines                        {}

     ;; modals
     :modal/dropdowns                       {}
     :modal/id                              nil
     :modal/label                           ""
     :modal/show?                           false
     :modal/panel-content                   nil
     :modal/fullscreen?                     false
     :modal/close-btn?                      nil
     :modal/close-backdrop?                 true
     :modal/subsets                         []

     ;; ui
     :ui/viewport                           {}

     ;; left sidebar
     :ui/navigation-item-collapsed?         {}

     ;; right sidebar
     :ui/fullscreen?                        false
     :ui/settings-open?                     false
     :ui/sidebar-open?                      false
     :ui/left-sidebar-open?                 (boolean (storage/get "ls-left-sidebar-open?"))
     :ui/theme                              (or (storage/get :ui/theme) "light")
     :ui/system-theme?                      ((fnil identity (or util/mac? util/win32? false)) (storage/get :ui/system-theme?))
     :ui/custom-theme                       (or (storage/get :ui/custom-theme) {:light {:mode "light"} :dark {:mode "dark"}})
     :ui/wide-mode?                         (storage/get :ui/wide-mode)

     ;; ui/collapsed-blocks is to separate the collapse/expand state from db for:
     ;; 1. right sidebar
     ;; 2. zoom-in view
     ;; 3. queries
     ;; 4. references
     ;; graph => {:block-id bool}
     :ui/collapsed-blocks                   {}
     :ui/sidebar-collapsed-blocks           {}
     :ui/root-component                     nil
     :ui/file-component                     nil
     :ui/developer-mode?                    (or (= (storage/get "developer-mode") "true")
                                                false)
     ;; remember scroll positions of visited paths
     :ui/paths-scroll-positions             {}
     :ui/shortcut-tooltip?                  (if (false? (storage/get :ui/shortcut-tooltip?))
                                              false
                                              true)
     :ui/scrolling?                         false
     :document/mode?                        document-mode?

     :config                                {}
     :block/component-editing-mode?         false
     :editor/hidden-editors                 #{}             ;; page names
     :editor/draw-mode?                     false
     :editor/action                         nil
     :editor/action-data                    nil
     ;; With label or other data
     :editor/last-saved-cursor              nil
     :editor/editing?                       nil
     :editor/in-composition?                false
     :editor/content                        {}
     :editor/block                          nil
     :editor/block-dom-id                   nil
     :editor/set-timestamp-block            nil             ;; click rendered block timestamp-cp to set timestamp
     :editor/last-input-time                nil
     :editor/document-mode?                 document-mode?
     :editor/args                           nil
     :editor/on-paste?                      false
     :editor/last-key-code                  nil

     ;; for audio record
     :editor/record-status                  "NONE"

     ;; Whether to skip saving the current block
     :editor/skip-saving-current-block?     false

     :editor/code-block-context             {}

     :db/last-transact-time                 {}
     ;; whether database is persisted
     :db/persisted?                         {}

     :cursor-range                          nil

     :selection/mode                        false
     ;; Warning: blocks order is determined when setting this attribute
     :selection/blocks                      []
     :selection/start-block                 nil
     ;; either :up or :down, defaults to down
     ;; used to determine selection direction when two or more blocks are selected
     :selection/direction                   :down
     :selection/selected-all?               false
     :custom-context-menu/show?             false
     :custom-context-menu/links             nil
     :custom-context-menu/position          nil

     ;; pages or blocks in the right sidebar
     ;; It is a list of `[repo db-id block-type block-data]` 4-tuple
     :sidebar/blocks                        '()

     :preferred-language                    (storage/get :preferred-language)

     ;; electron
     :electron/auto-updater-downloaded      false
     :electron/updater-pending?             false
     :electron/updater                      {}
     :electron/user-cfgs                    nil
     :electron/server                       nil

     ;; assets
     :assets/alias-enabled?                 (or (storage/get :assets/alias-enabled?) false)
     :assets/alias-dirs                     (or (storage/get :assets/alias-dirs) [])

     ;; mobile
     :mobile/container-urls                 nil
     :mobile/show-action-bar?               false
     :mobile/actioned-block                 nil
     :mobile/show-toolbar?                  false
     :mobile/show-recording-bar?            false
     :mobile/show-tabbar?                   false
     ;;; Used to monitor mobile app status,
     ;;; value spec:
     ;;; {:is-active? bool, :timestamp int}
     :mobile/app-state-change                 (atom nil)

     ;; plugin
     :plugin/enabled                        (and (util/electron?)
                                                 ;; true false :theme-only
                                                 ((fnil identity true) (storage/get ::storage-spec/lsp-core-enabled)))
     :plugin/preferences                    nil
     :plugin/indicator-text                 nil
     :plugin/installed-plugins              {}
     :plugin/installed-themes               []
     :plugin/installed-slash-commands       {}
     :plugin/installed-ui-items             {}
     :plugin/installed-resources            {}
     :plugin/installed-hooks                {}
     :plugin/installed-services             {}
     :plugin/simple-commands                {}
     :plugin/selected-theme                 nil
     :plugin/selected-unpacked-pkg          nil
     :plugin/marketplace-pkgs               nil
     :plugin/marketplace-stats              nil
     :plugin/installing                     nil
     :plugin/active-readme                  nil
     :plugin/updates-auto-checking?         false
     :plugin/updates-pending                {}
     :plugin/updates-coming                 {}
     :plugin/updates-downloading?           false
     :plugin/updates-unchecked              #{}
     :plugin/navs-settings?                 true
     :plugin/focused-settings               nil ;; plugin id

     ;; pdf
     :pdf/system-win?                       false
     :pdf/current                           nil
     :pdf/ref-highlight                     nil
     :pdf/block-highlight-colored?          (or (storage/get "ls-pdf-hl-block-is-colored") true)

     ;; all notification contents as k-v pairs
     :notification/contents                 {}
     :graph/syncing?                        false
     ;; graph -> state
     :graph/parsing-state                   {}

     :copy/export-block-text-indent-style   (or (storage/get :copy/export-block-text-indent-style)
                                                "dashes")
     :copy/export-block-text-remove-options (or (storage/get :copy/export-block-text-remove-options)
                                                #{})
     :copy/export-block-text-other-options  (or (storage/get :copy/export-block-text-other-options)
                                                {})
     :date-picker/date                      nil

     :youtube/players                       {}

     ;; command palette
     :command-palette/commands              []

     :view/components                       {}

     :favorites/dragging                    nil

     :srs/mode?                             false

     :srs/cards-due-count                   nil

     :reactive/query-dbs                    {}

     ;; login, userinfo, token, ...
     :auth/refresh-token                    (storage/get "refresh-token")
     :auth/access-token                     nil
     :auth/id-token                         nil

     ;; file-sync
     :file-sync/jstour-inst                   nil
     :file-sync/onboarding-state            (or (storage/get :file-sync/onboarding-state)
                                                {:welcome false})
     :file-sync/remote-graphs               {:loading false :graphs nil}
     :file-sync/set-remote-graph-password-result {}

     ;; graph-uuid -> {:graphs-txid {}
     ;;                :file-sync/sync-manager {}
     ;;                :file-sync/sync-state {}
     ;;                ;; {file-path -> payload}
     ;;                :file-sync/progress {}
     ;;                :file-sync/start-time {}
     ;;                :file-sync/last-synced-at {}}
     :file-sync/graph-state                 {:current-graph-uuid nil}
                                             ;; graph-uuid -> ...
                                             
     :user/info                             {:UserGroups (storage/get :user-groups)}
     :encryption/graph-parsing?             false

     :ui/loading?                           {}
     :feature/enable-sync?                  (storage/get :logseq-sync-enabled)

     :file/rename-event-chan                (async/chan 100)
     :ui/find-in-page                       nil
     :graph/importing                       nil
     :graph/importing-state                 {}

     :whiteboard/onboarding-whiteboard?     (or (storage/get :ls-onboarding-whiteboard?) false)
     :whiteboard/onboarding-tour?           (or (storage/get :whiteboard-onboarding-tour?) false)
     :whiteboard/last-persisted-at          {}
     :whiteboard/pending-tx-data            {}
     :history/page-only-mode?               false
<<<<<<< HEAD

     ;; AI related
     :feature/enable-ai?                    (or (storage/get :feature/enable-ai?) false)
     :open-ai/token                         (storage/get :open-ai-token)
     :chat/current-conversation             nil
     :ai/preferred-translate-target-lang    (storage/get :ai/preferred-translate-target-lang)
     :ai/engines                            {}
     :ai/current-service                    "Built-in OpenAI"})))
=======
     ;; db tx-id -> editor cursor
     :history/tx->editor-cursor             {}})))
>>>>>>> c917f2e0

;; Block ast state
;; ===============

;; block uuid -> {content(String) -> ast}
(def blocks-ast-cache (atom {}))
(defn add-block-ast-cache!
  [block-uuid content ast]
  (when (and block-uuid content ast)
    (let [new-value (assoc-in @blocks-ast-cache [block-uuid content] ast)
          new-value (if (> (count new-value) 10000)
                      (into {} (take 5000 new-value))
                      new-value)]
      (reset! blocks-ast-cache new-value))))

(defn get-block-ast
  [block-uuid content]
  (when (and block-uuid content)
    (get-in @blocks-ast-cache [block-uuid content])))

;; User configuration getters under :config (and sometimes :me)
;; ========================================
;; TODO: Refactor default config values to be data driven. Currently they are all
;;  buried in getters
;; TODO: Refactor our access to be more data driven. Currently each getter
;;  (re-)fetches get-current-repo needlessly
;; TODO: Add consistent validation. Only a few config options validate at get time

(def default-config
  "Default config for a repo-specific, user config"
  {:feature/enable-search-remove-accents? true
   :default-arweave-gateway "https://arweave.net"
   :ui/auto-expand-block-refs? true

   ;; For flushing the settings of old versions. Don't bump this value.
   ;; There are only two kinds of graph, one is not upgraded (:legacy) and one is upgraded (:triple-lowbar)
   ;; For not upgraded graphs, the config will have no key `:file/name-format`
   ;; Then the default value is applied
   :file/name-format :legacy})

;; State that most user config is dependent on
(declare get-current-repo sub set-state!)

(defn merge-configs
  "Merges user configs in given orders. All values are overridden except for maps
  which are merged."
  [& configs]
  (->> configs
       (filter map?)
       (apply merge-with
         (fn merge-config [current new]
           (if (and (map? current) (map? new))
             (merge current new)
             new)))))

(defn get-config
  "User config for the given repo or current repo if none given. All config fetching
should be done through this fn in order to get global config and config defaults"
  ([]
   (get-config (get-current-repo)))
  ([repo-url]
   (merge-configs
    default-config
    (get-in @state [:config ::global-config])
    (get-in @state [:config repo-url]))))

(defonce publishing? (atom nil))

(defn publishing-enable-editing?
  []
  (and @publishing? (:publishing/enable-editing? (get-config))))

(defn enable-editing?
  []
  (or (not @publishing?) (:publishing/enable-editing? (get-config))))

(defn get-arweave-gateway
  []
  (:arweave/gateway (get-config)))

(defonce built-in-macros
         {"img" "[:img.$4 {:src \"$1\" :style {:width $2 :height $3}}]"})

(defn get-macros
  []
  (merge
    built-in-macros
    (:macros (get-config))))

(defn set-assets-alias-enabled!
  [v]
  (set-state! :assets/alias-enabled? (boolean v))
  (storage/set :assets/alias-enabled? (boolean v)))

(defn set-assets-alias-dirs!
  [dirs]
  (when dirs
    (set-state! :assets/alias-dirs dirs)
    (storage/set :assets/alias-dirs dirs)))

(defn get-custom-css-link
  []
  (:custom-css-url (get-config)))

(defn get-custom-js-link
  []
  (:custom-js-url (get-config)))

(defn get-default-journal-template
  []
  (when-let [template (get-in (get-config) [:default-templates :journals])]
    (when-not (string/blank? template)
      (string/trim template))))

(defn all-pages-public?
  []
  (let [value (:publishing/all-pages-public? (get-config))
        value (if (some? value) value (:all-pages-public? (get-config)))]
    (true? value)))

(defn get-default-home
  []
  (:default-home (get-config)))

(defn custom-home-page?
  []
  (some? (:page (get-default-home))))

(defn get-preferred-format
  ([]
   (get-preferred-format (get-current-repo)))
  ([repo-url]
   (keyword
     (or
       (when-let [fmt (:preferred-format (get-config repo-url))]
         (string/lower-case (name fmt)))

       (get-in @state [:me :preferred_format] "markdown")))))

;; TODO: consider adding a pane in Settings to set this through the GUI (rather
;; than having to go through the config.edn file)
(defn get-editor-command-trigger
  ([] (get-editor-command-trigger (get-current-repo)))
  ([repo-url]
   (or
     (:editor/command-trigger (get-config repo-url))        ;; Get from user config
     "/")))                                                 ;; Set the default

(defn markdown?
  []
  (= (keyword (get-preferred-format))
     :markdown))

(defn get-pages-directory
  []
  (or
    (when-let [repo (get-current-repo)]
      (:pages-directory (get-config repo)))
    "pages"))

(defn get-journals-directory
  []
  (or
    (when-let [repo (get-current-repo)]
      (:journals-directory (get-config repo)))
    "journals"))

(defn get-whiteboards-directory
  []
  (or
   (when-let [repo (get-current-repo)]
     (:whiteboards-directory (get-config repo)))
   "whiteboards"))

(defn org-mode-file-link?
  [repo]
  (:org-mode/insert-file-link? (get-config repo)))

(defn get-journal-file-name-format
  []
  (when-let [repo (get-current-repo)]
    (:journal/file-name-format (get-config repo))))

(defn get-preferred-workflow
  []
  (keyword
    (or
      (when-let [workflow (:preferred-workflow (get-config))]
        (let [workflow (name workflow)]
          (if (util/safe-re-find #"now|NOW" workflow)
            :now
            :todo)))
      (get-in @state [:me :preferred_workflow] :now))))

(defn get-preferred-todo
  []
  (if (= (get-preferred-workflow) :now)
    "LATER"
    "TODO"))

(defn get-filename-format
  ([] (get-filename-format (get-current-repo)))
  ([repo]
   (:file/name-format (get-config repo))))

(defn get-date-formatter
  []
  (gp-config/get-date-formatter (get-config)))

(defn shortcuts []
  (:shortcuts (get-config)))

(defn get-commands
  []
  (:commands (get-config)))

(defn get-scheduled-future-days
  []
  (let [days (:scheduled/future-days (get-config))]
    (or (when (int? days) days) 7)))

(defn get-start-of-week
  []
  (or (:start-of-week (get-config))
      (get-in @state [:me :settings :start-of-week])
      6))

(defn get-ref-open-blocks-level
  []
  (or
    (when-let [value (:ref/default-open-blocks-level (get-config))]
      (when (integer? value)
        value))
    2))

(defn get-linked-references-collapsed-threshold
  []
  (or
    (when-let [value (:ref/linked-references-collapsed-threshold (get-config))]
      (when (integer? value)
        value))
    100))

(defn get-export-bullet-indentation
  []
  (case (get (get-config) :export/bullet-indentation :tab)
    :eight-spaces
    "        "
    :four-spaces
    "    "
    :two-spaces
    "  "
    :tab
    "\t"))

(defn enable-search-remove-accents?
  []
  (:feature/enable-search-remove-accents? (get-config)))

;; State cursor fns for use with rum components
;; ============================================

(declare document-mode?)

(defn sub
  "Creates a rum cursor, https://github.com/tonsky/rum#cursors, for use in rum components.
Similar to re-frame subscriptions"
  [ks]
  (if (coll? ks)
    (util/react (rum/cursor-in state ks))
    (util/react (rum/cursor state ks))))

(defn sub-config
  "Sub equivalent to get-config which should handle all sub user-config access"
  ([] (sub-config (get-current-repo)))
  ([repo]
   (let [config (sub :config)]
     (merge-configs default-config
                    (get config ::global-config)
                    (get config repo)))))

(defn enable-grammarly?
  []
  (true? (:feature/enable-grammarly? (sub-config))))

(defn scheduled-deadlines-disabled?
  []
  (true? (:feature/disable-scheduled-and-deadline-query? (sub-config))))

(defn enable-timetracking?
  []
  (not (false? (:feature/enable-timetracking? (sub-config)))))

(defn enable-fold-button-right?
  []
  (let [_ (sub :ui/viewport)]
    (and (util/mobile?)
         (util/sm-breakpoint?))))

(defn enable-journals?
  ([]
   (enable-journals? (get-current-repo)))
  ([repo]
   (not (false? (:feature/enable-journals? (sub-config repo))))))

(defn enable-flashcards?
  ([]
   (enable-flashcards? (get-current-repo)))
  ([repo]
   (not (false? (:feature/enable-flashcards? (sub-config repo))))))

(defn enable-sync?
  []
  (sub :feature/enable-sync?))

(defn enable-whiteboards?
  ([]
   (enable-whiteboards? (get-current-repo)))
  ([repo]
   (not (false? (:feature/enable-whiteboards? (sub-config repo))))))

(defn enable-git-auto-push?
  [repo]
  (not (false? (:git-auto-push (sub-config repo)))))

(defn enable-block-timestamps?
  []
  (true? (:feature/enable-block-timestamps? (sub-config))))

(defn graph-settings
  []
  (:graph/settings (sub-config)))

;; Enable by default
(defn show-brackets?
  []
  (not (false? (:ui/show-brackets? (sub-config)))))

;; Disabled by default
(defn enable-ai?
  []
  (:feature/enable-ai? (sub-config)))

(defn sub-default-home-page
  []
  (get-in (sub-config) [:default-home :page] ""))

(defn sub-edit-content
  [id]
  (sub [:editor/content id]))

(defn- get-selected-block-ids
  [blocks]
  (->> blocks
       (remove nil?)
       (keep #(when-let [id (dom/attr % "blockid")]
                (uuid id)))
       (distinct)))

(defn sub-block-selected?
  [container-id block-uuid]
  (rum/react
   (rum/derived-atom [state] [::select-block container-id block-uuid]
     (fn [state]
       (contains? (set (get-selected-block-ids (:selection/blocks state)))
                  block-uuid)))))

(defn block-content-max-length
  [repo]
  (or (:block/content-max-length (sub-config repo)) 10000))

(defn mobile?
  []
  (or (util/mobile?) (mobile-util/native-platform?)))

(defn enable-tooltip?
  []
  (if (mobile?)
    false
    (get (sub-config) :ui/enable-tooltip? true)))

(defn show-command-doc?
  []
  (get (sub-config) :ui/show-command-doc? true))

(defn logical-outdenting?
  []
  (:editor/logical-outdenting? (sub-config)))

(defn show-full-blocks?
  []
  (:ui/show-full-blocks? (sub-config)))

(defn preferred-pasting-file?
  []
  (:editor/preferred-pasting-file? (sub-config)))

(defn auto-expand-block-refs?
  []
  (:ui/auto-expand-block-refs? (sub-config)))

(defn doc-mode-enter-for-new-line?
  []
  (and (document-mode?)
       (not (:shortcut/doc-mode-enter-for-new-block? (get-config)))))

(defn user-groups
  []
  (set (sub [:user/info :UserGroups])))

;; State mutation helpers
;; ======================

(defn set-state!
  [path value]
  (if (vector? path)
    (swap! state assoc-in path value)
    (swap! state assoc path value))
  nil)

(defn update-state!
  [path f]
  (if (vector? path)
    (swap! state update-in path f)
    (swap! state update path f))
  nil)

;; State getters and setters
;; =========================
;; These fns handle any key except :config.
;; Some state is also stored in local storage and/or sent to electron's main process

(defn get-route-match
  []
  (:route-match @state))

(defn get-current-route
  []
  (get-in (get-route-match) [:data :name]))

(defn home?
  []
  (= :home (get-current-route)))

(defn whiteboard-dashboard?
  []
  (= :whiteboards (get-current-route)))

(defn setups-picker?
  []
  (= :repo-add (get-current-route)))

(defn get-current-page
  []
  (when (= :page (get-current-route))
    (get-in (get-route-match)
            [:path-params :name])))

(defn whiteboard-route?
  []
  (= :whiteboard (get-current-route)))

(defn get-current-whiteboard
  []
  (when (whiteboard-route?)
    (get-in (get-route-match)
            [:path-params :name])))

(defn route-has-p?
  []
  (get-in (get-route-match) [:query-params :p]))

(defn get-current-repo
  "Returns the current repo URL, or else open demo graph"
  []
  (or (:git/current-repo @state)
      "local"))

(defn get-remote-graphs
  []
  (get-in @state [:file-sync/remote-graphs :graphs]))

(defn get-remote-graph-info-by-uuid
  [uuid]
  (when-let [graphs (seq (get-in @state [:file-sync/remote-graphs :graphs]))]
    (some #(when (= (:GraphUUID %) (str uuid)) %) graphs)))

(defn delete-remote-graph!
  [repo]
  (swap! state update-in [:file-sync/remote-graphs :graphs]
         (fn [repos]
           (remove #(and
                     (:GraphUUID repo)
                     (:GraphUUID %)
                     (= (:GraphUUID repo) (:GraphUUID %))) repos))))

(defn add-remote-graph!
  [repo]
  (swap! state update-in [:file-sync/remote-graphs :graphs]
         (fn [repos]
           (->> (conj repos repo)
                (distinct)))))

(defn get-repos
  []
  (get-in @state [:me :repos]))

(defn set-repos!
  [repos]
  (set-state! [:me :repos] repos))

(defn add-repo!
  [repo]
  (when (not (string/blank? repo))
    (update-state! [:me :repos]
                   (fn [repos]
                     (->> (conj repos repo)
                          (distinct))))))

(defn set-current-repo!
  [repo]
  (swap! state assoc :git/current-repo repo)
  (if repo
    (storage/set :git/current-repo repo)
    (storage/remove :git/current-repo))
  (ipc/ipc "setCurrentGraph" repo))

(defn set-preferred-format!
  [format]
  (swap! state assoc-in [:me :preferred_format] (name format)))

(defn set-preferred-workflow!
  [workflow]
  (swap! state assoc-in [:me :preferred_workflow] (name workflow)))

(defn set-preferred-language!
  [language]
  (set-state! :preferred-language (name language))
  (storage/set :preferred-language (name language)))

(defn delete-repo!
  [repo]
  (swap! state update-in [:me :repos]
         (fn [repos]
           (->> (remove #(or (= (:url repo) (:url %))
                             (and
                              (:GraphUUID repo)
                              (:GraphUUID %)
                              (= (:GraphUUID repo) (:GraphUUID %)))) repos)
                (util/distinct-by :url)))))

(defn set-timestamp-block!
  [value]
  (set-state! :editor/set-timestamp-block value))

(defn get-timestamp-block
  []
  (:editor/set-timestamp-block @state))

(defn set-edit-content!
  ([input-id value] (set-edit-content! input-id value true))
  ([input-id value set-input-value?]
   (when input-id
     (when set-input-value?
       (when-let [input (gdom/getElement input-id)]
         (util/set-change-value input value)))
     (update-state! :editor/content (fn [m]
                                      (assoc m input-id value))))))

(defn get-edit-input-id
  []
  (ffirst (:editor/editing? @state)))

(defn get-input
  []
  (when-let [id (get-edit-input-id)]
    (gdom/getElement id)))

(defn editing?
  []
  (let [input (get-input)]
    (and input (= input (.-activeElement js/document)))))

(defn get-edit-content
  []
  (get (:editor/content @state) (get-edit-input-id)))

(defn get-cursor-range
  []
  (:cursor-range @state))

(defn set-cursor-range!
  [range]
  (set-state! :cursor-range range))

(defn set-q!
  [value]
  (set-state! :search/q value))

(defn set-search-mode!
  [value]
  (set-state! :search/mode value))

(defn set-editor-action!
  [value]
  (set-state! :editor/action value))

(defn set-editor-action-data!
  [value]
  (set-state! :editor/action-data value))

(defn get-editor-action
  []
  (:editor/action @state))

(defn get-editor-action-data
  []
  (:editor/action-data @state))

(defn get-editor-show-page-search?
  []
  (= (get-editor-action) :page-search))

(defn get-editor-show-page-search-hashtag?
  []
  (= (get-editor-action) :page-search-hashtag))

(defn get-editor-show-block-search?
  []
  (= (get-editor-action) :block-search))

(defn set-editor-show-input!
  [value]
  (if value
    (do
      (set-editor-action-data! (assoc (get-editor-action-data) :options value))
      (set-editor-action! :input))
    (do
      (set-editor-action! nil)
      (set-editor-action-data! nil))))

(defn get-editor-show-input
  []
  (when (= (get-editor-action) :input)
    (get @state :editor/action-data)))

(defn set-editor-show-commands!
  []
  (when-not (get-editor-action) (set-editor-action! :commands)))

(defn set-editor-show-block-commands!
  []
  (when-not (get-editor-action) (set-editor-action! :block-commands)))

(defn clear-editor-action!
  []
  (swap! state (fn [state]
                 (assoc state :editor/action nil))))

(defn set-edit-input-id!
  [input-id]
  (swap! state update :editor/editing?
         (fn [_m]
           (and input-id {input-id true}))))

(defn get-edit-pos
  []
  (when-let [input (get-input)]
    (util/get-selection-start input)))

(defn get-selection-start-block
  []
  (get @state :selection/start-block))

(defn set-selection-start-block!
  [start-block]
  (when-not (get-selection-start-block)
    (swap! state assoc :selection/start-block start-block)))

(defn set-selection-blocks!
  ([blocks]
   (set-selection-blocks! blocks :down))
  ([blocks direction]
   (when (seq blocks)
     (let [blocks (util/sort-by-height (remove nil? blocks))]
       (swap! state assoc
             :selection/mode true
             :selection/blocks blocks
             :selection/direction direction)))))

(defn into-selection-mode!
  []
  (swap! state assoc :selection/mode true))

(defn clear-selection!
  []
  (swap! state assoc
         :selection/mode false
         :selection/blocks nil
         :selection/direction :down
         :selection/start-block nil
         :selection/selected-all? false))

(defn get-selection-blocks
  []
  (->> (:selection/blocks @state)
       (remove nil?)))

(defn get-selection-block-ids
  []
  (get-selected-block-ids (get-selection-blocks)))

(defn get-selection-start-block-or-first
  []
  (or (get-selection-start-block)
      (some-> (first (get-selection-blocks))
              (gobj/get "id"))))

(defn in-selection-mode?
  []
  (:selection/mode @state))

(defn selection?
  "True sense of selection mode with valid selected block"
  []
  (and (in-selection-mode?) (seq (get-selection-blocks))))

(defn conj-selection-block!
  [block direction]
  (swap! state assoc
         :selection/mode true
         :selection/blocks (-> (conj (vec (:selection/blocks @state)) block)
                               (util/sort-by-height))
         :selection/direction direction))

(defn drop-last-selection-block!
  []
  (let [direction (:selection/direction @state)
        up? (= direction :up)
        blocks (:selection/blocks @state)
        last-block (if up?
                     (first blocks)
                     (peek (vec blocks)))
        blocks' (if up?
                  (rest blocks)
                  (pop (vec blocks)))]
    (swap! state assoc
           :selection/mode true
           :selection/blocks blocks')
    last-block))

(defn get-selection-direction
  []
  (:selection/direction @state))

(defn show-custom-context-menu!
  [links position]
  (swap! state assoc
         :custom-context-menu/show? true
         :custom-context-menu/links links
         :custom-context-menu/position position))

(defn hide-custom-context-menu!
  []
  (swap! state assoc
         :custom-context-menu/show? false
         :custom-context-menu/links nil
         :custom-context-menu/position nil))

(defn toggle-navigation-item-collapsed!
  [item]
  (update-state! [:ui/navigation-item-collapsed? item] not))

(defn toggle-sidebar-open?!
  []
  (swap! state update :ui/sidebar-open? not))

(defn open-right-sidebar!
  []
  (swap! state assoc :ui/sidebar-open? true))

(defn hide-right-sidebar!
  []
  (swap! state assoc :ui/sidebar-open? false))

(defn sidebar-add-block!
  [repo db-id block-type]
  (when (not (util/sm-breakpoint?))
    (when db-id
      (update-state! :sidebar/blocks (fn [blocks]
                                       (->> (remove #(= (second %) db-id) blocks)
                                            (cons [repo db-id block-type])
                                            (distinct))))
      (open-right-sidebar!)
      (when-let [elem (gdom/getElementByClass "sidebar-item-list")]
        (util/scroll-to elem 0)))))

(defn sidebar-remove-block!
  [idx]
  (update-state! :sidebar/blocks (fn [blocks]
                                   (if (string? idx)
                                     (remove #(= (second %) idx) blocks)
                                     (util/drop-nth idx blocks))))
  (when (empty? (:sidebar/blocks @state))
    (hide-right-sidebar!)))

(defn sidebar-replace-block!
  [old-sidebar-key new-sidebar-key]
  (update-state! :sidebar/blocks (fn [blocks]
                                   (map #(if (= % old-sidebar-key)
                                           new-sidebar-key
                                           %) blocks))))

(defn sidebar-block-exists?
  [idx]
  (some #(= (second %) idx) (:sidebar/blocks @state)))

(defn clear-sidebar-blocks!
  []
  (set-state! :sidebar/blocks '()))

(defn sidebar-block-toggle-collapse!
  [db-id]
  (when db-id
    (update-state! [:ui/sidebar-collapsed-blocks db-id] not)))

(defn get-edit-block
  []
  (get @state :editor/block))

(defn get-current-edit-block-and-position
  []
  (let [edit-input-id (get-edit-input-id)
        edit-block (get-edit-block)
        block-element (when edit-input-id (gdom/getElement (string/replace edit-input-id "edit-block" "ls-block")))
        container (when block-element
                    (util/get-block-container block-element))]
    (when container
      {:last-edit-block edit-block
       :container       (gobj/get container "id")
       :pos             (or (cursor/pos (gdom/getElement edit-input-id))
                            (count (:block/content edit-block)))})))

(defn clear-edit!
  []
  (swap! state merge {:editor/editing? nil
                      :editor/block    nil
                      :cursor-range    nil
                      :editor/last-saved-cursor nil}))

(defn into-code-editor-mode!
  []
  (swap! state merge {:editor/editing?   nil
                      :cursor-range      nil
                      :editor/code-mode? true}))

(defn set-editor-last-pos!
  [new-pos]
  (set-state! [:editor/last-saved-cursor (:block/uuid (get-edit-block))] new-pos))

(defn clear-editor-last-pos!
  []
  (set-state! :editor/last-saved-cursor nil))

(defn get-editor-last-pos
  []
  (get-in @state [:editor/last-saved-cursor (:block/uuid (get-edit-block))]))

(defn set-block-content-and-last-pos!
  [edit-input-id content new-pos]
  (when edit-input-id
    (set-edit-content! edit-input-id content)
    (set-state! [:editor/last-saved-cursor (:block/uuid (get-edit-block))] new-pos)))

(defn set-theme-mode!
  [mode]
  (when (mobile-util/native-platform?)
    (if (= mode "light")
      (util/set-theme-light)
      (util/set-theme-dark)))
  (set-state! :ui/theme mode)
  (storage/set :ui/theme mode))

(defn sync-system-theme!
  []
  (let [system-dark? (.-matches (js/window.matchMedia "(prefers-color-scheme: dark)"))]
    (set-theme-mode! (if system-dark? "dark" "light"))
    (set-state! :ui/system-theme? true)
    (storage/set :ui/system-theme? true)))

(defn use-theme-mode!
  [theme-mode]
  (if (= theme-mode "system")
    (sync-system-theme!)
    (do
      (set-theme-mode! theme-mode)
      (set-state! :ui/system-theme? false)
      (storage/set :ui/system-theme? false))))

(defn- toggle-theme
  [theme]
  (if (= theme "dark") "light" "dark"))

(defn toggle-theme!
  []
  (use-theme-mode! (toggle-theme (:ui/theme @state))))

(defn set-custom-theme!
  ([custom-theme]
   (set-custom-theme! nil custom-theme))
  ([mode theme]
   (set-state! (if mode [:ui/custom-theme (keyword mode)] :ui/custom-theme) theme)
   (storage/set :ui/custom-theme (:ui/custom-theme @state))))

(defn restore-mobile-theme!
  "Restore mobile theme setting from local storage"
  []
  (let [mode (or (storage/get :ui/theme) "light")
        system-theme? (storage/get :ui/system-theme?)]
    (when (and (not system-theme?)
               (mobile-util/native-platform?))
      (if (= mode "light")
        (util/set-theme-light)
        (util/set-theme-dark)))))

(defn set-editing-block-dom-id!
  [block-dom-id]
  (set-state! :editor/block-dom-id block-dom-id))

(defn get-editing-block-dom-id
  []
  (:editor/block-dom-id @state))

(defn set-root-component!
  [component]
  (set-state! :ui/root-component component))

(defn get-root-component
  []
  (get @state :ui/root-component))

(defn load-app-user-cfgs
  ([] (load-app-user-cfgs false))
  ([refresh?]
   (when (util/electron?)
     (p/let [cfgs (if (or refresh? (nil? (:electron/user-cfgs @state)))
                    (ipc/ipc :userAppCfgs)
                    (:electron/user-cfgs @state))
             cfgs (if (object? cfgs) (bean/->clj cfgs) cfgs)]
       (set-state! :electron/user-cfgs cfgs)))))

(defn setup-electron-updater!
  []
  (when (util/electron?)
    (js/window.apis.setUpdatesCallback
      (fn [_ args]
        (let [data (bean/->clj args)
              pending? (not= (:type data) "completed")]
          (set-state! :electron/updater-pending? pending?)
          (when pending? (set-state! :electron/updater data))
          nil)))))

(defn set-file-component!
  [component]
  (set-state! :ui/file-component component))

(defn clear-file-component!
  []
  (set-state! :ui/file-component nil))

(defn set-journals-length!
  [value]
  (when value
    (set-state! :journals-length value)))

(defn save-scroll-position!
  ([value]
   (save-scroll-position! value js/window.location.hash))
  ([value path]
   (set-state! [:ui/paths-scroll-positions path] value)))

(defn get-saved-scroll-position
  ([]
   (get-saved-scroll-position js/window.location.hash))
  ([path]
   (get-in @state [:ui/paths-scroll-positions path] 0)))

(defn set-today!
  [value]
  (set-state! :today value))

(defn get-me
  []
  (:me @state))

(defn set-db-restoring!
  [value]
  (set-state! :db/restoring? value))

(defn set-indexedb-support!
  [value]
  (set-state! :indexeddb/support? value))

(defn modal-opened?
  []
  (:modal/show? @state))

(declare set-modal!)
(declare close-modal!)

(defn get-sub-modals
  []
  (:modal/subsets @state))

(defn set-sub-modal!
  ([panel-content]
   (set-sub-modal! panel-content
                   {:close-btn? true}))
  ([panel-content {:keys [id label close-btn? close-backdrop? show? center?] :as opts}]
   (if (not (modal-opened?))
     (set-modal! panel-content opts)
     (let [modals (:modal/subsets @state)
           idx (and id (first (keep-indexed #(when (= (:modal/id %2) id) %1)
                                            modals)))
           input (medley/filter-vals
                   #(not (nil? %1))
                   {:modal/id            id
                    :modal/label         (or label (if center? "ls-modal-align-center" ""))
                    :modal/show?         (if (boolean? show?) show? true)
                    :modal/panel-content panel-content
                    :modal/close-btn?    close-btn?
                    :modal/close-backdrop? (if (boolean? close-backdrop?) close-backdrop? true)})]
       (swap! state update-in
              [:modal/subsets (or idx (count modals))]
              merge input)
       (:modal/subsets @state)))))

(defn close-sub-modal!
  ([] (close-sub-modal! nil))
  ([all?-a-id]
   (if (true? all?-a-id)
     (swap! state assoc :modal/subsets [])
     (let [id     all?-a-id
           mid    (:modal/id @state)
           modals (:modal/subsets @state)]
       (if (and id (not (string/blank? mid)) (= id mid))
         (close-modal!)
         (when-let [idx (if id (first (keep-indexed #(when (= (:modal/id %2) id) %1) modals))
                          (dec (count modals)))]
           (swap! state assoc :modal/subsets (into [] (medley/remove-nth idx modals)))))))
   (:modal/subsets @state)))

(defn set-modal!
  ([modal-panel-content]
   (set-modal! modal-panel-content
               {:fullscreen? false
                :close-btn?  true}))
  ([modal-panel-content {:keys [id label fullscreen? close-btn? close-backdrop? center?]}]
   (let [opened? (modal-opened?)]
     (when opened?
       (close-modal!))
     (when (seq (get-sub-modals))
       (close-sub-modal! true))

     (async/go
       (when opened?
         (<! (async/timeout 100)))
       (swap! state assoc
              :modal/id id
              :modal/label (or label (if center? "ls-modal-align-center" ""))
              :modal/show? (boolean modal-panel-content)
              :modal/panel-content modal-panel-content
              :modal/fullscreen? fullscreen?
              :modal/close-btn? close-btn?
              :modal/close-backdrop? (if (boolean? close-backdrop?) close-backdrop? true))))
   nil))

(defn close-modal!
  []
  (when-not (editing?)
    (if (seq (get-sub-modals))
      (close-sub-modal!)
      (swap! state assoc
             :modal/id nil
             :modal/label ""
             :modal/show? false
             :modal/fullscreen? false
             :modal/panel-content nil
             :ui/open-select nil))))

(defn get-db-batch-txs-chan
  []
  (:db/batch-txs @state))

(defn get-file-write-chan
  []
  (:file/writes @state))

(defn get-reactive-custom-queries-chan
  []
  (:reactive/custom-queries @state))

(defn get-left-sidebar-open?
  []
  (get-in @state [:ui/left-sidebar-open?]))

(defn set-left-sidebar-open!
  [value]
  (storage/set "ls-left-sidebar-open?" (boolean value))
  (set-state! :ui/left-sidebar-open? value))

(defn toggle-left-sidebar!
  []
  (set-left-sidebar-open!
    (not (get-left-sidebar-open?))))

(defn set-developer-mode!
  [value]
  (set-state! :ui/developer-mode? value)
  (storage/set "developer-mode" (str value)))

(defn developer-mode?
  []
  (:ui/developer-mode? @state))

(defn get-notification-contents
  []
  (get @state :notification/contents))

(defn document-mode?
  []
  (get @state :document/mode?))

(defn toggle-document-mode!
  []
  (let [mode (document-mode?)]
    (set-state! :document/mode? (not mode))
    (storage/set :document/mode? (not mode))))

(defn shortcut-tooltip-enabled?
  []
  (get @state :ui/shortcut-tooltip?))

(defn toggle-shortcut-tooltip!
  []
  (let [mode (shortcut-tooltip-enabled?)]
    (set-state! :ui/shortcut-tooltip? (not mode))
    (storage/set :ui/shortcut-tooltip? (not mode))))

(defn set-config!
  [repo-url value]
  (when value (set-state! [:config repo-url] value)))

(defn set-global-config!
  [value]
  ;; Placed under :config so cursors can work seamlessly
  (when value (set-config! ::global-config value)))

(defn get-wide-mode?
  []
  (:ui/wide-mode? @state))

(defn toggle-wide-mode!
  []
  (update-state! :ui/wide-mode? not))

(defn set-online!
  [value]
  (set-state! :network/online? value))

(defn get-plugins-slash-commands
  []
  (mapcat seq (flatten (vals (:plugin/installed-slash-commands @state)))))

(defn get-plugins-commands-with-type
  [type]
  (filterv #(= (keyword (first %)) (keyword type))
           (apply concat (vals (:plugin/simple-commands @state)))))

(defn get-plugins-ui-items-with-type
  [type]
  (filterv #(= (keyword (first %)) (keyword type))
           (apply concat (vals (:plugin/installed-ui-items @state)))))

(defn get-plugin-resources-with-type
  [pid type]
  (when-let [pid (and type (keyword pid))]
    (get-in @state [:plugin/installed-resources pid (keyword type)])))

(defn get-plugin-resource
  [pid type key]
  (when-let [resources (get-plugin-resources-with-type pid type)]
    (get resources key)))

(defn upt-plugin-resource
  [pid type key attr val]
  (when-let [resource (get-plugin-resource pid type key)]
    (let [resource (assoc resource (keyword attr) val)]
      (set-state!
        [:plugin/installed-resources (keyword pid) (keyword type) key] resource)
      resource)))

(defn get-plugin-services
  [pid type]
  (when-let [installed (and pid (:plugin/installed-services @state))]
    (some->> (seq (get installed (keyword pid)))
             (filterv #(= type (:type %))))))

(defn install-plugin-service
  ([pid type name] (install-plugin-service pid type name nil))
  ([pid type name opts]
   (when-let [pid (and pid type name (keyword pid))]
     (let [exists (get-plugin-services pid type)]
       (when-let [service (and (or (not exists) (not (some #(= name (:name %)) exists)))
                               {:pid pid :type type :name name :opts opts})]
         (update-state! [:plugin/installed-services pid] #(conj (vec %) service))

         ;; search engines state for results
         (when (= type :search)
           (set-state! [:search/engines (str pid name)] service))

         (when (= type :ai)
           (set-state! [:ai/engines (str pid name)] service)))))))

(defn uninstall-plugin-service
  [pid type-or-all]
  (when-let [pid (keyword pid)]
    (when-let [installed (get (:plugin/installed-services @state) pid)]
      (let [remove-all? (or (true? type-or-all) (nil? type-or-all))
            remains     (if remove-all? nil (filterv #(not= type-or-all (:type %)) installed))
            removed     (if remove-all? installed (filterv #(= type-or-all (:type %)) installed))]
        (set-state! [:plugin/installed-services pid] remains)

        ;; search engines state for results
        (when-let [removed' (seq (filter #(= :search (:type %)) removed))]
          (update-state! :search/engines #(apply dissoc % (mapv (fn [{:keys [pid name]}] (str pid name)) removed'))))

        (when-let [removed' (seq (filter #(= :ai (:type %)) removed))]
          (update-state! :ai/engines #(apply dissoc % (mapv (fn [{:keys [pid name]}] (str pid name)) removed'))))))))

(defn get-all-plugin-services-with-type
  [type]
  (when-let [installed (vals (:plugin/installed-services @state))]
    (mapcat (fn [s] (filter #(= (keyword type) (:type %)) s)) installed)))

(defn get-all-plugin-search-engines
  []
  (:search/engines @state))

(defn update-plugin-search-engine
  [pid name f]
  (when-let [pid (keyword pid)]
    (set-state! :search/engines
                (update-vals (get-all-plugin-search-engines)
                             #(if (and (= pid (:pid %)) (= name (:name %)))
                                (f %) %)))))

(defn reset-plugin-search-engines
  []
  (when-let [engines (get-all-plugin-search-engines)]
    (set-state! :search/engines
                (update-vals engines #(assoc % :result nil)))))

(defn get-all-plugin-ai-engines
  []
  (:ai/engines @state))

(defn update-plugin-ai-engine
  [pid name f]
  (when-let [pid (keyword pid)]
    (set-state! :ai/engines
                (update-vals (get-all-plugin-ai-engines)
                             #(if (and (= pid (:pid %)) (= name (:name %)))
                                (f %) %)))))

(defn reset-plugin-ai-engines
  []
  (when-let [engines (get-all-plugin-ai-engines)]
    (set-state! :ai/engines
                (update-vals engines #(assoc % :result nil)))))

(defn install-plugin-hook
  ([pid hook] (install-plugin-hook pid hook true))
  ([pid hook opts]
   (when-let [pid (keyword pid)]
     (set-state!
      [:plugin/installed-hooks hook]
      (assoc
        ((fnil identity {}) (get-in @state [:plugin/installed-hooks hook]))
        pid opts)) true)))

(defn uninstall-plugin-hook
  [pid hook-or-all]
  (when-let [pid (keyword pid)]
    (if (nil? hook-or-all)
      (swap! state update :plugin/installed-hooks #(update-vals % (fn [ids] (dissoc ids pid))))
      (when-let [coll (get-in @state [:plugin/installed-hooks hook-or-all])]
        (set-state! [:plugin/installed-hooks hook-or-all] (dissoc coll pid))))
    true))

(defn slot-hook-exist?
  [uuid]
  (when-let [type (and uuid (string/replace (str uuid) "-" "_"))]
    (when-let [hooks (sub :plugin/installed-hooks)]
      (contains? hooks (str "hook:editor:slot_" type)))))

(defn active-tldraw-app
  []
  (when-let [tldraw-el (.querySelector js/document.body ".logseq-tldraw[data-tlapp]")]
    (gobj/get js/window.tlapps (.. tldraw-el -dataset -tlapp))))

(defn tldraw-editing-logseq-block?
  []
  (when-let [app (active-tldraw-app)]
    (and (= 1 (.. app -selectedShapesArray -length))
         (= (.. app -editingShape) (.. app -selectedShapesArray (at 0))))))

(defn set-graph-syncing?
  [value]
  (set-state! :graph/syncing? value))

(defn set-editor-in-composition!
  [value]
  (set-state! :editor/in-composition? value))

(defn editor-in-composition?
  []
  (:editor/in-composition? @state))

(defn set-loading-files!
  [repo value]
  (when repo
    (set-state! [:repo/loading-files? repo] value)))

(defn loading-files?
  [repo]
  (get-in @state [:repo/loading-files? repo]))

(defn set-editor-last-input-time!
  [repo time]
  (swap! state assoc-in [:editor/last-input-time repo] time))

(defn set-last-transact-time!
  [repo time]
  (swap! state assoc-in [:db/last-transact-time repo] time)

  ;; THINK: new block, indent/outdent, drag && drop, etc.
  (set-editor-last-input-time! repo time))

(defn set-db-persisted!
  [repo value]
  (swap! state assoc-in [:db/persisted? repo] value))

(defn db-idle?
  [repo]
  (when repo
    (when-let [last-time (get-in @state [:db/last-transact-time repo])]
      (let [now (util/time-ms)]
        (>= (- now last-time) 3000)))))

(defn input-idle?
  [repo & {:keys [diff]
           :or {diff 1000}}]
  (when repo
    (or
     (when-let [last-time (get-in @state [:editor/last-input-time repo])]
       (let [now (util/time-ms)]
         (>= (- now last-time) diff)))
     ;; not in editing mode
     ;; Is this a good idea to put whiteboard check here?
     (not (get-edit-input-id)))))

(defn whiteboard-idle?
  "Check if whiteboard is idle."
  [repo]
  (when repo
    (>= (- (util/time-ms) (or (get-in @state [:whiteboard/last-persisted-at repo])
                              (- (util/time-ms) 10000)))
        3000)))

(defn set-nfs-refreshing!
  [value]
  (set-state! :nfs/refreshing? value))

(defn nfs-refreshing?
  []
  (:nfs/refreshing? @state))

(defn set-search-result!
  [value]
  (set-state! :search/result value))

(defn clear-search-result!
  []
  (set-search-result! nil))

(defn add-graph-search-filter!
  [q]
  (when-not (string/blank? q)
    (update-state! :search/graph-filters
                   (fn [value]
                     (vec (distinct (conj value q)))))))

(defn remove-search-filter!
  [q]
  (when-not (string/blank? q)
    (update-state! :search/graph-filters
                   (fn [value]
                     (remove #{q} value)))))

(defn clear-search-filters!
  []
  (set-state! :search/graph-filters []))

(defn get-search-mode
  []
  (:search/mode @state))

(defn toggle!
  [path]
  (update-state! path not))

(defn toggle-settings!
  []
  (toggle! :ui/settings-open?))

(defn settings-open?
  []
  (:ui/settings-open? @state))

(defn close-settings!
  []
  (set-state! :ui/settings-open? false))

(defn open-settings!
  []
  (set-state! :ui/settings-open? true))

;; TODO: Move those to the uni `state`

(defonce editor-op (atom nil))
(defn set-editor-op!
  [value]
  (reset! editor-op value))
(defn get-editor-op
  []
  @editor-op)

(defn get-events-chan
  []
  (:system/events @state))

(defn pub-event!
  {:malli/schema [:=> [:cat vector?] :any]}
  [payload]
  (let [chan (get-events-chan)]
    (async/put! chan payload)))

(defn get-export-block-text-indent-style []
  (:copy/export-block-text-indent-style @state))

(defn set-export-block-text-indent-style!
  [v]
  (set-state! :copy/export-block-text-indent-style v)
  (storage/set :copy/export-block-text-indent-style v))

(defn get-export-block-text-remove-options []
  (:copy/export-block-text-remove-options @state))

(defn update-export-block-text-remove-options!
  [e k]
  (let [f (if (util/echecked? e) conj disj)]
    (update-state! :copy/export-block-text-remove-options
                   #(f % k))
    (storage/set :copy/export-block-text-remove-options
                 (get-export-block-text-remove-options))))

(defn get-export-block-text-other-options []
  (:copy/export-block-text-other-options @state))

(defn update-export-block-text-other-options!
  [k v]
  (update-state! :copy/export-block-text-other-options #(assoc % k v)))

(defn set-editor-args!
  [args]
  (set-state! :editor/args args))

(defn editing-whiteboard-portal?
  []
  (and (active-tldraw-app) (tldraw-editing-logseq-block?)))

(defn block-component-editing?
  []
  (and (:block/component-editing-mode? @state)
       (not (editing-whiteboard-portal?))))

(defn set-block-component-editing-mode!
  [value]
  (set-state! :block/component-editing-mode? value))

(defn get-editor-args
  []
  (:editor/args @state))

(defn set-page-blocks-cp!
  [value]
  (set-state! [:view/components :page-blocks] value))

(defn get-page-blocks-cp
  []
  (get-in @state [:view/components :page-blocks]))

;; To avoid circular dependencies
(defn set-component!
  [k value]
  (set-state! [:view/components k] value))

(defn get-component
  [k]
  (get-in @state [:view/components k]))

(defn exit-editing-and-set-selected-blocks!
  ([blocks]
   (exit-editing-and-set-selected-blocks! blocks :down))
  ([blocks direction]
   (clear-edit!)
   (set-selection-blocks! blocks direction)))

(defn set-editing!
  ([edit-input-id content block cursor-range]
   (set-editing! edit-input-id content block cursor-range true))
  ([edit-input-id content block cursor-range move-cursor?]
   (if (> (count content)
          (block-content-max-length (get-current-repo)))
     (let [elements (array-seq (js/document.getElementsByClassName (:block/uuid block)))]
       (when (first elements)
         (util/scroll-to-element (gobj/get (first elements) "id")))
       (exit-editing-and-set-selected-blocks! elements))
     (when (and edit-input-id block
               (or
                (publishing-enable-editing?)
                (not @publishing?)))
      (let [block-element (gdom/getElement (string/replace edit-input-id "edit-block" "ls-block"))
            container (util/get-block-container block-element)
            block (if container
                    (assoc block
                           :block/container (gobj/get container "id"))
                    block)
            content (string/trim (or content ""))]
        (swap! state
               (fn [state]
                 (-> state
                     (assoc-in [:editor/content edit-input-id] content)
                     (assoc
                      :editor/block block
                      :editor/editing? {edit-input-id true}
                      :editor/last-key-code nil
                      :editor/set-timestamp-block nil
                      :cursor-range cursor-range))))
        (when-let [input (gdom/getElement edit-input-id)]
          (let [pos (count cursor-range)]
            (when content
              (util/set-change-value input content))

            (when move-cursor?
              (cursor/move-cursor-to input pos))

            (when (or (util/mobile?) (mobile-util/native-platform?))
              (set-state! :mobile/show-action-bar? false)))))))))

(defn remove-watch-state [key]
  (remove-watch state key))

(defn get-git-auto-commit-enabled?
  []
  (false? (sub [:electron/user-cfgs :git/disable-auto-commit?])))

(defn set-last-key-code!
  [key-code]
  (set-state! :editor/last-key-code key-code))

(defn get-last-key-code
  []
  (:editor/last-key-code @state))

(defn feature-http-server-enabled?
  []
  (boolean (storage/get ::storage-spec/http-server-enabled)))

(defn get-plugin-by-id
  [id]
  (when-let [id (and id (keyword id))]
    (get-in @state [:plugin/installed-plugins id])))

(defn get-enabled?-installed-plugins
  ([theme?] (get-enabled?-installed-plugins theme? true false false))
  ([theme? enabled? include-unpacked? include-all?]
   (filterv
     #(and (if include-unpacked? true (:iir %))
           (if-not (boolean? enabled?) true (= (not enabled?) (boolean (get-in % [:settings :disabled]))))
           (or include-all? (if (boolean? theme?) (= (boolean theme?) (:theme %)) true)))
     (vals (:plugin/installed-plugins @state)))))

(defn lsp-enabled?-or-theme
  []
  (:plugin/enabled @state))

(def lsp-enabled?
  (lsp-enabled?-or-theme))

(defn consume-updates-from-coming-plugin!
  [payload updated?]
  (when-let [id (keyword (:id payload))]
    (let [prev-pending? (boolean (seq (:plugin/updates-pending @state)))]
      (println "Updates: consumed pending - " id)
      (swap! state update :plugin/updates-pending dissoc id)
      (if updated?
        (if-let [error (:error-code payload)]
          (swap! state update-in [:plugin/updates-coming id] assoc :error-code error)
          (swap! state update :plugin/updates-coming dissoc id))
        (swap! state update :plugin/updates-coming assoc id payload))
      (pub-event! [:plugin/consume-updates id prev-pending? updated?]))))

(defn coming-update-new-version?
  [pkg]
  (and pkg (:latest-version pkg)))

(defn plugin-update-available?
  [id]
  (when-let [pkg (and id (get (:plugin/updates-coming @state) (keyword id)))]
    (coming-update-new-version? pkg)))

(defn all-available-coming-updates
  ([] (all-available-coming-updates (:plugin/updates-coming @state)))
  ([updates] (when-let [updates (vals updates)]
               (filterv #(coming-update-new-version? %) updates))))

(defn get-next-selected-coming-update
  []
  (when-let [updates (all-available-coming-updates)]
    (let [unchecked (:plugin/updates-unchecked @state)]
      (first (filter #(and (not (and (seq unchecked) (contains? unchecked (:id %))))
                           (not (:error-code %))) updates)))))

(defn set-unchecked-update
  [id unchecked?]
  (swap! state update :plugin/updates-unchecked (if unchecked? conj disj) id))

(defn reset-unchecked-update
  []
  (swap! state assoc :plugin/updates-unchecked #{}))

(defn reset-all-updates-state
  []
  (swap! state assoc
         :plugin/updates-auto-checking?         false
         :plugin/updates-pending                {}
         :plugin/updates-coming                 {}
         :plugin/updates-downloading?           false))

(defn sub-right-sidebar-blocks
  []
  (when-let [current-repo (get-current-repo)]
    (->> (sub :sidebar/blocks)
         (filter #(= (first %) current-repo)))))


(defn toggle-collapsed-block!
  [block-id]
  (let [current-repo (get-current-repo)]
    (update-state! [:ui/collapsed-blocks current-repo block-id] not)))

(defn set-collapsed-block!
  [block-id value]
  (let [current-repo (get-current-repo)]
    (set-state! [:ui/collapsed-blocks current-repo block-id] value)))

(defn sub-collapsed
  [block-id]
  (sub [:ui/collapsed-blocks (get-current-repo) block-id]))

(defn get-modal-id
  []
  (:modal/id @state))

(defn edit-in-query-or-refs-component
  []
  (let [config (last (get-editor-args))]
    {:custom-query? (:custom-query? config)
     :ref? (:ref? config)}))

(defn set-auth-id-token
  [id-token]
  (set-state! :auth/id-token id-token))

(defn set-auth-refresh-token
  [refresh-token]
  (set-state! :auth/refresh-token refresh-token))

(defn set-auth-access-token
  [access-token]
  (set-state! :auth/access-token access-token))

(defn get-auth-id-token []
  (sub :auth/id-token))

(defn get-auth-refresh-token []
  (:auth/refresh-token @state))

(defn set-file-sync-manager [graph-uuid v]
  (when (and graph-uuid v)
    (set-state! [:file-sync/graph-state graph-uuid :file-sync/sync-manager] v)))

(defn get-file-sync-manager [graph-uuid]
  (get-in @state [:file-sync/graph-state graph-uuid :file-sync/sync-manager]))

(defn clear-file-sync-state! [graph-uuid]
  (set-state! [:file-sync/graph-state graph-uuid] nil))

(defn clear-file-sync-progress! [graph-uuid]
  (set-state! [:file-sync/graph-state
               graph-uuid
               :file-sync/progress]
              nil))

(defn set-file-sync-state [graph-uuid v]
  (when v (s/assert :frontend.fs.sync/sync-state v))
  (set-state! [:file-sync/graph-state graph-uuid :file-sync/sync-state] v))

(defn get-current-file-sync-graph-uuid
  []
  (get-in @state [:file-sync/graph-state :current-graph-uuid]))

(defn sub-current-file-sync-graph-uuid
  []
  (sub [:file-sync/graph-state :current-graph-uuid]))

(defn get-file-sync-state
  ([]
   (get-file-sync-state (get-current-file-sync-graph-uuid)))
  ([graph-uuid]
   (get-in @state [:file-sync/graph-state graph-uuid :file-sync/sync-state])))

(defn sub-file-sync-state
  [graph-uuid]
  (sub [:file-sync/graph-state graph-uuid :file-sync/sync-state]))

(defn reset-parsing-state!
  []
  (set-state! [:graph/parsing-state (get-current-repo)] {}))

(defn set-parsing-state!
  [m]
  (update-state! [:graph/parsing-state (get-current-repo)]
                 (if (fn? m) m
                   (fn [old-value] (merge old-value m)))))

(defn http-proxy-enabled-or-val? []
  (when-let [agent-opts (sub [:electron/user-cfgs :settings/agent])]
    (when (every? not-empty (vals agent-opts))
      (str (:protocol agent-opts) "://" (:host agent-opts) ":" (:port agent-opts)))))

(defn set-mobile-app-state-change
  [is-active?]
  (set-state! :mobile/app-state-change
              {:is-active? is-active?
               :timestamp (inst-ms (js/Date.))}))

(defn get-sync-graph-by-id
  [graph-uuid]
  (when graph-uuid
    (let [graph (first (filter #(= graph-uuid (:GraphUUID %))
                               (get-repos)))]
      (when (:url graph)
        graph))))

(defn unlinked-dir?
  [dir]
  (contains? (:file/unlinked-dirs @state) dir))

(defn get-file-rename-event-chan
  []
  (:file/rename-event-chan @state))

(defn offer-file-rename-event-chan!
  [v]
  {:pre [(map? v)
         (= #{:repo :old-path :new-path} (set (keys v)))]}
  (async/offer! (get-file-rename-event-chan) v))

(defn set-onboarding-whiteboard!
  [v]
  (set-state! :whiteboard/onboarding-whiteboard? v)
  (storage/set :ls-onboarding-whiteboard? v))

(defn get-onboarding-whiteboard?
  []
  (get-in @state [:whiteboard/onboarding-whiteboard?]))

(defn get-local-container-root-url
  []
  (when (mobile-util/native-ios?)
    (get-in @state [:mobile/container-urls :localContainerUrl])))

(defn get-icloud-container-root-url
  []
  (when (mobile-util/native-ios?)
    (get-in @state [:mobile/container-urls :iCloudContainerUrl])))

(defn get-current-pdf
  []
  (:pdf/current @state))

(defn nfs-user-granted?
  [repo]
  (get-in @state [:nfs/user-granted? repo]))

(defn set-current-pdf!
  [inflated-file]
  (let [settle-file! #(set-state! :pdf/current inflated-file)]
    (if-not (get-current-pdf)
      (settle-file!)
      (when (apply not= (map :identity [inflated-file (get-current-pdf)]))
        (set-state! :pdf/current nil)
        (js/setTimeout #(settle-file!) 16)))))

(defn focus-whiteboard-shape
  ([shape-id]
   (focus-whiteboard-shape (active-tldraw-app) shape-id))
  ([tln shape-id]
   (when-let [^js api (gobj/get tln "api")]
     (when (and shape-id (parse-uuid shape-id))
       (. api selectShapes shape-id)
       (. api zoomToSelection)))))

(defn set-user-info!
  [info]
  (when info
    (set-state! :user/info info)
    (let [groups (:UserGroups info)]
      (when (seq groups)
        (storage/set :user-groups groups)))))

(defn clear-user-info!
  []
  (storage/remove :user-groups))

(defn set-preferred-translate-target-lang!
  [lang]
  (storage/set :ai/preferred-translate-target-lang lang)
  (set-state! :ai/preferred-translate-target-lang lang))<|MERGE_RESOLUTION|>--- conflicted
+++ resolved
@@ -261,7 +261,7 @@
      ;;                :file-sync/last-synced-at {}}
      :file-sync/graph-state                 {:current-graph-uuid nil}
                                              ;; graph-uuid -> ...
-                                             
+
      :user/info                             {:UserGroups (storage/get :user-groups)}
      :encryption/graph-parsing?             false
 
@@ -278,7 +278,6 @@
      :whiteboard/last-persisted-at          {}
      :whiteboard/pending-tx-data            {}
      :history/page-only-mode?               false
-<<<<<<< HEAD
 
      ;; AI related
      :feature/enable-ai?                    (or (storage/get :feature/enable-ai?) false)
@@ -286,11 +285,10 @@
      :chat/current-conversation             nil
      :ai/preferred-translate-target-lang    (storage/get :ai/preferred-translate-target-lang)
      :ai/engines                            {}
-     :ai/current-service                    "Built-in OpenAI"})))
-=======
+     :ai/current-service                    "Built-in OpenAI"
+
      ;; db tx-id -> editor cursor
      :history/tx->editor-cursor             {}})))
->>>>>>> c917f2e0
 
 ;; Block ast state
 ;; ===============
