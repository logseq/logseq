(ns frontend.state
  "Provides main application state, fns associated to set and state based rum
  cursors"
  (:require [cljs-bean.core :as bean]
            [cljs.core.async :as async :refer [<! >!]]
            [cljs.spec.alpha :as s]
            [clojure.string :as string]
            [dommy.core :as dom]
            [electron.ipc :as ipc]
            [frontend.colors :as colors]
            [frontend.mobile.util :as mobile-util]
            [frontend.storage :as storage]
            [frontend.spec.storage :as storage-spec]
            [frontend.util :as util]
            [frontend.util.cursor :as cursor]
            [goog.dom :as gdom]
            [goog.object :as gobj]
            [logseq.graph-parser.config :as gp-config]
            [medley.core :as medley]
            [promesa.core :as p]
            [rum.core :as rum]))

;; Stores main application state
(defonce ^:large-vars/data-var state
  (let [document-mode? (or (storage/get :document/mode?) false)
        current-graph  (let [graph (storage/get :git/current-repo)]
                        (when graph (ipc/ipc "setCurrentGraph" graph))
                        graph)]
   (atom
    {:route-match                           nil
     :today                                 nil
     :system/events                         (async/chan 1000)
     :db/batch-txs                          (async/chan 1000)
     :file/writes                           (async/chan 10000)
     :file/unlinked-dirs                    #{}
     :reactive/custom-queries               (async/chan 1000)
     :notification/show?                    false
     :notification/content                  nil
     :repo/loading-files?                   {}
     :nfs/user-granted?                     {}
     :nfs/refreshing?                       nil
     :instrument/disabled?                  (storage/get "instrument-disabled")
     ;; TODO: how to detect the network reliably?
     :network/online?         true
     :indexeddb/support?      true
     :me                      nil
     :git/current-repo        current-graph
     :draw?                   false
     :db/restoring?           nil

     :journals-length                       3

     :search/q                              ""
     :search/mode                           nil ; nil -> global mode, :graph -> add graph filter, etc.
     :search/result                         nil
     :search/graph-filters                  []
     :search/engines                        {}

     ;; modals
     :modal/dropdowns                       {}
     :modal/id                              nil
     :modal/label                           ""
     :modal/show?                           false
     :modal/panel-content                   nil
     :modal/payload                         nil
     :modal/fullscreen?                     false
     :modal/close-btn?                      nil
     :modal/close-backdrop?                 true
     :modal/subsets                         []

     ;; ui
     :ui/viewport                           {}

     ;; left sidebar
     :ui/navigation-item-collapsed?         {}

     ;; right sidebar
     :ui/handbooks-open?                    false
     :ui/help-open?                         false
     :ui/fullscreen?                        false
     :ui/settings-open?                     false
     :ui/sidebar-open?                      false
     :ui/sidebar-width                      "40%"
     :ui/left-sidebar-open?                 (boolean (storage/get "ls-left-sidebar-open?"))
     :ui/theme                              (or (storage/get :ui/theme) "light")
     :ui/system-theme?                      ((fnil identity (or util/mac? util/win32? false)) (storage/get :ui/system-theme?))
     :ui/custom-theme                       (or (storage/get :ui/custom-theme) {:light {:mode "light"} :dark {:mode "dark"}})
     :ui/wide-mode?                         (storage/get :ui/wide-mode)
     :ui/radix-color                        (storage/get :ui/radix-color)

     ;; ui/collapsed-blocks is to separate the collapse/expand state from db for:
     ;; 1. right sidebar
     ;; 2. zoom-in view
     ;; 3. queries
     ;; 4. references
     ;; graph => {:block-id bool}
     :ui/collapsed-blocks                   {}
     :ui/sidebar-collapsed-blocks           {}
     :ui/root-component                     nil
     :ui/file-component                     nil
     :ui/developer-mode?                    (or (= (storage/get "developer-mode") "true")
                                                false)
     ;; remember scroll positions of visited paths
     :ui/paths-scroll-positions             {}
     :ui/shortcut-tooltip?                  (if (false? (storage/get :ui/shortcut-tooltip?))
                                              false
                                              true)
     :ui/scrolling?                         false
     :document/mode?                        document-mode?

     :config                                {}
     :block/component-editing-mode?         false
     :editor/op                             nil
     :editor/latest-op                      nil
     :editor/hidden-editors                 #{}             ;; page names
     :editor/draw-mode?                     false
     :editor/action                         nil
     :editor/action-data                    nil
     ;; With label or other data
     :editor/last-saved-cursor              nil
     :editor/editing?                       nil
     :editor/in-composition?                false
     :editor/content                        {}
     :editor/block                          nil
     :editor/block-dom-id                   nil
     :editor/set-timestamp-block            nil             ;; click rendered block timestamp-cp to set timestamp
     :editor/last-input-time                nil
     :editor/document-mode?                 document-mode?
     :editor/args                           nil
     :editor/on-paste?                      false
     :editor/last-key-code                  nil
     :editor/block-op-type                  nil             ;; :cut, :copy

     ;; Stores deleted refed blocks, indexed by repo
     :editor/last-replace-ref-content-tx    nil

     ;; for audio record
     :editor/record-status                  "NONE"

     ;; Whether to skip saving the current block
     :editor/skip-saving-current-block?     false

     :editor/code-block-context             {}

     :db/properties-changed-pages           {}
     :db/last-transact-time                 {}
     ;; whether database is persisted
     :db/persisted?                         {}

     :cursor-range                          nil

     :selection/mode                        false
     ;; Warning: blocks order is determined when setting this attribute
     :selection/blocks                      []
     :selection/start-block                 nil
     ;; either :up or :down, defaults to down
     ;; used to determine selection direction when two or more blocks are selected
     :selection/direction                   :down
     :selection/selected-all?               false
     :custom-context-menu/show?             false
     :custom-context-menu/links             nil
     :custom-context-menu/position          nil

     ;; pages or blocks in the right sidebar
     ;; It is a list of `[repo db-id block-type block-data]` 4-tuple
     :sidebar/blocks                        '()

     :preferred-language                    (storage/get :preferred-language)

     ;; electron
     :electron/auto-updater-downloaded      false
     :electron/updater-pending?             false
     :electron/updater                      {}
     :electron/user-cfgs                    nil
     :electron/server                       nil
     :electron/window-maximized?            false
     :electron/window-fullscreen?           false

     ;; assets
     :assets/alias-enabled?                 (or (storage/get :assets/alias-enabled?) false)
     :assets/alias-dirs                     (or (storage/get :assets/alias-dirs) [])

     ;; mobile
     :mobile/container-urls                 nil
     :mobile/show-action-bar?               false
     :mobile/actioned-block                 nil
     :mobile/show-toolbar?                  false
     :mobile/show-recording-bar?            false
     :mobile/show-tabbar?                   false
     ;;; Used to monitor mobile app status,
     ;;; value spec:
     ;;; {:is-active? bool, :timestamp int}
     :mobile/app-state-change                 (atom nil)

     ;; plugin
     :plugin/enabled                        (and (util/electron?)
                                                 ;; true false :theme-only
                                                 ((fnil identity true) (storage/get ::storage-spec/lsp-core-enabled)))
     :plugin/preferences                    nil
     :plugin/indicator-text                 nil
     :plugin/installed-plugins              {}
     :plugin/installed-themes               []
     :plugin/installed-slash-commands       {}
     :plugin/installed-ui-items             {}
     :plugin/installed-resources            {}
     :plugin/installed-hooks                {}
     :plugin/installed-services             {}
     :plugin/simple-commands                {}
     :plugin/selected-theme                 nil
     :plugin/selected-unpacked-pkg          nil
     :plugin/marketplace-pkgs               nil
     :plugin/marketplace-stats              nil
     :plugin/installing                     nil
     :plugin/active-readme                  nil
     :plugin/updates-auto-checking?         false
     :plugin/updates-pending                {}
     :plugin/updates-coming                 {}
     :plugin/updates-downloading?           false
     :plugin/updates-unchecked              #{}
     :plugin/navs-settings?                 true
     :plugin/focused-settings               nil ;; plugin id

     ;; pdf
     :pdf/system-win?                       false
     :pdf/current                           nil
     :pdf/ref-highlight                     nil
     :pdf/block-highlight-colored?          (or (storage/get "ls-pdf-hl-block-is-colored") true)
     :pdf/auto-open-ctx-menu?               (not= false (storage/get "ls-pdf-auto-open-ctx-menu"))

     ;; all notification contents as k-v pairs
     :notification/contents                 {}
     :graph/syncing?                        false
     ;; graph -> state
     :graph/parsing-state                   {}

     :copy/export-block-text-indent-style   (or (storage/get :copy/export-block-text-indent-style)
                                                "dashes")
     :copy/export-block-text-remove-options (or (storage/get :copy/export-block-text-remove-options)
                                                #{})
     :copy/export-block-text-other-options  (or (storage/get :copy/export-block-text-other-options)
                                                {})
     :date-picker/date                      nil

     :youtube/players                       {}

     ;; command palette
     :command-palette/commands              []

     :view/components                       {}

     :favorites/dragging                    nil

     :srs/mode?                             false

     :srs/cards-due-count                   nil

     :reactive/query-dbs                    {}

     ;; login, userinfo, token, ...
     :auth/refresh-token                    (storage/get "refresh-token")
     :auth/access-token                     nil
     :auth/id-token                         nil

     ;; file-sync
     :file-sync/jstour-inst                   nil
     :file-sync/onboarding-state            (or (storage/get :file-sync/onboarding-state)
                                                {:welcome false})
     :file-sync/remote-graphs               {:loading false :graphs nil}
     :file-sync/set-remote-graph-password-result {}

     ;; graph-uuid -> {:graphs-txid {}
     ;;                :file-sync/sync-manager {}
     ;;                :file-sync/sync-state {}
     ;;                ;; {file-path -> payload}
     ;;                :file-sync/progress {}
     ;;                :file-sync/start-time {}
     ;;                :file-sync/last-synced-at {}}
     :file-sync/graph-state                 {:current-graph-uuid nil}
                                             ;; graph-uuid -> ...

     :user/info                             {:UserGroups (storage/get :user-groups)}
     :encryption/graph-parsing?             false

     :ui/loading?                           {}
     :feature/enable-sync?                  (storage/get :logseq-sync-enabled)
     :feature/enable-sync-diff-merge?       ((fnil identity true) (storage/get :logseq-sync-diff-merge-enabled))

     :file/rename-event-chan                (async/chan 100)
     :ui/find-in-page                       nil
     :graph/importing                       nil
     :graph/importing-state                 {}

     :handbook/route-chan                   (async/chan (async/sliding-buffer 1))

     :whiteboard/onboarding-whiteboard?     (or (storage/get :ls-onboarding-whiteboard?) false)
     :whiteboard/onboarding-tour?           (or (storage/get :whiteboard-onboarding-tour?) false)
     :whiteboard/last-persisted-at          {}
     :whiteboard/pending-tx-data            {}
     :history/page-only-mode?               false
     ;; db tx-id -> editor cursor
     :history/tx->editor-cursor             {}})))

;; Block ast state
;; ===============

;; block uuid -> {content(String) -> ast}
(def blocks-ast-cache (atom {}))
(defn add-block-ast-cache!
  [block-uuid content ast]
  (when (and block-uuid content ast)
    (let [new-value (assoc-in @blocks-ast-cache [block-uuid content] ast)
          new-value (if (> (count new-value) 10000)
                      (into {} (take 5000 new-value))
                      new-value)]
      (reset! blocks-ast-cache new-value))))

(defn get-block-ast
  [block-uuid content]
  (when (and block-uuid content)
    (get-in @blocks-ast-cache [block-uuid content])))

;; User configuration getters under :config (and sometimes :me)
;; ========================================
;; TODO: Refactor default config values to be data driven. Currently they are all
;;  buried in getters
;; TODO: Refactor our access to be more data driven. Currently each getter
;;  (re-)fetches get-current-repo needlessly
;; TODO: Add consistent validation. Only a few config options validate at get time

(def default-config
  "Default config for a repo-specific, user config"
  {:feature/enable-search-remove-accents? true
   :default-arweave-gateway "https://arweave.net"
   :ui/auto-expand-block-refs? true

   ;; For flushing the settings of old versions. Don't bump this value.
   ;; There are only two kinds of graph, one is not upgraded (:legacy) and one is upgraded (:triple-lowbar)
   ;; For not upgraded graphs, the config will have no key `:file/name-format`
   ;; Then the default value is applied
   :file/name-format :legacy})

;; State that most user config is dependent on
(declare get-current-repo sub set-state!)

(defn merge-configs
  "Merges user configs in given orders. All values are overridden except for maps
  which are merged."
  [& configs]
  (->> configs
       (filter map?)
       (apply merge-with
         (fn merge-config [current new]
           (if (and (map? current) (map? new))
             (merge current new)
             new)))))

(defn get-global-config
  []
  (get-in @state [:config ::global-config]))

(defn get-global-config-str-content
  []
  (get-in @state [:config ::global-config-str-content]))

(defn get-graph-config
  ([] (get-graph-config (get-current-repo)))
  ([repo-url] (get-in @state [:config repo-url])))

(defn get-config
  "User config for the given repo or current repo if none given. All config fetching
should be done through this fn in order to get global config and config defaults"
  ([]
   (get-config (get-current-repo)))
  ([repo-url]
   (merge-configs
    default-config
    (get-global-config)
    (get-graph-config repo-url))))

(defonce publishing? (atom nil))

(defn publishing-enable-editing?
  []
  (and @publishing? (:publishing/enable-editing? (get-config))))

(defn enable-editing?
  []
  (or (not @publishing?) (:publishing/enable-editing? (get-config))))

(defn get-arweave-gateway
  []
  (:arweave/gateway (get-config)))

(defonce built-in-macros
         {"img" "[:img.$4 {:src \"$1\" :style {:width $2 :height $3}}]"})

(defn get-macros
  []
  (merge
    built-in-macros
    (:macros (get-config))))

(defn set-assets-alias-enabled!
  [v]
  (set-state! :assets/alias-enabled? (boolean v))
  (storage/set :assets/alias-enabled? (boolean v)))

(defn set-assets-alias-dirs!
  [dirs]
  (when dirs
    (set-state! :assets/alias-dirs dirs)
    (storage/set :assets/alias-dirs dirs)))

(defn get-custom-css-link
  []
  (:custom-css-url (get-config)))

(defn get-custom-js-link
  []
  (:custom-js-url (get-config)))

(defn get-default-journal-template
  []
  (when-let [template (get-in (get-config) [:default-templates :journals])]
    (when-not (string/blank? template)
      (string/trim template))))

(defn all-pages-public?
  []
  (let [value (:publishing/all-pages-public? (get-config))
        value (if (some? value) value (:all-pages-public? (get-config)))]
    (true? value)))

(defn get-default-home
  []
  (:default-home (get-config)))

(defn custom-home-page?
  []
  (some? (:page (get-default-home))))

(defn get-preferred-format
  ([]
   (get-preferred-format (get-current-repo)))
  ([repo-url]
   (keyword
     (or
       (when-let [fmt (:preferred-format (get-config repo-url))]
         (string/lower-case (name fmt)))

       (get-in @state [:me :preferred_format] "markdown")))))

(defn markdown?
  []
  (= (keyword (get-preferred-format))
     :markdown))

(defn get-pages-directory
  []
  (or
    (when-let [repo (get-current-repo)]
      (:pages-directory (get-config repo)))
    "pages"))

(defn get-journals-directory
  []
  (or
    (when-let [repo (get-current-repo)]
      (:journals-directory (get-config repo)))
    "journals"))

(defn get-whiteboards-directory
  []
  (or
   (when-let [repo (get-current-repo)]
     (:whiteboards-directory (get-config repo)))
   "whiteboards"))

(defn org-mode-file-link?
  [repo]
  (:org-mode/insert-file-link? (get-config repo)))

(defn get-journal-file-name-format
  []
  (when-let [repo (get-current-repo)]
    (:journal/file-name-format (get-config repo))))

(defn get-preferred-workflow
  []
  (keyword
    (or
      (when-let [workflow (:preferred-workflow (get-config))]
        (let [workflow (name workflow)]
          (if (util/safe-re-find #"now|NOW" workflow)
            :now
            :todo)))
      (get-in @state [:me :preferred_workflow] :now))))

(defn get-preferred-todo
  []
  (if (= (get-preferred-workflow) :now)
    "LATER"
    "TODO"))

(defn get-filename-format
  ([] (get-filename-format (get-current-repo)))
  ([repo]
   (:file/name-format (get-config repo))))

(defn get-date-formatter
  []
  (gp-config/get-date-formatter (get-config)))

(defn shortcuts []
  (:shortcuts (get-config)))

(defn get-commands
  []
  (:commands (get-config)))

(defn get-scheduled-future-days
  []
  (let [days (:scheduled/future-days (get-config))]
    (or (when (int? days) days) 7)))

(defn get-start-of-week
  []
  (or (:start-of-week (get-config))
      (get-in @state [:me :settings :start-of-week])
      6))

(defn get-ref-open-blocks-level
  []
  (or
    (when-let [value (:ref/default-open-blocks-level (get-config))]
      (when (integer? value)
        value))
    2))

(defn get-linked-references-collapsed-threshold
  []
  (or
    (when-let [value (:ref/linked-references-collapsed-threshold (get-config))]
      (when (integer? value)
        value))
    100))

(defn get-export-bullet-indentation
  []
  (case (get (get-config) :export/bullet-indentation :tab)
    :eight-spaces
    "        "
    :four-spaces
    "    "
    :two-spaces
    "  "
    :tab
    "\t"))

(defn enable-search-remove-accents?
  []
  (:feature/enable-search-remove-accents? (get-config)))

;; State cursor fns for use with rum components
;; ============================================

(declare document-mode?)

(defn sub
  "Creates a rum cursor, https://github.com/tonsky/rum#cursors, for use in rum components.
Similar to re-frame subscriptions"
  [ks]
  (if (coll? ks)
    (util/react (rum/cursor-in state ks))
    (util/react (rum/cursor state ks))))

(defn sub-config
  "Sub equivalent to get-config which should handle all sub user-config access"
  ([] (sub-config (get-current-repo)))
  ([repo]
   (let [config (sub :config)]
     (merge-configs default-config
                    (get config ::global-config)
                    (get config repo)))))

(defn enable-grammarly?
  []
  (true? (:feature/enable-grammarly? (sub-config))))

(defn scheduled-deadlines-disabled?
  []
  (true? (:feature/disable-scheduled-and-deadline-query? (sub-config))))

(defn enable-timetracking?
  []
  (not (false? (:feature/enable-timetracking? (sub-config)))))

(defn enable-fold-button-right?
  []
  (let [_ (sub :ui/viewport)]
    (and (util/mobile?)
         (util/sm-breakpoint?))))

(defn enable-journals?
  ([]
   (enable-journals? (get-current-repo)))
  ([repo]
   (not (false? (:feature/enable-journals? (sub-config repo))))))

(defn enable-flashcards?
  ([]
   (enable-flashcards? (get-current-repo)))
  ([repo]
   (not (false? (:feature/enable-flashcards? (sub-config repo))))))

(defn enable-sync?
  []
  (sub :feature/enable-sync?))

(defn enable-sync-diff-merge?
  []
  (sub :feature/enable-sync-diff-merge?))

(defn enable-whiteboards?
  ([]
   (enable-whiteboards? (get-current-repo)))
  ([repo]
   (not (false? (:feature/enable-whiteboards? (sub-config repo))))))

(defn enable-git-auto-push?
  [repo]
  (not (false? (:git-auto-push (sub-config repo)))))

(defn enable-block-timestamps?
  []
  (true? (:feature/enable-block-timestamps? (sub-config))))

(defn graph-settings
  []
  (:graph/settings (sub-config)))

;; Enable by default
(defn show-brackets?
  []
  (not (false? (:ui/show-brackets? (sub-config)))))

(defn sub-default-home-page
  []
  (get-in (sub-config) [:default-home :page] ""))

(defn sub-edit-content
  [id]
  (sub [:editor/content id]))

(defn- get-selected-block-ids
  [blocks]
  (->> blocks
       (remove nil?)
       (keep #(when-let [id (dom/attr % "blockid")]
                (uuid id)))
       (distinct)))

(defn sub-block-selected?
  [container-id block-uuid]
  (rum/react
   (rum/derived-atom [state] [::select-block container-id block-uuid]
     (fn [state]
       (contains? (set (get-selected-block-ids (:selection/blocks state)))
                  block-uuid)))))

(defn block-content-max-length
  [repo]
  (or (:block/content-max-length (sub-config repo)) 10000))

(defn mobile?
  []
  (or (util/mobile?) (mobile-util/native-platform?)))

(defn enable-tooltip?
  []
  (if (mobile?)
    false
    (get (sub-config) :ui/enable-tooltip? true)))

(defn show-command-doc?
  []
  (get (sub-config) :ui/show-command-doc? true))

(defn logical-outdenting?
  []
  (:editor/logical-outdenting? (sub-config)))

(defn show-full-blocks?
  []
  (:ui/show-full-blocks? (sub-config)))

(defn preferred-pasting-file?
  []
  (:editor/preferred-pasting-file? (sub-config)))

(defn auto-expand-block-refs?
  []
  (:ui/auto-expand-block-refs? (sub-config)))

(defn doc-mode-enter-for-new-line?
  []
  (and (document-mode?)
       (not (:shortcut/doc-mode-enter-for-new-block? (get-config)))))

(defn user-groups
  []
  (set (sub [:user/info :UserGroups])))

;; State mutation helpers
;; ======================

(defn set-state!
  [path value]
  (if (vector? path)
    (swap! state assoc-in path value)
    (swap! state assoc path value))
  nil)

(defn update-state!
  [path f]
  (if (vector? path)
    (swap! state update-in path f)
    (swap! state update path f))
  nil)

;; State getters and setters
;; =========================
;; These fns handle any key except :config.
;; Some state is also stored in local storage and/or sent to electron's main process

(defn get-route-match
  []
  (:route-match @state))

(defn get-current-route
  []
  (get-in (get-route-match) [:data :name]))

(defn home?
  []
  (= :home (get-current-route)))

(defn whiteboard-dashboard?
  []
  (= :whiteboards (get-current-route)))

(defn setups-picker?
  []
  (= :repo-add (get-current-route)))

(defn get-current-page
  []
  (when (= :page (get-current-route))
    (get-in (get-route-match)
            [:path-params :name])))

(defn whiteboard-route?
  []
  (= :whiteboard (get-current-route)))

(defn get-current-whiteboard
  []
  (when (whiteboard-route?)
    (get-in (get-route-match)
            [:path-params :name])))

(defn route-has-p?
  []
  (get-in (get-route-match) [:query-params :p]))

(defn get-current-repo
  "Returns the current repo URL, or else open demo graph"
  []
  (or (:git/current-repo @state)
      "local"))

(defn get-remote-graphs
  []
  (get-in @state [:file-sync/remote-graphs :graphs]))

(defn get-remote-graph-info-by-uuid
  [uuid]
  (when-let [graphs (seq (get-in @state [:file-sync/remote-graphs :graphs]))]
    (some #(when (= (:GraphUUID %) (str uuid)) %) graphs)))

(defn get-remote-graph-usage
  []
  (when-let [graphs (seq (get-in @state [:file-sync/remote-graphs :graphs]))]
    (->> graphs
         (map #(let [storage-usage (:GraphStorageUsage %)
                     storage-limit (:GraphStorageLimit %)]
                 (hash-map :uuid (:GraphUUID %)
                           :name (:GraphName %)
                           :used-gbs (/ storage-usage 1024 1024 1024)
                           :limit-gbs (/ storage-limit 1024 1024 1024)
                           :used-percent (when (and (number? storage-usage)
                                                    (number? storage-limit))
                                           (/ storage-usage storage-limit 0.01)))))
         (map #(assoc % :free-gbs (- (:limit-gbs %) (:used-gbs %))))
         (vec))))

(defn delete-remote-graph!
  [repo]
  (swap! state update-in [:file-sync/remote-graphs :graphs]
         (fn [repos]
           (remove #(and
                     (:GraphUUID repo)
                     (:GraphUUID %)
                     (= (:GraphUUID repo) (:GraphUUID %))) repos))))

(defn add-remote-graph!
  [repo]
  (swap! state update-in [:file-sync/remote-graphs :graphs]
         (fn [repos]
           (->> (conj repos repo)
                (distinct)))))

(defn get-repos
  []
  (get-in @state [:me :repos]))

(defn set-repos!
  [repos]
  (set-state! [:me :repos] repos))

(defn add-repo!
  [repo]
  (when (not (string/blank? repo))
    (update-state! [:me :repos]
                   (fn [repos]
                     (->> (conj repos repo)
                          (distinct))))))

(defn set-current-repo!
  [repo]
  (swap! state assoc :git/current-repo repo)
  (if repo
    (storage/set :git/current-repo repo)
    (storage/remove :git/current-repo))
  (ipc/ipc "setCurrentGraph" repo))

(defn set-preferred-format!
  [format]
  (swap! state assoc-in [:me :preferred_format] (name format)))

(defn set-preferred-workflow!
  [workflow]
  (swap! state assoc-in [:me :preferred_workflow] (name workflow)))

(defn set-preferred-language!
  [language]
  (set-state! :preferred-language (name language))
  (storage/set :preferred-language (name language)))

(defn delete-repo!
  [repo]
  (swap! state update-in [:me :repos]
         (fn [repos]
           (->> (remove #(or (= (:url repo) (:url %))
                             (and
                              (:GraphUUID repo)
                              (:GraphUUID %)
                              (= (:GraphUUID repo) (:GraphUUID %)))) repos)
                (util/distinct-by :url)))))

(defn set-timestamp-block!
  [value]
  (set-state! :editor/set-timestamp-block value))

(defn get-timestamp-block
  []
  (:editor/set-timestamp-block @state))

(defn set-edit-content!
  ([input-id value] (set-edit-content! input-id value true))
  ([input-id value set-input-value?]
   (when input-id
     (when set-input-value?
       (when-let [input (gdom/getElement input-id)]
         (util/set-change-value input value)))
     (update-state! :editor/content (fn [m]
                                      (assoc m input-id value))))))

(defn get-edit-input-id
  []
  (ffirst (:editor/editing? @state)))

(defn get-input
  []
  (when-let [id (get-edit-input-id)]
    (gdom/getElement id)))

(defn editing?
  []
  (let [input (get-input)]
    (and input (= input (.-activeElement js/document)))))

(defn get-edit-content
  []
  (get (:editor/content @state) (get-edit-input-id)))

(defn get-cursor-range
  []
  (:cursor-range @state))

(defn set-cursor-range!
  [range]
  (set-state! :cursor-range range))

(defn set-search-mode!
  [value]
  (set-state! :search/mode value))

(defn set-editor-action!
  [value]
  (set-state! :editor/action value))

(defn set-editor-action-data!
  [value]
  (set-state! :editor/action-data value))

(defn get-editor-action
  []
  (:editor/action @state))

(defn get-editor-action-data
  []
  (:editor/action-data @state))

(defn get-editor-show-page-search?
  []
  (= (get-editor-action) :page-search))

(defn get-editor-show-page-search-hashtag?
  []
  (= (get-editor-action) :page-search-hashtag))

(defn get-editor-show-block-search?
  []
  (= (get-editor-action) :block-search))

(defn set-editor-show-input!
  [value]
  (if value
    (do
      (set-editor-action-data! (assoc (get-editor-action-data) :options value))
      (set-editor-action! :input))
    (do
      (set-editor-action! nil)
      (set-editor-action-data! nil))))

(defn get-editor-show-input
  []
  (when (= (get-editor-action) :input)
    (get @state :editor/action-data)))

(defn set-editor-show-commands!
  []
  (when-not (get-editor-action) (set-editor-action! :commands)))

(defn set-editor-show-block-commands!
  []
  (when-not (get-editor-action) (set-editor-action! :block-commands)))

(defn clear-editor-action!
  []
  (swap! state (fn [state]
                 (assoc state :editor/action nil))))

(defn set-edit-input-id!
  [input-id]
  (swap! state update :editor/editing?
         (fn [_m]
           (and input-id {input-id true}))))

(defn get-edit-pos
  []
  (when-let [input (get-input)]
    (util/get-selection-start input)))

(defn get-selection-start-block
  []
  (get @state :selection/start-block))

(defn set-selection-start-block!
  [start-block]
  (when-not (get-selection-start-block)
    (swap! state assoc :selection/start-block start-block)))

(defn set-selection-blocks!
  ([blocks]
   (set-selection-blocks! blocks :down))
  ([blocks direction]
   (when (seq blocks)
     (let [blocks (vec (util/sort-by-height (remove nil? blocks)))]
       (swap! state assoc
             :selection/mode true
             :selection/blocks blocks
             :selection/direction direction)))))

(defn into-selection-mode!
  []
  (swap! state assoc :selection/mode true))

(defn clear-selection!
  []
  (swap! state assoc
         :selection/mode false
         :selection/blocks nil
         :selection/direction :down
         :selection/start-block nil
         :selection/selected-all? false))

(defn get-selection-blocks
  []
  (->> (:selection/blocks @state)
       (remove nil?)))

(defn get-selection-block-ids
  []
  (get-selected-block-ids (get-selection-blocks)))

(defn get-selection-start-block-or-first
  []
  (or (get-selection-start-block)
      (some-> (first (get-selection-blocks))
              (gobj/get "id"))))

(defn in-selection-mode?
  []
  (:selection/mode @state))

(defn selection?
  "True sense of selection mode with valid selected block"
  []
  (and (in-selection-mode?) (seq (get-selection-blocks))))

(defn conj-selection-block!
  [block direction]
  (swap! state assoc
         :selection/mode true
         :selection/blocks (-> (conj (vec (:selection/blocks @state)) block)
                               util/sort-by-height
                               vec)
         :selection/direction direction))

(defn drop-last-selection-block!
  []
  (let [direction (:selection/direction @state)
        up? (= direction :up)
        blocks (:selection/blocks @state)
        last-block (if up?
                     (first blocks)
                     (peek (vec blocks)))
        blocks' (-> (if up?
                      (rest blocks)
                      (pop (vec blocks)))
                    util/sort-by-height
                    vec)]
    (swap! state assoc
           :selection/mode true
           :selection/blocks blocks')
    last-block))

(defn get-selection-direction
  []
  (:selection/direction @state))

(defn show-custom-context-menu!
  [links position]
  (swap! state assoc
         :custom-context-menu/show? true
         :custom-context-menu/links links
         :custom-context-menu/position position))

(defn hide-custom-context-menu!
  []
  (swap! state assoc
         :custom-context-menu/show? false
         :custom-context-menu/links nil
         :custom-context-menu/position nil))

(defn toggle-navigation-item-collapsed!
  [item]
  (update-state! [:ui/navigation-item-collapsed? item] not))

(defn toggle-sidebar-open?!
  []
  (swap! state update :ui/sidebar-open? not))

(defn open-right-sidebar!
  []
  (swap! state assoc :ui/sidebar-open? true))

(defn hide-right-sidebar!
  []
  (swap! state assoc :ui/sidebar-open? false))

(defn sidebar-add-block!
  [repo db-id block-type]
  (when (not (util/sm-breakpoint?))
    (when db-id
      (update-state! :sidebar/blocks (fn [blocks]
                                       (->> (remove #(= (second %) db-id) blocks)
                                            (cons [repo db-id block-type])
                                            (distinct))))
      (set-state! [:ui/sidebar-collapsed-blocks db-id] false)
      (open-right-sidebar!)
      (when-let [elem (gdom/getElementByClass "sidebar-item-list")]
        (util/scroll-to elem 0)))))

(defn sidebar-move-block!
  [from to]
  (update-state! :sidebar/blocks (fn [blocks]
                                   (let [to (if (> from to) (inc to) to)]
                                     (if (not= to from)
                                       (let [item (nth blocks from)
                                             blocks (keep-indexed #(when (not= %1 from) %2) blocks)
                                             [l r] (split-at to blocks)]
                                         (concat l [item] r))
                                       blocks)))))

(defn sidebar-remove-block!
  [idx]
  (update-state! :sidebar/blocks (fn [blocks]
                                   (if (string? idx)
                                     (remove #(= (second %) idx) blocks)
                                     (util/drop-nth idx blocks))))
  (when (empty? (:sidebar/blocks @state))
    (hide-right-sidebar!)))

(defn sidebar-remove-rest!
  [db-id]
  (update-state! :sidebar/blocks (fn [blocks]
                                   (remove #(not= (second %) db-id) blocks)))
  (set-state! [:ui/sidebar-collapsed-blocks db-id] false))

(defn sidebar-replace-block!
  [old-sidebar-key new-sidebar-key]
  (update-state! :sidebar/blocks (fn [blocks]
                                   (map #(if (= % old-sidebar-key)
                                           new-sidebar-key
                                           %) blocks))))

(defn sidebar-block-exists?
  [idx]
  (some #(= (second %) idx) (:sidebar/blocks @state)))

(defn clear-sidebar-blocks!
  []
  (set-state! :sidebar/blocks '()))

(defn sidebar-block-toggle-collapse!
  [db-id]
  (when db-id
    (update-state! [:ui/sidebar-collapsed-blocks db-id] not)))

(defn sidebar-block-collapse-rest!
  [db-id]
  (let [items (disj (set (map second (:sidebar/blocks @state))) db-id)]
    (doseq [item items] (set-state! [:ui/sidebar-collapsed-blocks item] true))))

(defn sidebar-block-set-collapsed-all!
  [collapsed?]
  (let [items (map second (:sidebar/blocks @state))]
    (doseq [item items]
      (set-state! [:ui/sidebar-collapsed-blocks item] collapsed?))))

(defn get-edit-block
  []
  (get @state :editor/block))

(defn get-current-edit-block-and-position
  []
  (let [edit-input-id (get-edit-input-id)
        edit-block (get-edit-block)
        block-element (when edit-input-id (gdom/getElement (string/replace edit-input-id "edit-block" "ls-block")))
        container (when block-element
                    (util/get-block-container block-element))]
    (when container
      {:last-edit-block edit-block
       :container       (gobj/get container "id")
       :pos             (or (cursor/pos (gdom/getElement edit-input-id))
                            (count (:block/content edit-block)))})))

(defn clear-edit!
  []
  (swap! state merge {:editor/editing? nil
                      :editor/block    nil
                      :cursor-range    nil
                      :editor/last-saved-cursor nil}))

(defn into-code-editor-mode!
  []
  (swap! state merge {:editor/editing?   nil
                      :cursor-range      nil
                      :editor/code-mode? true}))

(defn set-editor-last-pos!
  [new-pos]
  (set-state! [:editor/last-saved-cursor (:block/uuid (get-edit-block))] new-pos))

(defn clear-editor-last-pos!
  []
  (set-state! :editor/last-saved-cursor nil))

(defn get-editor-last-pos
  []
  (get-in @state [:editor/last-saved-cursor (:block/uuid (get-edit-block))]))

(defn set-block-content-and-last-pos!
  [edit-input-id content new-pos]
  (when edit-input-id
    (set-edit-content! edit-input-id content)
    (set-state! [:editor/last-saved-cursor (:block/uuid (get-edit-block))] new-pos)))

(defn set-theme-mode!
  [mode]
  (when (mobile-util/native-platform?)
    (if (= mode "light")
      (util/set-theme-light)
      (util/set-theme-dark)))
  (set-state! :ui/theme mode)
  (storage/set :ui/theme mode))

(defn sync-system-theme!
  []
  (let [system-dark? (.-matches (js/window.matchMedia "(prefers-color-scheme: dark)"))]
    (set-theme-mode! (if system-dark? "dark" "light"))
    (set-state! :ui/system-theme? true)
    (storage/set :ui/system-theme? true)))

(defn use-theme-mode!
  [theme-mode]
  (if (= theme-mode "system")
    (sync-system-theme!)
    (do
      (set-theme-mode! theme-mode)
      (set-state! :ui/system-theme? false)
      (storage/set :ui/system-theme? false))))

(defn- toggle-theme
  [theme]
  (if (= theme "dark") "light" "dark"))

(defn toggle-theme!
  []
  (use-theme-mode! (toggle-theme (:ui/theme @state))))

(defn set-custom-theme!
  ([custom-theme]
   (set-custom-theme! nil custom-theme))
  ([mode theme]
   (set-state! (if mode [:ui/custom-theme (keyword mode)] :ui/custom-theme) theme)
   (storage/set :ui/custom-theme (:ui/custom-theme @state))))

(defn restore-mobile-theme!
  "Restore mobile theme setting from local storage"
  []
  (let [mode (or (storage/get :ui/theme) "light")
        system-theme? (storage/get :ui/system-theme?)]
    (when (and (not system-theme?)
               (mobile-util/native-platform?))
      (if (= mode "light")
        (util/set-theme-light)
        (util/set-theme-dark)))))

(defn set-editing-block-dom-id!
  [block-dom-id]
  (set-state! :editor/block-dom-id block-dom-id))

(defn get-editing-block-dom-id
  []
  (:editor/block-dom-id @state))

(defn set-root-component!
  [component]
  (set-state! :ui/root-component component))

(defn get-root-component
  []
  (get @state :ui/root-component))

(defn load-app-user-cfgs
  ([] (load-app-user-cfgs false))
  ([refresh?]
   (when (util/electron?)
     (p/let [cfgs (if (or refresh? (nil? (:electron/user-cfgs @state)))
                    (ipc/ipc :userAppCfgs)
                    (:electron/user-cfgs @state))
             cfgs (if (object? cfgs) (bean/->clj cfgs) cfgs)]
       (set-state! :electron/user-cfgs cfgs)))))

(defn setup-electron-updater!
  []
  (when (util/electron?)
    (js/window.apis.setUpdatesCallback
      (fn [_ args]
        (let [data (bean/->clj args)
              pending? (not= (:type data) "completed")]
          (set-state! :electron/updater-pending? pending?)
          (when pending? (set-state! :electron/updater data))
          nil)))))

(defn set-file-component!
  [component]
  (set-state! :ui/file-component component))

(defn clear-file-component!
  []
  (set-state! :ui/file-component nil))

(defn set-journals-length!
  [value]
  (when value
    (set-state! :journals-length value)))

(defn save-scroll-position!
  ([value]
   (save-scroll-position! value js/window.location.hash))
  ([value path]
   (set-state! [:ui/paths-scroll-positions path] value)))

(defn get-saved-scroll-position
  ([]
   (get-saved-scroll-position js/window.location.hash))
  ([path]
   (get-in @state [:ui/paths-scroll-positions path] 0)))

(defn set-today!
  [value]
  (set-state! :today value))

(defn get-me
  []
  (:me @state))

(defn set-db-restoring!
  [value]
  (set-state! :db/restoring? value))

(defn set-indexedb-support!
  [value]
  (set-state! :indexeddb/support? value))

(defn modal-opened?
  []
  (:modal/show? @state))

(declare set-modal!)
(declare close-modal!)

(defn get-sub-modals
  []
  (:modal/subsets @state))

(defn set-sub-modal!
  ([panel-content]
   (set-sub-modal! panel-content
                   {:close-btn? true}))
  ([panel-content {:keys [id label payload close-btn? close-backdrop? show? center?] :as opts}]
   (if (not (modal-opened?))
     (set-modal! panel-content opts)
     (let [modals (:modal/subsets @state)
           idx (and id (first (keep-indexed #(when (= (:modal/id %2) id) %1)
                                            modals)))
           input (medley/filter-vals
                   #(not (nil? %1))
                   {:modal/id            id
                    :modal/label         (or label (if center? "ls-modal-align-center" ""))
                    :modal/payload       payload
                    :modal/show?         (if (boolean? show?) show? true)
                    :modal/panel-content panel-content
                    :modal/close-btn?    close-btn?
                    :modal/close-backdrop? (if (boolean? close-backdrop?) close-backdrop? true)})]
       (swap! state update-in
              [:modal/subsets (or idx (count modals))]
              merge input)
       (:modal/subsets @state)))))

(defn close-sub-modal!
  ([] (close-sub-modal! nil))
  ([all?-a-id]
   (if (true? all?-a-id)
     (swap! state assoc :modal/subsets [])
     (let [id     all?-a-id
           mid    (:modal/id @state)
           modals (:modal/subsets @state)]
       (if (and id (not (string/blank? mid)) (= id mid))
         (close-modal!)
         (when-let [idx (if id (first (keep-indexed #(when (= (:modal/id %2) id) %1) modals))
                          (dec (count modals)))]
           (swap! state assoc :modal/subsets (into [] (medley/remove-nth idx modals)))))))
   (:modal/subsets @state)))

(defn set-modal!
  ([modal-panel-content]
   (set-modal! modal-panel-content
               {:fullscreen? false
                :close-btn?  true}))
  ([modal-panel-content {:keys [id label payload fullscreen? close-btn? close-backdrop? center? panel?]}]
   (let [opened? (modal-opened?)]
     (when opened?
       (close-modal!))
     (when (seq (get-sub-modals))
       (close-sub-modal! true))

     (async/go
       (when opened?
         (<! (async/timeout 100)))
       (swap! state assoc
              :modal/id id
              :modal/label (or label (if center? "ls-modal-align-center" ""))
              :modal/show? (boolean modal-panel-content)
              :modal/panel-content modal-panel-content
              :modal/payload payload
              :modal/fullscreen? fullscreen?
              :modal/panel? (if (boolean? panel?) panel? true)
              :modal/close-btn? close-btn?
              :modal/close-backdrop? (if (boolean? close-backdrop?) close-backdrop? true))))
   nil))

(defn close-modal!
  []
  (when-not (editing?)
    (if (seq (get-sub-modals))
      (close-sub-modal!)
      (swap! state assoc
             :modal/id nil
             :modal/label ""
             :modal/payload nil
             :modal/show? false
             :modal/fullscreen? false
             :modal/panel-content nil
             :ui/open-select nil))))

(defn get-db-batch-txs-chan
  []
  (:db/batch-txs @state))

(defn get-file-write-chan
  []
  (:file/writes @state))

(defn get-reactive-custom-queries-chan
  []
  (:reactive/custom-queries @state))

(defn get-left-sidebar-open?
  []
  (get-in @state [:ui/left-sidebar-open?]))

(defn set-left-sidebar-open!
  [value]
  (storage/set "ls-left-sidebar-open?" (boolean value))
  (set-state! :ui/left-sidebar-open? value))

(defn toggle-left-sidebar!
  []
  (set-left-sidebar-open!
    (not (get-left-sidebar-open?))))

(defn set-developer-mode!
  [value]
  (set-state! :ui/developer-mode? value)
  (storage/set "developer-mode" (str value)))

(defn developer-mode?
  []
  (:ui/developer-mode? @state))

(defn get-notification-contents
  []
  (get @state :notification/contents))

(defn document-mode?
  []
  (get @state :document/mode?))

(defn toggle-document-mode!
  []
  (let [mode (document-mode?)]
    (set-state! :document/mode? (not mode))
    (storage/set :document/mode? (not mode))))

(defn shortcut-tooltip-enabled?
  []
  (get @state :ui/shortcut-tooltip?))

(defn toggle-shortcut-tooltip!
  []
  (let [mode (shortcut-tooltip-enabled?)]
    (set-state! :ui/shortcut-tooltip? (not mode))
    (storage/set :ui/shortcut-tooltip? (not mode))))

(defn set-config!
  [repo-url value]
  (when value (set-state! [:config repo-url] value)))

(defn set-global-config!
  [value str-content]
  ;; Placed under :config so cursors can work seamlessly
  (when value
    (set-config! ::global-config value)
    (set-config! ::global-config-str-content str-content)))

(defn get-wide-mode?
  []
  (:ui/wide-mode? @state))

(defn toggle-wide-mode!
  []
  (update-state! :ui/wide-mode? not))

(defn set-online!
  [value]
  (set-state! :network/online? value))

(defn get-plugins-slash-commands
  []
  (mapcat seq (flatten (vals (:plugin/installed-slash-commands @state)))))

(defn get-plugins-commands-with-type
  [type]
  (->> (apply concat (vals (:plugin/simple-commands @state)))
       (filterv #(= (keyword (first %)) (keyword type)))))

(defn get-plugins-ui-items-with-type
  [type]
  (->> (apply concat (vals (:plugin/installed-ui-items @state)))
       (filterv #(= (keyword (first %)) (keyword type)))))

(defn get-plugin-resources-with-type
  [pid type]
  (when-let [pid (and type (keyword pid))]
    (get-in @state [:plugin/installed-resources pid (keyword type)])))

(defn get-plugin-resource
  [pid type key]
  (when-let [resources (get-plugin-resources-with-type pid type)]
    (get resources key)))

(defn upt-plugin-resource
  [pid type key attr val]
  (when-let [resource (get-plugin-resource pid type key)]
    (let [resource (assoc resource (keyword attr) val)]
      (set-state!
        [:plugin/installed-resources (keyword pid) (keyword type) key] resource)
      resource)))

(defn get-plugin-services
  [pid type]
  (when-let [installed (and pid (:plugin/installed-services @state))]
    (some->> (seq (get installed (keyword pid)))
             (filterv #(= type (:type %))))))

(defn install-plugin-service
  ([pid type name] (install-plugin-service pid type name nil))
  ([pid type name opts]
   (when-let [pid (and pid type name (keyword pid))]
     (let [exists (get-plugin-services pid type)]
       (when-let [service (and (or (not exists) (not (some #(= name (:name %)) exists)))
                               {:pid pid :type type :name name :opts opts})]
         (update-state! [:plugin/installed-services pid] #(conj (vec %) service))

         ;; search engines state for results
         (when (= type :search)
           (set-state! [:search/engines (str pid name)] service)))))))

(defn uninstall-plugin-service
  [pid type-or-all]
  (when-let [pid (keyword pid)]
    (when-let [installed (get (:plugin/installed-services @state) pid)]
      (let [remove-all? (or (true? type-or-all) (nil? type-or-all))
            remains     (if remove-all? nil (filterv #(not= type-or-all (:type %)) installed))
            removed     (if remove-all? installed (filterv #(= type-or-all (:type %)) installed))]
        (set-state! [:plugin/installed-services pid] remains)

        ;; search engines state for results
        (when-let [removed' (seq (filter #(= :search (:type %)) removed))]
          (update-state! :search/engines #(apply dissoc % (mapv (fn [{:keys [pid name]}] (str pid name)) removed'))))))))

(defn get-all-plugin-services-with-type
  [type]
  (when-let [installed (vals (:plugin/installed-services @state))]
    (mapcat (fn [s] (filter #(= (keyword type) (:type %)) s)) installed)))

(defn get-all-plugin-search-engines
  []
  (:search/engines @state))

(defn update-plugin-search-engine
  [pid name f]
  (when-let [pid (keyword pid)]
    (set-state! :search/engines
                (update-vals (get-all-plugin-search-engines)
                             #(if (and (= pid (:pid %)) (= name (:name %)))
                                (f %) %)))))

(defn reset-plugin-search-engines
  []
  (when-let [engines (get-all-plugin-search-engines)]
    (set-state! :search/engines
                (update-vals engines #(assoc % :result nil)))))

(defn install-plugin-hook
  ([pid hook] (install-plugin-hook pid hook true))
  ([pid hook opts]
   (when-let [pid (keyword pid)]
     (set-state!
      [:plugin/installed-hooks hook]
      (assoc
        ((fnil identity {}) (get-in @state [:plugin/installed-hooks hook]))
        pid opts)) true)))

(defn uninstall-plugin-hook
  [pid hook-or-all]
  (when-let [pid (keyword pid)]
    (if (nil? hook-or-all)
      (swap! state update :plugin/installed-hooks #(update-vals % (fn [ids] (dissoc ids pid))))
      (when-let [coll (get-in @state [:plugin/installed-hooks hook-or-all])]
        (set-state! [:plugin/installed-hooks hook-or-all] (dissoc coll pid))))
    true))

(defn slot-hook-exist?
  [uuid]
  (when-let [type (and uuid (string/replace (str uuid) "-" "_"))]
    (when-let [hooks (sub :plugin/installed-hooks)]
      (contains? hooks (str "hook:editor:slot_" type)))))

(defn active-tldraw-app
  []
  (when-let [tldraw-el (.querySelector js/document.body ".logseq-tldraw[data-tlapp]")]
    (gobj/get js/window.tlapps (.. tldraw-el -dataset -tlapp))))

(defn tldraw-editing-logseq-block?
  []
  (when-let [app (active-tldraw-app)]
    (and (= 1 (.. app -selectedShapesArray -length))
         (= (.. app -editingShape) (.. app -selectedShapesArray (at 0))))))

(defn set-graph-syncing?
  [value]
  (set-state! :graph/syncing? value))

(defn set-editor-in-composition!
  [value]
  (set-state! :editor/in-composition? value))

(defn editor-in-composition?
  []
  (:editor/in-composition? @state))

(defn set-loading-files!
  [repo value]
  (when repo
    (set-state! [:repo/loading-files? repo] value)))

(defn loading-files?
  [repo]
  (get-in @state [:repo/loading-files? repo]))

(defn set-editor-last-input-time!
  [repo time]
  (swap! state assoc-in [:editor/last-input-time repo] time))

(defn set-last-transact-time!
  [repo time]
  (swap! state assoc-in [:db/last-transact-time repo] time)

  ;; THINK: new block, indent/outdent, drag && drop, etc.
  (set-editor-last-input-time! repo time))

(defn set-db-persisted!
  [repo value]
  (swap! state assoc-in [:db/persisted? repo] value))

(defn db-idle?
  [repo]
  (when repo
    (when-let [last-time (get-in @state [:db/last-transact-time repo])]
      (let [now (util/time-ms)]
        (>= (- now last-time) 3000)))))

(defn input-idle?
  [repo & {:keys [diff]
           :or {diff 1000}}]
  (when repo
    (or
     (when-let [last-time (get-in @state [:editor/last-input-time repo])]
       (let [now (util/time-ms)]
         (>= (- now last-time) diff)))
     ;; not in editing mode
     ;; Is this a good idea to put whiteboard check here?
     (not (get-edit-input-id)))))

(defn whiteboard-idle?
  "Check if whiteboard is idle."
  [repo]
  (when repo
    (>= (- (util/time-ms) (or (get-in @state [:whiteboard/last-persisted-at repo])
                              (- (util/time-ms) 10000)))
        3000)))

(defn set-nfs-refreshing!
  [value]
  (set-state! :nfs/refreshing? value))

(defn nfs-refreshing?
  []
  (:nfs/refreshing? @state))

(defn set-search-result!
  [value]
  (set-state! :search/result value))

(defn clear-search-result!
  []
  (set-search-result! nil))

(defn add-graph-search-filter!
  [q]
  (when-not (string/blank? q)
    (update-state! :search/graph-filters
                   (fn [value]
                     (vec (distinct (conj value q)))))))

(defn remove-search-filter!
  [q]
  (when-not (string/blank? q)
    (update-state! :search/graph-filters
                   (fn [value]
                     (remove #{q} value)))))

(defn clear-search-filters!
  []
  (set-state! :search/graph-filters []))

(defn get-search-mode
  []
  (:search/mode @state))

(defn toggle!
  [path]
  (update-state! path not))

(defn toggle-settings!
  []
  (toggle! :ui/settings-open?))

(defn settings-open?
  []
  (:ui/settings-open? @state))

(defn close-settings!
  []
  (set-state! :ui/settings-open? false))

(defn open-settings!
  ([] (open-settings! true))
  ([active-tab] (set-state! :ui/settings-open? active-tab)))

;; TODO: Move those to the uni `state`

(defn set-editor-op!
  [value]
  (set-state! :editor/op value)
  (when value (set-state! :editor/latest-op value)))

(defn get-editor-op
  []
  (:editor/op @state))

(defn get-editor-latest-op
  []
  (:editor/latest-op @state))

(defn get-events-chan
  []
  (:system/events @state))

(defn pub-event!
  {:malli/schema [:=> [:cat vector?] :any]}
  [payload]
  (let [d (p/deferred)
        chan (get-events-chan)]
    (async/put! chan [payload d])
    d))

(defn get-export-block-text-indent-style []
  (:copy/export-block-text-indent-style @state))

(defn set-export-block-text-indent-style!
  [v]
  (set-state! :copy/export-block-text-indent-style v)
  (storage/set :copy/export-block-text-indent-style v))

(defn get-export-block-text-remove-options []
  (:copy/export-block-text-remove-options @state))

(defn update-export-block-text-remove-options!
  [e k]
  (let [f (if (util/echecked? e) conj disj)]
    (update-state! :copy/export-block-text-remove-options
                   #(f % k))
    (storage/set :copy/export-block-text-remove-options
                 (get-export-block-text-remove-options))))

(defn get-export-block-text-other-options []
  (:copy/export-block-text-other-options @state))

(defn update-export-block-text-other-options!
  [k v]
  (update-state! :copy/export-block-text-other-options #(assoc % k v)))

(defn set-editor-args!
  [args]
  (set-state! :editor/args args))

(defn editing-whiteboard-portal?
  []
  (and (active-tldraw-app) (tldraw-editing-logseq-block?)))

(defn block-component-editing?
  []
  (and (:block/component-editing-mode? @state)
       (not (editing-whiteboard-portal?))))

(defn set-block-component-editing-mode!
  [value]
  (set-state! :block/component-editing-mode? value))

(defn get-editor-args
  []
  (:editor/args @state))

(defn set-page-blocks-cp!
  [value]
  (set-state! [:view/components :page-blocks] value))

(defn get-page-blocks-cp
  []
  (get-in @state [:view/components :page-blocks]))

;; To avoid circular dependencies
(defn set-component!
  [k value]
  (set-state! [:view/components k] value))

(defn get-component
  [k]
  (get-in @state [:view/components k]))

(defn exit-editing-and-set-selected-blocks!
  ([blocks]
   (exit-editing-and-set-selected-blocks! blocks :down))
  ([blocks direction]
   (clear-edit!)
   (set-selection-blocks! blocks direction)))

(defn set-editing!
  ([edit-input-id content block cursor-range]
   (set-editing! edit-input-id content block cursor-range true))
  ([edit-input-id content block cursor-range move-cursor?]
   (if (> (count content)
          (block-content-max-length (get-current-repo)))
     (let [elements (array-seq (js/document.getElementsByClassName (:block/uuid block)))]
       (when (first elements)
         (util/scroll-to-element (gobj/get (first elements) "id")))
       (exit-editing-and-set-selected-blocks! elements))
     (when (and edit-input-id block
               (or
                (publishing-enable-editing?)
                (not @publishing?)))
      (let [block-element (gdom/getElement (string/replace edit-input-id "edit-block" "ls-block"))
            container (util/get-block-container block-element)
            block (if container
                    (assoc block
                           :block.temp/container (gobj/get container "id"))
                    block)
            content (string/trim (or content ""))]
        (swap! state
               (fn [state]
                 (-> state
                     (assoc-in [:editor/content edit-input-id] content)
                     (assoc
                      :editor/block block
                      :editor/editing? {edit-input-id true}
                      :editor/last-key-code nil
                      :editor/set-timestamp-block nil
                      :cursor-range cursor-range))))
        (when-let [input (gdom/getElement edit-input-id)]
          (let [pos (count cursor-range)]
            (when content
              (util/set-change-value input content))

            (when move-cursor?
              (cursor/move-cursor-to input pos))

            (when (or (util/mobile?) (mobile-util/native-platform?))
              (set-state! :mobile/show-action-bar? false)))))))))

(defn action-bar-open?
  []
  (:mobile/show-action-bar? @state))

(defn remove-watch-state [key]
  (remove-watch state key))

(defn get-git-auto-commit-enabled?
  []
  (false? (sub [:electron/user-cfgs :git/disable-auto-commit?])))

(defn set-last-key-code!
  [key-code]
  (set-state! :editor/last-key-code key-code))

(defn get-last-key-code
  []
  (:editor/last-key-code @state))

(defn set-block-op-type!
  [op-type]
  (set-state! :editor/block-op-type op-type))

(defn get-block-op-type
  []
  (:editor/block-op-type @state))

(defn feature-http-server-enabled?
  []
  (boolean (storage/get ::storage-spec/http-server-enabled)))

(defn get-plugin-by-id
  [id]
  (when-let [id (and id (keyword id))]
    (get-in @state [:plugin/installed-plugins id])))

(defn get-enabled?-installed-plugins
  ([theme?] (get-enabled?-installed-plugins theme? true false false))
  ([theme? enabled? include-unpacked? include-all?]
   (filterv
     #(and (if include-unpacked? true (:iir %))
           (if-not (boolean? enabled?) true (= (not enabled?) (boolean (get-in % [:settings :disabled]))))
           (or include-all? (if (boolean? theme?) (= (boolean theme?) (:theme %)) true)))
     (vals (:plugin/installed-plugins @state)))))

(defn lsp-enabled?-or-theme
  []
  (:plugin/enabled @state))

(def lsp-enabled?
  (lsp-enabled?-or-theme))

(defn consume-updates-from-coming-plugin!
  [payload updated?]
  (when-let [id (keyword (:id payload))]
    (let [prev-pending? (boolean (seq (:plugin/updates-pending @state)))]
      (println "Updates: consumed pending - " id)
      (swap! state update :plugin/updates-pending dissoc id)
      (if updated?
        (if-let [error (:error-code payload)]
          (swap! state update-in [:plugin/updates-coming id] assoc :error-code error)
          (swap! state update :plugin/updates-coming dissoc id))
        (swap! state update :plugin/updates-coming assoc id payload))
      (pub-event! [:plugin/consume-updates id prev-pending? updated?]))))

(defn coming-update-new-version?
  [pkg]
  (and pkg (:latest-version pkg)))

(defn plugin-update-available?
  [id]
  (when-let [pkg (and id (get (:plugin/updates-coming @state) (keyword id)))]
    (coming-update-new-version? pkg)))

(defn all-available-coming-updates
  ([] (all-available-coming-updates (:plugin/updates-coming @state)))
  ([updates] (when-let [updates (vals updates)]
               (filterv #(coming-update-new-version? %) updates))))

(defn get-next-selected-coming-update
  []
  (when-let [updates (all-available-coming-updates)]
    (let [unchecked (:plugin/updates-unchecked @state)]
      (first (filter #(and (not (and (seq unchecked) (contains? unchecked (:id %))))
                           (not (:error-code %))) updates)))))

(defn set-unchecked-update
  [id unchecked?]
  (swap! state update :plugin/updates-unchecked (if unchecked? conj disj) id))

(defn reset-unchecked-update
  []
  (swap! state assoc :plugin/updates-unchecked #{}))

(defn reset-all-updates-state
  []
  (swap! state assoc
         :plugin/updates-auto-checking?         false
         :plugin/updates-pending                {}
         :plugin/updates-coming                 {}
         :plugin/updates-downloading?           false))

(defn sub-right-sidebar-blocks
  []
  (when-let [current-repo (get-current-repo)]
    (->> (sub :sidebar/blocks)
         (filter #(= (first %) current-repo)))))


(defn toggle-collapsed-block!
  [block-id]
  (let [current-repo (get-current-repo)]
    (update-state! [:ui/collapsed-blocks current-repo block-id] not)))

(defn set-collapsed-block!
  [block-id value]
  (let [current-repo (get-current-repo)]
    (set-state! [:ui/collapsed-blocks current-repo block-id] value)))

(defn sub-collapsed
  [block-id]
  (sub [:ui/collapsed-blocks (get-current-repo) block-id]))

(defn get-modal-id
  []
  (:modal/id @state))

(defn edit-in-query-or-refs-component
  []
  (let [config (last (get-editor-args))]
    {:custom-query? (:custom-query? config)
     :ref? (:ref? config)}))

(defn set-auth-id-token
  [id-token]
  (set-state! :auth/id-token id-token))

(defn set-auth-refresh-token
  [refresh-token]
  (set-state! :auth/refresh-token refresh-token))

(defn set-auth-access-token
  [access-token]
  (set-state! :auth/access-token access-token))

(defn get-auth-id-token []
  (sub :auth/id-token))

(defn get-auth-refresh-token []
  (:auth/refresh-token @state))

(defn set-file-sync-manager [graph-uuid v]
  (when (and graph-uuid v)
    (set-state! [:file-sync/graph-state graph-uuid :file-sync/sync-manager] v)))

(defn get-file-sync-manager [graph-uuid]
  (get-in @state [:file-sync/graph-state graph-uuid :file-sync/sync-manager]))

(defn clear-file-sync-state! [graph-uuid]
  (set-state! [:file-sync/graph-state graph-uuid] nil))

(defn clear-file-sync-progress! [graph-uuid]
  (set-state! [:file-sync/graph-state
               graph-uuid
               :file-sync/progress]
              nil))

(defn set-file-sync-state [graph-uuid v]
  (when v (s/assert :frontend.fs.sync/sync-state v))
  (set-state! [:file-sync/graph-state graph-uuid :file-sync/sync-state] v))

(defn get-current-file-sync-graph-uuid
  []
  (get-in @state [:file-sync/graph-state :current-graph-uuid]))

(defn sub-current-file-sync-graph-uuid
  []
  (sub [:file-sync/graph-state :current-graph-uuid]))

(defn get-file-sync-state
  ([]
   (get-file-sync-state (get-current-file-sync-graph-uuid)))
  ([graph-uuid]
   (get-in @state [:file-sync/graph-state graph-uuid :file-sync/sync-state])))

(defn sub-file-sync-state
  [graph-uuid]
  (sub [:file-sync/graph-state graph-uuid :file-sync/sync-state]))

(defn reset-parsing-state!
  []
  (set-state! [:graph/parsing-state (get-current-repo)] {}))

(defn set-parsing-state!
  [m]
  (update-state! [:graph/parsing-state (get-current-repo)]
                 (if (fn? m) m
                   (fn [old-value] (merge old-value m)))))

(defn http-proxy-enabled-or-val? []
  (when-let [{:keys [type protocol host port] :as agent-opts} (sub [:electron/user-cfgs :settings/agent])]
    (when (and  (not (contains? #{"system"} type))
                (every? not-empty (vals agent-opts)))
      (str protocol "://" host ":" port))))

(defn set-mobile-app-state-change
  [is-active?]
  (set-state! :mobile/app-state-change
              {:is-active? is-active?
               :timestamp (inst-ms (js/Date.))}))

(defn get-sync-graph-by-id
  [graph-uuid]
  (when graph-uuid
    (let [graph (first (filter #(= graph-uuid (:GraphUUID %))
                               (get-repos)))]
      (when (:url graph)
        graph))))

(defn unlinked-dir?
  [dir]
  (contains? (:file/unlinked-dirs @state) dir))

(defn get-file-rename-event-chan
  []
  (:file/rename-event-chan @state))

(defn offer-file-rename-event-chan!
  [v]
  {:pre [(map? v)
         (= #{:repo :old-path :new-path} (set (keys v)))]}
  (async/offer! (get-file-rename-event-chan) v))

(defn set-onboarding-whiteboard!
  [v]
  (set-state! :whiteboard/onboarding-whiteboard? v)
  (storage/set :ls-onboarding-whiteboard? v))

(defn get-onboarding-whiteboard?
  []
  (get-in @state [:whiteboard/onboarding-whiteboard?]))

(defn get-local-container-root-url
  []
  (when (mobile-util/native-ios?)
    (get-in @state [:mobile/container-urls :localContainerUrl])))

(defn get-icloud-container-root-url
  []
  (when (mobile-util/native-ios?)
    (get-in @state [:mobile/container-urls :iCloudContainerUrl])))

(defn get-current-pdf
  []
  (:pdf/current @state))

(defn nfs-user-granted?
  [repo]
  (get-in @state [:nfs/user-granted? repo]))

(defn set-current-pdf!
  [inflated-file]
  (let [settle-file! #(set-state! :pdf/current inflated-file)]
    (if-not (get-current-pdf)
      (settle-file!)
      (when (apply not= (map :identity [inflated-file (get-current-pdf)]))
        (set-state! :pdf/current nil)
        (js/setTimeout #(settle-file!) 16)))))

(defn focus-whiteboard-shape
  ([shape-id]
   (focus-whiteboard-shape (active-tldraw-app) shape-id))
  ([tln shape-id]
   (when-let [^js api (gobj/get tln "api")]
     (when (and shape-id (parse-uuid shape-id))
       (. api selectShapes shape-id)
       (. api zoomToSelection)))))

(defn set-user-info!
  [info]
  (when info
    (set-state! :user/info info)
    (let [groups (:UserGroups info)]
      (when (seq groups)
        (storage/set :user-groups groups)))))

(defn get-user-info []
  (sub :user/info))

(defn clear-user-info!
  []
  (storage/remove :user-groups))

<<<<<<< HEAD
(defn expired-file-sync?
  []
  (when-let [{:keys [GraphCountLimit ExpireTime]} (get-user-info)]
    (and (not= GraphCountLimit 1)
         (number? ExpireTime)
         (< (* ExpireTime 1000) (js/Date.now)))))
=======
(defn get-color-accent []
  (get @state :ui/radix-color))

(defn set-color-accent! [color]
  (swap! state assoc :ui/radix-color color)
  (storage/set :ui/radix-color color)
  (colors/set-radix color))

(defn unset-color-accent! []
  (swap! state assoc :ui/radix-color nil)
  (storage/remove :ui/radix-color)
  (colors/unset-radix))

(defn cycle-color! []
  (let [current-color (get-color-accent)
        next-color (->> (cons nil colors/color-list)
                        (drop-while #(not= % current-color))
                        (second))]
    (if next-color
      (set-color-accent! next-color)
      (unset-color-accent!))))
>>>>>>> 9917f06b

(defn handbook-open?
  []
  (:ui/handbooks-open? @state))

(defn get-handbook-route-chan
  []
  (:handbook/route-chan @state))

(defn open-handbook-pane!
  [k]
  (when-not (handbook-open?)
    (set-state! :ui/handbooks-open? true))
  (js/setTimeout #(async/go
                    (>! (get-handbook-route-chan) k))))

(defn set-page-properties-changed!
  [page-name]
  (when-not (string/blank? page-name)
    (update-state! [:db/properties-changed-pages page-name] #(inc %))))

(defn sub-page-properties-changed
  [page-name]
  (when-not (string/blank? page-name)
    (sub [:db/properties-changed-pages page-name])))<|MERGE_RESOLUTION|>--- conflicted
+++ resolved
@@ -2198,14 +2198,13 @@
   []
   (storage/remove :user-groups))
 
-<<<<<<< HEAD
 (defn expired-file-sync?
   []
   (when-let [{:keys [GraphCountLimit ExpireTime]} (get-user-info)]
     (and (not= GraphCountLimit 1)
          (number? ExpireTime)
          (< (* ExpireTime 1000) (js/Date.now)))))
-=======
+
 (defn get-color-accent []
   (get @state :ui/radix-color))
 
@@ -2227,7 +2226,6 @@
     (if next-color
       (set-color-accent! next-color)
       (unset-color-accent!))))
->>>>>>> 9917f06b
 
 (defn handbook-open?
   []
