(ns frontend.state
  "Provides main application state, fns associated to set and state based rum
  cursors"
  (:require [cljs-bean.core :as bean]
            [cljs.core.async :as async :refer [<! >!]]
            [cljs.spec.alpha :as s]
            [clojure.string :as string]
            [dommy.core :as dom]
            [electron.ipc :as ipc]
            [frontend.colors :as colors]
            [frontend.mobile.util :as mobile-util]
            [frontend.spec.storage :as storage-spec]
            [frontend.storage :as storage]
            [frontend.util :as util]
            [frontend.util.cursor :as cursor]
            [goog.dom :as gdom]
            [goog.object :as gobj]
            [logseq.common.config :as common-config]
            [medley.core :as medley]
            [promesa.core :as p]
            [rum.core :as rum]))

(defonce *profile-state
  (atom {}))

(defonce *editor-editing-ref (atom nil))

;; Stores main application state
(defonce ^:large-vars/data-var state
  (let [document-mode? (or (storage/get :document/mode?) false)
        current-graph  (let [url-graph (:graph (util/parse-params))
                             graph (or url-graph (storage/get :git/current-repo))]
                         (when graph (ipc/ipc "setCurrentGraph" graph))
                         graph)]
    (atom
     {:route-match                           nil
      :today                                 nil
      :system/events                         (async/chan 1000)
      :file/unlinked-dirs                    #{}
      :reactive/custom-queries               (async/chan 1000)
      :notification/show?                    false
      :notification/content                  nil
      :repo/loading-files?                   {}
      :nfs/user-granted?                     {}
      :nfs/refreshing?                       nil
      :instrument/disabled?                  (storage/get "instrument-disabled")
     ;; TODO: how to detect the network reliably?
      :network/online?         true
      :indexeddb/support?      true
      :me                      nil
      :git/current-repo        current-graph
      :draw?                   false
      :db/restoring?           nil

      :journals-length                       3

      :search/q                              ""
      :search/mode                           nil ; nil -> global mode, :graph -> add graph filter, etc.
      :search/result                         nil
      :search/graph-filters                  []
      :search/engines                        {}

      ;; modals
      :modal/dropdowns                       {}
      :modal/id                              nil
      :modal/label                           ""
      :modal/show?                           false
      :modal/panel-content                   nil
      :modal/payload                         nil
      :modal/fullscreen?                     false
      :modal/close-btn?                      nil
      :modal/close-backdrop?                 true
      :modal/subsets                         []

      ;; ui
      :ui/viewport                           {}

      ;; left sidebar
      :ui/navigation-item-collapsed?         {}
      :ui/recent-pages                       (or (storage/get :ui/recent-pages) {})

     ;; right sidebar
      :ui/handbooks-open?                    false
      :ui/help-open?                         false
      :ui/fullscreen?                        false
      :ui/settings-open?                     false
      :ui/sidebar-open?                      false
      :ui/sidebar-width                      "40%"
      :ui/left-sidebar-open?                 (boolean (storage/get "ls-left-sidebar-open?"))
      :ui/theme                              (or (storage/get :ui/theme) "light")
      :ui/system-theme?                      ((fnil identity (or util/mac? util/win32? false)) (storage/get :ui/system-theme?))
      :ui/custom-theme                       (or (storage/get :ui/custom-theme) {:light {:mode "light"} :dark {:mode "dark"}})
      :ui/wide-mode?                         (storage/get :ui/wide-mode)
      :ui/radix-color                        (storage/get :ui/radix-color)

      ;; ui/collapsed-blocks is to separate the collapse/expand state from db for:
      ;; 1. right sidebar
      ;; 2. zoom-in view
      ;; 3. queries
      ;; 4. references
      ;; graph => {:block-id bool}
      :ui/collapsed-blocks                   {}
      :ui/sidebar-collapsed-blocks           {}
      :ui/root-component                     nil
      :ui/file-component                     nil
      :ui/developer-mode?                    (or (= (storage/get "developer-mode") "true")
                                                 false)
      ;; remember scroll positions of visited paths
      :ui/paths-scroll-positions             (atom {})
      :ui/main-container-scroll-top          (atom nil)
      :ui/shortcut-tooltip?                  (if (false? (storage/get :ui/shortcut-tooltip?))
                                               false
                                               true)
      :ui/scrolling?                         (atom false)
      :ui/new-property-input-id              nil
      :document/mode?                        document-mode?

      :config                                {}
      :block/component-editing-mode?         false
      :editor/start-pos                      (atom nil)
      :editor/op                             (atom nil)
      :editor/hidden-editors                 #{} ;; page names
      :editor/draw-mode?                     false
      :editor/action                         (atom nil)
      :editor/action-data                    nil
      ;; With label or other data
      :editor/last-saved-cursor              nil
      :editor/ref->editing?                  (atom {})
      :editor/editing-prev-node              (atom nil)
      :editor/editing-parent-node            (atom nil)
      :editor/in-composition?                false
      :editor/content                        (atom {})
      :editor/block                          (atom nil)
      :editor/block-dom-id                   (atom nil)
      :editor/set-timestamp-block            (atom nil) ;; click rendered block timestamp-cp to set timestamp
      :editor/last-input-time                (atom {})
      :editor/document-mode?                 document-mode?
      :editor/args                           (atom nil)
      :editor/on-paste?                      (atom false)
      :editor/last-key-code                  (atom nil)
      :editor/block-op-type                  nil             ;; :cut, :copy

      ;; Stores deleted refed blocks, indexed by repo
      :editor/last-replace-ref-content-tx    nil

      ;; for audio record
      :editor/record-status                  "NONE"

      :editor/code-block-context             {}

      :db/properties-changed-pages           {}
      :editor/cursor-range                   (atom nil)
      :editor/new-created-blocks             (atom #{})

      :selection/mode                        (atom false)
      ;; Warning: blocks order is determined when setting this attribute
      :selection/blocks                      (atom [])
      :selection/start-block                 (atom nil)
      ;; either :up or :down, defaults to down
      ;; used to determine selection direction when two or more blocks are selected
      :selection/direction                   (atom :down)
      :selection/selected-all?               (atom false)
      :custom-context-menu/show?             false
      :custom-context-menu/links             nil
      :custom-context-menu/position          nil

      ;; pages or blocks in the right sidebar
      ;; It is a list of `[repo db-id block-type block-data]` 4-tuple
      :sidebar/blocks                        '()

      :preferred-language                    (storage/get :preferred-language)

      ;; electron
      :electron/auto-updater-downloaded      false
      :electron/updater-pending?             false
      :electron/updater                      {}
      :electron/user-cfgs                    nil
      :electron/server                       nil
      :electron/window-maximized?            false
      :electron/window-fullscreen?           false

      ;; assets
      :assets/alias-enabled?                 (or (storage/get :assets/alias-enabled?) false)
      :assets/alias-dirs                     (or (storage/get :assets/alias-dirs) [])

      ;; mobile
      :mobile/container-urls                 nil
      :mobile/show-action-bar?               false
      :mobile/actioned-block                 nil
      :mobile/show-toolbar?                  false
      :mobile/show-recording-bar?            false
      :mobile/show-tabbar?                   false
;;; Used to monitor mobile app status,
;;; value spec:
;;; {:is-active? bool, :timestamp int}
      :mobile/app-state-change                 (atom nil)

      ;; plugin
      :plugin/enabled                        (and (util/electron?)
                                                  ;; true false :theme-only
                                                  ((fnil identity true) (storage/get ::storage-spec/lsp-core-enabled)))
      :plugin/preferences                    nil
      :plugin/indicator-text                 nil
      :plugin/installed-plugins              {}
      :plugin/installed-themes               []
      :plugin/installed-slash-commands       {}
      :plugin/installed-ui-items             {}
      :plugin/installed-resources            {}
      :plugin/installed-hooks                {}
      :plugin/installed-services             {}
      :plugin/simple-commands                {}
      :plugin/selected-theme                 nil
      :plugin/selected-unpacked-pkg          nil
      :plugin/marketplace-pkgs               nil
      :plugin/marketplace-stats              nil
      :plugin/installing                     nil
      :plugin/active-readme                  nil
      :plugin/updates-auto-checking?         false
      :plugin/updates-pending                {}
      :plugin/updates-coming                 {}
      :plugin/updates-downloading?           false
      :plugin/updates-unchecked              #{}
      :plugin/navs-settings?                 true
      :plugin/focused-settings               nil ;; plugin id

     ;; pdf
      :pdf/system-win?                       false
      :pdf/current                           nil
      :pdf/ref-highlight                     nil
      :pdf/block-highlight-colored?          (or (storage/get "ls-pdf-hl-block-is-colored") true)
      :pdf/auto-open-ctx-menu?               (not= false (storage/get "ls-pdf-auto-open-ctx-menu"))

      ;; all notification contents as k-v pairs
      :notification/contents                 {}
      :graph/syncing?                        false
      ;; graph -> state
      :graph/parsing-state                   {}

      :copy/export-block-text-indent-style   (or (storage/get :copy/export-block-text-indent-style)
                                                 "dashes")
      :copy/export-block-text-remove-options (or (storage/get :copy/export-block-text-remove-options)
                                                 #{})
      :copy/export-block-text-other-options  (or (storage/get :copy/export-block-text-other-options)
                                                 {})
      :date-picker/date                      nil

      :youtube/players                       {}

      ;; command palette
      :command-palette/commands              (atom [])

      :view/components                       {}

      :srs/mode?                             false

      :srs/cards-due-count                   nil

      :reactive/query-dbs                    {}

      ;; login, userinfo, token, ...
      :auth/refresh-token                    (storage/get "refresh-token")
      :auth/access-token                     nil
      :auth/id-token                         nil

      ;; file-sync
      :file-sync/jstour-inst                   nil
      :file-sync/onboarding-state            (or (storage/get :file-sync/onboarding-state)
                                                 {:welcome false})
      :file-sync/remote-graphs               {:loading false :graphs nil}
      :file-sync/set-remote-graph-password-result {}

      ;; graph-uuid -> {:graphs-txid {}
      ;;                :file-sync/sync-manager {}
      ;;                :file-sync/sync-state {}
      ;;                ;; {file-path -> payload}
      ;;                :file-sync/progress {}
      ;;                :file-sync/start-time {}
      ;;                :file-sync/last-synced-at {}}
      :file-sync/graph-state                 {:current-graph-uuid nil}
      ;; graph-uuid -> ...

      ;; graph-url -> {:in-transaction? Boolean :txs []}
      :rtc/remote-batch-tx-state             {}

      :user/info                             {:UserGroups (storage/get :user-groups)}
      :encryption/graph-parsing?             false

      :ui/loading?                           {}
      :feature/enable-sync?                  (storage/get :logseq-sync-enabled)
      :feature/enable-sync-diff-merge?       ((fnil identity true) (storage/get :logseq-sync-diff-merge-enabled))

      :file/rename-event-chan                (async/chan 100)
      :ui/find-in-page                       nil
      :graph/importing                       nil
      :graph/importing-state                 {}
      :graph/loading?                        nil
      :handbook/route-chan                   (async/chan (async/sliding-buffer 1))

      :whiteboard/onboarding-whiteboard?     (or (storage/get :ls-onboarding-whiteboard?) false)
      :whiteboard/onboarding-tour?           (or (storage/get :whiteboard-onboarding-tour?) false)
      :whiteboard/last-persisted-at          {}
      :whiteboard/pending-tx-data            {}
      :history/page-only-mode?               false
      :history/tx-before-editor-cursor       (atom nil)
      ;; db tx-id -> editor cursor
      :history/tx->editor-cursor             (atom {})
      :system/info                           {}
      ;; Whether block is selected
      :ui/select-query-cache                 (atom {})})))

;; Block ast state
;; ===============

;; block uuid -> {content(String) -> ast}
(def blocks-ast-cache (atom {}))
(defn add-block-ast-cache!
  [block-uuid content ast]
  (when (and block-uuid content ast)
    (let [new-value (assoc-in @blocks-ast-cache [block-uuid content] ast)
          new-value (if (> (count new-value) 10000)
                      (into {} (take 5000 new-value))
                      new-value)]
      (reset! blocks-ast-cache new-value))))

(defn get-block-ast
  [block-uuid content]
  (when (and block-uuid content)
    (get-in @blocks-ast-cache [block-uuid content])))

;; User configuration getters under :config (and sometimes :me)
;; ========================================
;; TODO: Refactor default config values to be data driven. Currently they are all
;;  buried in getters
;; TODO: Refactor our access to be more data driven. Currently each getter
;;  (re-)fetches get-current-repo needlessly
;; TODO: Add consistent validation. Only a few config options validate at get time

(def default-config
  "Default config for a repo-specific, user config"
  {:feature/enable-search-remove-accents? true
   :default-arweave-gateway "https://arweave.net"
   :ui/auto-expand-block-refs? true

   ;; For flushing the settings of old versions. Don't bump this value.
   ;; There are only two kinds of graph, one is not upgraded (:legacy) and one is upgraded (:triple-lowbar)
   ;; For not upgraded graphs, the config will have no key `:file/name-format`
   ;; Then the default value is applied
   :file/name-format :legacy})

;; State that most user config is dependent on
(declare get-current-repo sub set-state!)

(defn merge-configs
  "Merges user configs in given orders. All values are overridden except for maps
  which are merged."
  [& configs]
  (->> configs
       (filter map?)
       (apply merge-with
         (fn merge-config [current new]
           (if (and (map? current) (map? new))
             (merge current new)
             new)))))

(defn get-global-config
  []
  (get-in @state [:config ::global-config]))

(defn get-global-config-str-content
  []
  (get-in @state [:config ::global-config-str-content]))

(defn get-graph-config
  ([] (get-graph-config (get-current-repo)))
  ([repo-url] (get-in @state [:config repo-url])))

(defn get-config
  "User config for the given repo or current repo if none given. All config fetching
should be done through this fn in order to get global config and config defaults"
  ([]
   (get-config (get-current-repo)))
  ([repo-url]
   (merge-configs
    default-config
    (get-global-config)
    (get-graph-config repo-url))))

(defonce publishing? (atom nil))

(defn publishing-enable-editing?
  []
  (and @publishing? (:publishing/enable-editing? (get-config))))

(defn enable-editing?
  []
  (or (not @publishing?) (:publishing/enable-editing? (get-config))))

(defn get-arweave-gateway
  []
  (:arweave/gateway (get-config)))

(defonce built-in-macros
         {"img" "[:img.$4 {:src \"$1\" :style {:width $2 :height $3}}]"})

(defn get-macros
  []
  (merge
    built-in-macros
    (:macros (get-config))))

(defn set-assets-alias-enabled!
  [v]
  (set-state! :assets/alias-enabled? (boolean v))
  (storage/set :assets/alias-enabled? (boolean v)))

(defn set-assets-alias-dirs!
  [dirs]
  (when dirs
    (set-state! :assets/alias-dirs dirs)
    (storage/set :assets/alias-dirs dirs)))

(defn get-custom-css-link
  []
  (:custom-css-url (get-config)))

(defn get-custom-js-link
  []
  (:custom-js-url (get-config)))

(defn get-default-journal-template
  []
  (when-let [template (get-in (get-config) [:default-templates :journals])]
    (when-not (string/blank? template)
      (string/trim template))))

(defn all-pages-public?
  []
  (let [value (:publishing/all-pages-public? (get-config))
        value (if (some? value) value (:all-pages-public? (get-config)))]
    (true? value)))

(defn get-default-home
  []
  (:default-home (get-config)))

(defn custom-home-page?
  []
  (some? (:page (get-default-home))))

(defn get-preferred-format
  ([]
   (get-preferred-format (get-current-repo)))
  ([repo-url]
   (keyword
     (or
      (common-config/get-preferred-format (get-config repo-url))
      (get-in @state [:me :preferred_format] "markdown")))))

(defn markdown?
  []
  (= (keyword (get-preferred-format))
     :markdown))

(defn get-pages-directory
  []
  (or
    (when-let [repo (get-current-repo)]
      (:pages-directory (get-config repo)))
    "pages"))

(defn get-journals-directory
  []
  (or
    (when-let [repo (get-current-repo)]
      (:journals-directory (get-config repo)))
    "journals"))

(defn get-whiteboards-directory
  []
  (or
   (when-let [repo (get-current-repo)]
     (:whiteboards-directory (get-config repo)))
   "whiteboards"))

(defn org-mode-file-link?
  [repo]
  (:org-mode/insert-file-link? (get-config repo)))

(defn get-journal-file-name-format
  []
  (when-let [repo (get-current-repo)]
    (:journal/file-name-format (get-config repo))))

(defn get-preferred-workflow
  []
  (keyword
    (or
      (when-let [workflow (:preferred-workflow (get-config))]
        (let [workflow (name workflow)]
          (if (util/safe-re-find #"now|NOW" workflow)
            :now
            :todo)))
      (get-in @state [:me :preferred_workflow] :now))))

(defn get-preferred-todo
  []
  (if (= (get-preferred-workflow) :now)
    "LATER"
    "TODO"))

(defn get-filename-format
  ([] (get-filename-format (get-current-repo)))
  ([repo]
   (:file/name-format (get-config repo))))

(defn get-date-formatter
  []
  (common-config/get-date-formatter (get-config)))

(defn shortcuts []
  (:shortcuts (get-config)))

(defn get-commands
  []
  (:commands (get-config)))

(defn get-scheduled-future-days
  []
  (let [days (:scheduled/future-days (get-config))]
    (or (when (int? days) days) 7)))

(defn get-start-of-week
  []
  (or (:start-of-week (get-config))
      (get-in @state [:me :settings :start-of-week])
      6))

(defn get-ref-open-blocks-level
  []
  (or
    (when-let [value (:ref/default-open-blocks-level (get-config))]
      (when (integer? value)
        value))
    2))

(defn get-linked-references-collapsed-threshold
  []
  (or
    (when-let [value (:ref/linked-references-collapsed-threshold (get-config))]
      (when (integer? value)
        value))
    100))

(defn get-export-bullet-indentation
  []
  (case (get (get-config) :export/bullet-indentation :tab)
    :eight-spaces
    "        "
    :four-spaces
    "    "
    :two-spaces
    "  "
    :tab
    "\t"))

(defn enable-search-remove-accents?
  []
  (:feature/enable-search-remove-accents? (get-config)))

;; State cursor fns for use with rum components
;; ============================================

(declare document-mode?)

(defn sub
  "Creates a rum cursor, https://github.com/tonsky/rum#cursors, for use in rum components.
Similar to re-frame subscriptions"
  [ks & {:keys [path-in-sub-atom]}]
  (let [ks-coll?               (coll? ks)
        get-fn                 (if ks-coll? get-in get)
        s                      (get-fn @state ks)
        s-atom?                (util/atom? s)
        path-coll?-in-sub-atom (coll? path-in-sub-atom)]
    (cond
      (and s-atom? path-in-sub-atom path-coll?-in-sub-atom)
      (util/react (rum/cursor-in s path-in-sub-atom))

      (and s-atom? path-in-sub-atom)
      (util/react (rum/cursor s path-in-sub-atom))

      s-atom?  (util/react s)
      ks-coll? (util/react (rum/cursor-in state ks))
      :else    (util/react (rum/cursor state ks)))))

(defn sub-editing?
  [block-ref]
  (when block-ref
    (when (nil? (get @(:editor/ref->editing? @state) block-ref))
      (swap! (:editor/ref->editing? @state) assoc block-ref (atom false)))
    (rum/react
     (get @(:editor/ref->editing? @state) block-ref))))

(defn sub-config
  "Sub equivalent to get-config which should handle all sub user-config access"
  ([] (sub-config (get-current-repo)))
  ([repo]
   (let [config (sub :config)]
     (merge-configs default-config
                    (get config ::global-config)
                    (get config repo)))))

(defn enable-grammarly?
  []
  (true? (:feature/enable-grammarly? (sub-config))))

(defn scheduled-deadlines-disabled?
  []
  (true? (:feature/disable-scheduled-and-deadline-query? (sub-config))))

(defn enable-timetracking?
  []
  (not (false? (:feature/enable-timetracking? (sub-config)))))

(defn enable-fold-button-right?
  []
  (let [_ (sub :ui/viewport)]
    (and (util/mobile?)
         (util/sm-breakpoint?))))

(defn enable-journals?
  ([]
   (enable-journals? (get-current-repo)))
  ([repo]
   (not (false? (:feature/enable-journals? (sub-config repo))))))

(defn enable-flashcards?
  ([]
   (enable-flashcards? (get-current-repo)))
  ([repo]
   (not (false? (:feature/enable-flashcards? (sub-config repo))))))

(defn enable-sync?
  []
  (sub :feature/enable-sync?))

(defn enable-sync-diff-merge?
  []
  (sub :feature/enable-sync-diff-merge?))

(defn enable-whiteboards?
  ([]
   (enable-whiteboards? (get-current-repo)))
  ([repo]
   (not (false? (:feature/enable-whiteboards? (sub-config repo))))))

(defn enable-rtc?
  [repo]
  (:feature/enable-rtc? (sub-config repo)))

(defn enable-git-auto-push?
  [repo]
  (not (false? (:git-auto-push (sub-config repo)))))

(defn graph-settings
  []
  (:graph/settings (sub-config)))

;; Enable by default
(defn show-brackets?
  []
  (not (false? (:ui/show-brackets? (sub-config)))))

(defn sub-default-home-page
  []
  (get-in (sub-config) [:default-home :page] ""))

(defn- get-selected-block-ids
  [blocks]
  (->> blocks
       (remove nil?)
       (keep #(when-let [id (dom/attr % "blockid")]
                (uuid id)))
       (distinct)))

(defn sub-block-selected?
  [block-uuid]
  (let [*cache (:ui/select-query-cache @state)
        keys [::select-block block-uuid]
        atom (or (get @*cache keys)
                 (let [result (rum/derived-atom
                               [(:selection/blocks @state)]
                               keys
                               (fn [s]
                                 (contains? (set (get-selected-block-ids s)) block-uuid)))]
                   (swap! *cache assoc keys result)
                   result))]
    (rum/react atom)))

(defn block-content-max-length
  [repo]
  (or (:block/content-max-length (sub-config repo)) 10000))

(defn mobile?
  []
  (or (util/mobile?) (mobile-util/native-platform?)))

(defn enable-tooltip?
  []
  (if (mobile?)
    false
    (get (sub-config) :ui/enable-tooltip? true)))

(defn show-command-doc?
  []
  (get (sub-config) :ui/show-command-doc? true))

(defn logical-outdenting?
  []
  (:editor/logical-outdenting? (sub-config)))

(defn show-full-blocks?
  []
  (:ui/show-full-blocks? (sub-config)))

(defn preferred-pasting-file?
  []
  (:editor/preferred-pasting-file? (sub-config)))

(defn auto-expand-block-refs?
  []
  (:ui/auto-expand-block-refs? (sub-config)))

(defn doc-mode-enter-for-new-line?
  []
  (and (document-mode?)
       (not (:shortcut/doc-mode-enter-for-new-block? (get-config)))))

(defn user-groups
  []
  (set (sub [:user/info :UserGroups])))

;; State mutation helpers
;; ======================

(defn set-state!
  [path value & {:keys [path-in-sub-atom]}]
  (swap! *profile-state update path inc)
  (let [path-coll?             (coll? path)
        get-fn                 (if path-coll? get-in get)
        s                      (get-fn @state path)
        s-atom?                (util/atom? s)
        path-coll?-in-sub-atom (coll? path-in-sub-atom)]
    (cond
      (and s-atom? path-in-sub-atom path-coll?-in-sub-atom)
      (let [old-v (get-in @s path-in-sub-atom)]
        (when (not= old-v value)
          (swap! s assoc-in path-in-sub-atom value)))

      (and s-atom? path-in-sub-atom)
      (let [old-v (get @s path-in-sub-atom)]
        (when (not= old-v value)
          (swap! s assoc path-in-sub-atom value)))

      s-atom?
      (when (not= @s value)
        (reset! s value))

      path-coll?
      (when (not= s value)
        (swap! state assoc-in path value))

      :else
      (when (not= s value)
        (swap! state assoc path value))))
  nil)

(defn update-state!
  [path f & {:keys [path-in-sub-atom]}]
  (swap! *profile-state update path inc)
  (let [path-coll?             (coll? path)
        get-fn                 (if path-coll? get-in get)
        s                      (get-fn @state path)
        s-atom?                (util/atom? s)
        path-coll?-in-sub-atom (coll? path-in-sub-atom)]
    (cond
      (and s-atom? path-in-sub-atom path-coll?-in-sub-atom)
      (swap! s update-in path-in-sub-atom f)

      (and s-atom? path-in-sub-atom)
      (swap! s update path-in-sub-atom f)

      s-atom?    (swap! s f)
      path-coll? (swap! state update-in path f)
      :else      (swap! state update path f)))
  nil)

;; State getters and setters
;; =========================
;; These fns handle any key except :config.
;; Some state is also stored in local storage and/or sent to electron's main process

(defn get-route-match
  []
  (:route-match @state))

(defn get-current-route
  []
  (get-in (get-route-match) [:data :name]))

(defn home?
  []
  (= :home (get-current-route)))

(defn whiteboard-dashboard?
  []
  (= :whiteboards (get-current-route)))

(defn setups-picker?
  []
  (= :repo-add (get-current-route)))

(defn get-current-page
  []
  (when (contains? #{:whiteboard :page} (get-current-route)) ; TODO: move /whiteboard to /page
    (get-in (get-route-match)
            [:path-params :name])))

(defn whiteboard-route?
  []
  (= :whiteboard (get-current-route)))

(defn get-current-whiteboard
  []
  (when (whiteboard-route?)
    (get-in (get-route-match)
            [:path-params :name])))

(defn route-has-p?
  []
  (get-in (get-route-match) [:query-params :p]))

(defn get-current-repo
  "Returns the current repo URL, or else open demo graph"
  []
  (or (:git/current-repo @state)
      "Logseq demo"))

(defn get-remote-graphs
  []
  (get-in @state [:file-sync/remote-graphs :graphs]))

(defn get-remote-graph-info-by-uuid
  [uuid]
  (when-let [graphs (seq (get-in @state [:file-sync/remote-graphs :graphs]))]
    (some #(when (= (:GraphUUID %) (str uuid)) %) graphs)))

(defn get-remote-graph-usage
  []
  (when-let [graphs (seq (get-in @state [:file-sync/remote-graphs :graphs]))]
    (->> graphs
         (map #(hash-map :uuid (:GraphUUID %)
                         :name (:GraphName %)
                         :used-gbs (/ (:GraphStorageUsage %) 1024 1024 1024)
                         :limit-gbs (/ (:GraphStorageLimit %) 1024 1024 1024)
                         :used-percent (/ (:GraphStorageUsage %) (:GraphStorageLimit %) 0.01)))
         (map #(assoc % :free-gbs (- (:limit-gbs %) (:used-gbs %))))
         (vec))))

(defn delete-remote-graph!
  [repo]
  (swap! state update-in [:file-sync/remote-graphs :graphs]
         (fn [repos]
           (remove #(and
                     (:GraphUUID repo)
                     (:GraphUUID %)
                     (= (:GraphUUID repo) (:GraphUUID %))) repos))))

(defn add-remote-graph!
  [repo]
  (swap! state update-in [:file-sync/remote-graphs :graphs]
         (fn [repos]
           (->> (conj repos repo)
                (distinct)))))

(defn get-repos
  []
  (get-in @state [:me :repos]))

(defn set-repos!
  [repos]
  (set-state! [:me :repos] repos))

(defn add-repo!
  [repo]
  (when (not (string/blank? repo))
    (update-state! [:me :repos]
                   (fn [repos]
                     (->> (conj repos repo)
                          (distinct))))))

(defn set-current-repo!
  [repo]
  (swap! state assoc :git/current-repo repo)
  (if repo
    (storage/set :git/current-repo repo)
    (storage/remove :git/current-repo))
  (ipc/ipc "setCurrentGraph" repo))

(defn set-preferred-format!
  [format]
  (swap! state assoc-in [:me :preferred_format] (name format)))

(defn set-preferred-workflow!
  [workflow]
  (swap! state assoc-in [:me :preferred_workflow] (name workflow)))

(defn set-preferred-language!
  [language]
  (set-state! :preferred-language (name language))
  (storage/set :preferred-language (name language)))

(defn delete-repo!
  [repo]
  (swap! state update-in [:me :repos]
         (fn [repos]
           (->> (remove #(or (= (:url repo) (:url %))
                             (and
                              (:GraphUUID repo)
                              (:GraphUUID %)
                              (= (:GraphUUID repo) (:GraphUUID %)))) repos)
                (util/distinct-by :url)))))

(defn set-timestamp-block!
  [value]
  (set-state! :editor/set-timestamp-block value))

(defn get-timestamp-block
  []
  @(:editor/set-timestamp-block @state))

(defn get-edit-block
  []
  @(get @state :editor/block))

(defn set-edit-content!
  ([input-id value] (set-edit-content! input-id value true))
  ([input-id value set-input-value?]
   (when input-id
     (when set-input-value?
       (when-let [input (gdom/getElement input-id)]
         (util/set-change-value input value)))
     (set-state! :editor/content value :path-in-sub-atom
                 (or (:block/uuid (get-edit-block)) input-id)))))

(defn get-edit-input-id
  []
  (when-not (exists? js/process)
    (or
     (when-let [node @*editor-editing-ref]
       (some-> (dom/sel1 node "textarea")
               (gobj/get "id")))
     (try
       (when-let [elem js/document.activeElement]
         (when (util/input? elem)
           (let [id (gobj/get elem "id")]
             (when (string/starts-with? id "edit-block-")
               id))))
       (catch :default _e)))))

(defn get-input
  []
  (when-let [id (get-edit-input-id)]
    (gdom/getElement id)))

(defn get-edit-block-node
  []
  @*editor-editing-ref)

(defn editing?
  []
  (let [input (get-input)]
    (and input (= input (.-activeElement js/document)))))

(defn get-edit-content
  []
  (when-let [id (:block/uuid (get-edit-block))]
    (get @(:editor/content @state) id)))

(defn sub-edit-content
  ([]
   (sub-edit-content (:block/uuid (get-edit-block))))
  ([block-id]
   (when block-id
     (sub :editor/content {:path-in-sub-atom block-id}))))

(defn get-cursor-range
  []
  @(:editor/cursor-range @state))

(defn set-cursor-range!
  [range]
  (set-state! :editor/cursor-range range))

(defn set-search-mode!
  [value]
  (set-state! :search/mode value))

(defn set-editor-action!
  [value]
  (set-state! :editor/action value))

(defn set-editor-action-data!
  [value]
  (set-state! :editor/action-data value))

(defn get-editor-action
  []
  @(:editor/action @state))

(defn get-editor-action-data
  []
  (:editor/action-data @state))

(defn get-editor-show-page-search?
  []
  (= (get-editor-action) :page-search))

(defn get-editor-show-page-search-hashtag?
  []
  (= (get-editor-action) :page-search-hashtag))

(defn get-editor-show-block-search?
  []
  (= (get-editor-action) :block-search))

(defn set-editor-show-input!
  [value]
  (if value
    (do
      (set-editor-action-data! (assoc (get-editor-action-data) :options value))
      (set-editor-action! :input))
    (do
      (set-editor-action! nil)
      (set-editor-action-data! nil))))

(defn get-editor-show-input
  []
  (when (= (get-editor-action) :input)
    (get @state :editor/action-data)))

(defn set-editor-show-commands!
  []
  (when-not (get-editor-action) (set-editor-action! :commands)))

(defn set-editor-show-block-commands!
  []
  (when-not (get-editor-action) (set-editor-action! :block-commands)))

(defn clear-editor-action!
  []
  (set-state! :editor/action nil))

(defn get-edit-pos
  []
  (when-let [input (get-input)]
    (util/get-selection-start input)))

(defn get-selection-start-block
  []
  @(get @state :selection/start-block))

(defn set-selection-start-block!
  [start-block]
<<<<<<< HEAD
  (when-not (get-selection-start-block)
    (set-state! :selection/start-block start-block)))
=======
  (swap! state assoc :selection/start-block start-block))
>>>>>>> b6382d5c

(defn set-selection-blocks!
  ([blocks]
   (set-selection-blocks! blocks :down))
  ([blocks direction]
   (when (seq blocks)
     (let [blocks (vec (util/sort-by-height (remove nil? blocks)))]
       (set-state! :selection/mode true)
       (set-state! :selection/blocks blocks)
       (set-state! :selection/direction direction)))))

(defn into-selection-mode!
  []
  (set-state! :selection/mode true))

(defn clear-selection!
  []
  (set-state! :selection/mode false)
  (set-state! :selection/blocks nil)
  (set-state! :selection/direction :down)
  (set-state! :selection/start-block nil)
  (set-state! :selection/selected-all? false))

(defn get-selection-blocks
  []
  (let [blocks (util/sort-by-height (bean/->clj (dom/by-class "ls-block selected")))]
    (set-state! :selecton/blocks blocks)
    blocks))

(defn get-selection-block-ids
  []
  (get-selected-block-ids (get-selection-blocks)))

(defn get-selection-start-block-or-first
  []
  (or (get-selection-start-block)
      (some-> (first (get-selection-blocks))
              (gobj/get "id"))))

(defn in-selection-mode?
  []
  @(:selection/mode @state))

(defn selection?
  "True sense of selection mode with valid selected block"
  []
  (and (in-selection-mode?) (seq (get-selection-blocks))))

(defn conj-selection-block!
<<<<<<< HEAD
  [block direction]
  (set-state! :selection/mode true)
  (set-state! :selection/blocks (-> (conj (vec @(:selection/blocks @state)) block)
                                    (util/sort-by-height)
                                    vec))
  (set-state! :selection/direction direction))
=======
  [block-or-blocks direction]
  (let [selection-blocks (get-selection-blocks)
        blocks (-> (if (sequential? block-or-blocks)
                     (apply conj selection-blocks block-or-blocks)
                     (conj selection-blocks block-or-blocks))
                   distinct
                   util/sort-by-height
                   vec)]
    (swap! state assoc
           :selection/mode true
           :selection/blocks blocks
           :selection/direction direction)))

(defn drop-selection-block!
  [block]
  (swap! state assoc
         :selection/mode true
         :selection/blocks (-> (remove #(= block %) (get-selection-blocks))
                               util/sort-by-height
                               vec)))
>>>>>>> b6382d5c

(defn drop-last-selection-block!
  []
  (let [direction @(:selection/direction @state)
        up? (= direction :up)
        blocks @(:selection/blocks @state)
        last-block (if up?
                     (first blocks)
                     (peek (vec blocks)))
        blocks' (-> (if up?
                      (rest blocks)
                      (pop (vec blocks)))
                    util/sort-by-height
                    vec)]
    (set-state! :selection/mode true)
    (set-state! :selection/blocks blocks')
    last-block))

(defn get-selection-direction
  []
  @(:selection/direction @state))

(defn show-custom-context-menu!
  [links position]
  (swap! state assoc
         :custom-context-menu/show? true
         :custom-context-menu/links links
         :custom-context-menu/position position))

(defn hide-custom-context-menu!
  []
  (swap! state assoc
         :custom-context-menu/show? false
         :custom-context-menu/links nil
         :custom-context-menu/position nil))

(defn toggle-navigation-item-collapsed!
  [item]
  (update-state! [:ui/navigation-item-collapsed? item] not))

(defn toggle-sidebar-open?!
  []
  (swap! state update :ui/sidebar-open? not))

(defn open-right-sidebar!
  []
  (swap! state assoc :ui/sidebar-open? true))

(defn hide-right-sidebar!
  []
  (swap! state assoc :ui/sidebar-open? false))

(defn sidebar-add-block!
  [repo db-id block-type]
  (when (not (util/sm-breakpoint?))
    (when db-id
      (update-state! :sidebar/blocks (fn [blocks]
                                       (->> (remove #(= (second %) db-id) blocks)
                                            (cons [repo db-id block-type])
                                            (distinct))))
      (set-state! [:ui/sidebar-collapsed-blocks db-id] false)
      (open-right-sidebar!)
      (when-let [elem (gdom/getElementByClass "sidebar-item-list")]
        (util/scroll-to elem 0)))))

(defn sidebar-move-block!
  [from to]
  (update-state! :sidebar/blocks (fn [blocks]
                                   (let [to (if (> from to) (inc to) to)]
                                     (if (not= to from)
                                       (let [item (nth blocks from)
                                             blocks (keep-indexed #(when (not= %1 from) %2) blocks)
                                             [l r] (split-at to blocks)]
                                         (concat l [item] r))
                                       blocks)))))

(defn sidebar-remove-block!
  [idx]
  (update-state! :sidebar/blocks (fn [blocks]
                                   (if (string? idx)
                                     (remove #(= (second %) idx) blocks)
                                     (util/drop-nth idx blocks))))
  (when (empty? (:sidebar/blocks @state))
    (hide-right-sidebar!)))

(defn sidebar-remove-rest!
  [db-id]
  (update-state! :sidebar/blocks (fn [blocks]
                                   (remove #(not= (second %) db-id) blocks)))
  (set-state! [:ui/sidebar-collapsed-blocks db-id] false))

(defn sidebar-replace-block!
  [old-sidebar-key new-sidebar-key]
  (update-state! :sidebar/blocks (fn [blocks]
                                   (map #(if (= % old-sidebar-key)
                                           new-sidebar-key
                                           %) blocks))))

(defn sidebar-block-exists?
  [idx]
  (some #(= (second %) idx) (:sidebar/blocks @state)))

(defn clear-sidebar-blocks!
  []
  (set-state! :sidebar/blocks '()))

(defn sidebar-block-toggle-collapse!
  [db-id]
  (when db-id
    (update-state! [:ui/sidebar-collapsed-blocks db-id] not)))

(defn sidebar-block-collapse-rest!
  [db-id]
  (let [items (disj (set (map second (:sidebar/blocks @state))) db-id)]
    (doseq [item items] (set-state! [:ui/sidebar-collapsed-blocks item] true))))

(defn sidebar-block-set-collapsed-all!
  [collapsed?]
  (let [items (map second (:sidebar/blocks @state))]
    (doseq [item items]
      (set-state! [:ui/sidebar-collapsed-blocks item] collapsed?))))

(defn get-current-edit-block-and-position
  []
  (let [edit-input-id (get-edit-input-id)
        edit-block (get-edit-block)
        block-element (when edit-input-id (gdom/getElement (string/replace edit-input-id "edit-block" "ls-block")))
        container (when block-element
                    (util/get-block-container block-element))]
    (when container
      {:last-edit-block edit-block
       :container       (gobj/get container "id")
       :pos             @(:editor/start-pos @state)
       :end-pos         (or (cursor/pos (gdom/getElement edit-input-id))
                            (count (:block/content edit-block)))})))

(defn clear-edit!
  []
  (when-let [prev-ref @*editor-editing-ref]
    (reset! (get @(:editor/ref->editing? @state) prev-ref) false))
  (reset! *editor-editing-ref nil)
  (set-state! :editor/editing-prev-node nil)
  (set-state! :editor/editing-parent-node nil)
  (set-state! :editor/cursor-range nil)
  (swap! state merge {:editor/last-saved-cursor nil})
  (set-state! :editor/content {})
  (set-state! :editor/block nil)
  (set-state! :ui/select-query-cache {}))

(defn into-code-editor-mode!
  []
  (when-let [prev-ref @*editor-editing-ref]
    (reset! (get @(:editor/ref->editing? @state) prev-ref) false))
  (reset! *editor-editing-ref nil)
  (set-state! :editor/cursor-range nil)
  (swap! state merge {:editor/code-mode? true}))

(defn set-editor-last-pos!
  [new-pos]
  (set-state! [:editor/last-saved-cursor (:block/uuid (get-edit-block))] new-pos))

(defn clear-editor-last-pos!
  []
  (set-state! :editor/last-saved-cursor nil))

(defn get-editor-last-pos
  []
  (get-in @state [:editor/last-saved-cursor (:block/uuid (get-edit-block))]))

(defn set-block-content-and-last-pos!
  [edit-input-id content new-pos]
  (when edit-input-id
    (set-edit-content! edit-input-id content)
    (set-state! [:editor/last-saved-cursor (:block/uuid (get-edit-block))] new-pos)))

(defn set-theme-mode!
  [mode]
  (when (mobile-util/native-platform?)
    (if (= mode "light")
      (util/set-theme-light)
      (util/set-theme-dark)))
  (set-state! :ui/theme mode)
  (storage/set :ui/theme mode))

(defn sync-system-theme!
  []
  (let [system-dark? (.-matches (js/window.matchMedia "(prefers-color-scheme: dark)"))]
    (set-theme-mode! (if system-dark? "dark" "light"))
    (set-state! :ui/system-theme? true)
    (storage/set :ui/system-theme? true)))

(defn use-theme-mode!
  [theme-mode]
  (if (= theme-mode "system")
    (sync-system-theme!)
    (do
      (set-theme-mode! theme-mode)
      (set-state! :ui/system-theme? false)
      (storage/set :ui/system-theme? false))))

(defn- toggle-theme
  [theme]
  (if (= theme "dark") "light" "dark"))

(defn toggle-theme!
  []
  (use-theme-mode! (toggle-theme (:ui/theme @state))))

(defn set-custom-theme!
  ([custom-theme]
   (set-custom-theme! nil custom-theme))
  ([mode theme]
   (set-state! (if mode [:ui/custom-theme (keyword mode)] :ui/custom-theme) theme)
   (storage/set :ui/custom-theme (:ui/custom-theme @state))))

(defn restore-mobile-theme!
  "Restore mobile theme setting from local storage"
  []
  (let [mode (or (storage/get :ui/theme) "light")
        system-theme? (storage/get :ui/system-theme?)]
    (when (and (not system-theme?)
               (mobile-util/native-platform?))
      (if (= mode "light")
        (util/set-theme-light)
        (util/set-theme-dark)))))

(defn set-editing-block-dom-id!
  [block-dom-id]
  (set-state! :editor/block-dom-id block-dom-id))

(defn get-editing-block-dom-id
  []
  @(:editor/block-dom-id @state))

(defn set-root-component!
  [component]
  (set-state! :ui/root-component component))

(defn get-root-component
  []
  (get @state :ui/root-component))

(defn load-app-user-cfgs
  ([] (load-app-user-cfgs false))
  ([refresh?]
   (when (util/electron?)
     (p/let [cfgs (if (or refresh? (nil? (:electron/user-cfgs @state)))
                    (ipc/ipc :userAppCfgs)
                    (:electron/user-cfgs @state))
             cfgs (if (object? cfgs) (bean/->clj cfgs) cfgs)]
       (set-state! :electron/user-cfgs cfgs)))))

(defn setup-electron-updater!
  []
  (when (util/electron?)
    (js/window.apis.setUpdatesCallback
      (fn [_ args]
        (let [data (bean/->clj args)
              pending? (not= (:type data) "completed")]
          (set-state! :electron/updater-pending? pending?)
          (when pending? (set-state! :electron/updater data))
          nil)))))

(defn set-file-component!
  [component]
  (set-state! :ui/file-component component))

(defn clear-file-component!
  []
  (set-state! :ui/file-component nil))

(defn set-journals-length!
  [value]
  (when value
    (set-state! :journals-length value)))

(defn save-scroll-position!
  ([value]
   (save-scroll-position! value js/window.location.hash))
  ([value path]
   (set-state! :ui/paths-scroll-positions value :path-in-sub-atom path)))

(defn save-main-container-position!
  [value]
  (when (not= value @(:ui/main-container-scroll-top @state))
    (set-state! :ui/main-container-scroll-top value)))

(defn get-saved-scroll-position
  ([]
   (get-saved-scroll-position js/window.location.hash))
  ([path]
   (get @(get @state :ui/paths-scroll-positions) path 0)))

(defn set-today!
  [value]
  (set-state! :today value))

(defn get-me
  []
  (:me @state))

(defn set-db-restoring!
  [value]
  (set-state! :db/restoring? value))

(defn set-indexedb-support!
  [value]
  (set-state! :indexeddb/support? value))

(defn modal-opened?
  []
  (:modal/show? @state))

(declare set-modal!)
(declare close-modal!)

(defn get-sub-modals
  []
  (:modal/subsets @state))

(defn set-sub-modal!
  ([panel-content]
   (set-sub-modal! panel-content
                   {:close-btn? true}))
  ([panel-content {:keys [id label payload close-btn? close-backdrop? show? center?] :as opts}]
   (if (not (modal-opened?))
     (set-modal! panel-content opts)
     (let [modals (:modal/subsets @state)
           idx (and id (first (keep-indexed #(when (= (:modal/id %2) id) %1)
                                            modals)))
           input (medley/filter-vals
                   #(not (nil? %1))
                   {:modal/id            id
                    :modal/label         (or label (if center? "ls-modal-align-center" ""))
                    :modal/payload       payload
                    :modal/show?         (if (boolean? show?) show? true)
                    :modal/panel-content panel-content
                    :modal/close-btn?    close-btn?
                    :modal/close-backdrop? (if (boolean? close-backdrop?) close-backdrop? true)})]
       (swap! state update-in
              [:modal/subsets (or idx (count modals))]
              merge input)
       (:modal/subsets @state)))))

(defn close-sub-modal!
  ([] (close-sub-modal! nil))
  ([all?-a-id]
   (if (true? all?-a-id)
     (swap! state assoc :modal/subsets [])
     (let [id     all?-a-id
           mid    (:modal/id @state)
           modals (:modal/subsets @state)]
       (if (and id (not (string/blank? mid)) (= id mid))
         (close-modal!)
         (when-let [idx (if id (first (keep-indexed #(when (= (:modal/id %2) id) %1) modals))
                          (dec (count modals)))]
           (swap! state assoc :modal/subsets (into [] (medley/remove-nth idx modals)))))))
   (:modal/subsets @state)))

(defn set-modal!
  ([modal-panel-content]
   (set-modal! modal-panel-content
               {:fullscreen? false
                :close-btn?  true}))
  ([modal-panel-content {:keys [id label payload fullscreen? close-btn? close-backdrop? center? panel?
                                container-overflow-visible? style]}]
   (let [opened? (modal-opened?)
         style (if container-overflow-visible?
                 (merge style {:overflow "visible"})
                 style)]
     (when opened?
       (close-modal!))
     (when (seq (get-sub-modals))
       (close-sub-modal! true))

     (async/go
       (when opened?
         (<! (async/timeout 100)))
       (swap! state assoc
              :modal/id id
              :modal/label (or label (if center? "ls-modal-align-center" ""))
              :modal/show? (boolean modal-panel-content)
              :modal/panel-content modal-panel-content
              :modal/payload payload
              :modal/fullscreen? fullscreen?
              :modal/panel? (if (boolean? panel?) panel? true)
              :modal/close-btn? close-btn?
              :modal/close-backdrop? (if (boolean? close-backdrop?) close-backdrop? true)
              :modal/style style)))
   nil))

(defn close-dropdowns!
  []
  (let [close-fns (vals (:modal/dropdowns @state))]
    (doseq [f close-fns]
      (try (f) (catch :default _e nil)))))

(defn close-modal!
  []
  (when-not (or (editing?) (:error/multiple-tabs-access-opfs? @state))
    (close-dropdowns!)
    (if (seq (get-sub-modals))
      (close-sub-modal!)
      (swap! state assoc
             :modal/id nil
             :modal/label ""
             :modal/payload nil
             :modal/show? false
             :modal/fullscreen? false
             :modal/panel-content nil
             :modal/dropdowns {}
             :ui/open-select nil))))

(defn get-reactive-custom-queries-chan
  []
  (:reactive/custom-queries @state))

(defn get-left-sidebar-open?
  []
  (get-in @state [:ui/left-sidebar-open?]))

(defn set-left-sidebar-open!
  [value]
  (storage/set "ls-left-sidebar-open?" (boolean value))
  (set-state! :ui/left-sidebar-open? value))

(defn toggle-left-sidebar!
  []
  (set-left-sidebar-open!
    (not (get-left-sidebar-open?))))

(defn set-developer-mode!
  [value]
  (set-state! :ui/developer-mode? value)
  (storage/set "developer-mode" (str value)))

(defn developer-mode?
  []
  (:ui/developer-mode? @state))

(defn get-notification-contents
  []
  (get @state :notification/contents))

(defn document-mode?
  []
  (get @state :document/mode?))

(defn toggle-document-mode!
  []
  (let [mode (document-mode?)]
    (set-state! :document/mode? (not mode))
    (storage/set :document/mode? (not mode))))

(defn shortcut-tooltip-enabled?
  []
  (get @state :ui/shortcut-tooltip?))

(defn toggle-shortcut-tooltip!
  []
  (let [mode (shortcut-tooltip-enabled?)]
    (set-state! :ui/shortcut-tooltip? (not mode))
    (storage/set :ui/shortcut-tooltip? (not mode))))

(defn set-config!
  [repo-url value]
  (when value (set-state! [:config repo-url] value)))

(defn set-global-config!
  [value str-content]
  ;; Placed under :config so cursors can work seamlessly
  (when value
    (set-config! ::global-config value)
    (set-config! ::global-config-str-content str-content)))

(defn get-wide-mode?
  []
  (:ui/wide-mode? @state))

(defn toggle-wide-mode!
  []
  (update-state! :ui/wide-mode? not))

(defn set-online!
  [value]
  (set-state! :network/online? value))

(defn get-plugins-slash-commands
  []
  (mapcat seq (flatten (vals (:plugin/installed-slash-commands @state)))))

(defn get-plugins-commands-with-type
  [type]
  (->> (apply concat (vals (:plugin/simple-commands @state)))
       (filterv #(= (keyword (first %)) (keyword type)))))

(defn get-plugins-ui-items-with-type
  [type]
  (->> (apply concat (vals (:plugin/installed-ui-items @state)))
       (filterv #(= (keyword (first %)) (keyword type)))))

(defn get-plugin-resources-with-type
  [pid type]
  (when-let [pid (and type (keyword pid))]
    (get-in @state [:plugin/installed-resources pid (keyword type)])))

(defn get-plugin-resource
  [pid type key]
  (when-let [resources (get-plugin-resources-with-type pid type)]
    (get resources key)))

(defn upt-plugin-resource
  [pid type key attr val]
  (when-let [resource (get-plugin-resource pid type key)]
    (let [resource (assoc resource (keyword attr) val)]
      (set-state!
        [:plugin/installed-resources (keyword pid) (keyword type) key] resource)
      resource)))

(defn get-plugin-services
  [pid type]
  (when-let [installed (and pid (:plugin/installed-services @state))]
    (some->> (seq (get installed (keyword pid)))
             (filterv #(= type (:type %))))))

(defn install-plugin-service
  ([pid type name] (install-plugin-service pid type name nil))
  ([pid type name opts]
   (when-let [pid (and pid type name (keyword pid))]
     (let [exists (get-plugin-services pid type)]
       (when-let [service (and (or (not exists) (not (some #(= name (:name %)) exists)))
                               {:pid pid :type type :name name :opts opts})]
         (update-state! [:plugin/installed-services pid] #(conj (vec %) service))

         ;; search engines state for results
         (when (= type :search)
           (set-state! [:search/engines (str pid name)] service)))))))

(defn uninstall-plugin-service
  [pid type-or-all]
  (when-let [pid (keyword pid)]
    (when-let [installed (get (:plugin/installed-services @state) pid)]
      (let [remove-all? (or (true? type-or-all) (nil? type-or-all))
            remains     (if remove-all? nil (filterv #(not= type-or-all (:type %)) installed))
            removed     (if remove-all? installed (filterv #(= type-or-all (:type %)) installed))]
        (set-state! [:plugin/installed-services pid] remains)

        ;; search engines state for results
        (when-let [removed' (seq (filter #(= :search (:type %)) removed))]
          (update-state! :search/engines #(apply dissoc % (mapv (fn [{:keys [pid name]}] (str pid name)) removed'))))))))

(defn get-all-plugin-services-with-type
  [type]
  (when-let [installed (vals (:plugin/installed-services @state))]
    (mapcat (fn [s] (filter #(= (keyword type) (:type %)) s)) installed)))

(defn get-all-plugin-search-engines
  []
  (:search/engines @state))

(defn update-plugin-search-engine
  [pid name f]
  (when-let [pid (keyword pid)]
    (set-state! :search/engines
                (update-vals (get-all-plugin-search-engines)
                             #(if (and (= pid (:pid %)) (= name (:name %)))
                                (f %) %)))))

(defn reset-plugin-search-engines
  []
  (when-let [engines (get-all-plugin-search-engines)]
    (set-state! :search/engines
                (update-vals engines #(assoc % :result nil)))))

(defn install-plugin-hook
  ([pid hook] (install-plugin-hook pid hook true))
  ([pid hook opts]
   (when-let [pid (keyword pid)]
     (set-state!
      [:plugin/installed-hooks hook]
      (assoc
        ((fnil identity {}) (get-in @state [:plugin/installed-hooks hook]))
        pid opts)) true)))

(defn uninstall-plugin-hook
  [pid hook-or-all]
  (when-let [pid (keyword pid)]
    (if (nil? hook-or-all)
      (swap! state update :plugin/installed-hooks #(update-vals % (fn [ids] (dissoc ids pid))))
      (when-let [coll (get-in @state [:plugin/installed-hooks hook-or-all])]
        (set-state! [:plugin/installed-hooks hook-or-all] (dissoc coll pid))))
    true))

(defn slot-hook-exist?
  [uuid]
  (when-let [type (and uuid (string/replace (str uuid) "-" "_"))]
    (when-let [hooks (sub :plugin/installed-hooks)]
      (contains? hooks (str "hook:editor:slot_" type)))))

(defn active-tldraw-app
  []
  (when-let [tldraw-el (.querySelector js/document.body ".logseq-tldraw[data-tlapp]")]
    (gobj/get js/window.tlapps (.. tldraw-el -dataset -tlapp))))

(defn tldraw-editing-logseq-block?
  []
  (when-let [app (active-tldraw-app)]
    (and (= 1 (.. app -selectedShapesArray -length))
         (= (.. app -editingShape) (.. app -selectedShapesArray (at 0))))))

(defn set-graph-syncing?
  [value]
  (set-state! :graph/syncing? value))

(defn set-editor-in-composition!
  [value]
  (set-state! :editor/in-composition? value))

(defn editor-in-composition?
  []
  (:editor/in-composition? @state))

(defn set-loading-files!
  [repo value]
  (when repo
    (set-state! [:repo/loading-files? repo] value)))

(defn loading-files?
  [repo]
  (get-in @state [:repo/loading-files? repo]))

(defn set-editor-last-input-time!
  [repo time]
  (set-state! :editor/last-input-time time :path-in-sub-atom repo))

(defn input-idle?
  [repo & {:keys [diff]
           :or {diff 1000}}]
  (when repo
    (let [last-input-time (get @(get @state :editor/last-input-time) repo)]
      (or
       (nil? last-input-time)

       (let [now (util/time-ms)]
         (>= (- now last-input-time) diff))

       ;; not in editing mode
       ;; Is this a good idea to put whiteboard check here?
       (not (get-edit-input-id))))))

(defn set-nfs-refreshing!
  [value]
  (set-state! :nfs/refreshing? value))

(defn nfs-refreshing?
  []
  (:nfs/refreshing? @state))

(defn set-search-result!
  [value]
  (set-state! :search/result value))

(defn clear-search-result!
  []
  (set-search-result! nil))

(defn add-graph-search-filter!
  [q]
  (when-not (string/blank? q)
    (update-state! :search/graph-filters
                   (fn [value]
                     (vec (distinct (conj value q)))))))

(defn remove-search-filter!
  [q]
  (when-not (string/blank? q)
    (update-state! :search/graph-filters
                   (fn [value]
                     (remove #{q} value)))))

(defn clear-search-filters!
  []
  (set-state! :search/graph-filters []))

(defn get-search-mode
  []
  (:search/mode @state))

(defn toggle!
  [path]
  (update-state! path not))

(defn toggle-settings!
  []
  (toggle! :ui/settings-open?))

(defn settings-open?
  []
  (:ui/settings-open? @state))

(defn close-settings!
  []
  (set-state! :ui/settings-open? false))

(defn open-settings!
  ([] (open-settings! true))
  ([active-tab] (set-state! :ui/settings-open? active-tab)))

(defn set-editor-op!
  [value]
  (set-state! :editor/op value))

(defn get-editor-op
  []
  @(:editor/op @state))

(defn get-events-chan
  []
  (:system/events @state))

(defn pub-event!
  {:malli/schema [:=> [:cat vector?] :any]}
  [payload]
  (let [d (p/deferred)
        chan (get-events-chan)]
    (async/put! chan [payload d])
    d))

(defn get-export-block-text-indent-style []
  (:copy/export-block-text-indent-style @state))

(defn set-export-block-text-indent-style!
  [v]
  (set-state! :copy/export-block-text-indent-style v)
  (storage/set :copy/export-block-text-indent-style v))

(defn get-recent-pages
  []
  (get-in @state [:ui/recent-pages (get-current-repo)]))

(defn set-recent-pages!
  [v]
  (set-state! [:ui/recent-pages (get-current-repo)] v)
  (storage/set :ui/recent-pages (:ui/recent-pages @state)))

(defn get-export-block-text-remove-options []
  (:copy/export-block-text-remove-options @state))

(defn update-export-block-text-remove-options!
  [e k]
  (let [f (if (util/echecked? e) conj disj)]
    (update-state! :copy/export-block-text-remove-options
                   #(f % k))
    (storage/set :copy/export-block-text-remove-options
                 (get-export-block-text-remove-options))))

(defn get-export-block-text-other-options []
  (:copy/export-block-text-other-options @state))

(defn update-export-block-text-other-options!
  [k v]
  (update-state! :copy/export-block-text-other-options #(assoc % k v)))

(defn set-editor-args!
  [args]
  (set-state! :editor/args args))

(defn editing-whiteboard-portal?
  []
  (and (active-tldraw-app) (tldraw-editing-logseq-block?)))

(defn block-component-editing?
  []
  (and (:block/component-editing-mode? @state)
       (not (editing-whiteboard-portal?))))

(defn set-block-component-editing-mode!
  [value]
  (set-state! :block/component-editing-mode? value))

(defn get-editor-args
  []
  @(:editor/args @state))

(defn set-page-blocks-cp!
  [value]
  (set-state! [:view/components :page-blocks] value))

(defn get-page-blocks-cp
  []
  (get-in @state [:view/components :page-blocks]))

;; To avoid circular dependencies
(defn set-component!
  [k value]
  (set-state! [:view/components k] value))

(defn get-component
  [k]
  (get-in @state [:view/components k]))

(defn exit-editing-and-set-selected-blocks!
  ([blocks]
   (exit-editing-and-set-selected-blocks! blocks :down))
  ([blocks direction]
   (clear-edit!)
   (set-selection-blocks! blocks direction)))

(defn set-editing-ref!
  [ref]
  (let [prev-ref @*editor-editing-ref]
    (when (and prev-ref (not= ref prev-ref))
      (reset! (get @(:editor/ref->editing? @state) prev-ref) false)))
  (if-let [*state (get @(:editor/ref->editing? @state) ref)]
    (reset! *state true)
    (swap! (:editor/ref->editing? @state) assoc ref (atom true)))
  (reset! *editor-editing-ref ref)
  (when ref
    (when-let [prev (.-previousSibling ref)]
      (set-state! :editor/editing-prev-node prev))
    (when-let [parent (util/rec-get-node (.-parentNode ref) "ls-block")]
      (set-state! :editor/editing-parent-node parent))))

(defn set-editing!
  [edit-input-id content block cursor-range & {:keys [move-cursor? ref]
                                               :or {move-cursor? true}}]
  (when-not (exists? js/process)
    (if (> (count content)
           (block-content-max-length (get-current-repo)))
      (let [elements (array-seq (js/document.getElementsByClassName (str "id" (:block/uuid block))))]
        (when (first elements)
          (util/scroll-to-element (gobj/get (first elements) "id")))
        (exit-editing-and-set-selected-blocks! elements))
      (let [edit-input-id (if ref
                            (or (some-> (gobj/get ref "id") (string/replace "ls-block" "edit-block"))
                                edit-input-id)
                            edit-input-id)]
        (when (and edit-input-id block
                   (or
                    (publishing-enable-editing?)
                    (not @publishing?)))
          (let [block-element (gdom/getElement (string/replace edit-input-id "edit-block" "ls-block"))
                container (util/get-block-container block-element)
                block (if container
                        (assoc block
                               :block.temp/container (gobj/get container "id"))
                        block)
                content (string/trim (or content ""))]
            (when ref (set-editing-ref! ref))
            (set-state! :editor/block block)
            (set-state! :editor/content content :path-in-sub-atom (:block/uuid block))
            (set-state! :editor/last-key-code nil)
            (set-state! :editor/set-timestamp-block nil)
            (set-state! :editor/cursor-range cursor-range)

            (when-let [input (gdom/getElement edit-input-id)]
              (let [pos (count cursor-range)]
                (when content
                  (util/set-change-value input content))

                (when move-cursor?
                  (cursor/move-cursor-to input pos))

                (when (or (util/mobile?) (mobile-util/native-platform?))
                  (set-state! :mobile/show-action-bar? false))))))))))

(defn action-bar-open?
  []
  (:mobile/show-action-bar? @state))

(defn get-git-auto-commit-enabled?
  []
  (false? (sub [:electron/user-cfgs :git/disable-auto-commit?])))

(defn get-git-commit-on-close-enabled?
  []
  (sub [:electron/user-cfgs :git/commit-on-close?]))

(defn set-last-key-code!
  [key-code]
  (set-state! :editor/last-key-code key-code))

(defn get-last-key-code
  []
  @(:editor/last-key-code @state))

(defn set-block-op-type!
  [op-type]
  (set-state! :editor/block-op-type op-type))

(defn get-block-op-type
  []
  (:editor/block-op-type @state))

(defn feature-http-server-enabled?
  []
  (boolean (storage/get ::storage-spec/http-server-enabled)))

(defn get-plugin-by-id
  [id]
  (when-let [id (and id (keyword id))]
    (get-in @state [:plugin/installed-plugins id])))

(defn get-enabled?-installed-plugins
  ([theme?] (get-enabled?-installed-plugins theme? true false false))
  ([theme? enabled? include-unpacked? include-all?]
   (filterv
     #(and (if include-unpacked? true (:iir %))
           (if-not (boolean? enabled?) true (= (not enabled?) (boolean (get-in % [:settings :disabled]))))
           (or include-all? (if (boolean? theme?) (= (boolean theme?) (:theme %)) true)))
     (vals (:plugin/installed-plugins @state)))))

(defn lsp-enabled?-or-theme
  []
  (:plugin/enabled @state))

(def lsp-enabled?
  (lsp-enabled?-or-theme))

(defn consume-updates-from-coming-plugin!
  [payload updated?]
  (when-let [id (keyword (:id payload))]
    (let [prev-pending? (boolean (seq (:plugin/updates-pending @state)))]
      (println "Updates: consumed pending - " id)
      (swap! state update :plugin/updates-pending dissoc id)
      (if updated?
        (if-let [error (:error-code payload)]
          (swap! state update-in [:plugin/updates-coming id] assoc :error-code error)
          (swap! state update :plugin/updates-coming dissoc id))
        (swap! state update :plugin/updates-coming assoc id payload))
      (pub-event! [:plugin/consume-updates id prev-pending? updated?]))))

(defn coming-update-new-version?
  [pkg]
  (and pkg (:latest-version pkg)))

(defn plugin-update-available?
  [id]
  (when-let [pkg (and id (get (:plugin/updates-coming @state) (keyword id)))]
    (coming-update-new-version? pkg)))

(defn all-available-coming-updates
  ([] (all-available-coming-updates (:plugin/updates-coming @state)))
  ([updates] (when-let [updates (vals updates)]
               (filterv #(coming-update-new-version? %) updates))))

(defn get-next-selected-coming-update
  []
  (when-let [updates (all-available-coming-updates)]
    (let [unchecked (:plugin/updates-unchecked @state)]
      (first (filter #(and (not (and (seq unchecked) (contains? unchecked (:id %))))
                           (not (:error-code %))) updates)))))

(defn set-unchecked-update
  [id unchecked?]
  (swap! state update :plugin/updates-unchecked (if unchecked? conj disj) id))

(defn reset-unchecked-update
  []
  (swap! state assoc :plugin/updates-unchecked #{}))

(defn reset-all-updates-state
  []
  (swap! state assoc
         :plugin/updates-auto-checking?         false
         :plugin/updates-pending                {}
         :plugin/updates-coming                 {}
         :plugin/updates-downloading?           false))

(defn sub-right-sidebar-blocks
  []
  (when-let [current-repo (get-current-repo)]
    (->> (sub :sidebar/blocks)
         (filter #(= (first %) current-repo)))))


(defn toggle-collapsed-block!
  [block-id]
  (let [current-repo (get-current-repo)]
    (update-state! [:ui/collapsed-blocks current-repo block-id] not)))

(defn set-collapsed-block!
  [block-id value]
  (let [current-repo (get-current-repo)]
    (set-state! [:ui/collapsed-blocks current-repo block-id] value)))

(defn sub-collapsed
  [block-id]
  (sub [:ui/collapsed-blocks (get-current-repo) block-id]))

(defn get-modal-id
  []
  (:modal/id @state))

(defn edit-in-query-or-refs-component
  []
  (let [config (last (get-editor-args))]
    {:custom-query? (:custom-query? config)
     :ref? (:ref? config)}))

(defn set-auth-id-token
  [id-token]
  (set-state! :auth/id-token id-token))

(defn set-auth-refresh-token
  [refresh-token]
  (set-state! :auth/refresh-token refresh-token))

(defn set-auth-access-token
  [access-token]
  (set-state! :auth/access-token access-token))

(defn get-auth-id-token []
  (sub :auth/id-token))

(defn get-auth-refresh-token []
  (:auth/refresh-token @state))

(defn set-file-sync-manager [graph-uuid v]
  (when (and graph-uuid v)
    (set-state! [:file-sync/graph-state graph-uuid :file-sync/sync-manager] v)))

(defn get-file-sync-manager [graph-uuid]
  (get-in @state [:file-sync/graph-state graph-uuid :file-sync/sync-manager]))

(defn clear-file-sync-state! [graph-uuid]
  (set-state! [:file-sync/graph-state graph-uuid] nil))

(defn clear-file-sync-progress! [graph-uuid]
  (set-state! [:file-sync/graph-state
               graph-uuid
               :file-sync/progress]
              nil))

(defn set-file-sync-state [graph-uuid v]
  (when v (s/assert :frontend.fs.sync/sync-state v))
  (set-state! [:file-sync/graph-state graph-uuid :file-sync/sync-state] v))

(defn get-current-file-sync-graph-uuid
  []
  (get-in @state [:file-sync/graph-state :current-graph-uuid]))

(defn sub-current-file-sync-graph-uuid
  []
  (sub [:file-sync/graph-state :current-graph-uuid]))

(defn get-file-sync-state
  ([]
   (get-file-sync-state (get-current-file-sync-graph-uuid)))
  ([graph-uuid]
   (get-in @state [:file-sync/graph-state graph-uuid :file-sync/sync-state])))

(defn sub-file-sync-state
  [graph-uuid]
  (sub [:file-sync/graph-state graph-uuid :file-sync/sync-state]))

(defn reset-parsing-state!
  []
  (set-state! [:graph/parsing-state (get-current-repo)] {}))

(defn set-parsing-state!
  [m]
  (update-state! [:graph/parsing-state (get-current-repo)]
                 (if (fn? m) m
                   (fn [old-value] (merge old-value m)))))

(defn http-proxy-enabled-or-val? []
  (when-let [{:keys [type protocol host port] :as agent-opts} (sub [:electron/user-cfgs :settings/agent])]
    (when (and  (not (contains? #{"system"} type))
                (every? not-empty (vals agent-opts)))
      (str protocol "://" host ":" port))))

(defn set-mobile-app-state-change
  [is-active?]
  (set-state! :mobile/app-state-change
              {:is-active? is-active?
               :timestamp (inst-ms (js/Date.))}))

(defn get-sync-graph-by-id
  [graph-uuid]
  (when graph-uuid
    (let [graph (first (filter #(= graph-uuid (:GraphUUID %))
                               (get-repos)))]
      (when (:url graph)
        graph))))

(defn unlinked-dir?
  [dir]
  (contains? (:file/unlinked-dirs @state) dir))

(defn get-file-rename-event-chan
  []
  (:file/rename-event-chan @state))

(defn offer-file-rename-event-chan!
  [v]
  {:pre [(map? v)
         (= #{:repo :old-path :new-path} (set (keys v)))]}
  (async/offer! (get-file-rename-event-chan) v))

(defn set-onboarding-whiteboard!
  [v]
  (set-state! :whiteboard/onboarding-whiteboard? v)
  (storage/set :ls-onboarding-whiteboard? v))

(defn get-onboarding-whiteboard?
  []
  (get-in @state [:whiteboard/onboarding-whiteboard?]))

(defn get-local-container-root-url
  []
  (when (mobile-util/native-ios?)
    (get-in @state [:mobile/container-urls :localContainerUrl])))

(defn get-icloud-container-root-url
  []
  (when (mobile-util/native-ios?)
    (get-in @state [:mobile/container-urls :iCloudContainerUrl])))

(defn get-current-pdf
  []
  (:pdf/current @state))

(defn nfs-user-granted?
  [repo]
  (get-in @state [:nfs/user-granted? repo]))

(defn set-current-pdf!
  [inflated-file]
  (let [settle-file! #(set-state! :pdf/current inflated-file)]
    (if-not (get-current-pdf)
      (settle-file!)
      (when (apply not= (map :identity [inflated-file (get-current-pdf)]))
        (set-state! :pdf/current nil)
        (js/setTimeout #(settle-file!) 16)))))

(defn focus-whiteboard-shape
  ([shape-id]
   (focus-whiteboard-shape (active-tldraw-app) shape-id))
  ([tln shape-id]
   (when-let [^js api (gobj/get tln "api")]
     (when (and shape-id (parse-uuid shape-id))
       (. api selectShapes shape-id)
       (. api zoomToSelection)))))

(defn set-user-info!
  [info]
  (when info
    (set-state! :user/info info)
    (let [groups (:UserGroups info)]
      (when (seq groups)
        (storage/set :user-groups groups)))))

(defn get-user-info []
  (sub :user/info))

(defn clear-user-info!
  []
  (storage/remove :user-groups))

(defn sub-block-unloaded?
  [repo block-uuid]
  (rum/react
   (rum/derived-atom [(rum/cursor-in state [repo :restore/unloaded-blocks])] [::block-unloaded repo block-uuid]
     (fn [s]
       (contains? s (str block-uuid))))))

(defn sub-page-unloaded?
  [repo page-name]
  (rum/react
   (rum/derived-atom [(rum/cursor-in state [repo :unloaded-pages])] [::page-unloaded repo page-name]
                     (fn [s]
                       (contains? s page-name)))))

(defn get-color-accent []
  (get @state :ui/radix-color))

(defn set-color-accent! [color]
  (swap! state assoc :ui/radix-color color)
  (storage/set :ui/radix-color color)
  (util/set-android-theme))

(defn unset-color-accent! []
  (swap! state assoc :ui/radix-color nil)
  (storage/remove :ui/radix-color)
  (util/set-android-theme))

(defn cycle-color! []
  (let [current-color (get-color-accent)
        next-color (->> (cons nil colors/color-list)
                        (drop-while #(not= % current-color))
                        (second))]
    (if next-color
      (set-color-accent! next-color)
      (unset-color-accent!))))

(defn handbook-open?
  []
  (:ui/handbooks-open? @state))

(defn get-handbook-route-chan
  []
  (:handbook/route-chan @state))

(defn open-handbook-pane!
  [k]
  (when-not (handbook-open?)
    (set-state! :ui/handbooks-open? true))
  (js/setTimeout #(async/go
                    (>! (get-handbook-route-chan) k))))

(defn set-page-properties-changed!
  [page-name]
  (when-not (string/blank? page-name)
    (update-state! [:db/properties-changed-pages page-name] #(inc %))))

(defn sub-page-properties-changed
  [page-name]
  (when-not (string/blank? page-name)
    (sub [:db/properties-changed-pages page-name])))

(defn update-tx-after-cursor-state!
  []
  (let [editor-cursor (get-current-edit-block-and-position)
        max-tx-id (apply max (keys @(:history/tx->editor-cursor @state)))]
    (when (and max-tx-id (nil? (:after (get @(:history/tx->editor-cursor @state) max-tx-id))))
      (update-state! :history/tx->editor-cursor
                     (fn [m] (assoc-in m [max-tx-id :after] editor-cursor))))))<|MERGE_RESOLUTION|>--- conflicted
+++ resolved
@@ -1071,12 +1071,7 @@
 
 (defn set-selection-start-block!
   [start-block]
-<<<<<<< HEAD
-  (when-not (get-selection-start-block)
-    (set-state! :selection/start-block start-block)))
-=======
-  (swap! state assoc :selection/start-block start-block))
->>>>>>> b6382d5c
+  (set-state! :selection/start-block start-block))
 
 (defn set-selection-blocks!
   ([blocks]
@@ -1126,14 +1121,6 @@
   (and (in-selection-mode?) (seq (get-selection-blocks))))
 
 (defn conj-selection-block!
-<<<<<<< HEAD
-  [block direction]
-  (set-state! :selection/mode true)
-  (set-state! :selection/blocks (-> (conj (vec @(:selection/blocks @state)) block)
-                                    (util/sort-by-height)
-                                    vec))
-  (set-state! :selection/direction direction))
-=======
   [block-or-blocks direction]
   (let [selection-blocks (get-selection-blocks)
         blocks (-> (if (sequential? block-or-blocks)
@@ -1142,19 +1129,16 @@
                    distinct
                    util/sort-by-height
                    vec)]
-    (swap! state assoc
-           :selection/mode true
-           :selection/blocks blocks
-           :selection/direction direction)))
+    (set-state! :selection/mode true)
+    (set-state! :selection/blocks blocks)
+    (set-state! :selection/direction direction)))
 
 (defn drop-selection-block!
   [block]
-  (swap! state assoc
-         :selection/mode true
-         :selection/blocks (-> (remove #(= block %) (get-selection-blocks))
-                               util/sort-by-height
-                               vec)))
->>>>>>> b6382d5c
+  (set-state! :selection/mode true)
+  (set-state! :selection/blocks (-> (remove #(= block %) (get-selection-blocks))
+                                    util/sort-by-height
+                                    vec)))
 
 (defn drop-last-selection-block!
   []
