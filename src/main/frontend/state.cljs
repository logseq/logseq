--- conflicted
+++ resolved
@@ -2205,8 +2205,6 @@
          (number? ExpireTime)
          (< (* ExpireTime 1000) (js/Date.now)))))
 
-<<<<<<< HEAD
-=======
 (defn get-color-accent []
   (get @state :ui/radix-color))
 
@@ -2229,7 +2227,6 @@
       (set-color-accent! next-color)
       (unset-color-accent!))))
 
->>>>>>> 4b8c0f00
 (defn handbook-open?
   []
   (:ui/handbooks-open? @state))
