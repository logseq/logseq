--- conflicted
+++ resolved
@@ -1681,7 +1681,6 @@
   []
   (:ui/visual-viewport-state @state))
 
-<<<<<<< HEAD
 (defn get-enabled-installed-plugins
   [theme?]
   (filterv
@@ -1703,10 +1702,9 @@
         (swap! state update :plugin/updates-coming dissoc id)
         (swap! state update :plugin/updates-coming assoc id payload))
       (pub-event! [:plugin/consume-updates id pending? updated?]))))
-=======
+
 (defn sub-right-sidebar-blocks
   []
   (when-let [current-repo (get-current-repo)]
     (->> (sub :sidebar/blocks)
-         (filter #(= (first %) current-repo)))))
->>>>>>> b0372cc5
+         (filter #(= (first %) current-repo)))))