--- conflicted
+++ resolved
@@ -1615,7 +1615,6 @@
   [block-id]
   (sub [:ui/collapsed-blocks (get-current-repo) block-id]))
 
-<<<<<<< HEAD
 (defn get-reactive-query-db
   [ks]
   (get-in @state [:reactive/query-dbs ks]))
@@ -1628,8 +1627,7 @@
 (defn delete-reactive-query-db!
   [ks]
   (update-state! :reactive/query-dbs (fn [dbs] (dissoc dbs ks))))
-=======
+
 (defn get-modal-id
   []
-  (:modal/id @state))
->>>>>>> 0ad304b8
+  (:modal/id @state))