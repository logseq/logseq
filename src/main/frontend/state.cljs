(ns frontend.state
  "Provides main application state, fns associated to set and state based rum
  cursors"
  (:require [cljs-bean.core :as bean]
            [cljs.core.async :as async :refer [<! >!]]
            [cljs.spec.alpha :as s]
            [clojure.string :as string]
            [dommy.core :as dom]
            [electron.ipc :as ipc]
            [frontend.mobile.util :as mobile-util]
            [frontend.storage :as storage]
            [frontend.spec.storage :as storage-spec]
            [frontend.util :as util]
            [frontend.util.cursor :as cursor]
            [goog.dom :as gdom]
            [goog.object :as gobj]
            [logseq.graph-parser.config :as gp-config]
            [medley.core :as medley]
            [promesa.core :as p]
            [rum.core :as rum]))

;; Stores main application state
(defonce ^:large-vars/data-var state
  (let [document-mode? (or (storage/get :document/mode?) false)
        current-graph  (let [graph (storage/get :git/current-repo)]
                        (when graph (ipc/ipc "setCurrentGraph" graph))
                        graph)]
   (atom
    {:route-match                           nil
     :today                                 nil
     :system/events                         (async/chan 1000)
     :db/batch-txs                          (async/chan 1000)
     :file/writes                           (async/chan 10000)
     :file/unlinked-dirs                    #{}
     :reactive/custom-queries               (async/chan 1000)
     :notification/show?                    false
     :notification/content                  nil
     :repo/loading-files?                   {}
     :nfs/user-granted?                     {}
     :nfs/refreshing?                       nil
     :instrument/disabled?                  (storage/get "instrument-disabled")
     ;; TODO: how to detect the network reliably?
     :network/online?         true
     :indexeddb/support?      true
     :me                      nil
     :git/current-repo        current-graph
     :draw?                   false
     :db/restoring?           nil

     :journals-length                       3

     :search/q                              ""
     :search/mode                           :global  ;; inner page or full graph? {:page :global}
     :search/result                         nil
     :search/graph-filters                  []
     :search/engines                        {}

     ;; modals
     :modal/dropdowns                       {}
     :modal/id                              nil
     :modal/label                           ""
     :modal/show?                           false
     :modal/panel-content                   nil
     :modal/payload                         nil
     :modal/fullscreen?                     false
     :modal/close-btn?                      nil
     :modal/close-backdrop?                 true
     :modal/subsets                         []

     ;; ui
     :ui/viewport                           {}

     ;; left sidebar
     :ui/navigation-item-collapsed?         {}

     ;; right sidebar
     :ui/handbooks-open?                    false
     :ui/help-open?                         false
     :ui/fullscreen?                        false
     :ui/settings-open?                     false
     :ui/sidebar-open?                      false
     :ui/sidebar-width                      "40%"
     :ui/left-sidebar-open?                 (boolean (storage/get "ls-left-sidebar-open?"))
     :ui/theme                              (or (storage/get :ui/theme) "light")
     :ui/system-theme?                      ((fnil identity (or util/mac? util/win32? false)) (storage/get :ui/system-theme?))
     :ui/custom-theme                       (or (storage/get :ui/custom-theme) {:light {:mode "light"} :dark {:mode "dark"}})
     :ui/wide-mode?                         (storage/get :ui/wide-mode)

     ;; ui/collapsed-blocks is to separate the collapse/expand state from db for:
     ;; 1. right sidebar
     ;; 2. zoom-in view
     ;; 3. queries
     ;; 4. references
     ;; graph => {:block-id bool}
     :ui/collapsed-blocks                   {}
     :ui/sidebar-collapsed-blocks           {}
     :ui/root-component                     nil
     :ui/file-component                     nil
     :ui/developer-mode?                    (or (= (storage/get "developer-mode") "true")
                                                false)
     ;; remember scroll positions of visited paths
     :ui/paths-scroll-positions             {}
     :ui/shortcut-tooltip?                  (if (false? (storage/get :ui/shortcut-tooltip?))
                                              false
                                              true)
     :ui/scrolling?                         false
     :document/mode?                        document-mode?

     :config                                {}
     :block/component-editing-mode?         false
     :editor/op                             nil
     :editor/latest-op                      nil
     :editor/hidden-editors                 #{}             ;; page names
     :editor/draw-mode?                     false
     :editor/action                         nil
     :editor/action-data                    nil
     ;; With label or other data
     :editor/last-saved-cursor              nil
     :editor/editing?                       nil
     :editor/in-composition?                false
     :editor/content                        {}
     :editor/block                          nil
     :editor/block-dom-id                   nil
     :editor/set-timestamp-block            nil             ;; click rendered block timestamp-cp to set timestamp
     :editor/last-input-time                nil
     :editor/document-mode?                 document-mode?
     :editor/args                           nil
     :editor/on-paste?                      false
     :editor/last-key-code                  nil
     :editor/block-op-type                  nil             ;; :cut, :copy

     ;; Stores deleted refed blocks, indexed by repo
     :editor/last-replace-ref-content-tx    nil

     ;; for audio record
     :editor/record-status                  "NONE"

     ;; Whether to skip saving the current block
     :editor/skip-saving-current-block?     false

     :editor/code-block-context             {}

     :db/properties-changed-pages           {}
     :db/last-transact-time                 {}
     ;; whether database is persisted
     :db/persisted?                         {}

     :cursor-range                          nil

     :selection/mode                        false
     ;; Warning: blocks order is determined when setting this attribute
     :selection/blocks                      []
     :selection/start-block                 nil
     ;; either :up or :down, defaults to down
     ;; used to determine selection direction when two or more blocks are selected
     :selection/direction                   :down
     :selection/selected-all?               false
     :custom-context-menu/show?             false
     :custom-context-menu/links             nil
     :custom-context-menu/position          nil

     ;; pages or blocks in the right sidebar
     ;; It is a list of `[repo db-id block-type block-data]` 4-tuple
     :sidebar/blocks                        '()

     :preferred-language                    (storage/get :preferred-language)

     ;; electron
     :electron/auto-updater-downloaded      false
     :electron/updater-pending?             false
     :electron/updater                      {}
     :electron/user-cfgs                    nil
     :electron/server                       nil
     :electron/window-maximized?            false
     :electron/window-fullscreen?           false

     ;; assets
     :assets/alias-enabled?                 (or (storage/get :assets/alias-enabled?) false)
     :assets/alias-dirs                     (or (storage/get :assets/alias-dirs) [])

     ;; mobile
     :mobile/container-urls                 nil
     :mobile/show-action-bar?               false
     :mobile/actioned-block                 nil
     :mobile/show-toolbar?                  false
     :mobile/show-recording-bar?            false
     :mobile/show-tabbar?                   false
     ;;; Used to monitor mobile app status,
     ;;; value spec:
     ;;; {:is-active? bool, :timestamp int}
     :mobile/app-state-change                 (atom nil)

     ;; plugin
     :plugin/enabled                        (and (util/electron?)
                                                 ;; true false :theme-only
                                                 ((fnil identity true) (storage/get ::storage-spec/lsp-core-enabled)))
     :plugin/preferences                    nil
     :plugin/indicator-text                 nil
     :plugin/installed-plugins              {}
     :plugin/installed-themes               []
     :plugin/installed-slash-commands       {}
     :plugin/installed-ui-items             {}
     :plugin/installed-resources            {}
     :plugin/installed-hooks                {}
     :plugin/installed-services             {}
     :plugin/simple-commands                {}
     :plugin/selected-theme                 nil
     :plugin/selected-unpacked-pkg          nil
     :plugin/marketplace-pkgs               nil
     :plugin/marketplace-stats              nil
     :plugin/installing                     nil
     :plugin/active-readme                  nil
     :plugin/updates-auto-checking?         false
     :plugin/updates-pending                {}
     :plugin/updates-coming                 {}
     :plugin/updates-downloading?           false
     :plugin/updates-unchecked              #{}
     :plugin/navs-settings?                 true
     :plugin/focused-settings               nil ;; plugin id

     ;; pdf
     :pdf/system-win?                       false
     :pdf/current                           nil
     :pdf/ref-highlight                     nil
     :pdf/block-highlight-colored?          (or (storage/get "ls-pdf-hl-block-is-colored") true)

     ;; all notification contents as k-v pairs
     :notification/contents                 {}
     :graph/syncing?                        false
     ;; graph -> state
     :graph/parsing-state                   {}

     :copy/export-block-text-indent-style   (or (storage/get :copy/export-block-text-indent-style)
                                                "dashes")
     :copy/export-block-text-remove-options (or (storage/get :copy/export-block-text-remove-options)
                                                #{})
     :copy/export-block-text-other-options  (or (storage/get :copy/export-block-text-other-options)
                                                {})
     :date-picker/date                      nil

     :youtube/players                       {}

     ;; command palette
     :command-palette/commands              []

     :view/components                       {}

     :favorites/dragging                    nil

     :srs/mode?                             false

     :srs/cards-due-count                   nil

     :reactive/query-dbs                    {}

     ;; login, userinfo, token, ...
     :auth/refresh-token                    (storage/get "refresh-token")
     :auth/access-token                     nil
     :auth/id-token                         nil

     ;; file-sync
     :file-sync/jstour-inst                   nil
     :file-sync/onboarding-state            (or (storage/get :file-sync/onboarding-state)
                                                {:welcome false})
     :file-sync/remote-graphs               {:loading false :graphs nil}
     :file-sync/set-remote-graph-password-result {}

     ;; graph-uuid -> {:graphs-txid {}
     ;;                :file-sync/sync-manager {}
     ;;                :file-sync/sync-state {}
     ;;                ;; {file-path -> payload}
     ;;                :file-sync/progress {}
     ;;                :file-sync/start-time {}
     ;;                :file-sync/last-synced-at {}}
     :file-sync/graph-state                 {:current-graph-uuid nil}
                                             ;; graph-uuid -> ...

     :user/info                             {:UserGroups (storage/get :user-groups)}
     :encryption/graph-parsing?             false

     :ui/loading?                           {}
     :feature/enable-sync?                  (storage/get :logseq-sync-enabled)
     :feature/enable-sync-diff-merge?       (storage/get :logseq-sync-diff-merge-enabled)

     :file/rename-event-chan                (async/chan 100)
     :ui/find-in-page                       nil
     :graph/importing                       nil
     :graph/importing-state                 {}

     :handbook/route-chan                   (async/chan (async/sliding-buffer 1))

     :whiteboard/onboarding-whiteboard?     (or (storage/get :ls-onboarding-whiteboard?) false)
     :whiteboard/onboarding-tour?           (or (storage/get :whiteboard-onboarding-tour?) false)
     :whiteboard/last-persisted-at          {}
     :whiteboard/pending-tx-data            {}
     :history/page-only-mode?               false
     ;; db tx-id -> editor cursor
     :history/tx->editor-cursor             {}})))

;; Block ast state
;; ===============

;; block uuid -> {content(String) -> ast}
(def blocks-ast-cache (atom {}))
(defn add-block-ast-cache!
  [block-uuid content ast]
  (when (and block-uuid content ast)
    (let [new-value (assoc-in @blocks-ast-cache [block-uuid content] ast)
          new-value (if (> (count new-value) 10000)
                      (into {} (take 5000 new-value))
                      new-value)]
      (reset! blocks-ast-cache new-value))))

(defn get-block-ast
  [block-uuid content]
  (when (and block-uuid content)
    (get-in @blocks-ast-cache [block-uuid content])))

;; User configuration getters under :config (and sometimes :me)
;; ========================================
;; TODO: Refactor default config values to be data driven. Currently they are all
;;  buried in getters
;; TODO: Refactor our access to be more data driven. Currently each getter
;;  (re-)fetches get-current-repo needlessly
;; TODO: Add consistent validation. Only a few config options validate at get time

(def default-config
  "Default config for a repo-specific, user config"
  {:feature/enable-search-remove-accents? true
   :default-arweave-gateway "https://arweave.net"
   :ui/auto-expand-block-refs? true

   ;; For flushing the settings of old versions. Don't bump this value.
   ;; There are only two kinds of graph, one is not upgraded (:legacy) and one is upgraded (:triple-lowbar)
   ;; For not upgraded graphs, the config will have no key `:file/name-format`
   ;; Then the default value is applied
   :file/name-format :legacy})

;; State that most user config is dependent on
(declare get-current-repo sub set-state!)

(defn merge-configs
  "Merges user configs in given orders. All values are overridden except for maps
  which are merged."
  [& configs]
  (->> configs
       (filter map?)
       (apply merge-with
         (fn merge-config [current new]
           (if (and (map? current) (map? new))
             (merge current new)
             new)))))

(defn get-global-config
  []
  (get-in @state [:config ::global-config]))

(defn get-global-config-str-content
  []
  (get-in @state [:config ::global-config-str-content]))

(defn get-graph-config
  ([] (get-graph-config (get-current-repo)))
  ([repo-url] (get-in @state [:config repo-url])))

(defn get-config
  "User config for the given repo or current repo if none given. All config fetching
should be done through this fn in order to get global config and config defaults"
  ([]
   (get-config (get-current-repo)))
  ([repo-url]
   (merge-configs
    default-config
    (get-global-config)
    (get-graph-config repo-url))))

(defonce publishing? (atom nil))

(defn publishing-enable-editing?
  []
  (and @publishing? (:publishing/enable-editing? (get-config))))

(defn enable-editing?
  []
  (or (not @publishing?) (:publishing/enable-editing? (get-config))))

(defn get-arweave-gateway
  []
  (:arweave/gateway (get-config)))

(defonce built-in-macros
         {"img" "[:img.$4 {:src \"$1\" :style {:width $2 :height $3}}]"})

(defn get-macros
  []
  (merge
    built-in-macros
    (:macros (get-config))))

(defn set-assets-alias-enabled!
  [v]
  (set-state! :assets/alias-enabled? (boolean v))
  (storage/set :assets/alias-enabled? (boolean v)))

(defn set-assets-alias-dirs!
  [dirs]
  (when dirs
    (set-state! :assets/alias-dirs dirs)
    (storage/set :assets/alias-dirs dirs)))

(defn get-custom-css-link
  []
  (:custom-css-url (get-config)))

(defn get-custom-js-link
  []
  (:custom-js-url (get-config)))

(defn get-default-journal-template
  []
  (when-let [template (get-in (get-config) [:default-templates :journals])]
    (when-not (string/blank? template)
      (string/trim template))))

(defn all-pages-public?
  []
  (let [value (:publishing/all-pages-public? (get-config))
        value (if (some? value) value (:all-pages-public? (get-config)))]
    (true? value)))

(defn get-default-home
  []
  (:default-home (get-config)))

(defn custom-home-page?
  []
  (some? (:page (get-default-home))))

(defn get-preferred-format
  ([]
   (get-preferred-format (get-current-repo)))
  ([repo-url]
   (keyword
     (or
       (when-let [fmt (:preferred-format (get-config repo-url))]
         (string/lower-case (name fmt)))

       (get-in @state [:me :preferred_format] "markdown")))))

(defn markdown?
  []
  (= (keyword (get-preferred-format))
     :markdown))

(defn get-pages-directory
  []
  (or
    (when-let [repo (get-current-repo)]
      (:pages-directory (get-config repo)))
    "pages"))

(defn get-journals-directory
  []
  (or
    (when-let [repo (get-current-repo)]
      (:journals-directory (get-config repo)))
    "journals"))

(defn get-whiteboards-directory
  []
  (or
   (when-let [repo (get-current-repo)]
     (:whiteboards-directory (get-config repo)))
   "whiteboards"))

(defn org-mode-file-link?
  [repo]
  (:org-mode/insert-file-link? (get-config repo)))

(defn get-journal-file-name-format
  []
  (when-let [repo (get-current-repo)]
    (:journal/file-name-format (get-config repo))))

(defn get-preferred-workflow
  []
  (keyword
    (or
      (when-let [workflow (:preferred-workflow (get-config))]
        (let [workflow (name workflow)]
          (if (util/safe-re-find #"now|NOW" workflow)
            :now
            :todo)))
      (get-in @state [:me :preferred_workflow] :now))))

(defn get-preferred-todo
  []
  (if (= (get-preferred-workflow) :now)
    "LATER"
    "TODO"))

(defn get-filename-format
  ([] (get-filename-format (get-current-repo)))
  ([repo]
   (:file/name-format (get-config repo))))

(defn get-date-formatter
  []
  (gp-config/get-date-formatter (get-config)))

(defn shortcuts []
  (:shortcuts (get-config)))

(defn get-commands
  []
  (:commands (get-config)))

(defn get-scheduled-future-days
  []
  (let [days (:scheduled/future-days (get-config))]
    (or (when (int? days) days) 7)))

(defn get-start-of-week
  []
  (or (:start-of-week (get-config))
      (get-in @state [:me :settings :start-of-week])
      6))

(defn get-ref-open-blocks-level
  []
  (or
    (when-let [value (:ref/default-open-blocks-level (get-config))]
      (when (integer? value)
        value))
    2))

(defn get-linked-references-collapsed-threshold
  []
  (or
    (when-let [value (:ref/linked-references-collapsed-threshold (get-config))]
      (when (integer? value)
        value))
    100))

(defn get-export-bullet-indentation
  []
  (case (get (get-config) :export/bullet-indentation :tab)
    :eight-spaces
    "        "
    :four-spaces
    "    "
    :two-spaces
    "  "
    :tab
    "\t"))

(defn enable-search-remove-accents?
  []
  (:feature/enable-search-remove-accents? (get-config)))

;; State cursor fns for use with rum components
;; ============================================

(declare document-mode?)

(defn sub
  "Creates a rum cursor, https://github.com/tonsky/rum#cursors, for use in rum components.
Similar to re-frame subscriptions"
  [ks]
  (if (coll? ks)
    (util/react (rum/cursor-in state ks))
    (util/react (rum/cursor state ks))))

(defn sub-config
  "Sub equivalent to get-config which should handle all sub user-config access"
  ([] (sub-config (get-current-repo)))
  ([repo]
   (let [config (sub :config)]
     (merge-configs default-config
                    (get config ::global-config)
                    (get config repo)))))

(defn enable-grammarly?
  []
  (true? (:feature/enable-grammarly? (sub-config))))

(defn scheduled-deadlines-disabled?
  []
  (true? (:feature/disable-scheduled-and-deadline-query? (sub-config))))

(defn enable-timetracking?
  []
  (not (false? (:feature/enable-timetracking? (sub-config)))))

(defn enable-fold-button-right?
  []
  (let [_ (sub :ui/viewport)]
    (and (util/mobile?)
         (util/sm-breakpoint?))))

(defn enable-journals?
  ([]
   (enable-journals? (get-current-repo)))
  ([repo]
   (not (false? (:feature/enable-journals? (sub-config repo))))))

(defn enable-flashcards?
  ([]
   (enable-flashcards? (get-current-repo)))
  ([repo]
   (not (false? (:feature/enable-flashcards? (sub-config repo))))))

(defn enable-sync?
  []
  (sub :feature/enable-sync?))

(defn enable-sync-diff-merge?
  []
  (sub :feature/enable-sync-diff-merge?))

(defn enable-whiteboards?
  ([]
   (enable-whiteboards? (get-current-repo)))
  ([repo]
   (not (false? (:feature/enable-whiteboards? (sub-config repo))))))

(defn enable-git-auto-push?
  [repo]
  (not (false? (:git-auto-push (sub-config repo)))))

(defn enable-block-timestamps?
  []
  (true? (:feature/enable-block-timestamps? (sub-config))))

(defn graph-settings
  []
  (:graph/settings (sub-config)))

;; Enable by default
(defn show-brackets?
  []
  (not (false? (:ui/show-brackets? (sub-config)))))

(defn sub-default-home-page
  []
  (get-in (sub-config) [:default-home :page] ""))

(defn sub-edit-content
  [id]
  (sub [:editor/content id]))

(defn- get-selected-block-ids
  [blocks]
  (->> blocks
       (remove nil?)
       (keep #(when-let [id (dom/attr % "blockid")]
                (uuid id)))
       (distinct)))

(defn sub-block-selected?
  [container-id block-uuid]
  (rum/react
   (rum/derived-atom [state] [::select-block container-id block-uuid]
     (fn [state]
       (contains? (set (get-selected-block-ids (:selection/blocks state)))
                  block-uuid)))))

(defn block-content-max-length
  [repo]
  (or (:block/content-max-length (sub-config repo)) 10000))

(defn mobile?
  []
  (or (util/mobile?) (mobile-util/native-platform?)))

(defn enable-tooltip?
  []
  (if (mobile?)
    false
    (get (sub-config) :ui/enable-tooltip? true)))

(defn show-command-doc?
  []
  (get (sub-config) :ui/show-command-doc? true))

(defn logical-outdenting?
  []
  (:editor/logical-outdenting? (sub-config)))

(defn show-full-blocks?
  []
  (:ui/show-full-blocks? (sub-config)))

(defn preferred-pasting-file?
  []
  (:editor/preferred-pasting-file? (sub-config)))

(defn auto-expand-block-refs?
  []
  (:ui/auto-expand-block-refs? (sub-config)))

(defn doc-mode-enter-for-new-line?
  []
  (and (document-mode?)
       (not (:shortcut/doc-mode-enter-for-new-block? (get-config)))))

(defn user-groups
  []
  (set (sub [:user/info :UserGroups])))

;; State mutation helpers
;; ======================

(defn set-state!
  [path value]
  (if (vector? path)
    (swap! state assoc-in path value)
    (swap! state assoc path value))
  nil)

(defn update-state!
  [path f]
  (if (vector? path)
    (swap! state update-in path f)
    (swap! state update path f))
  nil)

;; State getters and setters
;; =========================
;; These fns handle any key except :config.
;; Some state is also stored in local storage and/or sent to electron's main process

(defn get-route-match
  []
  (:route-match @state))

(defn get-current-route
  []
  (get-in (get-route-match) [:data :name]))

(defn home?
  []
  (= :home (get-current-route)))

(defn whiteboard-dashboard?
  []
  (= :whiteboards (get-current-route)))

(defn setups-picker?
  []
  (= :repo-add (get-current-route)))

(defn get-current-page
  []
  (when (= :page (get-current-route))
    (get-in (get-route-match)
            [:path-params :name])))

(defn whiteboard-route?
  []
  (= :whiteboard (get-current-route)))

(defn get-current-whiteboard
  []
  (when (whiteboard-route?)
    (get-in (get-route-match)
            [:path-params :name])))

(defn route-has-p?
  []
  (get-in (get-route-match) [:query-params :p]))

(defn get-current-repo
  "Returns the current repo URL, or else open demo graph"
  []
  (or (:git/current-repo @state)
      "local"))

(defn get-remote-graphs
  []
  (get-in @state [:file-sync/remote-graphs :graphs]))

(defn get-remote-graph-info-by-uuid
  [uuid]
  (when-let [graphs (seq (get-in @state [:file-sync/remote-graphs :graphs]))]
    (some #(when (= (:GraphUUID %) (str uuid)) %) graphs)))

(defn get-remote-graph-usage
  []
  (when-let [graphs (seq (get-in @state [:file-sync/remote-graphs :graphs]))]
    (->> graphs
         (map #(hash-map :uuid (:GraphUUID %)
                         :name (:GraphName %)
                         :used-gbs (/ (:GraphStorageUsage %) 1024 1024 1024)
                         :limit-gbs (/ (:GraphStorageLimit %) 1024 1024 1024)
                         :used-percent (/ (:GraphStorageUsage %) (:GraphStorageLimit %) 0.01)))
         (map #(assoc % :free-gbs (- (:limit-gbs %) (:used-gbs %))))
         (vec))))

(defn delete-remote-graph!
  [repo]
  (swap! state update-in [:file-sync/remote-graphs :graphs]
         (fn [repos]
           (remove #(and
                     (:GraphUUID repo)
                     (:GraphUUID %)
                     (= (:GraphUUID repo) (:GraphUUID %))) repos))))

(defn add-remote-graph!
  [repo]
  (swap! state update-in [:file-sync/remote-graphs :graphs]
         (fn [repos]
           (->> (conj repos repo)
                (distinct)))))

(defn get-repos
  []
  (get-in @state [:me :repos]))

(defn set-repos!
  [repos]
  (set-state! [:me :repos] repos))

(defn add-repo!
  [repo]
  (when (not (string/blank? repo))
    (update-state! [:me :repos]
                   (fn [repos]
                     (->> (conj repos repo)
                          (distinct))))))

(defn set-current-repo!
  [repo]
  (swap! state assoc :git/current-repo repo)
  (if repo
    (storage/set :git/current-repo repo)
    (storage/remove :git/current-repo))
  (ipc/ipc "setCurrentGraph" repo))

(defn set-preferred-format!
  [format]
  (swap! state assoc-in [:me :preferred_format] (name format)))

(defn set-preferred-workflow!
  [workflow]
  (swap! state assoc-in [:me :preferred_workflow] (name workflow)))

(defn set-preferred-language!
  [language]
  (set-state! :preferred-language (name language))
  (storage/set :preferred-language (name language)))

(defn delete-repo!
  [repo]
  (swap! state update-in [:me :repos]
         (fn [repos]
           (->> (remove #(or (= (:url repo) (:url %))
                             (and
                              (:GraphUUID repo)
                              (:GraphUUID %)
                              (= (:GraphUUID repo) (:GraphUUID %)))) repos)
                (util/distinct-by :url)))))

(defn set-timestamp-block!
  [value]
  (set-state! :editor/set-timestamp-block value))

(defn get-timestamp-block
  []
  (:editor/set-timestamp-block @state))

(defn set-edit-content!
  ([input-id value] (set-edit-content! input-id value true))
  ([input-id value set-input-value?]
   (when input-id
     (when set-input-value?
       (when-let [input (gdom/getElement input-id)]
         (util/set-change-value input value)))
     (update-state! :editor/content (fn [m]
                                      (assoc m input-id value))))))

(defn get-edit-input-id
  []
  (ffirst (:editor/editing? @state)))

(defn get-input
  []
  (when-let [id (get-edit-input-id)]
    (gdom/getElement id)))

(defn editing?
  []
  (let [input (get-input)]
    (and input (= input (.-activeElement js/document)))))

(defn get-edit-content
  []
  (get (:editor/content @state) (get-edit-input-id)))

(defn get-cursor-range
  []
  (:cursor-range @state))

(defn set-cursor-range!
  [range]
  (set-state! :cursor-range range))

(defn set-q!
  [value]
  (set-state! :search/q value))

(defn set-search-mode!
  [value]
  (set-state! :search/mode value))

(defn set-editor-action!
  [value]
  (set-state! :editor/action value))

(defn set-editor-action-data!
  [value]
  (set-state! :editor/action-data value))

(defn get-editor-action
  []
  (:editor/action @state))

(defn get-editor-action-data
  []
  (:editor/action-data @state))

(defn get-editor-show-page-search?
  []
  (= (get-editor-action) :page-search))

(defn get-editor-show-page-search-hashtag?
  []
  (= (get-editor-action) :page-search-hashtag))

(defn get-editor-show-block-search?
  []
  (= (get-editor-action) :block-search))

(defn set-editor-show-input!
  [value]
  (if value
    (do
      (set-editor-action-data! (assoc (get-editor-action-data) :options value))
      (set-editor-action! :input))
    (do
      (set-editor-action! nil)
      (set-editor-action-data! nil))))

(defn get-editor-show-input
  []
  (when (= (get-editor-action) :input)
    (get @state :editor/action-data)))

(defn set-editor-show-commands!
  []
  (when-not (get-editor-action) (set-editor-action! :commands)))

(defn set-editor-show-block-commands!
  []
  (when-not (get-editor-action) (set-editor-action! :block-commands)))

(defn clear-editor-action!
  []
  (swap! state (fn [state]
                 (assoc state :editor/action nil))))

(defn set-edit-input-id!
  [input-id]
  (swap! state update :editor/editing?
         (fn [_m]
           (and input-id {input-id true}))))

(defn get-edit-pos
  []
  (when-let [input (get-input)]
    (util/get-selection-start input)))

(defn get-selection-start-block
  []
  (get @state :selection/start-block))

(defn set-selection-start-block!
  [start-block]
  (when-not (get-selection-start-block)
    (swap! state assoc :selection/start-block start-block)))

(defn set-selection-blocks!
  ([blocks]
   (set-selection-blocks! blocks :down))
  ([blocks direction]
   (when (seq blocks)
     (let [blocks (vec (util/sort-by-height (remove nil? blocks)))]
       (swap! state assoc
             :selection/mode true
             :selection/blocks blocks
             :selection/direction direction)))))

(defn into-selection-mode!
  []
  (swap! state assoc :selection/mode true))

(defn clear-selection!
  []
  (swap! state assoc
         :selection/mode false
         :selection/blocks nil
         :selection/direction :down
         :selection/start-block nil
         :selection/selected-all? false))

(defn get-selection-blocks
  []
  (->> (:selection/blocks @state)
       (remove nil?)))

(defn get-selection-block-ids
  []
  (get-selected-block-ids (get-selection-blocks)))

(defn get-selection-start-block-or-first
  []
  (or (get-selection-start-block)
      (some-> (first (get-selection-blocks))
              (gobj/get "id"))))

(defn in-selection-mode?
  []
  (:selection/mode @state))

(defn selection?
  "True sense of selection mode with valid selected block"
  []
  (and (in-selection-mode?) (seq (get-selection-blocks))))

(defn conj-selection-block!
  [block direction]
  (swap! state assoc
         :selection/mode true
         :selection/blocks (-> (conj (vec (:selection/blocks @state)) block)
                               util/sort-by-height
                               vec)
         :selection/direction direction))

(defn drop-last-selection-block!
  []
  (let [direction (:selection/direction @state)
        up? (= direction :up)
        blocks (:selection/blocks @state)
        last-block (if up?
                     (first blocks)
                     (peek (vec blocks)))
        blocks' (-> (if up?
                      (rest blocks)
                      (pop (vec blocks)))
                    util/sort-by-height
                    vec)]
    (swap! state assoc
           :selection/mode true
           :selection/blocks blocks')
    last-block))

(defn get-selection-direction
  []
  (:selection/direction @state))

(defn show-custom-context-menu!
  [links position]
  (swap! state assoc
         :custom-context-menu/show? true
         :custom-context-menu/links links
         :custom-context-menu/position position))

(defn hide-custom-context-menu!
  []
  (swap! state assoc
         :custom-context-menu/show? false
         :custom-context-menu/links nil
         :custom-context-menu/position nil))

(defn toggle-navigation-item-collapsed!
  [item]
  (update-state! [:ui/navigation-item-collapsed? item] not))

(defn toggle-sidebar-open?!
  []
  (swap! state update :ui/sidebar-open? not))

(defn open-right-sidebar!
  []
  (swap! state assoc :ui/sidebar-open? true))

(defn hide-right-sidebar!
  []
  (swap! state assoc :ui/sidebar-open? false))

(defn sidebar-add-block!
  [repo db-id block-type]
  (when (not (util/sm-breakpoint?))
    (when db-id
      (update-state! :sidebar/blocks (fn [blocks]
                                       (->> (remove #(= (second %) db-id) blocks)
                                            (cons [repo db-id block-type])
                                            (distinct))))
      (set-state! [:ui/sidebar-collapsed-blocks db-id] false)
      (open-right-sidebar!)
      (when-let [elem (gdom/getElementByClass "sidebar-item-list")]
        (util/scroll-to elem 0)))))

(defn sidebar-move-block!
  [from to]
  (update-state! :sidebar/blocks (fn [blocks]
                                   (let [to (if (> from to) (inc to) to)]
                                     (if (not= to from)
                                       (let [item (nth blocks from)
                                             blocks (keep-indexed #(when (not= %1 from) %2) blocks)
                                             [l r] (split-at to blocks)]
                                         (concat l [item] r))
                                       blocks)))))

(defn sidebar-remove-block!
  [idx]
  (update-state! :sidebar/blocks (fn [blocks]
                                   (if (string? idx)
                                     (remove #(= (second %) idx) blocks)
                                     (util/drop-nth idx blocks))))
  (when (empty? (:sidebar/blocks @state))
    (hide-right-sidebar!)))

(defn sidebar-remove-rest!
  [db-id]
  (update-state! :sidebar/blocks (fn [blocks]
                                   (remove #(not= (second %) db-id) blocks)))
  (set-state! [:ui/sidebar-collapsed-blocks db-id] false))

(defn sidebar-replace-block!
  [old-sidebar-key new-sidebar-key]
  (update-state! :sidebar/blocks (fn [blocks]
                                   (map #(if (= % old-sidebar-key)
                                           new-sidebar-key
                                           %) blocks))))

(defn sidebar-block-exists?
  [idx]
  (some #(= (second %) idx) (:sidebar/blocks @state)))

(defn clear-sidebar-blocks!
  []
  (set-state! :sidebar/blocks '()))

(defn sidebar-block-toggle-collapse!
  [db-id]
  (when db-id
    (update-state! [:ui/sidebar-collapsed-blocks db-id] not)))

(defn sidebar-block-collapse-rest!
  [db-id]
  (let [items (disj (set (map second (:sidebar/blocks @state))) db-id)]
    (doseq [item items] (set-state! [:ui/sidebar-collapsed-blocks item] true))))

(defn sidebar-block-set-collapsed-all!
  [collapsed?]
  (let [items (map second (:sidebar/blocks @state))]
    (doseq [item items]
      (set-state! [:ui/sidebar-collapsed-blocks item] collapsed?))))

(defn get-edit-block
  []
  (get @state :editor/block))

(defn get-current-edit-block-and-position
  []
  (let [edit-input-id (get-edit-input-id)
        edit-block (get-edit-block)
        block-element (when edit-input-id (gdom/getElement (string/replace edit-input-id "edit-block" "ls-block")))
        container (when block-element
                    (util/get-block-container block-element))]
    (when container
      {:last-edit-block edit-block
       :container       (gobj/get container "id")
       :pos             (or (cursor/pos (gdom/getElement edit-input-id))
                            (count (:block/content edit-block)))})))

(defn clear-edit!
  []
  (swap! state merge {:editor/editing? nil
                      :editor/block    nil
                      :cursor-range    nil
                      :editor/last-saved-cursor nil}))

(defn into-code-editor-mode!
  []
  (swap! state merge {:editor/editing?   nil
                      :cursor-range      nil
                      :editor/code-mode? true}))

(defn set-editor-last-pos!
  [new-pos]
  (set-state! [:editor/last-saved-cursor (:block/uuid (get-edit-block))] new-pos))

(defn clear-editor-last-pos!
  []
  (set-state! :editor/last-saved-cursor nil))

(defn get-editor-last-pos
  []
  (get-in @state [:editor/last-saved-cursor (:block/uuid (get-edit-block))]))

(defn set-block-content-and-last-pos!
  [edit-input-id content new-pos]
  (when edit-input-id
    (set-edit-content! edit-input-id content)
    (set-state! [:editor/last-saved-cursor (:block/uuid (get-edit-block))] new-pos)))

(defn set-theme-mode!
  [mode]
  (when (mobile-util/native-platform?)
    (if (= mode "light")
      (util/set-theme-light)
      (util/set-theme-dark)))
  (set-state! :ui/theme mode)
  (storage/set :ui/theme mode))

(defn sync-system-theme!
  []
  (let [system-dark? (.-matches (js/window.matchMedia "(prefers-color-scheme: dark)"))]
    (set-theme-mode! (if system-dark? "dark" "light"))
    (set-state! :ui/system-theme? true)
    (storage/set :ui/system-theme? true)))

(defn use-theme-mode!
  [theme-mode]
  (if (= theme-mode "system")
    (sync-system-theme!)
    (do
      (set-theme-mode! theme-mode)
      (set-state! :ui/system-theme? false)
      (storage/set :ui/system-theme? false))))

(defn- toggle-theme
  [theme]
  (if (= theme "dark") "light" "dark"))

(defn toggle-theme!
  []
  (use-theme-mode! (toggle-theme (:ui/theme @state))))

(defn set-custom-theme!
  ([custom-theme]
   (set-custom-theme! nil custom-theme))
  ([mode theme]
   (set-state! (if mode [:ui/custom-theme (keyword mode)] :ui/custom-theme) theme)
   (storage/set :ui/custom-theme (:ui/custom-theme @state))))

(defn restore-mobile-theme!
  "Restore mobile theme setting from local storage"
  []
  (let [mode (or (storage/get :ui/theme) "light")
        system-theme? (storage/get :ui/system-theme?)]
    (when (and (not system-theme?)
               (mobile-util/native-platform?))
      (if (= mode "light")
        (util/set-theme-light)
        (util/set-theme-dark)))))

(defn set-editing-block-dom-id!
  [block-dom-id]
  (set-state! :editor/block-dom-id block-dom-id))

(defn get-editing-block-dom-id
  []
  (:editor/block-dom-id @state))

(defn set-root-component!
  [component]
  (set-state! :ui/root-component component))

(defn get-root-component
  []
  (get @state :ui/root-component))

(defn load-app-user-cfgs
  ([] (load-app-user-cfgs false))
  ([refresh?]
   (when (util/electron?)
     (p/let [cfgs (if (or refresh? (nil? (:electron/user-cfgs @state)))
                    (ipc/ipc :userAppCfgs)
                    (:electron/user-cfgs @state))
             cfgs (if (object? cfgs) (bean/->clj cfgs) cfgs)]
       (set-state! :electron/user-cfgs cfgs)))))

(defn setup-electron-updater!
  []
  (when (util/electron?)
    (js/window.apis.setUpdatesCallback
      (fn [_ args]
        (let [data (bean/->clj args)
              pending? (not= (:type data) "completed")]
          (set-state! :electron/updater-pending? pending?)
          (when pending? (set-state! :electron/updater data))
          nil)))))

(defn set-file-component!
  [component]
  (set-state! :ui/file-component component))

(defn clear-file-component!
  []
  (set-state! :ui/file-component nil))

(defn set-journals-length!
  [value]
  (when value
    (set-state! :journals-length value)))

(defn save-scroll-position!
  ([value]
   (save-scroll-position! value js/window.location.hash))
  ([value path]
   (set-state! [:ui/paths-scroll-positions path] value)))

(defn get-saved-scroll-position
  ([]
   (get-saved-scroll-position js/window.location.hash))
  ([path]
   (get-in @state [:ui/paths-scroll-positions path] 0)))

(defn set-today!
  [value]
  (set-state! :today value))

(defn get-me
  []
  (:me @state))

(defn set-db-restoring!
  [value]
  (set-state! :db/restoring? value))

(defn set-indexedb-support!
  [value]
  (set-state! :indexeddb/support? value))

(defn modal-opened?
  []
  (:modal/show? @state))

(declare set-modal!)
(declare close-modal!)

(defn get-sub-modals
  []
  (:modal/subsets @state))

(defn set-sub-modal!
  ([panel-content]
   (set-sub-modal! panel-content
                   {:close-btn? true}))
  ([panel-content {:keys [id label payload close-btn? close-backdrop? show? center?] :as opts}]
   (if (not (modal-opened?))
     (set-modal! panel-content opts)
     (let [modals (:modal/subsets @state)
           idx (and id (first (keep-indexed #(when (= (:modal/id %2) id) %1)
                                            modals)))
           input (medley/filter-vals
                   #(not (nil? %1))
                   {:modal/id            id
                    :modal/label         (or label (if center? "ls-modal-align-center" ""))
                    :modal/payload       payload
                    :modal/show?         (if (boolean? show?) show? true)
                    :modal/panel-content panel-content
                    :modal/close-btn?    close-btn?
                    :modal/close-backdrop? (if (boolean? close-backdrop?) close-backdrop? true)})]
       (swap! state update-in
              [:modal/subsets (or idx (count modals))]
              merge input)
       (:modal/subsets @state)))))

(defn close-sub-modal!
  ([] (close-sub-modal! nil))
  ([all?-a-id]
   (if (true? all?-a-id)
     (swap! state assoc :modal/subsets [])
     (let [id     all?-a-id
           mid    (:modal/id @state)
           modals (:modal/subsets @state)]
       (if (and id (not (string/blank? mid)) (= id mid))
         (close-modal!)
         (when-let [idx (if id (first (keep-indexed #(when (= (:modal/id %2) id) %1) modals))
                          (dec (count modals)))]
           (swap! state assoc :modal/subsets (into [] (medley/remove-nth idx modals)))))))
   (:modal/subsets @state)))

(defn set-modal!
  ([modal-panel-content]
   (set-modal! modal-panel-content
               {:fullscreen? false
                :close-btn?  true}))
  ([modal-panel-content {:keys [id label payload fullscreen? close-btn? close-backdrop? center?]}]
   (let [opened? (modal-opened?)]
     (when opened?
       (close-modal!))
     (when (seq (get-sub-modals))
       (close-sub-modal! true))

     (async/go
       (when opened?
         (<! (async/timeout 100)))
       (swap! state assoc
              :modal/id id
              :modal/label (or label (if center? "ls-modal-align-center" ""))
              :modal/show? (boolean modal-panel-content)
              :modal/panel-content modal-panel-content
              :modal/payload payload
              :modal/fullscreen? fullscreen?
              :modal/close-btn? close-btn?
              :modal/close-backdrop? (if (boolean? close-backdrop?) close-backdrop? true))))
   nil))

(defn close-modal!
  []
  (when-not (editing?)
    (if (seq (get-sub-modals))
      (close-sub-modal!)
      (swap! state assoc
             :modal/id nil
             :modal/label ""
             :modal/payload nil
             :modal/show? false
             :modal/fullscreen? false
             :modal/panel-content nil
             :ui/open-select nil))))

(defn get-db-batch-txs-chan
  []
  (:db/batch-txs @state))

(defn get-file-write-chan
  []
  (:file/writes @state))

(defn get-reactive-custom-queries-chan
  []
  (:reactive/custom-queries @state))

(defn get-left-sidebar-open?
  []
  (get-in @state [:ui/left-sidebar-open?]))

(defn set-left-sidebar-open!
  [value]
  (storage/set "ls-left-sidebar-open?" (boolean value))
  (set-state! :ui/left-sidebar-open? value))

(defn toggle-left-sidebar!
  []
  (set-left-sidebar-open!
    (not (get-left-sidebar-open?))))

(defn set-developer-mode!
  [value]
  (set-state! :ui/developer-mode? value)
  (storage/set "developer-mode" (str value)))

(defn developer-mode?
  []
  (:ui/developer-mode? @state))

(defn get-notification-contents
  []
  (get @state :notification/contents))

(defn document-mode?
  []
  (get @state :document/mode?))

(defn toggle-document-mode!
  []
  (let [mode (document-mode?)]
    (set-state! :document/mode? (not mode))
    (storage/set :document/mode? (not mode))))

(defn shortcut-tooltip-enabled?
  []
  (get @state :ui/shortcut-tooltip?))

(defn toggle-shortcut-tooltip!
  []
  (let [mode (shortcut-tooltip-enabled?)]
    (set-state! :ui/shortcut-tooltip? (not mode))
    (storage/set :ui/shortcut-tooltip? (not mode))))

(defn set-config!
  [repo-url value]
  (when value (set-state! [:config repo-url] value)))

(defn set-global-config!
  [value str-content]
  ;; Placed under :config so cursors can work seamlessly
  (when value
    (set-config! ::global-config value)
    (set-config! ::global-config-str-content str-content)))

(defn get-wide-mode?
  []
  (:ui/wide-mode? @state))

(defn toggle-wide-mode!
  []
  (update-state! :ui/wide-mode? not))

(defn set-online!
  [value]
  (set-state! :network/online? value))

(defn get-plugins-slash-commands
  []
  (mapcat seq (flatten (vals (:plugin/installed-slash-commands @state)))))

(defn get-plugins-commands-with-type
  [type]
  (->> (apply concat (vals (:plugin/simple-commands @state)))
       (filterv #(= (keyword (first %)) (keyword type)))))

(defn get-plugins-ui-items-with-type
  [type]
  (->> (apply concat (vals (:plugin/installed-ui-items @state)))
       (filterv #(= (keyword (first %)) (keyword type)))))

(defn get-plugin-resources-with-type
  [pid type]
  (when-let [pid (and type (keyword pid))]
    (get-in @state [:plugin/installed-resources pid (keyword type)])))

(defn get-plugin-resource
  [pid type key]
  (when-let [resources (get-plugin-resources-with-type pid type)]
    (get resources key)))

(defn upt-plugin-resource
  [pid type key attr val]
  (when-let [resource (get-plugin-resource pid type key)]
    (let [resource (assoc resource (keyword attr) val)]
      (set-state!
        [:plugin/installed-resources (keyword pid) (keyword type) key] resource)
      resource)))

(defn get-plugin-services
  [pid type]
  (when-let [installed (and pid (:plugin/installed-services @state))]
    (some->> (seq (get installed (keyword pid)))
             (filterv #(= type (:type %))))))

(defn install-plugin-service
  ([pid type name] (install-plugin-service pid type name nil))
  ([pid type name opts]
   (when-let [pid (and pid type name (keyword pid))]
     (let [exists (get-plugin-services pid type)]
       (when-let [service (and (or (not exists) (not (some #(= name (:name %)) exists)))
                               {:pid pid :type type :name name :opts opts})]
         (update-state! [:plugin/installed-services pid] #(conj (vec %) service))

         ;; search engines state for results
         (when (= type :search)
           (set-state! [:search/engines (str pid name)] service)))))))

(defn uninstall-plugin-service
  [pid type-or-all]
  (when-let [pid (keyword pid)]
    (when-let [installed (get (:plugin/installed-services @state) pid)]
      (let [remove-all? (or (true? type-or-all) (nil? type-or-all))
            remains     (if remove-all? nil (filterv #(not= type-or-all (:type %)) installed))
            removed     (if remove-all? installed (filterv #(= type-or-all (:type %)) installed))]
        (set-state! [:plugin/installed-services pid] remains)

        ;; search engines state for results
        (when-let [removed' (seq (filter #(= :search (:type %)) removed))]
          (update-state! :search/engines #(apply dissoc % (mapv (fn [{:keys [pid name]}] (str pid name)) removed'))))))))

(defn get-all-plugin-services-with-type
  [type]
  (when-let [installed (vals (:plugin/installed-services @state))]
    (mapcat (fn [s] (filter #(= (keyword type) (:type %)) s)) installed)))

(defn get-all-plugin-search-engines
  []
  (:search/engines @state))

(defn update-plugin-search-engine
  [pid name f]
  (when-let [pid (keyword pid)]
    (set-state! :search/engines
                (update-vals (get-all-plugin-search-engines)
                             #(if (and (= pid (:pid %)) (= name (:name %)))
                                (f %) %)))))

(defn reset-plugin-search-engines
  []
  (when-let [engines (get-all-plugin-search-engines)]
    (set-state! :search/engines
                (update-vals engines #(assoc % :result nil)))))

(defn install-plugin-hook
  ([pid hook] (install-plugin-hook pid hook true))
  ([pid hook opts]
   (when-let [pid (keyword pid)]
     (set-state!
      [:plugin/installed-hooks hook]
      (assoc
        ((fnil identity {}) (get-in @state [:plugin/installed-hooks hook]))
        pid opts)) true)))

(defn uninstall-plugin-hook
  [pid hook-or-all]
  (when-let [pid (keyword pid)]
    (if (nil? hook-or-all)
      (swap! state update :plugin/installed-hooks #(update-vals % (fn [ids] (dissoc ids pid))))
      (when-let [coll (get-in @state [:plugin/installed-hooks hook-or-all])]
        (set-state! [:plugin/installed-hooks hook-or-all] (dissoc coll pid))))
    true))

(defn slot-hook-exist?
  [uuid]
  (when-let [type (and uuid (string/replace (str uuid) "-" "_"))]
    (when-let [hooks (sub :plugin/installed-hooks)]
      (contains? hooks (str "hook:editor:slot_" type)))))

(defn active-tldraw-app
  []
  (when-let [tldraw-el (.querySelector js/document.body ".logseq-tldraw[data-tlapp]")]
    (gobj/get js/window.tlapps (.. tldraw-el -dataset -tlapp))))

(defn tldraw-editing-logseq-block?
  []
  (when-let [app (active-tldraw-app)]
    (and (= 1 (.. app -selectedShapesArray -length))
         (= (.. app -editingShape) (.. app -selectedShapesArray (at 0))))))

(defn set-graph-syncing?
  [value]
  (set-state! :graph/syncing? value))

(defn set-editor-in-composition!
  [value]
  (set-state! :editor/in-composition? value))

(defn editor-in-composition?
  []
  (:editor/in-composition? @state))

(defn set-loading-files!
  [repo value]
  (when repo
    (set-state! [:repo/loading-files? repo] value)))

(defn loading-files?
  [repo]
  (get-in @state [:repo/loading-files? repo]))

(defn set-editor-last-input-time!
  [repo time]
  (swap! state assoc-in [:editor/last-input-time repo] time))

(defn set-last-transact-time!
  [repo time]
  (swap! state assoc-in [:db/last-transact-time repo] time)

  ;; THINK: new block, indent/outdent, drag && drop, etc.
  (set-editor-last-input-time! repo time))

(defn set-db-persisted!
  [repo value]
  (swap! state assoc-in [:db/persisted? repo] value))

(defn db-idle?
  [repo]
  (when repo
    (when-let [last-time (get-in @state [:db/last-transact-time repo])]
      (let [now (util/time-ms)]
        (>= (- now last-time) 3000)))))

(defn input-idle?
  [repo & {:keys [diff]
           :or {diff 1000}}]
  (when repo
    (or
     (when-let [last-time (get-in @state [:editor/last-input-time repo])]
       (let [now (util/time-ms)]
         (>= (- now last-time) diff)))
     ;; not in editing mode
     ;; Is this a good idea to put whiteboard check here?
     (not (get-edit-input-id)))))

(defn whiteboard-idle?
  "Check if whiteboard is idle."
  [repo]
  (when repo
    (>= (- (util/time-ms) (or (get-in @state [:whiteboard/last-persisted-at repo])
                              (- (util/time-ms) 10000)))
        3000)))

(defn set-nfs-refreshing!
  [value]
  (set-state! :nfs/refreshing? value))

(defn nfs-refreshing?
  []
  (:nfs/refreshing? @state))

(defn set-search-result!
  [value]
  (set-state! :search/result value))

(defn clear-search-result!
  []
  (set-search-result! nil))

(defn add-graph-search-filter!
  [q]
  (when-not (string/blank? q)
    (update-state! :search/graph-filters
                   (fn [value]
                     (vec (distinct (conj value q)))))))

(defn remove-search-filter!
  [q]
  (when-not (string/blank? q)
    (update-state! :search/graph-filters
                   (fn [value]
                     (remove #{q} value)))))

(defn clear-search-filters!
  []
  (set-state! :search/graph-filters []))

(defn get-search-mode
  []
  (:search/mode @state))

(defn toggle!
  [path]
  (update-state! path not))

(defn toggle-settings!
  []
  (toggle! :ui/settings-open?))

(defn settings-open?
  []
  (:ui/settings-open? @state))

(defn close-settings!
  []
  (set-state! :ui/settings-open? false))

(defn open-settings!
  ([] (open-settings! true))
  ([active-tab] (set-state! :ui/settings-open? active-tab)))

;; TODO: Move those to the uni `state`

(defn set-editor-op!
  [value]
  (set-state! :editor/op value)
  (when value (set-state! :editor/latest-op value)))

(defn get-editor-op
  []
  (:editor/op @state))

(defn get-editor-latest-op
  []
  (:editor/latest-op @state))

(defn get-events-chan
  []
  (:system/events @state))

(defn pub-event!
  {:malli/schema [:=> [:cat vector?] :any]}
  [payload]
  (let [d (p/deferred)
        chan (get-events-chan)]
    (async/put! chan [payload d])
    d))

(defn get-export-block-text-indent-style []
  (:copy/export-block-text-indent-style @state))

(defn set-export-block-text-indent-style!
  [v]
  (set-state! :copy/export-block-text-indent-style v)
  (storage/set :copy/export-block-text-indent-style v))

(defn get-export-block-text-remove-options []
  (:copy/export-block-text-remove-options @state))

(defn update-export-block-text-remove-options!
  [e k]
  (let [f (if (util/echecked? e) conj disj)]
    (update-state! :copy/export-block-text-remove-options
                   #(f % k))
    (storage/set :copy/export-block-text-remove-options
                 (get-export-block-text-remove-options))))

(defn get-export-block-text-other-options []
  (:copy/export-block-text-other-options @state))

(defn update-export-block-text-other-options!
  [k v]
  (update-state! :copy/export-block-text-other-options #(assoc % k v)))

(defn set-editor-args!
  [args]
  (set-state! :editor/args args))

(defn editing-whiteboard-portal?
  []
  (and (active-tldraw-app) (tldraw-editing-logseq-block?)))

(defn block-component-editing?
  []
  (and (:block/component-editing-mode? @state)
       (not (editing-whiteboard-portal?))))

(defn set-block-component-editing-mode!
  [value]
  (set-state! :block/component-editing-mode? value))

(defn get-editor-args
  []
  (:editor/args @state))

(defn set-page-blocks-cp!
  [value]
  (set-state! [:view/components :page-blocks] value))

(defn get-page-blocks-cp
  []
  (get-in @state [:view/components :page-blocks]))

;; To avoid circular dependencies
(defn set-component!
  [k value]
  (set-state! [:view/components k] value))

(defn get-component
  [k]
  (get-in @state [:view/components k]))

(defn exit-editing-and-set-selected-blocks!
  ([blocks]
   (exit-editing-and-set-selected-blocks! blocks :down))
  ([blocks direction]
   (clear-edit!)
   (set-selection-blocks! blocks direction)))

(defn set-editing!
  ([edit-input-id content block cursor-range]
   (set-editing! edit-input-id content block cursor-range true))
  ([edit-input-id content block cursor-range move-cursor?]
   (if (> (count content)
          (block-content-max-length (get-current-repo)))
     (let [elements (array-seq (js/document.getElementsByClassName (:block/uuid block)))]
       (when (first elements)
         (util/scroll-to-element (gobj/get (first elements) "id")))
       (exit-editing-and-set-selected-blocks! elements))
     (when (and edit-input-id block
               (or
                (publishing-enable-editing?)
                (not @publishing?)))
      (let [block-element (gdom/getElement (string/replace edit-input-id "edit-block" "ls-block"))
            container (util/get-block-container block-element)
            block (if container
                    (assoc block
                           :block.temp/container (gobj/get container "id"))
                    block)
            content (string/trim (or content ""))]
        (swap! state
               (fn [state]
                 (-> state
                     (assoc-in [:editor/content edit-input-id] content)
                     (assoc
                      :editor/block block
                      :editor/editing? {edit-input-id true}
                      :editor/last-key-code nil
                      :editor/set-timestamp-block nil
                      :cursor-range cursor-range))))
        (when-let [input (gdom/getElement edit-input-id)]
          (let [pos (count cursor-range)]
            (when content
              (util/set-change-value input content))

            (when move-cursor?
              (cursor/move-cursor-to input pos))

            (when (or (util/mobile?) (mobile-util/native-platform?))
              (set-state! :mobile/show-action-bar? false)))))))))

(defn remove-watch-state [key]
  (remove-watch state key))

(defn get-git-auto-commit-enabled?
  []
  (false? (sub [:electron/user-cfgs :git/disable-auto-commit?])))

(defn set-last-key-code!
  [key-code]
  (set-state! :editor/last-key-code key-code))

(defn get-last-key-code
  []
  (:editor/last-key-code @state))

(defn set-block-op-type!
  [op-type]
  (set-state! :editor/block-op-type op-type))

(defn get-block-op-type
  []
  (:editor/block-op-type @state))

(defn feature-http-server-enabled?
  []
  (boolean (storage/get ::storage-spec/http-server-enabled)))

(defn get-plugin-by-id
  [id]
  (when-let [id (and id (keyword id))]
    (get-in @state [:plugin/installed-plugins id])))

(defn get-enabled?-installed-plugins
  ([theme?] (get-enabled?-installed-plugins theme? true false false))
  ([theme? enabled? include-unpacked? include-all?]
   (filterv
     #(and (if include-unpacked? true (:iir %))
           (if-not (boolean? enabled?) true (= (not enabled?) (boolean (get-in % [:settings :disabled]))))
           (or include-all? (if (boolean? theme?) (= (boolean theme?) (:theme %)) true)))
     (vals (:plugin/installed-plugins @state)))))

(defn lsp-enabled?-or-theme
  []
  (:plugin/enabled @state))

(def lsp-enabled?
  (lsp-enabled?-or-theme))

(defn consume-updates-from-coming-plugin!
  [payload updated?]
  (when-let [id (keyword (:id payload))]
    (let [prev-pending? (boolean (seq (:plugin/updates-pending @state)))]
      (println "Updates: consumed pending - " id)
      (swap! state update :plugin/updates-pending dissoc id)
      (if updated?
        (if-let [error (:error-code payload)]
          (swap! state update-in [:plugin/updates-coming id] assoc :error-code error)
          (swap! state update :plugin/updates-coming dissoc id))
        (swap! state update :plugin/updates-coming assoc id payload))
      (pub-event! [:plugin/consume-updates id prev-pending? updated?]))))

(defn coming-update-new-version?
  [pkg]
  (and pkg (:latest-version pkg)))

(defn plugin-update-available?
  [id]
  (when-let [pkg (and id (get (:plugin/updates-coming @state) (keyword id)))]
    (coming-update-new-version? pkg)))

(defn all-available-coming-updates
  ([] (all-available-coming-updates (:plugin/updates-coming @state)))
  ([updates] (when-let [updates (vals updates)]
               (filterv #(coming-update-new-version? %) updates))))

(defn get-next-selected-coming-update
  []
  (when-let [updates (all-available-coming-updates)]
    (let [unchecked (:plugin/updates-unchecked @state)]
      (first (filter #(and (not (and (seq unchecked) (contains? unchecked (:id %))))
                           (not (:error-code %))) updates)))))

(defn set-unchecked-update
  [id unchecked?]
  (swap! state update :plugin/updates-unchecked (if unchecked? conj disj) id))

(defn reset-unchecked-update
  []
  (swap! state assoc :plugin/updates-unchecked #{}))

(defn reset-all-updates-state
  []
  (swap! state assoc
         :plugin/updates-auto-checking?         false
         :plugin/updates-pending                {}
         :plugin/updates-coming                 {}
         :plugin/updates-downloading?           false))

(defn sub-right-sidebar-blocks
  []
  (when-let [current-repo (get-current-repo)]
    (->> (sub :sidebar/blocks)
         (filter #(= (first %) current-repo)))))


(defn toggle-collapsed-block!
  [block-id]
  (let [current-repo (get-current-repo)]
    (update-state! [:ui/collapsed-blocks current-repo block-id] not)))

(defn set-collapsed-block!
  [block-id value]
  (let [current-repo (get-current-repo)]
    (set-state! [:ui/collapsed-blocks current-repo block-id] value)))

(defn sub-collapsed
  [block-id]
  (sub [:ui/collapsed-blocks (get-current-repo) block-id]))

(defn get-modal-id
  []
  (:modal/id @state))

(defn edit-in-query-or-refs-component
  []
  (let [config (last (get-editor-args))]
    {:custom-query? (:custom-query? config)
     :ref? (:ref? config)}))

(defn set-auth-id-token
  [id-token]
  (set-state! :auth/id-token id-token))

(defn set-auth-refresh-token
  [refresh-token]
  (set-state! :auth/refresh-token refresh-token))

(defn set-auth-access-token
  [access-token]
  (set-state! :auth/access-token access-token))

(defn get-auth-id-token []
  (sub :auth/id-token))

(defn get-auth-refresh-token []
  (:auth/refresh-token @state))

(defn set-file-sync-manager [graph-uuid v]
  (when (and graph-uuid v)
    (set-state! [:file-sync/graph-state graph-uuid :file-sync/sync-manager] v)))

(defn get-file-sync-manager [graph-uuid]
  (get-in @state [:file-sync/graph-state graph-uuid :file-sync/sync-manager]))

(defn clear-file-sync-state! [graph-uuid]
  (set-state! [:file-sync/graph-state graph-uuid] nil))

(defn clear-file-sync-progress! [graph-uuid]
  (set-state! [:file-sync/graph-state
               graph-uuid
               :file-sync/progress]
              nil))

(defn set-file-sync-state [graph-uuid v]
  (when v (s/assert :frontend.fs.sync/sync-state v))
  (set-state! [:file-sync/graph-state graph-uuid :file-sync/sync-state] v))

(defn get-current-file-sync-graph-uuid
  []
  (get-in @state [:file-sync/graph-state :current-graph-uuid]))

(defn sub-current-file-sync-graph-uuid
  []
  (sub [:file-sync/graph-state :current-graph-uuid]))

(defn get-file-sync-state
  ([]
   (get-file-sync-state (get-current-file-sync-graph-uuid)))
  ([graph-uuid]
   (get-in @state [:file-sync/graph-state graph-uuid :file-sync/sync-state])))

(defn sub-file-sync-state
  [graph-uuid]
  (sub [:file-sync/graph-state graph-uuid :file-sync/sync-state]))

(defn reset-parsing-state!
  []
  (set-state! [:graph/parsing-state (get-current-repo)] {}))

(defn set-parsing-state!
  [m]
  (update-state! [:graph/parsing-state (get-current-repo)]
                 (if (fn? m) m
                   (fn [old-value] (merge old-value m)))))

(defn http-proxy-enabled-or-val? []
  (when-let [{:keys [type protocol host port] :as agent-opts} (sub [:electron/user-cfgs :settings/agent])]
    (when (and  (not (contains? #{"system"} type))
                (every? not-empty (vals agent-opts)))
      (str protocol "://" host ":" port))))

(defn set-mobile-app-state-change
  [is-active?]
  (set-state! :mobile/app-state-change
              {:is-active? is-active?
               :timestamp (inst-ms (js/Date.))}))

(defn get-sync-graph-by-id
  [graph-uuid]
  (when graph-uuid
    (let [graph (first (filter #(= graph-uuid (:GraphUUID %))
                               (get-repos)))]
      (when (:url graph)
        graph))))

(defn unlinked-dir?
  [dir]
  (contains? (:file/unlinked-dirs @state) dir))

(defn get-file-rename-event-chan
  []
  (:file/rename-event-chan @state))

(defn offer-file-rename-event-chan!
  [v]
  {:pre [(map? v)
         (= #{:repo :old-path :new-path} (set (keys v)))]}
  (async/offer! (get-file-rename-event-chan) v))

(defn set-onboarding-whiteboard!
  [v]
  (set-state! :whiteboard/onboarding-whiteboard? v)
  (storage/set :ls-onboarding-whiteboard? v))

(defn get-onboarding-whiteboard?
  []
  (get-in @state [:whiteboard/onboarding-whiteboard?]))

(defn get-local-container-root-url
  []
  (when (mobile-util/native-ios?)
    (get-in @state [:mobile/container-urls :localContainerUrl])))

(defn get-icloud-container-root-url
  []
  (when (mobile-util/native-ios?)
    (get-in @state [:mobile/container-urls :iCloudContainerUrl])))

(defn get-current-pdf
  []
  (:pdf/current @state))

(defn nfs-user-granted?
  [repo]
  (get-in @state [:nfs/user-granted? repo]))

(defn set-current-pdf!
  [inflated-file]
  (let [settle-file! #(set-state! :pdf/current inflated-file)]
    (if-not (get-current-pdf)
      (settle-file!)
      (when (apply not= (map :identity [inflated-file (get-current-pdf)]))
        (set-state! :pdf/current nil)
        (js/setTimeout #(settle-file!) 16)))))

(defn focus-whiteboard-shape
  ([shape-id]
   (focus-whiteboard-shape (active-tldraw-app) shape-id))
  ([tln shape-id]
   (when-let [^js api (gobj/get tln "api")]
     (when (and shape-id (parse-uuid shape-id))
       (. api selectShapes shape-id)
       (. api zoomToSelection)))))

(defn set-user-info!
  [info]
  (when info
    (set-state! :user/info info)
    (let [groups (:UserGroups info)]
      (when (seq groups)
        (storage/set :user-groups groups)))))

(defn get-user-info []
  (sub :user/info))

(defn clear-user-info!
  []
  (storage/remove :user-groups))

<<<<<<< HEAD
(defn handbook-open?
  []
  (:ui/handbooks-open? @state))

(defn get-handbook-route-chan
  []
  (:handbook/route-chan @state))

(defn open-handbook-pane!
  [k]
  (when-not (handbook-open?)
    (set-state! :ui/handbooks-open? true))
  (js/setTimeout #(async/go
                    (>! (get-handbook-route-chan) k))))
=======
(defn set-page-properties-changed!
  [page-name]
  (when-not (string/blank? page-name)
    (update-state! [:db/properties-changed-pages page-name] #(inc %))))

(defn sub-page-properties-changed
  [page-name]
  (when-not (string/blank? page-name)
    (sub [:db/properties-changed-pages page-name])))
>>>>>>> 92ad2e40
<|MERGE_RESOLUTION|>--- conflicted
+++ resolved
@@ -2190,7 +2190,6 @@
   []
   (storage/remove :user-groups))
 
-<<<<<<< HEAD
 (defn handbook-open?
   []
   (:ui/handbooks-open? @state))
@@ -2205,7 +2204,7 @@
     (set-state! :ui/handbooks-open? true))
   (js/setTimeout #(async/go
                     (>! (get-handbook-route-chan) k))))
-=======
+
 (defn set-page-properties-changed!
   [page-name]
   (when-not (string/blank? page-name)
@@ -2214,5 +2213,4 @@
 (defn sub-page-properties-changed
   [page-name]
   (when-not (string/blank? page-name)
-    (sub [:db/properties-changed-pages page-name])))
->>>>>>> 92ad2e40
+    (sub [:db/properties-changed-pages page-name])))