(ns frontend.state
  "Provides main application state, fns associated to set and state based rum
  cursors"
  (:require [cljs-bean.core :as bean]
            [cljs.core.async :as async :refer [>!]]
            [cljs.spec.alpha :as s]
            [clojure.set :as set]
            [clojure.string :as string]
            [datascript.core :as d]
            [dommy.core :as dom]
            [electron.ipc :as ipc]
            [frontend.db.conn-state :as db-conn-state]
            [frontend.db.transact :as db-transact]
            [frontend.flows :as flows]
            [frontend.mobile.util :as mobile-util]
            [frontend.spec.storage :as storage-spec]
            [frontend.storage :as storage]
            [frontend.util :as util]
            [frontend.util.cursor :as cursor]
            [goog.dom :as gdom]
            [goog.object :as gobj]
            [logseq.common.config :as common-config]
            [logseq.db :as ldb]
            [logseq.db.common.entity-plus :as entity-plus]
            [logseq.db.sqlite.util :as sqlite-util]
            [logseq.shui.dialog.core :as shui-dialog]
            [logseq.shui.hooks :as hooks]
            [logseq.shui.ui :as shui]
            [missionary.core :as m]
            [promesa.core :as p]
            [rum.core :as rum]))

(defonce *profile-state (volatile! {}))

(defonce *db-worker (atom nil))
(defonce *editor-info (atom nil))

(def db-worker-ready-flow
  "`<invoke-db-worker` throws err if `*db-worker` not ready yet.
  Use this flow to wait till db-worker ready."
  (->> (m/watch *db-worker)
       (m/eduction (map some?))))

(defn- <invoke-db-worker*
  [qkw direct-pass? args-list]
  (let [worker @*db-worker]
    (when (nil? worker)
      (prn :<invoke-db-worker-error qkw)
      (throw (ex-info "db-worker has not been initialized" {})))
    (apply worker qkw direct-pass? args-list)))

(defn <invoke-db-worker
  "invoke db-worker thread api"
  [qkw & args]
  (<invoke-db-worker* qkw false args))

(defn <invoke-db-worker-direct-pass
  "invoke db-worker thread api.
  But directly pass args to db-worker, and result from db-worker as well."
  [qkw & args]
  (<invoke-db-worker* qkw true args))

;; Stores main application state
(defonce ^:large-vars/data-var state
  (let [document-mode? (or (storage/get :document/mode?) false)
        current-graph  (let [url-graph (:graph (util/parse-params))
                             graph (or url-graph (storage/get :git/current-repo))]
                         (when graph (ipc/ipc "setCurrentGraph" graph))
                         graph)]
    (atom
     {:client-id                             (str (random-uuid))
      :route-match                           nil
      :today                                 nil
      :system/events                         (async/chan 1000)
      :file/unlinked-dirs                    #{}
      :reactive/custom-queries               (async/chan 1000)
      :notification/show?                    false
      :notification/content                  nil
      :repo/loading-files?                   {}
      :nfs/refreshing?                       nil
      :instrument/disabled?                  (storage/get "instrument-disabled")
      ;; TODO: how to detect the network reliably?
      ;; NOTE: prefer to use flows/network-online-event-flow
      :network/online?         true
      :indexeddb/support?      true
      :me                      nil
      :git/current-repo        current-graph
      :draw?                   false
      :db/restoring?           nil

      :search/q                              ""
      :search/mode                           nil ; nil -> global mode, :graph -> add graph filter, etc.
      :search/args                           nil
      :search/result                         nil
      :search/graph-filters                  []
      :search/engines                        {}

      ;; modals
      :modal/dropdowns                       {}
      :modal/id                              nil

      ;; ui
      :ui/viewport                           {}

      ;; left sidebar
      :ui/navigation-item-collapsed?         {}
      :ui/recent-pages                       (or (storage/get :ui/recent-pages) {})

      ;; right sidebar
      :ui/handbooks-open?                    false
      :ui/help-open?                         false
      :ui/fullscreen?                        false
      :ui/settings-open?                     false
      :ui/sidebar-open?                      false
      :ui/sidebar-width                      "40%"
      :ui/left-sidebar-open?                 (boolean (storage/get :ls-left-sidebar-open?))
      :ui/theme                              (or (storage/get :ui/theme) "light")
      :ui/system-theme?                      ((fnil identity (or util/mac? util/win32? false)) (storage/get :ui/system-theme?))
      :ui/custom-theme                       (or (storage/get :ui/custom-theme) {:light {:mode "light"} :dark {:mode "dark"}})
      :ui/wide-mode?                         (storage/get :ui/wide-mode)
      :ui/radix-color                        (storage/get :ui/radix-color)
      :ui/editor-font                        (storage/get :ui/editor-font)

      ;; ui/collapsed-blocks is to separate the collapse/expand state from db for:
      ;; 1. right sidebar
      ;; 2. zoom-in view
      ;; 3. queries
      ;; 4. references
      ;; graph => {:block-id bool}
      :ui/collapsed-blocks                   {}
      :ui/sidebar-collapsed-blocks           {}
      :ui/root-component                     nil
      :ui/file-component                     nil
      :ui/developer-mode?                    (or (= (storage/get "developer-mode") "true")
                                                 false)
      ;; remember scroll positions of visited paths
      :ui/paths-scroll-positions             (atom {})
      :ui/main-container-scroll-top          (atom nil)
      :ui/shortcut-tooltip?                  (if (false? (storage/get :ui/shortcut-tooltip?))
                                               false
                                               true)
      :ui/scrolling?                         (atom false)
      :ui/show-empty-and-hidden-properties?  (atom {:mode :global
                                                    :show? false})
      :document/mode?                        document-mode?

      :config                                {}
      :block/component-editing-mode?         false
      :editor/op                             (atom nil)
      :editor/start-pos                      (atom nil)
      :editor/async-unsaved-chars            (atom nil)
      :editor/hidden-editors                 #{} ;; page names
      :editor/draw-mode?                     false

      :editor/action                         (atom nil)
      :editor/action-data                    nil
      ;; With label or other data
      :editor/last-saved-cursor              (atom {})
      :editor/editing?                       (atom nil)
      :editor/in-composition?                false
      :editor/content                        (atom {})
      :editor/block                          (atom nil)
      :editor/set-timestamp-block            (atom nil) ;; click rendered block timestamp-cp to set timestamp
      :editor/last-input-time                (atom {})
      :editor/document-mode?                 document-mode?
      :editor/args                           (atom nil)
      :editor/on-paste?                      (atom false)
      :editor/last-key-code                  (atom nil)
      :ui/global-last-key-code               (atom nil)
      :editor/block-op-type                  nil ;; :cut, :copy
      :editor/block-refs                     (atom #{})

      ;; Stores deleted refed blocks, indexed by repo
      :editor/last-replace-ref-content-tx    nil

      ;; for audio record
      :editor/record-status                  "NONE"

      :editor/code-block-context             nil
      :editor/latest-shortcut                (atom nil)

      :history/paused?                       (atom false)
      :editor/cursor-range                   (atom nil)
      :editor/container-id                   (atom nil)
      :editor/next-edit-block                (atom nil)
      :editor/raw-mode-block                 (atom nil)
      :editor/virtualized-scroll-fn          nil
      :editor/edit-block-fn                  (atom nil)

      ;; Warning: blocks order is determined when setting this attribute
      :selection/blocks                      (atom [])
      :selection/start-block                 (atom nil)
      ;; nil, :up or :down
      ;; used to determine selection direction when two or more blocks are selected
      :selection/direction                   (atom nil)
      :selection/selected-all?               (atom false)
      :custom-context-menu/show?             false
      :custom-context-menu/links             nil
      :custom-context-menu/position          nil

      ;; pages or blocks in the right sidebar
      ;; It is a list of `[repo db-id block-type block-data]` 4-tuple
      :sidebar/blocks                        '()

      :preferred-language                    (storage/get :preferred-language)

      ;; electron
      :electron/auto-updater-downloaded      false
      :electron/updater-pending?             false
      :electron/updater                      {}
      :electron/user-cfgs                    nil
      :electron/server                       nil
      :electron/window-maximized?            false
      :electron/window-fullscreen?           false

      ;; assets
      :assets/alias-enabled?                 (or (storage/get :assets/alias-enabled?) false)
      :assets/alias-dirs                     (or (storage/get :assets/alias-dirs) [])
      :assets/asset-file-write-finish        (atom {})

      ;; mobile
      :mobile/container-urls                 nil
      :mobile/show-action-bar?               false
      :mobile/show-recording-bar?            false

      ;; plugin
      :plugin/enabled                        (and util/plugin-platform?
                                                  ;; true false :theme-only
                                                  ((fnil identity true) (storage/get ::storage-spec/lsp-core-enabled)))
      :plugin/preferences                    nil
      :plugin/indicator-text                 nil
      :plugin/installed-plugins              {}
      :plugin/installed-themes               []
      :plugin/installed-slash-commands       {}
      :plugin/installed-ui-items             {}
      :plugin/installed-resources            {}
      :plugin/installed-hooks                {}
      :plugin/installed-services             {}
      :plugin/simple-commands                {}
      :plugin/selected-theme                 nil
      :plugin/selected-unpacked-pkg          nil
      :plugin/marketplace-pkgs               nil
      :plugin/marketplace-stats              nil
      :plugin/installing                     nil
      :plugin/active-readme                  nil
      :plugin/updates-auto-checking?         false
      :plugin/updates-pending                {}
      :plugin/updates-coming                 {}
      :plugin/updates-downloading?           false
      :plugin/updates-unchecked              #{}
      :plugin/navs-settings?                 true
      :plugin/focused-settings               nil ;; plugin id

      ;; pdf
      :pdf/system-win?                       false
      :pdf/current                           nil
      :pdf/ref-highlight                     nil
      :pdf/block-highlight-colored?          (or (storage/get "ls-pdf-hl-block-is-colored") true)
      :pdf/auto-open-ctx-menu?               (not= false (storage/get "ls-pdf-auto-open-ctx-menu"))

      ;; all notification contents as k-v pairs
      :notification/contents                 {}
      :graph/syncing?                        false
      ;; graph -> state
      :graph/parsing-state                   {}

      :copy/export-block-text-indent-style   (or (storage/get :copy/export-block-text-indent-style)
                                                 "dashes")
      :copy/export-block-text-remove-options (or (storage/get :copy/export-block-text-remove-options)
                                                 #{})
      :copy/export-block-text-other-options  (or (storage/get :copy/export-block-text-other-options)
                                                 {})
      :date-picker/date                      nil

      :youtube/players                       {}

      ;; command palette
      :command-palette/commands              (atom [])

      :view/components                       {}
      :view/selected-blocks                  nil

      :srs/mode?                             false

      :srs/cards-due-count                   nil

      :reactive/query-dbs                    {}

      ;; login, userinfo, token, ...
      :auth/refresh-token                    (storage/get "refresh-token")
      :auth/access-token                     nil
      :auth/id-token                         nil

      ;; file-sync
      :file-sync/jstour-inst                   nil
      :file-sync/onboarding-state            (or (storage/get :file-sync/onboarding-state)
                                                 {:welcome false})
      :file-sync/remote-graphs               {:loading false :graphs nil}
      :file-sync/set-remote-graph-password-result {}

      ;; graph-uuid -> {:graphs-txid {}
      ;;                :file-sync/sync-manager {}
      ;;                :file-sync/sync-state {}
      ;;                ;; {file-path -> payload}
      ;;                :file-sync/progress {}
      ;;                :file-sync/start-time {}
      ;;                :file-sync/last-synced-at {}}
      :file-sync/graph-state                 {:current-graph-uuid nil}
      ;; graph-uuid -> ...

      :rtc/state                             (atom {})
      ;; only latest rtc-log stored here, when a log stream is needed,
      ;; use missionary to create a rtc-log-flow, use (missionary.core/watch <atom>)
      :rtc/log                               (atom nil)
      :rtc/uploading?                        false
      :rtc/downloading-graph-uuid            nil
      :rtc/graphs                            []
      :rtc/online-info                       (atom {})
      :rtc/asset-upload-download-progress    (atom {})

      :user/info                             {:UserGroups (storage/get :user-groups)}
      :encryption/graph-parsing?             false

      :ui/loading?                           {}
      :ui/container-id                       (atom 0)
      :ui/cached-key->container-id           (atom {})
      :feature/enable-sync?                  (storage/get :logseq-sync-enabled)
      :feature/enable-sync-diff-merge?       ((fnil identity true) (storage/get :logseq-sync-diff-merge-enabled))
      :feature/enable-rtc?                   (storage/get :logseq-rtc-enabled)

      :file/rename-event-chan                (async/chan 100)
      :ui/find-in-page                       nil
      :graph/importing                       nil
      :graph/importing-state                 {}
      :graph/loading?                        nil
      :handbook/route-chan                   (async/chan (async/sliding-buffer 1))

      :whiteboard/onboarding-whiteboard?     (or (storage/get :ls-onboarding-whiteboard?) false)
      :whiteboard/onboarding-tour?           (or (storage/get :whiteboard-onboarding-tour?) false)
      :whiteboard/last-persisted-at          {}
      :whiteboard/pending-tx-data            {}
      :system/info                           {}
      ;; Whether block is selected
      :ui/select-query-cache                 (atom {})
      :ui/toggle-highlight-recent-blocks?    (atom false)
      :ui/highlight-recent-days              (atom (or (storage/get :ui/highlight-recent-days)
                                                       3))
      :favorites/updated?                    (atom 0)
      :db/async-queries                      (atom {})
      :db/latest-transacted-entity-uuids     (atom {})})))

;; User configuration getters under :config (and sometimes :me)
;; ========================================
;; TODO: Refactor default config values to be data driven. Currently they are all
;;  buried in getters
;; TODO: Refactor our access to be more data driven. Currently each getter
;;  (re-)fetches get-current-repo needlessly
;; TODO: Add consistent validation. Only a few config options validate at get time

(def common-default-config
  "Common default config for a user's repo config"
  {:feature/enable-search-remove-accents? true
   :ui/auto-expand-block-refs? true

   ;; For flushing the settings of old versions. Don't bump this value.
   ;; There are only two kinds of graph, one is not upgraded (:legacy) and one is upgraded (:triple-lowbar)
   ;; For not upgraded graphs, the config will have no key `:file/name-format`
   ;; Then the default value is applied
   :file/name-format :legacy})

(def file-default-config
  "Default repo config for file graphs"
  (merge common-default-config
         ;; The "NOW" query returns tasks with "NOW" or "DOING" status.
         ;; The "NEXT" query returns tasks with "NOW", "LATER", or "TODO" status.
         {:default-queries
          {:journals
           [{:title "🔨 NOW"
             :query '[:find (pull ?h [*])
                      :in $ ?start ?today
                      :where
                      (task ?h #{"NOW" "DOING"})
                      [?h :block/page ?p]
                      [?p :block/journal-day ?d]
                      [(>= ?d ?start)]
                      [(<= ?d ?today)]]
             :inputs [:14d :today]
             :result-transform '(fn [result]
                                  (sort-by (fn [h]
                                             (get h :block/priority "Z")) result))
             :group-by-page? false
             :collapsed? false}
            {:title "📅 NEXT"
             :query '[:find (pull ?h [*])
                      :in $ ?start ?next
                      :where
                      (task ?h #{"NOW" "LATER" "TODO"})
                      [?h :block/page ?p]
                      [?p :block/journal-day ?d]
                      [(> ?d ?start)]
                      [(< ?d ?next)]]
             :inputs [:today :7d-after]
             :group-by-page? false
             :collapsed? false}]}}))

(def db-default-config
  "Default repo config for DB graphs"
  (merge common-default-config
         ;; The "DOING" query returns tasks with "Doing" status for recent past days
         ;; The "TODO" query returns tasks with "Todo" status for upcoming future days
         {:default-queries
          {:journals
           [{:title [:span (shui/tabler-icon "InProgress50" {:class "align-middle pr-1"}) [:span.align-middle "DOING"]]
             :query '[:find (pull ?b [*])
                      :in $ ?start ?today
                      :where
                      (task ?b #{"Doing"})
                      [?b :block/page ?p]
                      [?p :block/journal-day ?d]
                      [(>= ?d ?start)]
                      [(<= ?d ?today)]]
             :inputs [:14d :today]
             :collapsed? true}
            {:title [:span (shui/tabler-icon "Todo" {:class "align-middle pr-1"}) [:span.align-middle "TODO"]]
             :query '[:find (pull ?b [*])
                      :in $ ?start ?next
                      :where
                      (task ?b #{"Todo"})
                      [?b :block/page ?p]
                      [?p :block/journal-day ?d]
                      [(> ?d ?start)]
                      [(< ?d ?next)]]
             :inputs [:today :7d-after]
             :group-by-page? false
             :collapsed? true}]}
          :ui/hide-empty-properties? false}))

;; State that most user config is dependent on
(declare get-current-repo sub set-state!)

(defn merge-configs
  "Merges user configs in given orders. All values are overridden except for maps
  which are merged."
  [& configs]
  (->> configs
       (filter map?)
       (apply merge-with
              (fn merge-config [current new]
                (if (and (map? current) (map? new))
                  (merge current new)
                  new)))))

(defn get-global-config
  []
  (get-in @state [:config ::global-config]))

(defn get-global-config-str-content
  []
  (get-in @state [:config ::global-config-str-content]))

(defn get-graph-config
  ([] (get-graph-config (get-current-repo)))
  ([repo-url] (get-in @state [:config repo-url])))

(defn get-config
  "User config for the given repo or current repo if none given. All config fetching
should be done through this fn in order to get global config and config defaults"
  ([]
   (get-config (get-current-repo)))
  ([repo-url]
   (merge-configs
    (if (sqlite-util/db-based-graph? repo-url) db-default-config file-default-config)
    (get-global-config)
    (get-graph-config repo-url))))

(defn publishing-enable-editing?
  []
  (and common-config/PUBLISHING (:publishing/enable-editing? (get-config))))

(defn enable-editing?
  []
  (or (not common-config/PUBLISHING) (:publishing/enable-editing? (get-config))))

(defonce built-in-macros
  {"img" "[:img.$4 {:src \"$1\" :style {:width $2 :height $3}}]"})

(defn get-macros
  []
  (merge
   built-in-macros
   (:macros (get-config))))

(defn set-assets-alias-enabled!
  [v]
  (set-state! :assets/alias-enabled? (boolean v))
  (storage/set :assets/alias-enabled? (boolean v)))

(defn set-assets-alias-dirs!
  [dirs]
  (when dirs
    (set-state! :assets/alias-dirs dirs)
    (storage/set :assets/alias-dirs dirs)))

(defn get-custom-css-link
  []
  (:custom-css-url (get-config)))

(defn get-custom-js-link
  []
  (:custom-js-url (get-config)))

(defn get-default-journal-template
  []
  (when-let [template (get-in (get-config) [:default-templates :journals])]
    (when-not (string/blank? template)
      (string/trim template))))

(defn all-pages-public?
  []
  (let [value (:publishing/all-pages-public? (get-config))
        value (if (some? value) value (:all-pages-public? (get-config)))]
    (true? value)))

(defn get-default-home
  []
  (:default-home (get-config)))

(defn custom-home-page?
  []
  (some? (:page (get-default-home))))

(defn get-preferred-format
  ([]
   (get-preferred-format (get-current-repo)))
  ([repo-url]
   (keyword
    (or
     (common-config/get-preferred-format (get-config repo-url))
     (get-in @state [:me :preferred_format] "markdown")))))

(defn markdown?
  []
  (= (keyword (get-preferred-format))
     :markdown))

(defn get-pages-directory
  []
  (or
   (when-let [repo (get-current-repo)]
     (:pages-directory (get-config repo)))
   "pages"))

(defn get-journals-directory
  []
  (or
   (when-let [repo (get-current-repo)]
     (:journals-directory (get-config repo)))
   "journals"))

(defn get-whiteboards-directory
  []
  (or
   (when-let [repo (get-current-repo)]
     (:whiteboards-directory (get-config repo)))
   "whiteboards"))

(defn org-mode-file-link?
  [repo]
  (:org-mode/insert-file-link? (get-config repo)))

(defn get-journal-file-name-format
  []
  (when-let [repo (get-current-repo)]
    (:journal/file-name-format (get-config repo))))

(defn get-preferred-workflow
  []
  (keyword
   (or
    (when-let [workflow (:preferred-workflow (get-config))]
      (let [workflow (name workflow)]
        (if (util/safe-re-find #"now|NOW" workflow)
          :now
          :todo)))
    (get-in @state [:me :preferred_workflow] :now))))

(defn get-preferred-todo
  []
  (if (= (get-preferred-workflow) :now)
    "LATER"
    "TODO"))

(defn get-date-formatter
  []
  (let [repo (get-current-repo)]
    (if (sqlite-util/db-based-graph? repo)
      (when-let [conn (db-conn-state/get-conn repo)]
        (get (entity-plus/entity-memoized @conn :logseq.class/Journal)
             :logseq.property.journal/title-format
             "MMM do, yyyy"))
      (common-config/get-date-formatter (get-config)))))

(defn custom-shortcuts []
  (merge (storage/get :ls-shortcuts)
         (:shortcuts (get-config))))

(defn get-commands
  []
  (:commands (get-config)))

(defn get-scheduled-future-days
  []
  (let [days (:scheduled/future-days (get-config))]
    (or (when (int? days) days) 7)))

(defn get-start-of-week
  []
  (or (:start-of-week (get-config))
      (get-in @state [:me :settings :start-of-week])
      6))

(defn get-ref-open-blocks-level
  []
  (or
   (when-let [value (:ref/default-open-blocks-level (get-config))]
     (when (pos-int? value)
       (min value 9)))
   2))

(defn get-export-bullet-indentation
  []
  (case (get (get-config) :export/bullet-indentation :tab)
    :eight-spaces
    "        "
    :four-spaces
    "    "
    :two-spaces
    "  "
    :tab
    "\t"))

(defn enable-search-remove-accents?
  []
  (:feature/enable-search-remove-accents? (get-config)))

;; State cursor fns for use with rum components
;; ============================================

(declare document-mode?)

(defn sub
  "Creates a rum cursor, https://github.com/tonsky/rum#cursors, for use in rum components.
Similar to re-frame subscriptions"
  [ks & {:keys [path-in-sub-atom]}]
  (let [ks-coll?               (coll? ks)
        get-fn                 (if ks-coll? get-in get)
        s                      (get-fn @state ks)
        s-atom?                (util/atom? s)
        path-coll?-in-sub-atom (coll? path-in-sub-atom)]
    (cond
      (and s-atom? path-in-sub-atom path-coll?-in-sub-atom)
      (util/react (rum/cursor-in s path-in-sub-atom))

      (and s-atom? path-in-sub-atom)
      (util/react (rum/cursor s path-in-sub-atom))

      s-atom?  (util/react s)
      ks-coll? (util/react (rum/cursor-in state ks))
      :else    (util/react (rum/cursor state ks)))))

(defn set-editing-block-id!
  [container-block]
  (reset! (:editor/editing? @state) {container-block true}))

(defn- sub-flow-state
  [flow watch-ref sub-value-f deps]
  (let [checkf (hooks/use-callback sub-value-f deps)
        init-value (checkf @watch-ref)
        flow (hooks/use-memo
              #(m/eduction
                (map checkf)
                (dedupe)
                (drop-while (fn [x] (identical? x init-value)))
                flow)
              [init-value])]
    (hooks/use-flow-state init-value flow)))

(def ^:private editing-flow
  (m/watch (:editor/editing? @state)))

(defn sub-editing?
  [container-block]
  (sub-flow-state editing-flow
                  (:editor/editing? @state)
                  (fn [s] (boolean (get s container-block)))
                  [container-block]))

(defn sub-config
  "Sub equivalent to get-config which should handle all sub user-config access"
  ([] (sub-config (get-current-repo)))
  ([repo]
   (let [config (sub :config)]
     (merge-configs (if (and (string? repo) (sqlite-util/db-based-graph? repo)) db-default-config file-default-config)
                    (get config ::global-config)
                    (get config repo)))))

(defn enable-grammarly?
  []
  (true? (:feature/enable-grammarly? (sub-config))))

(defn scheduled-deadlines-disabled?
  []
  (true? (:feature/disable-scheduled-and-deadline-query? (sub-config))))

(defn enable-timetracking?
  []
  (not (false? (:feature/enable-timetracking? (sub-config)))))

(defn enable-fold-button-right?
  []
  (let [_ (sub :ui/viewport)]
    (and (util/mobile?)
         (util/sm-breakpoint?))))

(defn enable-journals?
  ([]
   (enable-journals? (get-current-repo)))
  ([repo]
   (not (false? (:feature/enable-journals? (sub-config repo))))))

(defn enable-flashcards?
  ([]
   (enable-flashcards? (get-current-repo)))
  ([repo]
   (not (false? (:feature/enable-flashcards? (sub-config repo))))))

(defn enable-sync?
  []
  (sub :feature/enable-sync?))

(defn enable-sync-diff-merge?
  []
  (sub :feature/enable-sync-diff-merge?))

(defn enable-whiteboards?
  ([]
   (enable-whiteboards? (get-current-repo)))
  ([repo]
   (not (false? (:feature/enable-whiteboards? (sub-config repo))))))

(defn enable-rtc?
  []
  (sub :feature/enable-rtc?))

(defn enable-git-auto-push?
  [repo]
  (not (false? (:git-auto-push (sub-config repo)))))

(defn graph-settings
  []
  (:graph/settings (sub-config)))

(defn graph-forcesettings
  []
  (:graph/forcesettings (sub-config)))

;; Enable by default
(defn show-brackets?
  []
  (not (false? (:ui/show-brackets? (sub-config)))))

(defn sub-default-home-page
  []
  (get-in (sub-config) [:default-home :page] ""))

(defn- get-selected-block-ids
  [blocks]
  (->> blocks
       (remove nil?)
       (keep #(when-let [id (dom/attr % "blockid")]
                (uuid id)))
       (distinct)))

(defn block-content-max-length
  [repo]
  (or (:block/title-max-length (sub-config repo))
      ;; backward compatible
      (:block/content-max-length (sub-config repo))
      10000))

(defn mobile?
  []
  (or (util/mobile?) (mobile-util/native-platform?)))

(defn enable-tooltip?
  []
  (if (mobile?)
    false
    (get (sub-config) :ui/enable-tooltip? true)))

(defn show-command-doc?
  []
  (get (sub-config) :ui/show-command-doc? true))

(defn logical-outdenting?
  []
  (:editor/logical-outdenting? (sub-config)))

(defn show-full-blocks?
  []
  (:ui/show-full-blocks? (sub-config)))

(defn preferred-pasting-file?
  []
  (:editor/preferred-pasting-file? (sub-config)))

(defn auto-expand-block-refs?
  []
  (:ui/auto-expand-block-refs? (sub-config)))

(defn doc-mode-enter-for-new-line?
  []
  (and (document-mode?)
       (not (:shortcut/doc-mode-enter-for-new-block? (get-config)))))

(defn user-groups
  []
  (set (sub [:user/info :UserGroups])))

;; State mutation helpers
;; ======================

(defn set-state!
  [path value & {:keys [path-in-sub-atom]}]
  (vswap! *profile-state update path inc)
  (let [path-coll?             (coll? path)
        get-fn                 (if path-coll? get-in get)
        s                      (get-fn @state path)
        s-atom?                (util/atom? s)
        path-coll?-in-sub-atom (coll? path-in-sub-atom)]
    (cond
      (and s-atom? path-in-sub-atom path-coll?-in-sub-atom)
      (let [old-v (get-in @s path-in-sub-atom)]
        (when (not= old-v value)
          (swap! s assoc-in path-in-sub-atom value)))

      (and s-atom? path-in-sub-atom)
      (let [old-v (get @s path-in-sub-atom)]
        (when (not= old-v value)
          (swap! s assoc path-in-sub-atom value)))

      s-atom?
      (when (not= @s value)
        (reset! s value))

      path-coll?
      (when (not= s value)
        (swap! state assoc-in path value))

      :else
      (when (not= s value)
        (swap! state assoc path value))))
  nil)

(defn update-state!
  [path f & {:keys [path-in-sub-atom]}]
  (vswap! *profile-state update path inc)
  (let [path-coll?             (coll? path)
        get-fn                 (if path-coll? get-in get)
        s                      (get-fn @state path)
        s-atom?                (util/atom? s)
        path-coll?-in-sub-atom (coll? path-in-sub-atom)]
    (cond
      (and s-atom? path-in-sub-atom path-coll?-in-sub-atom)
      (swap! s update-in path-in-sub-atom f)

      (and s-atom? path-in-sub-atom)
      (swap! s update path-in-sub-atom f)

      s-atom?    (swap! s f)
      path-coll? (swap! state update-in path f)
      :else      (swap! state update path f)))
  nil)

;; State getters and setters
;; =========================
;; These fns handle any key except :config.
;; Some state is also stored in local storage and/or sent to electron's main process

(defn get-route-match
  []
  (:route-match @state))

(defn get-current-route
  []
  (get-in (get-route-match) [:data :name]))

(defn home?
  []
  (= :home (get-current-route)))

(defn whiteboard-dashboard?
  []
  (= :whiteboards (get-current-route)))

(defn get-current-page
  []
  (when (= :page (get-current-route))
    (get-in (get-route-match)
            [:path-params :name])))

(defn route-has-p?
  []
  (get-in (get-route-match) [:query-params :p]))

(defn get-current-repo
  "Returns the current repo URL, or else open demo graph"
  []
  (:git/current-repo @state))

(defn get-remote-file-graphs
  []
  (get-in @state [:file-sync/remote-graphs :graphs]))

(defn get-rtc-graphs
  []
  (:rtc/graphs @state))

(defn get-remote-graph-info-by-uuid
  [uuid]
  (when-let [graphs (seq (get-in @state [:file-sync/remote-graphs :graphs]))]
    (some #(when (= (:GraphUUID %) (str uuid)) %) graphs)))

(defn get-remote-graph-usage
  []
  (when-let [graphs (seq (get-in @state [:file-sync/remote-graphs :graphs]))]
    (->> graphs
         (map #(hash-map :uuid (:GraphUUID %)
                         :name (:GraphName %)
                         :used-gbs (/ (:GraphStorageUsage %) 1024 1024 1024)
                         :limit-gbs (/ (:GraphStorageLimit %) 1024 1024 1024)
                         :used-percent (/ (:GraphStorageUsage %) (:GraphStorageLimit %) 0.01)))
         (map #(assoc % :free-gbs (- (:limit-gbs %) (:used-gbs %))))
         (vec))))

(defn delete-remote-graph!
  [repo]
  (let [remove-repo! (fn [repos]
                       (remove #(and
                                 (:GraphUUID repo)
                                 (:GraphUUID %)
                                 (= (:GraphUUID repo) (:GraphUUID %))) repos))]
    (if (:rtc-graph? repo)
      (swap! state update :rtc/graphs remove-repo!)
      (swap! state update-in [:file-sync/remote-graphs :graphs] remove-repo!))))

(defn add-remote-graph!
  [repo]
  (swap! state update-in [:file-sync/remote-graphs :graphs]
         (fn [repos]
           (->> (conj repos repo)
                (distinct)))))

(defn get-repos
  []
  (get-in @state [:me :repos]))

(defn set-repos!
  [repos]
  (set-state! [:me :repos] (distinct repos)))

(defn add-repo!
  [repo]
  (when (not (string/blank? repo))
    (update-state! [:me :repos]
                   (fn [repos]
                     (->> (conj repos repo)
                          (distinct))))))

(defn set-current-repo!
  [repo]
  (swap! state assoc :git/current-repo repo)
  (reset! flows/*current-repo repo)
  (if repo
    (storage/set :git/current-repo repo)
    (storage/remove :git/current-repo))
  (ipc/ipc "setCurrentGraph" repo))

(defn set-preferred-format!
  [format]
  (swap! state assoc-in [:me :preferred_format] (name format)))

(defn set-preferred-workflow!
  [workflow]
  (swap! state assoc-in [:me :preferred_workflow] (name workflow)))

(defn set-preferred-language!
  [language]
  (set-state! :preferred-language (name language))
  (storage/set :preferred-language (name language)))

(defn delete-repo!
  [repo]
  (swap! state update-in [:me :repos]
         (fn [repos]
           (->> (remove #(or (= (:url repo) (:url %))
                             (and
                              (:GraphUUID repo)
                              (:GraphUUID %)
                              (= (:GraphUUID repo) (:GraphUUID %)))) repos)
                (util/distinct-by :url)))))

(defn set-timestamp-block!
  [value]
  (set-state! :editor/set-timestamp-block value))

(defn get-timestamp-block
  []
  @(:editor/set-timestamp-block @state))

(defn get-edit-block
  []
  @(get @state :editor/block))

(defn editing?
  []
  (seq @(:editor/editing? @state)))

(defn get-edit-input-id
  []
  (when-not (exists? js/process)
    (when (editing?)
      (try
        (when-let [elem (or (when-let [id (:block/uuid (get-edit-block))]
                              (gdom/getElement (str "edit-block-" id)))
                            js/document.activeElement)]
          (when (util/input? elem)
            (let [id (gobj/get elem "id")]
              (when (string/starts-with? id "edit-block-")
                id))))
        (catch :default _e)))))

(defn set-edit-content!
  ([value] (set-edit-content! (get-edit-input-id) value))
  ([input-id value] (set-edit-content! input-id value true))
  ([input-id value set-input-value?]
   (when input-id
     (when set-input-value?
       (when-let [input (gdom/getElement input-id)]
         (util/set-change-value input value)))
     (set-state! :editor/content value :path-in-sub-atom
                 (or (:block/uuid (get-edit-block)) input-id)))))

(defn get-input
  []
  (when-let [id (get-edit-input-id)]
    (gdom/getElement id)))

(defn get-edit-content
  []
  (when-let [id (:block/uuid (get-edit-block))]
    (get @(:editor/content @state) id)))

(defn sub-edit-content
  ([]
   (sub-edit-content (:block/uuid (get-edit-block))))
  ([block-id]
   (when block-id
     (sub :editor/content {:path-in-sub-atom block-id}))))

(defn set-selection-start-block!
  [start-block]
  (set-state! :selection/start-block start-block))

(defn get-selection-start-block
  []
  (or @(get @state :selection/start-block)
      (when-let [edit-block (get-edit-block)]
        (let [node (util/rec-get-node edit-block "ls-block")]
          (set-selection-start-block! node)
          node))))

(defn get-cursor-range
  []
  @(:editor/cursor-range @state))

(defn set-cursor-range!
  [range]
  (set-state! :editor/cursor-range range))

(defn set-search-mode!
  ([value] (set-search-mode! value nil))
  ([value args]
   (set-state! :search/mode value)
   (set-state! :search/args args)))

(defn set-editor-action!
  [value]
  (set-state! :editor/action value))

(defn set-editor-action-data!
  [value]
  (set-state! :editor/action-data value))

(defn get-editor-action
  []
  @(:editor/action @state))

(defn get-editor-action-data
  []
  (:editor/action-data @state))

(defn get-editor-show-page-search?
  []
  (= (get-editor-action) :page-search))

(defn get-editor-show-page-search-hashtag?
  []
  (= (get-editor-action) :page-search-hashtag))

(defn get-editor-show-block-search?
  []
  (= (get-editor-action) :block-search))

(defn set-editor-show-input!
  [value]
  (if value
    (do
      (set-editor-action-data! (assoc (get-editor-action-data) :options value))
      (set-editor-action! :input))
    (do
      (set-editor-action! nil)
      (set-editor-action-data! nil))))

(defn get-editor-show-input
  []
  (when (= (get-editor-action) :input)
    (get @state :editor/action-data)))

(defn set-editor-show-commands!
  []
  (when-not (get-editor-action) (set-editor-action! :commands)))

(defn clear-editor-action!
  []
  (set-state! :editor/action nil))

(defn get-edit-pos
  []
  (when-let [input (get-input)]
    (util/get-selection-start input)))

(defn get-selection-direction
  []
  @(:selection/direction @state))

(defn get-unsorted-selection-blocks
  []
  @(:selection/blocks @state))

(defn get-selection-blocks
  []
  (let [result (get-unsorted-selection-blocks)
        direction (get-selection-direction)]
    (if (= direction :up)
      (vec (reverse result))
      result)))

(defn get-selection-block-ids
  []
  (get-selected-block-ids (get-selection-blocks)))

(def ^:private block-selected-flow
  (m/watch (:selection/blocks @state)))

(defn sub-block-selected?
  [block-id]
  (assert (uuid? block-id))
  (sub-flow-state block-selected-flow
                  (:selection/blocks @state)
                  (fn [blocks]
                    (some #{block-id} (get-selected-block-ids blocks)))
                  [block-id]))

(defn dom-clear-selection!
  []
  (doseq [node (dom/by-class "selected")]
    (dom/remove-class! node "selected")))

(defn mark-dom-blocks-as-selected
  [nodes]
  (doseq [node nodes]
    (dom/add-class! node "selected")
    (when (dom/has-class? node "ls-table-row")
      (.focus node))))

(defn get-events-chan
  []
  (:system/events @state))

(defn pub-event!
  {:malli/schema [:=> [:cat vector?] :any]}
  [payload]
  (let [d (p/deferred)
        chan (get-events-chan)]
    (async/put! chan [payload d])
    d))

(defn- set-selection-blocks-aux!
  [blocks]
  (set-state! :view/selected-blocks nil)
  (let [selected-blocks @(:selection/blocks @state)
        selected-ids (set (get-selected-block-ids selected-blocks))
        _ (set-state! :selection/blocks blocks)
        new-ids (set (get-selection-block-ids))
        removed (set/difference selected-ids new-ids)]
    (mark-dom-blocks-as-selected blocks)
    (if (= (count blocks) 1)
      (doseq [node selected-blocks]
        (dom/remove-class! node "selected")
        (when (dom/has-class? node "ls-table-row")
<<<<<<< HEAD
          (.blur node))))
    (doseq [node (dom/sel ".block-content[contenteditable=true]")]
      (dom/set-attr! node "contenteditable" "false"))))
=======
          (.blur node)))
      (doseq [id removed]
        (doseq [node (dom/sel (util/format "[blockid='%s']" id))]
          (dom/remove-class! node "selected")
          (when (dom/has-class? node "ls-table-row")
            (.blur node)))))))
>>>>>>> a365154e

(defn set-selection-blocks!
  ([blocks]
   (set-selection-blocks! blocks nil))
  ([blocks direction]
   (when (seq blocks)
     (let [blocks (vec (remove nil? blocks))]
       (set-selection-blocks-aux! blocks)
       (when direction (set-state! :selection/direction direction))
       (let [ids (get-selection-block-ids)]
         (when (seq ids) (pub-event! [:editor/load-blocks ids])))))))

(defn state-clear-selection!
  []
  (set-state! :selection/blocks nil)
  (set-state! :selection/direction nil)
  (set-state! :selection/start-block nil)
  (set-state! :selection/selected-all? false)
  (pub-event! [:editor/hide-action-bar]))

(defn clear-selection!
  []
  (dom-clear-selection!)
  (state-clear-selection!)
  (doseq [node (dom/sel ".block-content[contenteditable=false]")]
    (dom/set-attr! node "contenteditable" "true")))

(defn get-selection-start-block-or-first
  []
  (or (get-selection-start-block)
      (some-> (first (get-selection-blocks))
              (gobj/get "id"))))

(defn selection?
  "True sense of selection mode with valid selected block"
  []
  (seq (get-selection-blocks)))

(defn conj-selection-block!
  ([block-or-blocks]
   (conj-selection-block! block-or-blocks (get-selection-direction)))
  ([block-or-blocks direction]
   (let [selection-blocks (get-unsorted-selection-blocks)
         block-or-blocks (if (sequential? block-or-blocks) block-or-blocks [block-or-blocks])
         blocks (-> (concat selection-blocks block-or-blocks)
                    distinct)]
     (set-selection-blocks! blocks direction))))

(defn drop-selection-block!
  [block]
  (set-selection-blocks-aux! (-> (remove #(= (.-id block) (.-id %)) (get-unsorted-selection-blocks))
                                 vec)))

(defn drop-selection-blocks-starts-with!
  [block]
  (let [blocks (get-unsorted-selection-blocks)
        blocks' (-> (take-while (fn [b] (not= (.-id b) (.-id block))) blocks)
                    vec
                    (conj block))]
    (set-selection-blocks-aux! blocks')))

(defn drop-last-selection-block!
  []
  (let [blocks @(:selection/blocks @state)
        blocks' (vec (butlast blocks))]
    (set-selection-blocks-aux! blocks')
    (last blocks)))

(defn hide-custom-context-menu!
  []
  (swap! state assoc
         :custom-context-menu/show? false
         :custom-context-menu/links nil
         :custom-context-menu/position nil))

(defn toggle-navigation-item-collapsed!
  [item]
  (update-state! [:ui/navigation-item-collapsed? item] not))

(defn toggle-sidebar-open?!
  []
  (swap! state update :ui/sidebar-open? not))

(defn open-right-sidebar!
  []
  (swap! state assoc :ui/sidebar-open? true))

(defn hide-right-sidebar!
  []
  (swap! state assoc :ui/sidebar-open? false))

(defn sidebar-move-block!
  [from to]
  (update-state! :sidebar/blocks (fn [blocks]
                                   (let [to (if (> from to) (inc to) to)]
                                     (if (not= to from)
                                       (let [item (nth blocks from)
                                             blocks (keep-indexed #(when (not= %1 from) %2) blocks)
                                             [l r] (split-at to blocks)]
                                         (concat l [item] r))
                                       blocks)))))

(defn sidebar-remove-block!
  [idx]
  (update-state! :sidebar/blocks (fn [blocks]
                                   (if (string? idx)
                                     (remove #(= (second %) idx) blocks)
                                     (util/drop-nth idx blocks))))
  (when (empty? (:sidebar/blocks @state))
    (hide-right-sidebar!)))

(defn sidebar-remove-deleted-block!
  [ids]
  (let [ids-set (set ids)]
    (update-state! :sidebar/blocks (fn [items]
                                     (remove (fn [[repo id _]]
                                               (and (= repo (get-current-repo)) (contains? ids-set id))) items)))
    (when (empty? (:sidebar/blocks @state))
      (hide-right-sidebar!))))

(defn sidebar-remove-rest!
  [db-id]
  (update-state! :sidebar/blocks (fn [blocks]
                                   (remove #(not= (second %) db-id) blocks)))
  (set-state! [:ui/sidebar-collapsed-blocks db-id] false))

(defn sidebar-replace-block!
  [old-sidebar-key new-sidebar-key]
  (update-state! :sidebar/blocks (fn [blocks]
                                   (map #(if (= % old-sidebar-key)
                                           new-sidebar-key
                                           %) blocks))))

(defn sidebar-block-exists?
  [idx]
  (some #(= (second %) idx) (:sidebar/blocks @state)))

(defn clear-sidebar-blocks!
  []
  (set-state! :sidebar/blocks '()))

(defn sidebar-block-toggle-collapse!
  [db-id]
  (when db-id
    (update-state! [:ui/sidebar-collapsed-blocks db-id] not)))

(defn sidebar-block-collapse-rest!
  [db-id]
  (let [items (disj (set (map second (:sidebar/blocks @state))) db-id)]
    (doseq [item items] (set-state! [:ui/sidebar-collapsed-blocks item] true))))

(defn sidebar-block-set-collapsed-all!
  [collapsed?]
  (let [items (map second (:sidebar/blocks @state))]
    (doseq [item items]
      (set-state! [:ui/sidebar-collapsed-blocks item] collapsed?))))

(defn clear-editor-last-pos!
  []
  (set-state! :editor/last-saved-cursor {}))

(defn clear-cursor-range!
  []
  (set-state! :editor/cursor-range nil))

(defn clear-edit!
  [& {:keys [clear-editing-block?]
      :or {clear-editing-block? true}}]
  (clear-editor-action!)
  (when clear-editing-block?
    (set-state! :editor/editing? nil)
    (set-state! :editor/block nil))
  (set-state! :editor/start-pos nil)
  (clear-editor-last-pos!)
  (clear-cursor-range!)
  (set-state! :editor/content {})
  (set-state! :ui/select-query-cache {})
  (set-state! :editor/block-refs #{})
  (set-state! :editor/action-data nil)
  (set-state! :view/selected-blocks nil))

(defn into-code-editor-mode!
  []
  (set-state! :editor/cursor-range nil)
  (swap! state assoc :editor/code-mode? true))

(defn set-editor-last-pos!
  [new-pos]
  (update-state! :editor/last-saved-cursor
                 (fn [m] (assoc m (:block/uuid (get-edit-block)) new-pos))))

(defn get-editor-last-pos
  []
  (get @(:editor/last-saved-cursor @state) (:block/uuid (get-edit-block))))

(defn set-block-content-and-last-pos!
  [edit-input-id content new-pos]
  (when edit-input-id
    (set-edit-content! edit-input-id content)
    (set-editor-last-pos! new-pos)))

(defn set-theme-mode!
  [mode]
  (when (mobile-util/native-platform?)
    (if (= mode "light")
      (util/set-theme-light)
      (util/set-theme-dark)))
  (set-state! :ui/theme mode)
  (storage/set :ui/theme mode))

(defn sync-system-theme!
  []
  (let [system-dark? (.-matches (js/window.matchMedia "(prefers-color-scheme: dark)"))]
    (set-theme-mode! (if system-dark? "dark" "light"))
    (set-state! :ui/system-theme? true)
    (storage/set :ui/system-theme? true)))

(defn use-theme-mode!
  [theme-mode]
  (if (= theme-mode "system")
    (sync-system-theme!)
    (do
      (set-theme-mode! theme-mode)
      (set-state! :ui/system-theme? false)
      (storage/set :ui/system-theme? false))))

(defn- toggle-theme
  [theme]
  (if (= theme "dark") "light" "dark"))

(defn toggle-theme!
  []
  (use-theme-mode! (toggle-theme (:ui/theme @state))))

(defn set-custom-theme!
  ([custom-theme]
   (set-custom-theme! nil custom-theme))
  ([mode theme]
   (set-state! (if mode [:ui/custom-theme (keyword mode)] :ui/custom-theme) theme)
   (storage/set :ui/custom-theme (:ui/custom-theme @state))))

(defn restore-mobile-theme!
  "Restore mobile theme setting from local storage"
  []
  (let [mode (or (storage/get :ui/theme) "light")
        system-theme? (storage/get :ui/system-theme?)]
    (when (and (not system-theme?)
               (mobile-util/native-platform?))
      (if (= mode "light")
        (util/set-theme-light)
        (util/set-theme-dark)))))

(defn set-root-component!
  [component]
  (set-state! :ui/root-component component))

(defn get-root-component
  []
  (get @state :ui/root-component))

(defn load-app-user-cfgs
  ([] (load-app-user-cfgs false))
  ([refresh?]
   (when (util/electron?)
     (p/let [cfgs (if (or refresh? (nil? (:electron/user-cfgs @state)))
                    (ipc/ipc :userAppCfgs)
                    (:electron/user-cfgs @state))
             cfgs (if (object? cfgs) (bean/->clj cfgs) cfgs)]
       (set-state! :electron/user-cfgs cfgs)))))

(defn setup-electron-updater!
  []
  (when (util/electron?)
    (js/window.apis.setUpdatesCallback
     (fn [_ args]
       (let [data (bean/->clj args)
             pending? (not= (:type data) "completed")]
         (set-state! :electron/updater-pending? pending?)
         (when pending? (set-state! :electron/updater data))
         nil)))))

(defn set-file-component!
  [component]
  (set-state! :ui/file-component component))

(defn clear-file-component!
  []
  (set-state! :ui/file-component nil))

(defn save-scroll-position!
  ([value]
   (save-scroll-position! value js/window.location.hash))
  ([value path]
   (set-state! :ui/paths-scroll-positions value :path-in-sub-atom path)))

(defn save-main-container-position!
  [value]
  (when (not= value @(:ui/main-container-scroll-top @state))
    (set-state! :ui/main-container-scroll-top value)))

(defn get-saved-scroll-position
  ([]
   (get-saved-scroll-position js/window.location.hash))
  ([path]
   (get @(get @state :ui/paths-scroll-positions) path 0)))

(defn set-today!
  [value]
  (set-state! :today value))

(defn get-me
  []
  (:me @state))

(defn set-db-restoring!
  [value]
  (set-state! :db/restoring? value))

(defn set-indexedb-support!
  [value]
  (set-state! :indexeddb/support? value))

(defn modal-opened?
  []
  (shui-dialog/has-modal?))

(defn close-modal! []
  (shui/dialog-close!))

(defn get-reactive-custom-queries-chan
  []
  (:reactive/custom-queries @state))

(defn get-left-sidebar-open?
  []
  (get-in @state [:ui/left-sidebar-open?]))

(defn set-left-sidebar-open!
  [value]
  (storage/set "ls-left-sidebar-open?" (boolean value))
  (set-state! :ui/left-sidebar-open? value))

(defn toggle-left-sidebar!
  []
  (set-left-sidebar-open!
   (not (get-left-sidebar-open?))))

(defn set-developer-mode!
  [value]
  (set-state! :ui/developer-mode? value)
  (storage/set "developer-mode" (str value)))

(defn developer-mode?
  []
  (:ui/developer-mode? @state))

(defn get-notification-contents
  []
  (get @state :notification/contents))

(defn document-mode?
  []
  (get @state :document/mode?))

(defn toggle-document-mode!
  []
  (let [mode (document-mode?)]
    (set-state! :document/mode? (not mode))
    (storage/set :document/mode? (not mode))))

(defn toggle-highlight-recent-blocks!
  []
  (let [value @(:ui/toggle-highlight-recent-blocks? @state)]
    (set-state! :ui/toggle-highlight-recent-blocks? (not value))))

(defn shortcut-tooltip-enabled?
  []
  (get @state :ui/shortcut-tooltip?))

(defn toggle-shortcut-tooltip!
  []
  (let [mode (shortcut-tooltip-enabled?)]
    (set-state! :ui/shortcut-tooltip? (not mode))
    (storage/set :ui/shortcut-tooltip? (not mode))))

(defn set-config!
  [repo-url value]
  (when value (set-state! [:config repo-url] value)))

(defn set-global-config!
  [value str-content]
  ;; Placed under :config so cursors can work seamlessly
  (when value
    (set-config! ::global-config value)
    (set-config! ::global-config-str-content str-content)))

(defn get-wide-mode?
  []
  (:ui/wide-mode? @state))

(defn toggle-wide-mode!
  []
  (update-state! :ui/wide-mode? not))

(defn set-online!
  [value]
  (set-state! :network/online? value)
  ;; to avoid watch whole big state atom,
  ;; there's an atom flows/*network-online?,
  ;; then we can use flows/network-online-event-flow
  (reset! flows/*network-online? value))

(defn get-plugins-slash-commands
  []
  (mapcat seq (flatten (vals (:plugin/installed-slash-commands @state)))))

(defn get-plugins-commands-with-type
  [type]
  (->> (apply concat (vals (:plugin/simple-commands @state)))
       (filterv #(= (keyword (first %)) (keyword type)))))

(defn get-plugins-ui-items-with-type
  [type]
  (->> (apply concat (vals (:plugin/installed-ui-items @state)))
       (filterv #(= (keyword (first %)) (keyword type)))))

(defn get-plugin-resources-with-type
  [pid type]
  (when-let [pid (and type (keyword pid))]
    (get-in @state [:plugin/installed-resources pid (keyword type)])))

(defn get-plugin-resource
  [pid type key]
  (when-let [resources (get-plugin-resources-with-type pid type)]
    (get resources key)))

(defn upt-plugin-resource
  [pid type key attr val]
  (when-let [resource (get-plugin-resource pid type key)]
    (let [resource (assoc resource (keyword attr) val)]
      (set-state!
       [:plugin/installed-resources (keyword pid) (keyword type) key] resource)
      resource)))

(defn get-plugin-services
  [pid type]
  (when-let [installed (and pid (:plugin/installed-services @state))]
    (some->> (seq (get installed (keyword pid)))
             (filterv #(= type (:type %))))))

(defn install-plugin-service
  ([pid type name] (install-plugin-service pid type name nil))
  ([pid type name opts]
   (when-let [pid (and pid type name (keyword pid))]
     (let [exists (get-plugin-services pid type)]
       (when-let [service (and (or (not exists) (not (some #(= name (:name %)) exists)))
                               {:pid pid :type type :name name :opts opts})]
         (update-state! [:plugin/installed-services pid] #(conj (vec %) service))

         ;; search engines state for results
         (when (= type :search)
           (set-state! [:search/engines (str pid name)] service)))))))

(defn uninstall-plugin-service
  [pid type-or-all]
  (when-let [pid (keyword pid)]
    (when-let [installed (get (:plugin/installed-services @state) pid)]
      (let [remove-all? (or (true? type-or-all) (nil? type-or-all))
            remains     (if remove-all? nil (filterv #(not= type-or-all (:type %)) installed))
            removed     (if remove-all? installed (filterv #(= type-or-all (:type %)) installed))]
        (set-state! [:plugin/installed-services pid] remains)

        ;; search engines state for results
        (when-let [removed' (seq (filter #(= :search (:type %)) removed))]
          (update-state! :search/engines #(apply dissoc % (mapv (fn [{:keys [pid name]}] (str pid name)) removed'))))))))

(defn get-all-plugin-services-with-type
  [type]
  (when-let [installed (vals (:plugin/installed-services @state))]
    (mapcat (fn [s] (filter #(= (keyword type) (:type %)) s)) installed)))

(defn get-all-plugin-search-engines
  []
  (:search/engines @state))

(defn update-plugin-search-engine
  [pid name f]
  (when-let [pid (keyword pid)]
    (set-state! :search/engines
                (update-vals (get-all-plugin-search-engines)
                             #(if (and (= pid (:pid %)) (= name (:name %)))
                                (f %) %)))))

(defn reset-plugin-search-engines
  []
  (when-let [engines (get-all-plugin-search-engines)]
    (set-state! :search/engines
                (update-vals engines #(assoc % :result nil)))))

(defn install-plugin-hook
  ([pid hook] (install-plugin-hook pid hook true))
  ([pid hook opts]
   (when-let [pid (keyword pid)]
     (set-state!
      [:plugin/installed-hooks hook]
      (assoc
       ((fnil identity {}) (get-in @state [:plugin/installed-hooks hook]))
       pid opts)) true)))

(defn uninstall-plugin-hook
  [pid hook-or-all]
  (when-let [pid (keyword pid)]
    (if (nil? hook-or-all)
      (swap! state update :plugin/installed-hooks #(update-vals % (fn [ids] (dissoc ids pid))))
      (when-let [coll (get-in @state [:plugin/installed-hooks hook-or-all])]
        (set-state! [:plugin/installed-hooks hook-or-all] (dissoc coll pid))))
    true))

(defn slot-hook-exist?
  [uuid]
  (when-let [type (and uuid (string/replace (str uuid) "-" "_"))]
    (when-let [hooks (sub :plugin/installed-hooks)]
      (contains? hooks (str "hook:editor:slot_" type)))))

(defn active-tldraw-app
  []
  (when-let [tldraw-el (.querySelector js/document.body ".logseq-tldraw[data-tlapp]")]
    (gobj/get js/window.tlapps (.. tldraw-el -dataset -tlapp))))

(defn tldraw-editing-logseq-block?
  []
  (when-let [app (active-tldraw-app)]
    (and (= 1 (.. app -selectedShapesArray -length))
         (= (.. app -editingShape) (.. app -selectedShapesArray (at 0))))))

(defn set-graph-syncing?
  [value]
  (set-state! :graph/syncing? value))

(defn set-editor-in-composition!
  [value]
  (set-state! :editor/in-composition? value))

(defn editor-in-composition?
  []
  (:editor/in-composition? @state))

(defn set-loading-files!
  [repo value]
  (when repo
    (set-state! [:repo/loading-files? repo] value)))

(defn loading-files?
  [repo]
  (get-in @state [:repo/loading-files? repo]))

(defn set-editor-last-input-time!
  [repo time]
  (set-state! :editor/last-input-time time :path-in-sub-atom repo))

(defn input-idle?
  [repo & {:keys [diff]
           :or {diff 1000}}]
  (when repo
    (let [last-input-time (get @(get @state :editor/last-input-time) repo)]
      (or
       (nil? last-input-time)

       (let [now (util/time-ms)]
         (>= (- now last-input-time) diff))

       ;; not in editing mode
       ;; Is this a good idea to put whiteboard check here?
       (not (get-edit-input-id))))))

(defn set-nfs-refreshing!
  [value]
  (set-state! :nfs/refreshing? value))

(defn nfs-refreshing?
  []
  (:nfs/refreshing? @state))

(defn set-search-result!
  [value]
  (set-state! :search/result value))

(defn clear-search-result!
  []
  (set-search-result! nil))

(defn add-graph-search-filter!
  [q]
  (when-not (string/blank? q)
    (update-state! :search/graph-filters
                   (fn [value]
                     (vec (distinct (conj value q)))))))

(defn remove-search-filter!
  [q]
  (when-not (string/blank? q)
    (update-state! :search/graph-filters
                   (fn [value]
                     (remove #{q} value)))))

(defn clear-search-filters!
  []
  (set-state! :search/graph-filters []))

(defn get-search-mode
  []
  (:search/mode @state))

(defn toggle!
  [path]
  (update-state! path not))

(defn toggle-settings!
  []
  (toggle! :ui/settings-open?))

(defn settings-open?
  []
  (:ui/settings-open? @state))

(defn close-settings!
  []
  (set-state! :ui/settings-open? false))

(defn open-settings!
  ([] (open-settings! true))
  ([active-tab] (set-state! :ui/settings-open? active-tab)))

(defn sidebar-add-block!
  [repo db-id block-type]
  (when (not (util/sm-breakpoint?))
    (let [page (and (sqlite-util/db-based-graph? repo)
                    (= :page block-type)
                    (some-> (db-conn-state/get-conn repo) deref (d/entity db-id)))]
      (if (and page
               ;; TODO: Use config/dev? when it's not a circular dep
               (not goog.DEBUG)
               (or (and (ldb/hidden? page) (not (ldb/property? page)))
                   (and (ldb/built-in? page) (ldb/private-built-in-page? page))))
        (pub-event! [:notification/show {:content "Cannot open an internal page." :status :warning}])
        (when db-id
          (update-state! :sidebar/blocks (fn [blocks]
                                           (->> (remove #(= (second %) db-id) blocks)
                                                (cons [repo db-id block-type])
                                                (distinct))))
          (set-state! [:ui/sidebar-collapsed-blocks db-id] false)
          (open-right-sidebar!)
          (when-let [elem (gdom/getElementByClass "sidebar-item-list")]
            (util/scroll-to elem 0)))))))

(defn get-export-block-text-indent-style []
  (:copy/export-block-text-indent-style @state))

(defn set-export-block-text-indent-style!
  [v]
  (set-state! :copy/export-block-text-indent-style v)
  (storage/set :copy/export-block-text-indent-style v))

(defn get-recent-pages
  []
  (get-in @state [:ui/recent-pages (get-current-repo)]))

(defn set-recent-pages!
  [v]
  (set-state! [:ui/recent-pages (get-current-repo)] v)
  (storage/set :ui/recent-pages (:ui/recent-pages @state)))

(defn get-export-block-text-remove-options []
  (:copy/export-block-text-remove-options @state))

(defn update-export-block-text-remove-options!
  [e k]
  (let [f (if (util/echecked? e) conj disj)]
    (update-state! :copy/export-block-text-remove-options
                   #(f % k))
    (storage/set :copy/export-block-text-remove-options
                 (get-export-block-text-remove-options))))

(defn get-export-block-text-other-options []
  (:copy/export-block-text-other-options @state))

(defn update-export-block-text-other-options!
  [k v]
  (update-state! :copy/export-block-text-other-options #(assoc % k v)))

(defn set-editor-args!
  [args]
  (set-state! :editor/args args))

(defn editing-whiteboard-portal?
  []
  (and (active-tldraw-app) (tldraw-editing-logseq-block?)))

(defn block-component-editing?
  []
  (and (:block/component-editing-mode? @state)
       (not (editing-whiteboard-portal?))))

(defn set-block-component-editing-mode!
  [value]
  (set-state! :block/component-editing-mode? value))

(defn get-editor-args
  []
  @(:editor/args @state))

(defn get-editor-block-container
  []
  (some-> (get-edit-input-id)
          (gdom/getElement)
          (util/rec-get-node "ls-block")))

(defn set-page-blocks-cp!
  [value]
  (set-state! [:view/components :page-blocks] value))

(defn get-page-blocks-cp
  []
  (get-in @state [:view/components :page-blocks]))

;; To avoid circular dependencies
(defn set-component!
  [k value]
  (set-state! [:view/components k] value))

(defn get-component
  [k]
  (get-in @state [:view/components k]))

(defn exit-editing-and-set-selected-blocks!
  ([blocks]
   (exit-editing-and-set-selected-blocks! blocks nil))
  ([blocks direction]
   (clear-edit!)
   (set-selection-blocks! blocks direction)))

(defn set-editing!
  [edit-input-id content block cursor-range & {:keys [db move-cursor? container-id property-block direction event pos]
                                               :or {move-cursor? true}}]
  (when-not (exists? js/process)
    (when (and edit-input-id block
               (or
                (publishing-enable-editing?)
                (not common-config/PUBLISHING)))
      (let [block-element (gdom/getElement (string/replace edit-input-id "edit-block" "ls-block"))
            container (util/get-block-container block-element)
            block (if container
                    (assoc block
                           :block.temp/container (gobj/get container "id"))
                    block)
            block (assoc block :block.editing/direction direction
                         :block.editing/event event
                         :block.editing/pos pos)
            content (string/trim (or content ""))]
        (assert (and container-id (:block/uuid block))
                "container-id or block uuid is missing")
        (set-state! :editor/block-refs #{})
        (set-state! :editor/block block)
        (if property-block
          (set-editing-block-id! [container-id (:block/uuid property-block) (:block/uuid block)])
          (set-editing-block-id! [container-id (:block/uuid block)]))
        (set-state! :editor/container-id container-id)
        (set-state! :editor/content content :path-in-sub-atom (:block/uuid block))
        (set-state! :editor/last-key-code nil)
        (set-state! :editor/set-timestamp-block nil)
        (set-state! :editor/cursor-range cursor-range)
        (when (= :code (:logseq.property.node/display-type (d/entity db (:db/id block))))
          (pub-event! [:editor/focus-code-editor block block-element]))
        (when-let [input (gdom/getElement edit-input-id)]
          (let [pos (count cursor-range)]
            (when content
              (util/set-change-value input content))

            (when (and move-cursor? (not (block-component-editing?)))
              (cursor/move-cursor-to input pos))

            (when (or (util/mobile?) (mobile-util/native-platform?))
              (set-state! :mobile/show-action-bar? false))))))))

(defn action-bar-open?
  []
  (:mobile/show-action-bar? @state))

(defn get-git-auto-commit-enabled?
  []
  (false? (sub [:electron/user-cfgs :git/disable-auto-commit?])))

(defn get-git-commit-on-close-enabled?
  []
  (sub [:electron/user-cfgs :git/commit-on-close?]))

(defn set-last-key-code!
  [key-code]
  (set-state! :editor/last-key-code key-code))

(defn get-last-key-code
  []
  @(:editor/last-key-code @state))

(defn set-ui-last-key-code!
  [key-code]
  (set-state! :ui/global-last-key-code key-code))

(defn get-ui-last-key-code
  []
  @(:ui/global-last-key-code @state))

(defn set-block-op-type!
  [op-type]
  (set-state! :editor/block-op-type op-type))

(defn get-block-op-type
  []
  (:editor/block-op-type @state))

(defn feature-http-server-enabled?
  []
  (boolean (storage/get ::storage-spec/http-server-enabled)))

(defn get-plugin-by-id
  [id]
  (when-let [id (and id (keyword id))]
    (get-in @state [:plugin/installed-plugins id])))

(defn get-enabled?-installed-plugins
  ([theme?] (get-enabled?-installed-plugins theme? true false false))
  ([theme? enabled? include-unpacked? include-all?]
   (filterv
    #(and (if include-unpacked? true (or (:webMode %) (:iir %)))
          (if-not (boolean? enabled?) true (= (not enabled?) (boolean (get-in % [:settings :disabled]))))
          (or include-all? (if (boolean? theme?) (= (boolean theme?) (:theme %)) true)))
    (vals (:plugin/installed-plugins @state)))))

(defn lsp-enabled?-or-theme
  []
  (:plugin/enabled @state))

(def lsp-enabled?
  (lsp-enabled?-or-theme))

(defn consume-updates-from-coming-plugin!
  [payload updated?]
  (when-let [id (keyword (:id payload))]
    (let [prev-pending? (boolean (seq (:plugin/updates-pending @state)))]
      (println "Updates: consumed pending - " id)
      (swap! state update :plugin/updates-pending dissoc id)
      (if updated?
        (if-let [error (:error-code payload)]
          (swap! state update-in [:plugin/updates-coming id] assoc :error-code error)
          (swap! state update :plugin/updates-coming dissoc id))
        (swap! state update :plugin/updates-coming assoc id payload))
      (pub-event! [:plugin/consume-updates id prev-pending? updated?]))))

(defn coming-update-new-version?
  [pkg]
  (and pkg (:latest-version pkg)))

(defn plugin-update-available?
  [id]
  (when-let [pkg (and id (get (:plugin/updates-coming @state) (keyword id)))]
    (coming-update-new-version? pkg)))

(defn all-available-coming-updates
  ([] (all-available-coming-updates (:plugin/updates-coming @state)))
  ([updates] (when-let [updates (vals updates)]
               (filterv #(coming-update-new-version? %) updates))))

(defn get-next-selected-coming-update
  []
  (when-let [updates (all-available-coming-updates)]
    (let [unchecked (:plugin/updates-unchecked @state)]
      (first (filter #(and (not (and (seq unchecked) (contains? unchecked (:id %))))
                           (not (:error-code %))) updates)))))

(defn set-unchecked-update
  [id unchecked?]
  (swap! state update :plugin/updates-unchecked (if unchecked? conj disj) id))

(defn reset-unchecked-update
  []
  (swap! state assoc :plugin/updates-unchecked #{}))

(defn reset-all-updates-state
  []
  (swap! state assoc
         :plugin/updates-auto-checking?         false
         :plugin/updates-pending                {}
         :plugin/updates-coming                 {}
         :plugin/updates-downloading?           false))

(defn sub-right-sidebar-blocks
  []
  (when-let [current-repo (get-current-repo)]
    (->> (sub :sidebar/blocks)
         (filter #(= (first %) current-repo)))))

(defn toggle-collapsed-block!
  [block-id]
  (let [current-repo (get-current-repo)]
    (update-state! [:ui/collapsed-blocks current-repo block-id] not)))

(defn set-collapsed-block!
  [block-id value]
  (let [current-repo (get-current-repo)]
    (set-state! [:ui/collapsed-blocks current-repo block-id] value)))

(defn sub-block-collapsed
  [block-id]
  (sub [:ui/collapsed-blocks (get-current-repo) block-id]))

(defn get-block-collapsed
  [block-id]
  (get-in @state [:ui/collapsed-blocks (get-current-repo) block-id]))

(defn get-modal-id
  []
  (shui-dialog/get-last-modal-id))

(defn set-auth-id-token
  [id-token]
  (set-state! :auth/id-token id-token))

(defn set-auth-refresh-token
  [refresh-token]
  (set-state! :auth/refresh-token refresh-token))

(defn set-auth-access-token
  [access-token]
  (set-state! :auth/access-token access-token))

(defn get-auth-id-token []
  (sub :auth/id-token))

(defn get-auth-refresh-token []
  (:auth/refresh-token @state))

(defn set-file-sync-manager [graph-uuid v]
  (when (and graph-uuid v)
    (set-state! [:file-sync/graph-state graph-uuid :file-sync/sync-manager] v)))

(defn get-file-sync-manager [graph-uuid]
  (get-in @state [:file-sync/graph-state graph-uuid :file-sync/sync-manager]))

(defn clear-file-sync-state! [graph-uuid]
  (set-state! [:file-sync/graph-state graph-uuid] nil))

(defn clear-file-sync-progress! [graph-uuid]
  (set-state! [:file-sync/graph-state
               graph-uuid
               :file-sync/progress]
              nil))

(defn set-file-sync-state [graph-uuid v]
  (when v (s/assert :frontend.fs.sync/sync-state v))
  (set-state! [:file-sync/graph-state graph-uuid :file-sync/sync-state] v))

(defn get-current-file-sync-graph-uuid
  []
  (get-in @state [:file-sync/graph-state :current-graph-uuid]))

(defn sub-current-file-sync-graph-uuid
  []
  (sub [:file-sync/graph-state :current-graph-uuid]))

(defn get-file-sync-state
  ([]
   (get-file-sync-state (get-current-file-sync-graph-uuid)))
  ([graph-uuid]
   (get-in @state [:file-sync/graph-state graph-uuid :file-sync/sync-state])))

(defn sub-file-sync-state
  [graph-uuid]
  (sub [:file-sync/graph-state graph-uuid :file-sync/sync-state]))

(defn reset-parsing-state!
  []
  (set-state! [:graph/parsing-state (get-current-repo)] {}))

(defn set-parsing-state!
  [m]
  (update-state! [:graph/parsing-state (get-current-repo)]
                 (if (fn? m) m
                     (fn [old-value] (merge old-value m)))))

(defn http-proxy-enabled-or-val? []
  (when-let [{:keys [type protocol host port] :as agent-opts} (sub [:electron/user-cfgs :settings/agent])]
    (when (and  (not (contains? #{"system"} type))
                (every? not-empty (vals agent-opts)))
      (str protocol "://" host ":" port))))

(defn get-sync-graph-by-id
  [graph-uuid]
  (when graph-uuid
    (let [graph (first (filter #(= graph-uuid (:GraphUUID %))
                               (get-repos)))]
      (when (:url graph)
        graph))))

(defn unlinked-dir?
  [dir]
  (contains? (:file/unlinked-dirs @state) dir))

(defn get-file-rename-event-chan
  []
  (:file/rename-event-chan @state))

(defn offer-file-rename-event-chan!
  [v]
  {:pre [(map? v)
         (= #{:repo :old-path :new-path} (set (keys v)))]}
  (async/offer! (get-file-rename-event-chan) v))

(defn set-onboarding-whiteboard!
  [v]
  (set-state! :whiteboard/onboarding-whiteboard? v)
  (storage/set :ls-onboarding-whiteboard? v))

(defn get-onboarding-whiteboard?
  []
  (get-in @state [:whiteboard/onboarding-whiteboard?]))

(defn get-local-container-root-url
  []
  (when (mobile-util/native-ios?)
    (get-in @state [:mobile/container-urls :localContainerUrl])))

(defn get-icloud-container-root-url
  []
  (when (mobile-util/native-ios?)
    (get-in @state [:mobile/container-urls :iCloudContainerUrl])))

(defn get-current-pdf
  []
  (:pdf/current @state))

(defn set-current-pdf!
  [inflated-file]
  (let [settle-file! #(set-state! :pdf/current inflated-file)]
    (if-not (get-current-pdf)
      (settle-file!)
      (when (apply not= (map :identity [inflated-file (get-current-pdf)]))
        (set-state! :pdf/current nil)
        (js/setTimeout #(settle-file!) 16)))))

(defn focus-whiteboard-shape
  ([shape-id]
   (focus-whiteboard-shape (active-tldraw-app) shape-id))
  ([tln shape-id]
   (when-let [^js api (gobj/get tln "api")]
     (when (and shape-id (parse-uuid shape-id))
       (. api selectShapes shape-id)
       (. api zoomToSelection)))))

(defn set-user-info!
  [info]
  (when info
    (set-state! :user/info info)
    (let [groups (:UserGroups info)]
      (when (seq groups)
        (storage/set :user-groups groups)))))

(defn get-user-info []
  (sub :user/info))

(defn clear-user-info!
  []
  (storage/remove :user-groups))

(defn set-color-accent! [color]
  (swap! state assoc :ui/radix-color color)
  (storage/set :ui/radix-color color))

(defn set-editor-font! [font]
  (let [font (if (keyword? font) (name font) (str font))]
    (swap! state assoc :ui/editor-font font)
    (storage/set :ui/editor-font font)))

(defn handbook-open?
  []
  (:ui/handbooks-open? @state))

(defn get-handbook-route-chan
  []
  (:handbook/route-chan @state))

(defn open-handbook-pane!
  [k]
  (when-not (handbook-open?)
    (set-state! :ui/handbooks-open? true))
  (js/setTimeout #(async/go
                    (>! (get-handbook-route-chan) k))))

(defn update-favorites-updated!
  []
  (update-state! :favorites/updated? inc))

(def get-worker-next-request-id db-transact/get-next-request-id)
(def add-worker-request! db-transact/add-request!)

(defn get-next-container-id
  []
  (swap! (:ui/container-id @state) inc))

(defn get-container-id
  "Either cached container-id or a new id"
  [key]
  (if (seq key)
    (or (get @(:ui/cached-key->container-id @state) key)
        (let [id (get-next-container-id)]
          (swap! (:ui/cached-key->container-id @state) assoc key id)
          id))
    (get-next-container-id)))

(defn get-current-editor-container-id
  []
  @(:editor/container-id @state))

(comment
  (defn remove-container-key!
    [key]
    (swap! (:ui/cached-key->container-id @state) dissoc key)))

(defn get-editor-info
  []
  (when-let [edit-block (get-edit-block)]
    {:block-uuid (:block/uuid edit-block)
     :container-id (or @(:editor/container-id @state) :unknown-container)
     :start-pos @(:editor/start-pos @state)
     :end-pos (get-edit-pos)}))

(defn conj-block-ref!
  [ref-entity]
  (let [refs! (:editor/block-refs @state)]
    (swap! refs! conj ref-entity)))

(defn get-highlight-recent-days
  []
  @(:ui/highlight-recent-days @state))

(defn set-highlight-recent-days!
  [days]
  (reset! (:ui/highlight-recent-days @state) days)
  (storage/set :ui/highlight-recent-days days))

(defn set-rtc-enabled!
  [value]
  (storage/set :logseq-rtc-enabled value)
  (set-state! :feature/enable-rtc? value))<|MERGE_RESOLUTION|>--- conflicted
+++ resolved
@@ -1206,6 +1206,12 @@
     (async/put! chan [payload d])
     d))
 
+(defn- unselect-node
+  [node]
+  (dom/remove-class! node "selected")
+  (when (dom/has-class? node "ls-table-row")
+    (.blur node)))
+
 (defn- set-selection-blocks-aux!
   [blocks]
   (set-state! :view/selected-blocks nil)
@@ -1217,20 +1223,12 @@
     (mark-dom-blocks-as-selected blocks)
     (if (= (count blocks) 1)
       (doseq [node selected-blocks]
-        (dom/remove-class! node "selected")
-        (when (dom/has-class? node "ls-table-row")
-<<<<<<< HEAD
-          (.blur node))))
+        (unselect-node node))
+      (doseq [id removed]
+        (doseq [node (dom/sel (util/format "[blockid='%s']" id))]
+          (unselect-node node))))
     (doseq [node (dom/sel ".block-content[contenteditable=true]")]
       (dom/set-attr! node "contenteditable" "false"))))
-=======
-          (.blur node)))
-      (doseq [id removed]
-        (doseq [node (dom/sel (util/format "[blockid='%s']" id))]
-          (dom/remove-class! node "selected")
-          (when (dom/has-class? node "ls-table-row")
-            (.blur node)))))))
->>>>>>> a365154e
 
 (defn set-selection-blocks!
   ([blocks]
