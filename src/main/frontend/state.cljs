(ns frontend.state
  "Provides main application state, fns associated to set and state based rum
  cursors"
  (:require [cljs-bean.core :as bean]
            [cljs.core.async :as async :refer [<!]]
            [cljs.spec.alpha :as s]
            [clojure.string :as string]
            [dommy.core :as dom]
            [electron.ipc :as ipc]
            [frontend.mobile.util :as mobile-util]
            [frontend.storage :as storage]
            [frontend.spec.storage :as storage-spec]
            [frontend.util :as util]
            [frontend.util.cursor :as cursor]
            [goog.dom :as gdom]
            [goog.object :as gobj]
            [logseq.graph-parser.config :as gp-config]
            [medley.core :as medley]
            [promesa.core :as p]
            [rum.core :as rum]))

;; Stores main application state
(defonce ^:large-vars/data-var state
  (let [document-mode? (or (storage/get :document/mode?) false)
        current-graph  (let [graph (storage/get :git/current-repo)]
                        (when graph (ipc/ipc "setCurrentGraph" graph))
                        graph)]
   (atom
    {:route-match                           nil
     :today                                 nil
     :system/events                         (async/chan 1000)
     :db/batch-txs                          (async/chan 1000)
     :file/writes                           (async/chan 10000)
     :file/unlinked-dirs                    #{}
     :reactive/custom-queries               (async/chan 1000)
     :notification/show?                    false
     :notification/content                  nil
     :repo/loading-files?                   {}
     :nfs/user-granted?                     {}
     :nfs/refreshing?                       nil
     :instrument/disabled?                  (storage/get "instrument-disabled")
     ;; TODO: how to detect the network reliably?
     :network/online?         true
     :indexeddb/support?      true
     :me                      nil
     :git/current-repo        current-graph
     :draw?                   false
     :db/restoring?           nil

     :journals-length                       3

     :search/q                              ""
     :search/mode                           :global  ;; inner page or full graph? {:page :global}
     :search/result                         nil
     :search/graph-filters                  []
     :search/engines                        {}

     ;; modals
     :modal/dropdowns                       {}
     :modal/id                              nil
     :modal/label                           ""
     :modal/show?                           false
     :modal/panel-content                   nil
     :modal/fullscreen?                     false
     :modal/close-btn?                      nil
     :modal/close-backdrop?                 true
     :modal/subsets                         []

     ;; ui
     :ui/viewport                           {}

     ;; left sidebar
     :ui/navigation-item-collapsed?         {}

     ;; right sidebar
     :ui/fullscreen?                        false
     :ui/settings-open?                     false
     :ui/sidebar-open?                      false
     :ui/left-sidebar-open?                 (boolean (storage/get "ls-left-sidebar-open?"))
     :ui/theme                              (or (storage/get :ui/theme) "light")
     :ui/system-theme?                      ((fnil identity (or util/mac? util/win32? false)) (storage/get :ui/system-theme?))
     :ui/custom-theme                       (or (storage/get :ui/custom-theme) {:light {:mode "light"} :dark {:mode "dark"}})
     :ui/wide-mode?                         (storage/get :ui/wide-mode)

     ;; ui/collapsed-blocks is to separate the collapse/expand state from db for:
     ;; 1. right sidebar
     ;; 2. zoom-in view
     ;; 3. queries
     ;; 4. references
     ;; graph => {:block-id bool}
     :ui/collapsed-blocks                   {}
     :ui/sidebar-collapsed-blocks           {}
     :ui/root-component                     nil
     :ui/file-component                     nil
     :ui/developer-mode?                    (or (= (storage/get "developer-mode") "true")
                                                false)
     ;; remember scroll positions of visited paths
     :ui/paths-scroll-positions             {}
     :ui/shortcut-tooltip?                  (if (false? (storage/get :ui/shortcut-tooltip?))
                                              false
                                              true)
     :ui/scrolling?                         false
     :document/mode?                        document-mode?

     :config                                {}
     :block/component-editing-mode?         false
     :editor/hidden-editors                 #{}             ;; page names
     :editor/draw-mode?                     false
     :editor/action                         nil
     :editor/action-data                    nil
     ;; With label or other data
     :editor/last-saved-cursor              nil
     :editor/editing?                       nil
     :editor/in-composition?                false
     :editor/content                        {}
     :editor/block                          nil
     :editor/block-dom-id                   nil
     :editor/set-timestamp-block            nil             ;; click rendered block timestamp-cp to set timestamp
     :editor/last-input-time                nil
     :editor/document-mode?                 document-mode?
     :editor/args                           nil
     :editor/on-paste?                      false
     :editor/last-key-code                  nil

     ;; for audio record
     :editor/record-status                  "NONE"

     ;; Whether to skip saving the current block
     :editor/skip-saving-current-block?     false

     :editor/code-block-context             {}

     :db/last-transact-time                 {}
     ;; whether database is persisted
     :db/persisted?                         {}

     :cursor-range                          nil

     :selection/mode                        false
     ;; Warning: blocks order is determined when setting this attribute
     :selection/blocks                      []
     :selection/start-block                 nil
     ;; either :up or :down, defaults to down
     ;; used to determine selection direction when two or more blocks are selected
     :selection/direction                   :down
     :selection/selected-all?               false
     :custom-context-menu/show?             false
     :custom-context-menu/links             nil
     :custom-context-menu/position          nil

     ;; pages or blocks in the right sidebar
     ;; It is a list of `[repo db-id block-type block-data]` 4-tuple
     :sidebar/blocks                        '()

     :preferred-language                    (storage/get :preferred-language)

     ;; electron
     :electron/auto-updater-downloaded      false
     :electron/updater-pending?             false
     :electron/updater                      {}
     :electron/user-cfgs                    nil
     :electron/server                       nil

     ;; assets
     :assets/alias-enabled?                 (or (storage/get :assets/alias-enabled?) false)
     :assets/alias-dirs                     (or (storage/get :assets/alias-dirs) [])

     ;; mobile
     :mobile/container-urls                 nil
     :mobile/show-action-bar?               false
     :mobile/actioned-block                 nil
     :mobile/show-toolbar?                  false
     :mobile/show-recording-bar?            false
     :mobile/show-tabbar?                   false
     ;;; Used to monitor mobile app status,
     ;;; value spec:
     ;;; {:is-active? bool, :timestamp int}
     :mobile/app-state-change                 (atom nil)

     ;; plugin
     :plugin/enabled                        (and (util/electron?)
                                                 ;; true false :theme-only
                                                 ((fnil identity true) (storage/get ::storage-spec/lsp-core-enabled)))
     :plugin/preferences                    nil
     :plugin/indicator-text                 nil
     :plugin/installed-plugins              {}
     :plugin/installed-themes               []
     :plugin/installed-slash-commands       {}
     :plugin/installed-ui-items             {}
     :plugin/installed-resources            {}
     :plugin/installed-hooks                {}
     :plugin/installed-services             {}
     :plugin/simple-commands                {}
     :plugin/selected-theme                 nil
     :plugin/selected-unpacked-pkg          nil
     :plugin/marketplace-pkgs               nil
     :plugin/marketplace-stats              nil
     :plugin/installing                     nil
     :plugin/active-readme                  nil
     :plugin/updates-auto-checking?         false
     :plugin/updates-pending                {}
     :plugin/updates-coming                 {}
     :plugin/updates-downloading?           false
     :plugin/updates-unchecked              #{}
     :plugin/navs-settings?                 true
     :plugin/focused-settings               nil ;; plugin id

     ;; pdf
     :pdf/system-win?                       false
     :pdf/current                           nil
     :pdf/ref-highlight                     nil
     :pdf/block-highlight-colored?          (or (storage/get "ls-pdf-hl-block-is-colored") true)

     ;; all notification contents as k-v pairs
     :notification/contents                 {}
     :graph/syncing?                        false
     ;; graph -> state
     :graph/parsing-state                   {}

     :copy/export-block-text-indent-style   (or (storage/get :copy/export-block-text-indent-style)
                                                "dashes")
     :copy/export-block-text-remove-options (or (storage/get :copy/export-block-text-remove-options)
                                                #{})
     :copy/export-block-text-other-options  (or (storage/get :copy/export-block-text-other-options)
                                                {})
     :date-picker/date                      nil

     :youtube/players                       {}

     ;; command palette
     :command-palette/commands              []

     :view/components                       {}

     :favorites/dragging                    nil

     :srs/mode?                             false

     :srs/cards-due-count                   nil

     :reactive/query-dbs                    {}

     ;; login, userinfo, token, ...
     :auth/refresh-token                    (storage/get "refresh-token")
     :auth/access-token                     nil
     :auth/id-token                         nil

     ;; file-sync
     :file-sync/jstour-inst                   nil
     :file-sync/onboarding-state            (or (storage/get :file-sync/onboarding-state)
                                                {:welcome false})
     :file-sync/remote-graphs               {:loading false :graphs nil}
     :file-sync/set-remote-graph-password-result {}

     ;; graph-uuid -> {:graphs-txid {}
     ;;                :file-sync/sync-manager {}
     ;;                :file-sync/sync-state {}
     ;;                ;; {file-path -> payload}
     ;;                :file-sync/progress {}
     ;;                :file-sync/start-time {}
     ;;                :file-sync/last-synced-at {}}
     :file-sync/graph-state                 {:current-graph-uuid nil
                                             ;; graph-uuid -> ...
                                             }
     :user/info                             {:UserGroups (storage/get :user-groups)}
     :encryption/graph-parsing?             false

     :ui/loading?                           {}
     :feature/enable-sync?                  (storage/get :logseq-sync-enabled)

     :file/rename-event-chan                (async/chan 100)
     :ui/find-in-page                       nil
     :ui/ai-dialog                          nil
     :graph/importing                       nil
     :graph/importing-state                 {}

     :whiteboard/onboarding-whiteboard?     (or (storage/get :ls-onboarding-whiteboard?) false)
     :whiteboard/onboarding-tour?           (or (storage/get :whiteboard-onboarding-tour?) false)
     :whiteboard/last-persisted-at          {}
     :whiteboard/pending-tx-data            {}
<<<<<<< HEAD
     :open-ai/token                         (storage/get :open-ai-token)})))
=======
     :history/page-only-mode?               false})))
>>>>>>> abcc6c5b

;; Block ast state
;; ===============

;; block uuid -> {content(String) -> ast}
(def blocks-ast-cache (atom {}))
(defn add-block-ast-cache!
  [block-uuid content ast]
  (when (and block-uuid content ast)
    (let [new-value (assoc-in @blocks-ast-cache [block-uuid content] ast)
          new-value (if (> (count new-value) 10000)
                      (into {} (take 5000 new-value))
                      new-value)]
      (reset! blocks-ast-cache new-value))))

(defn get-block-ast
  [block-uuid content]
  (when (and block-uuid content)
    (get-in @blocks-ast-cache [block-uuid content])))

;; User configuration getters under :config (and sometimes :me)
;; ========================================
;; TODO: Refactor default config values to be data driven. Currently they are all
;;  buried in getters
;; TODO: Refactor our access to be more data driven. Currently each getter
;;  (re-)fetches get-current-repo needlessly
;; TODO: Add consistent validation. Only a few config options validate at get time

(def default-config
  "Default config for a repo-specific, user config"
  {:feature/enable-search-remove-accents? true
   :default-arweave-gateway "https://arweave.net"
   :ui/auto-expand-block-refs? true

   ;; For flushing the settings of old versions. Don't bump this value.
   ;; There are only two kinds of graph, one is not upgraded (:legacy) and one is upgraded (:triple-lowbar)
   ;; For not upgraded graphs, the config will have no key `:file/name-format`
   ;; Then the default value is applied
   :file/name-format :legacy})

;; State that most user config is dependent on
(declare get-current-repo sub set-state!)

(defn merge-configs
  "Merges user configs in given orders. All values are overridden except for maps
  which are merged."
  [& configs]
  (->> configs
       (filter map?)
       (apply merge-with
         (fn merge-config [current new]
           (if (and (map? current) (map? new))
             (merge current new)
             new)))))

(defn get-config
  "User config for the given repo or current repo if none given. All config fetching
should be done through this fn in order to get global config and config defaults"
  ([]
   (get-config (get-current-repo)))
  ([repo-url]
   (merge-configs
    default-config
    (get-in @state [:config ::global-config])
    (get-in @state [:config repo-url]))))

(defonce publishing? (atom nil))

(defn publishing-enable-editing?
  []
  (and @publishing? (:publishing/enable-editing? (get-config))))

(defn enable-editing?
  []
  (or (not @publishing?) (:publishing/enable-editing? (get-config))))

(defn get-arweave-gateway
  []
  (:arweave/gateway (get-config)))

(defonce built-in-macros
         {"img" "[:img.$4 {:src \"$1\" :style {:width $2 :height $3}}]"})

(defn get-macros
  []
  (merge
    built-in-macros
    (:macros (get-config))))

(defn set-assets-alias-enabled!
  [v]
  (set-state! :assets/alias-enabled? (boolean v))
  (storage/set :assets/alias-enabled? (boolean v)))

(defn set-assets-alias-dirs!
  [dirs]
  (when dirs
    (set-state! :assets/alias-dirs dirs)
    (storage/set :assets/alias-dirs dirs)))

(defn get-custom-css-link
  []
  (:custom-css-url (get-config)))

(defn get-custom-js-link
  []
  (:custom-js-url (get-config)))

(defn get-default-journal-template
  []
  (when-let [template (get-in (get-config) [:default-templates :journals])]
    (when-not (string/blank? template)
      (string/trim template))))

(defn all-pages-public?
  []
  (let [value (:publishing/all-pages-public? (get-config))
        value (if (some? value) value (:all-pages-public? (get-config)))]
    (true? value)))

(defn get-default-home
  []
  (:default-home (get-config)))

(defn custom-home-page?
  []
  (some? (:page (get-default-home))))

(defn get-preferred-format
  ([]
   (get-preferred-format (get-current-repo)))
  ([repo-url]
   (keyword
     (or
       (when-let [fmt (:preferred-format (get-config repo-url))]
         (string/lower-case (name fmt)))

       (get-in @state [:me :preferred_format] "markdown")))))

;; TODO: consider adding a pane in Settings to set this through the GUI (rather
;; than having to go through the config.edn file)
(defn get-editor-command-trigger
  ([] (get-editor-command-trigger (get-current-repo)))
  ([repo-url]
   (or
     (:editor/command-trigger (get-config repo-url))        ;; Get from user config
     "/")))                                                 ;; Set the default

(defn markdown?
  []
  (= (keyword (get-preferred-format))
     :markdown))

(defn get-pages-directory
  []
  (or
    (when-let [repo (get-current-repo)]
      (:pages-directory (get-config repo)))
    "pages"))

(defn get-journals-directory
  []
  (or
    (when-let [repo (get-current-repo)]
      (:journals-directory (get-config repo)))
    "journals"))

(defn get-whiteboards-directory
  []
  (or
   (when-let [repo (get-current-repo)]
     (:whiteboards-directory (get-config repo)))
   "whiteboards"))

(defn org-mode-file-link?
  [repo]
  (:org-mode/insert-file-link? (get-config repo)))

(defn get-journal-file-name-format
  []
  (when-let [repo (get-current-repo)]
    (:journal/file-name-format (get-config repo))))

(defn get-preferred-workflow
  []
  (keyword
    (or
      (when-let [workflow (:preferred-workflow (get-config))]
        (let [workflow (name workflow)]
          (if (util/safe-re-find #"now|NOW" workflow)
            :now
            :todo)))
      (get-in @state [:me :preferred_workflow] :now))))

(defn get-preferred-todo
  []
  (if (= (get-preferred-workflow) :now)
    "LATER"
    "TODO"))

(defn get-filename-format
  ([] (get-filename-format (get-current-repo)))
  ([repo]
   (:file/name-format (get-config repo))))

(defn get-date-formatter
  []
  (gp-config/get-date-formatter (get-config)))

(defn shortcuts []
  (:shortcuts (get-config)))

(defn get-commands
  []
  (:commands (get-config)))

(defn get-scheduled-future-days
  []
  (let [days (:scheduled/future-days (get-config))]
    (or (when (int? days) days) 7)))

(defn get-start-of-week
  []
  (or (:start-of-week (get-config))
      (get-in @state [:me :settings :start-of-week])
      6))

(defn get-ref-open-blocks-level
  []
  (or
    (when-let [value (:ref/default-open-blocks-level (get-config))]
      (when (integer? value)
        value))
    2))

(defn get-linked-references-collapsed-threshold
  []
  (or
    (when-let [value (:ref/linked-references-collapsed-threshold (get-config))]
      (when (integer? value)
        value))
    100))

(defn get-export-bullet-indentation
  []
  (case (get (get-config) :export/bullet-indentation :tab)
    :eight-spaces
    "        "
    :four-spaces
    "    "
    :two-spaces
    "  "
    :tab
    "\t"))

(defn enable-search-remove-accents?
  []
  (:feature/enable-search-remove-accents? (get-config)))

;; State cursor fns for use with rum components
;; ============================================

(declare document-mode?)

(defn sub
  "Creates a rum cursor, https://github.com/tonsky/rum#cursors, for use in rum components.
Similar to re-frame subscriptions"
  [ks]
  (if (coll? ks)
    (util/react (rum/cursor-in state ks))
    (util/react (rum/cursor state ks))))

(defn sub-config
  "Sub equivalent to get-config which should handle all sub user-config access"
  ([] (sub-config (get-current-repo)))
  ([repo]
   (let [config (sub :config)]
     (merge-configs default-config
                    (get config ::global-config)
                    (get config repo)))))

(defn enable-grammarly?
  []
  (true? (:feature/enable-grammarly? (sub-config))))

(defn scheduled-deadlines-disabled?
  []
  (true? (:feature/disable-scheduled-and-deadline-query? (sub-config))))

(defn enable-timetracking?
  []
  (not (false? (:feature/enable-timetracking? (sub-config)))))

(defn enable-fold-button-right?
  []
  (let [_ (sub :ui/viewport)]
    (and (util/mobile?)
         (util/sm-breakpoint?))))

(defn enable-journals?
  ([]
   (enable-journals? (get-current-repo)))
  ([repo]
   (not (false? (:feature/enable-journals? (sub-config repo))))))

(defn enable-flashcards?
  ([]
   (enable-flashcards? (get-current-repo)))
  ([repo]
   (not (false? (:feature/enable-flashcards? (sub-config repo))))))

(defn enable-sync?
  []
  (sub :feature/enable-sync?))

(defn enable-whiteboards?
  ([]
   (enable-whiteboards? (get-current-repo)))
  ([repo]
   (not (false? (:feature/enable-whiteboards? (sub-config repo))))))

(defn enable-git-auto-push?
  [repo]
  (not (false? (:git-auto-push (sub-config repo)))))

(defn enable-block-timestamps?
  []
  (true? (:feature/enable-block-timestamps? (sub-config))))

(defn graph-settings
  []
  (:graph/settings (sub-config)))

;; Enable by default
(defn show-brackets?
  []
  (not (false? (:ui/show-brackets? (sub-config)))))

(defn sub-default-home-page
  []
  (get-in (sub-config) [:default-home :page] ""))

(defn sub-edit-content
  [id]
  (sub [:editor/content id]))

(defn- get-selected-block-ids
  [blocks]
  (->> blocks
       (remove nil?)
       (keep #(when-let [id (dom/attr % "blockid")]
                (uuid id)))
       (distinct)))

(defn sub-block-selected?
  [container-id block-uuid]
  (rum/react
   (rum/derived-atom [state] [::select-block container-id block-uuid]
     (fn [state]
       (contains? (set (get-selected-block-ids (:selection/blocks state)))
                  block-uuid)))))

(defn block-content-max-length
  [repo]
  (or (:block/content-max-length (sub-config repo)) 10000))

(defn mobile?
  []
  (or (util/mobile?) (mobile-util/native-platform?)))

(defn enable-tooltip?
  []
  (if (mobile?)
    false
    (get (sub-config) :ui/enable-tooltip? true)))

(defn show-command-doc?
  []
  (get (sub-config) :ui/show-command-doc? true))

(defn logical-outdenting?
  []
  (:editor/logical-outdenting? (sub-config)))

(defn show-full-blocks?
  []
  (:ui/show-full-blocks? (sub-config)))

(defn preferred-pasting-file?
  []
  (:editor/preferred-pasting-file? (sub-config)))

(defn auto-expand-block-refs?
  []
  (:ui/auto-expand-block-refs? (sub-config)))

(defn doc-mode-enter-for-new-line?
  []
  (and (document-mode?)
       (not (:shortcut/doc-mode-enter-for-new-block? (get-config)))))

(defn user-groups
  []
  (set (sub [:user/info :UserGroups])))

;; State mutation helpers
;; ======================

(defn set-state!
  [path value]
  (if (vector? path)
    (swap! state assoc-in path value)
    (swap! state assoc path value))
  nil)

(defn update-state!
  [path f]
  (if (vector? path)
    (swap! state update-in path f)
    (swap! state update path f))
  nil)

;; State getters and setters
;; =========================
;; These fns handle any key except :config.
;; Some state is also stored in local storage and/or sent to electron's main process

(defn get-route-match
  []
  (:route-match @state))

(defn get-current-route
  []
  (get-in (get-route-match) [:data :name]))

(defn home?
  []
  (= :home (get-current-route)))

(defn whiteboard-dashboard?
  []
  (= :whiteboards (get-current-route)))

(defn setups-picker?
  []
  (= :repo-add (get-current-route)))

(defn get-current-page
  []
  (when (= :page (get-current-route))
    (get-in (get-route-match)
            [:path-params :name])))

(defn whiteboard-route?
  []
  (= :whiteboard (get-current-route)))

(defn get-current-whiteboard
  []
  (when (whiteboard-route?)
    (get-in (get-route-match)
            [:path-params :name])))

(defn route-has-p?
  []
  (get-in (get-route-match) [:query-params :p]))

(defn get-current-repo
  "Returns the current repo URL, or else open demo graph"
  []
  (or (:git/current-repo @state)
      "local"))

(defn get-remote-graphs
  []
  (get-in @state [:file-sync/remote-graphs :graphs]))

(defn get-remote-graph-info-by-uuid
  [uuid]
  (when-let [graphs (seq (get-in @state [:file-sync/remote-graphs :graphs]))]
    (some #(when (= (:GraphUUID %) (str uuid)) %) graphs)))

(defn delete-remote-graph!
  [repo]
  (swap! state update-in [:file-sync/remote-graphs :graphs]
         (fn [repos]
           (remove #(and
                     (:GraphUUID repo)
                     (:GraphUUID %)
                     (= (:GraphUUID repo) (:GraphUUID %))) repos))))

(defn add-remote-graph!
  [repo]
  (swap! state update-in [:file-sync/remote-graphs :graphs]
         (fn [repos]
           (->> (conj repos repo)
                (distinct)))))

(defn get-repos
  []
  (get-in @state [:me :repos]))

(defn set-repos!
  [repos]
  (set-state! [:me :repos] repos))

(defn add-repo!
  [repo]
  (when (not (string/blank? repo))
    (update-state! [:me :repos]
                   (fn [repos]
                     (->> (conj repos repo)
                          (distinct))))))

(defn set-current-repo!
  [repo]
  (swap! state assoc :git/current-repo repo)
  (if repo
    (storage/set :git/current-repo repo)
    (storage/remove :git/current-repo))
  (ipc/ipc "setCurrentGraph" repo))

(defn set-preferred-format!
  [format]
  (swap! state assoc-in [:me :preferred_format] (name format)))

(defn set-preferred-workflow!
  [workflow]
  (swap! state assoc-in [:me :preferred_workflow] (name workflow)))

(defn set-preferred-language!
  [language]
  (set-state! :preferred-language (name language))
  (storage/set :preferred-language (name language)))

(defn delete-repo!
  [repo]
  (swap! state update-in [:me :repos]
         (fn [repos]
           (->> (remove #(or (= (:url repo) (:url %))
                             (and
                              (:GraphUUID repo)
                              (:GraphUUID %)
                              (= (:GraphUUID repo) (:GraphUUID %)))) repos)
                (util/distinct-by :url)))))

(defn set-timestamp-block!
  [value]
  (set-state! :editor/set-timestamp-block value))

(defn get-timestamp-block
  []
  (:editor/set-timestamp-block @state))

(defn set-edit-content!
  ([input-id value] (set-edit-content! input-id value true))
  ([input-id value set-input-value?]
   (when input-id
     (when set-input-value?
       (when-let [input (gdom/getElement input-id)]
         (util/set-change-value input value)))
     (update-state! :editor/content (fn [m]
                                      (assoc m input-id value))))))

(defn get-edit-input-id
  []
  (ffirst (:editor/editing? @state)))

(defn get-input
  []
  (when-let [id (get-edit-input-id)]
    (gdom/getElement id)))

(defn editing?
  []
  (let [input (get-input)]
    (and input (= input (.-activeElement js/document)))))

(defn get-edit-content
  []
  (get (:editor/content @state) (get-edit-input-id)))

(defn get-cursor-range
  []
  (:cursor-range @state))

(defn set-cursor-range!
  [range]
  (set-state! :cursor-range range))

(defn set-q!
  [value]
  (set-state! :search/q value))

(defn set-search-mode!
  [value]
  (set-state! :search/mode value))

(defn set-editor-action!
  [value]
  (set-state! :editor/action value))

(defn set-editor-action-data!
  [value]
  (set-state! :editor/action-data value))

(defn get-editor-action
  []
  (:editor/action @state))

(defn get-editor-action-data
  []
  (:editor/action-data @state))

(defn get-editor-show-page-search?
  []
  (= (get-editor-action) :page-search))

(defn get-editor-show-page-search-hashtag?
  []
  (= (get-editor-action) :page-search-hashtag))

(defn get-editor-show-block-search?
  []
  (= (get-editor-action) :block-search))

(defn set-editor-show-input!
  [value]
  (if value
    (do
      (set-editor-action-data! (assoc (get-editor-action-data) :options value))
      (set-editor-action! :input))
    (do
      (set-editor-action! nil)
      (set-editor-action-data! nil))))

(defn get-editor-show-input
  []
  (when (= (get-editor-action) :input)
    (get @state :editor/action-data)))

(defn set-editor-show-commands!
  []
  (when-not (get-editor-action) (set-editor-action! :commands)))

(defn set-editor-show-block-commands!
  []
  (when-not (get-editor-action) (set-editor-action! :block-commands)))

(defn clear-editor-action!
  []
  (swap! state (fn [state]
                 (assoc state :editor/action nil))))

(defn set-edit-input-id!
  [input-id]
  (swap! state update :editor/editing?
         (fn [_m]
           (and input-id {input-id true}))))

(defn get-edit-pos
  []
  (when-let [input (get-input)]
    (util/get-selection-start input)))

(defn get-selection-start-block
  []
  (get @state :selection/start-block))

(defn set-selection-start-block!
  [start-block]
  (when-not (get-selection-start-block)
    (swap! state assoc :selection/start-block start-block)))

(defn set-selection-blocks!
  ([blocks]
   (set-selection-blocks! blocks :down))
  ([blocks direction]
   (when (seq blocks)
     (let [blocks (util/sort-by-height (remove nil? blocks))]
       (swap! state assoc
             :selection/mode true
             :selection/blocks blocks
             :selection/direction direction)))))

(defn into-selection-mode!
  []
  (swap! state assoc :selection/mode true))

(defn clear-selection!
  []
  (swap! state assoc
         :selection/mode false
         :selection/blocks nil
         :selection/direction :down
         :selection/start-block nil
         :selection/selected-all? false))

(defn get-selection-blocks
  []
  (->> (:selection/blocks @state)
       (remove nil?)))

(defn get-selection-block-ids
  []
  (get-selected-block-ids (get-selection-blocks)))

(defn get-selection-start-block-or-first
  []
  (or (get-selection-start-block)
      (some-> (first (get-selection-blocks))
              (gobj/get "id"))))

(defn in-selection-mode?
  []
  (:selection/mode @state))

(defn selection?
  "True sense of selection mode with valid selected block"
  []
  (and (in-selection-mode?) (seq (get-selection-blocks))))

(defn conj-selection-block!
  [block direction]
  (swap! state assoc
         :selection/mode true
         :selection/blocks (-> (conj (vec (:selection/blocks @state)) block)
                               (util/sort-by-height))
         :selection/direction direction))

(defn drop-last-selection-block!
  []
  (let [direction (:selection/direction @state)
        up? (= direction :up)
        blocks (:selection/blocks @state)
        last-block (if up?
                     (first blocks)
                     (peek (vec blocks)))
        blocks' (if up?
                  (rest blocks)
                  (pop (vec blocks)))]
    (swap! state assoc
           :selection/mode true
           :selection/blocks blocks')
    last-block))

(defn get-selection-direction
  []
  (:selection/direction @state))

(defn show-custom-context-menu!
  [links position]
  (swap! state assoc
         :custom-context-menu/show? true
         :custom-context-menu/links links
         :custom-context-menu/position position))

(defn hide-custom-context-menu!
  []
  (swap! state assoc
         :custom-context-menu/show? false
         :custom-context-menu/links nil
         :custom-context-menu/position nil))

(defn toggle-navigation-item-collapsed!
  [item]
  (update-state! [:ui/navigation-item-collapsed? item] not))

(defn toggle-sidebar-open?!
  []
  (swap! state update :ui/sidebar-open? not))

(defn open-right-sidebar!
  []
  (swap! state assoc :ui/sidebar-open? true))

(defn hide-right-sidebar!
  []
  (swap! state assoc :ui/sidebar-open? false))

(defn sidebar-add-block!
  [repo db-id block-type]
  (when (not (util/sm-breakpoint?))
    (when db-id
      (update-state! :sidebar/blocks (fn [blocks]
                                       (->> (remove #(= (second %) db-id) blocks)
                                            (cons [repo db-id block-type])
                                            (distinct))))
      (open-right-sidebar!)
      (when-let [elem (gdom/getElementByClass "sidebar-item-list")]
        (util/scroll-to elem 0)))))

(defn sidebar-remove-block!
  [idx]
  (update-state! :sidebar/blocks (fn [blocks]
                                   (if (string? idx)
                                     (remove #(= (second %) idx) blocks)
                                     (util/drop-nth idx blocks))))
  (when (empty? (:sidebar/blocks @state))
    (hide-right-sidebar!)))

(defn sidebar-replace-block!
  [old-sidebar-key new-sidebar-key]
  (update-state! :sidebar/blocks (fn [blocks]
                                   (map #(if (= % old-sidebar-key)
                                           new-sidebar-key
                                           %) blocks))))

(defn sidebar-block-exists?
  [idx]
  (some #(= (second %) idx) (:sidebar/blocks @state)))

(defn clear-sidebar-blocks!
  []
  (set-state! :sidebar/blocks '()))

(defn sidebar-block-toggle-collapse!
  [db-id]
  (when db-id
    (update-state! [:ui/sidebar-collapsed-blocks db-id] not)))

(defn get-edit-block
  []
  (get @state :editor/block))

(defn get-current-edit-block-and-position
  []
  (let [edit-input-id (get-edit-input-id)
        edit-block (get-edit-block)
        block-element (when edit-input-id (gdom/getElement (string/replace edit-input-id "edit-block" "ls-block")))
        container (when block-element
                    (util/get-block-container block-element))]
    (when container
      {:last-edit-block edit-block
       :container       (gobj/get container "id")
       :pos             (or (cursor/pos (gdom/getElement edit-input-id))
                            (count (:block/content edit-block)))})))

(defn clear-edit!
  []
  (swap! state merge {:editor/editing? nil
                      :editor/block    nil
                      :cursor-range    nil
                      :editor/last-saved-cursor nil}))

(defn into-code-editor-mode!
  []
  (swap! state merge {:editor/editing?   nil
                      :cursor-range      nil
                      :editor/code-mode? true}))

(defn set-editor-last-pos!
  [new-pos]
  (set-state! [:editor/last-saved-cursor (:block/uuid (get-edit-block))] new-pos))

(defn clear-editor-last-pos!
  []
  (set-state! :editor/last-saved-cursor nil))

(defn get-editor-last-pos
  []
  (get-in @state [:editor/last-saved-cursor (:block/uuid (get-edit-block))]))

(defn set-block-content-and-last-pos!
  [edit-input-id content new-pos]
  (when edit-input-id
    (set-edit-content! edit-input-id content)
    (set-state! [:editor/last-saved-cursor (:block/uuid (get-edit-block))] new-pos)))

(defn set-theme-mode!
  [mode]
  (when (mobile-util/native-platform?)
    (if (= mode "light")
      (util/set-theme-light)
      (util/set-theme-dark)))
  (set-state! :ui/theme mode)
  (storage/set :ui/theme mode))

(defn sync-system-theme!
  []
  (let [system-dark? (.-matches (js/window.matchMedia "(prefers-color-scheme: dark)"))]
    (set-theme-mode! (if system-dark? "dark" "light"))
    (set-state! :ui/system-theme? true)
    (storage/set :ui/system-theme? true)))

(defn use-theme-mode!
  [theme-mode]
  (if (= theme-mode "system")
    (sync-system-theme!)
    (do
      (set-theme-mode! theme-mode)
      (set-state! :ui/system-theme? false)
      (storage/set :ui/system-theme? false))))

(defn- toggle-theme
  [theme]
  (if (= theme "dark") "light" "dark"))

(defn toggle-theme!
  []
  (use-theme-mode! (toggle-theme (:ui/theme @state))))

(defn set-custom-theme!
  ([custom-theme]
   (set-custom-theme! nil custom-theme))
  ([mode theme]
   (set-state! (if mode [:ui/custom-theme (keyword mode)] :ui/custom-theme) theme)
   (storage/set :ui/custom-theme (:ui/custom-theme @state))))

(defn restore-mobile-theme!
  "Restore mobile theme setting from local storage"
  []
  (let [mode (or (storage/get :ui/theme) "light")
        system-theme? (storage/get :ui/system-theme?)]
    (when (and (not system-theme?)
               (mobile-util/native-platform?))
      (if (= mode "light")
        (util/set-theme-light)
        (util/set-theme-dark)))))

(defn set-editing-block-dom-id!
  [block-dom-id]
  (set-state! :editor/block-dom-id block-dom-id))

(defn get-editing-block-dom-id
  []
  (:editor/block-dom-id @state))

(defn set-root-component!
  [component]
  (set-state! :ui/root-component component))

(defn get-root-component
  []
  (get @state :ui/root-component))

(defn load-app-user-cfgs
  ([] (load-app-user-cfgs false))
  ([refresh?]
   (when (util/electron?)
     (p/let [cfgs (if (or refresh? (nil? (:electron/user-cfgs @state)))
                    (ipc/ipc :userAppCfgs)
                    (:electron/user-cfgs @state))
             cfgs (if (object? cfgs) (bean/->clj cfgs) cfgs)]
       (set-state! :electron/user-cfgs cfgs)))))

(defn setup-electron-updater!
  []
  (when (util/electron?)
    (js/window.apis.setUpdatesCallback
      (fn [_ args]
        (let [data (bean/->clj args)
              pending? (not= (:type data) "completed")]
          (set-state! :electron/updater-pending? pending?)
          (when pending? (set-state! :electron/updater data))
          nil)))))

(defn set-file-component!
  [component]
  (set-state! :ui/file-component component))

(defn clear-file-component!
  []
  (set-state! :ui/file-component nil))

(defn set-journals-length!
  [value]
  (when value
    (set-state! :journals-length value)))

(defn save-scroll-position!
  ([value]
   (save-scroll-position! value js/window.location.hash))
  ([value path]
   (set-state! [:ui/paths-scroll-positions path] value)))

(defn get-saved-scroll-position
  ([]
   (get-saved-scroll-position js/window.location.hash))
  ([path]
   (get-in @state [:ui/paths-scroll-positions path] 0)))

(defn set-today!
  [value]
  (set-state! :today value))

(defn get-me
  []
  (:me @state))

(defn set-db-restoring!
  [value]
  (set-state! :db/restoring? value))

(defn set-indexedb-support!
  [value]
  (set-state! :indexeddb/support? value))

(defn modal-opened?
  []
  (:modal/show? @state))

(declare set-modal!)
(declare close-modal!)

(defn get-sub-modals
  []
  (:modal/subsets @state))

(defn set-sub-modal!
  ([panel-content]
   (set-sub-modal! panel-content
                   {:close-btn? true}))
  ([panel-content {:keys [id label close-btn? close-backdrop? show? center?] :as opts}]
   (if (not (modal-opened?))
     (set-modal! panel-content opts)
     (let [modals (:modal/subsets @state)
           idx (and id (first (keep-indexed #(when (= (:modal/id %2) id) %1)
                                            modals)))
           input (medley/filter-vals
                   #(not (nil? %1))
                   {:modal/id            id
                    :modal/label         (or label (if center? "ls-modal-align-center" ""))
                    :modal/show?         (if (boolean? show?) show? true)
                    :modal/panel-content panel-content
                    :modal/close-btn?    close-btn?
                    :modal/close-backdrop? (if (boolean? close-backdrop?) close-backdrop? true)})]
       (swap! state update-in
              [:modal/subsets (or idx (count modals))]
              merge input)
       (:modal/subsets @state)))))

(defn close-sub-modal!
  ([] (close-sub-modal! nil))
  ([all?-a-id]
   (if (true? all?-a-id)
     (swap! state assoc :modal/subsets [])
     (let [id     all?-a-id
           mid    (:modal/id @state)
           modals (:modal/subsets @state)]
       (if (and id (not (string/blank? mid)) (= id mid))
         (close-modal!)
         (when-let [idx (if id (first (keep-indexed #(when (= (:modal/id %2) id) %1) modals))
                          (dec (count modals)))]
           (swap! state assoc :modal/subsets (into [] (medley/remove-nth idx modals)))))))
   (:modal/subsets @state)))

(defn set-modal!
  ([modal-panel-content]
   (set-modal! modal-panel-content
               {:fullscreen? false
                :close-btn?  true}))
  ([modal-panel-content {:keys [id label fullscreen? close-btn? close-backdrop? center?]}]
   (let [opened? (modal-opened?)]
     (when opened?
       (close-modal!))
     (when (seq (get-sub-modals))
       (close-sub-modal! true))

     (async/go
       (when opened?
         (<! (async/timeout 100)))
       (swap! state assoc
              :modal/id id
              :modal/label (or label (if center? "ls-modal-align-center" ""))
              :modal/show? (boolean modal-panel-content)
              :modal/panel-content modal-panel-content
              :modal/fullscreen? fullscreen?
              :modal/close-btn? close-btn?
              :modal/close-backdrop? (if (boolean? close-backdrop?) close-backdrop? true))))
   nil))

(defn close-modal!
  []
  (when-not (editing?)
    (if (seq (get-sub-modals))
      (close-sub-modal!)
      (swap! state assoc
             :modal/id nil
             :modal/label ""
             :modal/show? false
             :modal/fullscreen? false
             :modal/panel-content nil
             :ui/open-select nil))))

(defn get-db-batch-txs-chan
  []
  (:db/batch-txs @state))

(defn get-file-write-chan
  []
  (:file/writes @state))

(defn get-reactive-custom-queries-chan
  []
  (:reactive/custom-queries @state))

(defn get-left-sidebar-open?
  []
  (get-in @state [:ui/left-sidebar-open?]))

(defn set-left-sidebar-open!
  [value]
  (storage/set "ls-left-sidebar-open?" (boolean value))
  (set-state! :ui/left-sidebar-open? value))

(defn toggle-left-sidebar!
  []
  (set-left-sidebar-open!
    (not (get-left-sidebar-open?))))

(defn set-developer-mode!
  [value]
  (set-state! :ui/developer-mode? value)
  (storage/set "developer-mode" (str value)))

(defn developer-mode?
  []
  (:ui/developer-mode? @state))

(defn get-notification-contents
  []
  (get @state :notification/contents))

(defn document-mode?
  []
  (get @state :document/mode?))

(defn toggle-document-mode!
  []
  (let [mode (document-mode?)]
    (set-state! :document/mode? (not mode))
    (storage/set :document/mode? (not mode))))

(defn shortcut-tooltip-enabled?
  []
  (get @state :ui/shortcut-tooltip?))

(defn toggle-shortcut-tooltip!
  []
  (let [mode (shortcut-tooltip-enabled?)]
    (set-state! :ui/shortcut-tooltip? (not mode))
    (storage/set :ui/shortcut-tooltip? (not mode))))

(defn set-config!
  [repo-url value]
  (when value (set-state! [:config repo-url] value)))

(defn set-global-config!
  [value]
  ;; Placed under :config so cursors can work seamlessly
  (when value (set-config! ::global-config value)))

(defn get-wide-mode?
  []
  (:ui/wide-mode? @state))

(defn toggle-wide-mode!
  []
  (update-state! :ui/wide-mode? not))

(defn set-online!
  [value]
  (set-state! :network/online? value))

(defn get-plugins-slash-commands
  []
  (mapcat seq (flatten (vals (:plugin/installed-slash-commands @state)))))

(defn get-plugins-commands-with-type
  [type]
  (filterv #(= (keyword (first %)) (keyword type))
           (apply concat (vals (:plugin/simple-commands @state)))))

(defn get-plugins-ui-items-with-type
  [type]
  (filterv #(= (keyword (first %)) (keyword type))
           (apply concat (vals (:plugin/installed-ui-items @state)))))

(defn get-plugin-resources-with-type
  [pid type]
  (when-let [pid (and type (keyword pid))]
    (get-in @state [:plugin/installed-resources pid (keyword type)])))

(defn get-plugin-resource
  [pid type key]
  (when-let [resources (get-plugin-resources-with-type pid type)]
    (get resources key)))

(defn upt-plugin-resource
  [pid type key attr val]
  (when-let [resource (get-plugin-resource pid type key)]
    (let [resource (assoc resource (keyword attr) val)]
      (set-state!
        [:plugin/installed-resources (keyword pid) (keyword type) key] resource)
      resource)))

(defn get-plugin-services
  [pid type]
  (when-let [installed (and pid (:plugin/installed-services @state))]
    (some->> (seq (get installed (keyword pid)))
             (filterv #(= type (:type %))))))

(defn install-plugin-service
  ([pid type name] (install-plugin-service pid type name nil))
  ([pid type name opts]
   (when-let [pid (and pid type name (keyword pid))]
     (let [exists (get-plugin-services pid type)]
       (when-let [service (and (or (not exists) (not (some #(= name (:name %)) exists)))
                               {:pid pid :type type :name name :opts opts})]
         (update-state! [:plugin/installed-services pid] #(conj (vec %) service))

         ;; search engines state for results
         (when (= type :search)
           (set-state! [:search/engines (str pid name)] service)))))))

(defn uninstall-plugin-service
  [pid type-or-all]
  (when-let [pid (keyword pid)]
    (when-let [installed (get (:plugin/installed-services @state) pid)]
      (let [remove-all? (or (true? type-or-all) (nil? type-or-all))
            remains     (if remove-all? nil (filterv #(not= type-or-all (:type %)) installed))
            removed     (if remove-all? installed (filterv #(= type-or-all (:type %)) installed))]
        (set-state! [:plugin/installed-services pid] remains)

        ;; search engines state for results
        (when-let [removed' (seq (filter #(= :search (:type %)) removed))]
          (update-state! :search/engines #(apply dissoc % (mapv (fn [{:keys [pid name]}] (str pid name)) removed'))))))))

(defn get-all-plugin-services-with-type
  [type]
  (when-let [installed (vals (:plugin/installed-services @state))]
    (mapcat (fn [s] (filter #(= (keyword type) (:type %)) s)) installed)))

(defn get-all-plugin-search-engines
  []
  (:search/engines @state))

(defn update-plugin-search-engine
  [pid name f]
  (when-let [pid (keyword pid)]
    (set-state! :search/engines
                (update-vals (get-all-plugin-search-engines)
                             #(if (and (= pid (:pid %)) (= name (:name %)))
                                (f %) %)))))

(defn reset-plugin-search-engines
  []
  (when-let [engines (get-all-plugin-search-engines)]
    (set-state! :search/engines
                (update-vals engines #(assoc % :result nil)))))

(defn install-plugin-hook
  ([pid hook] (install-plugin-hook pid hook true))
  ([pid hook opts]
   (when-let [pid (keyword pid)]
     (set-state!
      [:plugin/installed-hooks hook]
      (assoc
        ((fnil identity {}) (get-in @state [:plugin/installed-hooks hook]))
        pid opts)) true)))

(defn uninstall-plugin-hook
  [pid hook-or-all]
  (when-let [pid (keyword pid)]
    (if (nil? hook-or-all)
      (swap! state update :plugin/installed-hooks #(update-vals % (fn [ids] (dissoc ids pid))))
      (when-let [coll (get-in @state [:plugin/installed-hooks hook-or-all])]
        (set-state! [:plugin/installed-hooks hook-or-all] (dissoc coll pid))))
    true))

(defn slot-hook-exist?
  [uuid]
  (when-let [type (and uuid (string/replace (str uuid) "-" "_"))]
    (when-let [hooks (sub :plugin/installed-hooks)]
      (contains? hooks (str "hook:editor:slot_" type)))))

(defn active-tldraw-app
  []
  (when-let [tldraw-el (.querySelector js/document.body ".logseq-tldraw[data-tlapp]")]
    (gobj/get js/window.tlapps (.. tldraw-el -dataset -tlapp))))

(defn tldraw-editing-logseq-block?
  []
  (when-let [app (active-tldraw-app)]
    (and (= 1 (.. app -selectedShapesArray -length))
         (= (.. app -editingShape) (.. app -selectedShapesArray (at 0))))))

(defn set-graph-syncing?
  [value]
  (set-state! :graph/syncing? value))

(defn set-editor-in-composition!
  [value]
  (set-state! :editor/in-composition? value))

(defn editor-in-composition?
  []
  (:editor/in-composition? @state))

(defn set-loading-files!
  [repo value]
  (when repo
    (set-state! [:repo/loading-files? repo] value)))

(defn loading-files?
  [repo]
  (get-in @state [:repo/loading-files? repo]))

(defn set-editor-last-input-time!
  [repo time]
  (swap! state assoc-in [:editor/last-input-time repo] time))

(defn set-last-transact-time!
  [repo time]
  (swap! state assoc-in [:db/last-transact-time repo] time)

  ;; THINK: new block, indent/outdent, drag && drop, etc.
  (set-editor-last-input-time! repo time))

(defn set-db-persisted!
  [repo value]
  (swap! state assoc-in [:db/persisted? repo] value))

(defn db-idle?
  [repo]
  (when repo
    (when-let [last-time (get-in @state [:db/last-transact-time repo])]
      (let [now (util/time-ms)]
        (>= (- now last-time) 3000)))))

(defn input-idle?
  [repo & {:keys [diff]
           :or {diff 1000}}]
  (when repo
    (or
     (when-let [last-time (get-in @state [:editor/last-input-time repo])]
       (let [now (util/time-ms)]
         (>= (- now last-time) diff)))
     ;; not in editing mode
     ;; Is this a good idea to put whiteboard check here?
     (not (get-edit-input-id)))))

(defn whiteboard-idle?
  "Check if whiteboard is idle."
  [repo]
  (when repo
    (>= (- (util/time-ms) (or (get-in @state [:whiteboard/last-persisted-at repo])
                              (- (util/time-ms) 10000)))
        3000)))

(defn set-nfs-refreshing!
  [value]
  (set-state! :nfs/refreshing? value))

(defn nfs-refreshing?
  []
  (:nfs/refreshing? @state))

(defn set-search-result!
  [value]
  (set-state! :search/result value))

(defn clear-search-result!
  []
  (set-search-result! nil))

(defn add-graph-search-filter!
  [q]
  (when-not (string/blank? q)
    (update-state! :search/graph-filters
                   (fn [value]
                     (vec (distinct (conj value q)))))))

(defn remove-search-filter!
  [q]
  (when-not (string/blank? q)
    (update-state! :search/graph-filters
                   (fn [value]
                     (remove #{q} value)))))

(defn clear-search-filters!
  []
  (set-state! :search/graph-filters []))

(defn get-search-mode
  []
  (:search/mode @state))

(defn toggle!
  [path]
  (update-state! path not))

(defn toggle-settings!
  []
  (toggle! :ui/settings-open?))

(defn settings-open?
  []
  (:ui/settings-open? @state))

(defn close-settings!
  []
  (set-state! :ui/settings-open? false))

(defn open-settings!
  []
  (set-state! :ui/settings-open? true))

;; TODO: Move those to the uni `state`

(defonce editor-op (atom nil))
(defn set-editor-op!
  [value]
  (reset! editor-op value))
(defn get-editor-op
  []
  @editor-op)

(defn get-events-chan
  []
  (:system/events @state))

(defn pub-event!
  {:malli/schema [:=> [:cat vector?] :any]}
  [payload]
  (let [chan (get-events-chan)]
    (async/put! chan payload)))

(defn get-export-block-text-indent-style []
  (:copy/export-block-text-indent-style @state))

(defn set-export-block-text-indent-style!
  [v]
  (set-state! :copy/export-block-text-indent-style v)
  (storage/set :copy/export-block-text-indent-style v))

(defn get-export-block-text-remove-options []
  (:copy/export-block-text-remove-options @state))

(defn update-export-block-text-remove-options!
  [e k]
  (let [f (if (util/echecked? e) conj disj)]
    (update-state! :copy/export-block-text-remove-options
                   #(f % k))
    (storage/set :copy/export-block-text-remove-options
                 (get-export-block-text-remove-options))))

(defn get-export-block-text-other-options []
  (:copy/export-block-text-other-options @state))

(defn update-export-block-text-other-options!
  [k v]
  (update-state! :copy/export-block-text-other-options #(assoc % k v)))

(defn set-editor-args!
  [args]
  (set-state! :editor/args args))

(defn editing-whiteboard-portal?
  []
  (and (active-tldraw-app) (tldraw-editing-logseq-block?)))

(defn block-component-editing?
  []
  (and (:block/component-editing-mode? @state)
       (not (editing-whiteboard-portal?))))

(defn set-block-component-editing-mode!
  [value]
  (set-state! :block/component-editing-mode? value))

(defn get-editor-args
  []
  (:editor/args @state))

(defn set-page-blocks-cp!
  [value]
  (set-state! [:view/components :page-blocks] value))

(defn get-page-blocks-cp
  []
  (get-in @state [:view/components :page-blocks]))

;; To avoid circular dependencies
(defn set-component!
  [k value]
  (set-state! [:view/components k] value))

(defn get-component
  [k]
  (get-in @state [:view/components k]))

(defn exit-editing-and-set-selected-blocks!
  ([blocks]
   (exit-editing-and-set-selected-blocks! blocks :down))
  ([blocks direction]
   (clear-edit!)
   (set-selection-blocks! blocks direction)))

(defn set-editing!
  ([edit-input-id content block cursor-range]
   (set-editing! edit-input-id content block cursor-range true))
  ([edit-input-id content block cursor-range move-cursor?]
   (if (> (count content)
          (block-content-max-length (get-current-repo)))
     (let [elements (array-seq (js/document.getElementsByClassName (:block/uuid block)))]
       (when (first elements)
         (util/scroll-to-element (gobj/get (first elements) "id")))
       (exit-editing-and-set-selected-blocks! elements))
     (when (and edit-input-id block
               (or
                (publishing-enable-editing?)
                (not @publishing?)))
      (let [block-element (gdom/getElement (string/replace edit-input-id "edit-block" "ls-block"))
            container (util/get-block-container block-element)
            block (if container
                    (assoc block
                           :block/container (gobj/get container "id"))
                    block)
            content (string/trim (or content ""))]
        (swap! state
               (fn [state]
                 (-> state
                     (assoc-in [:editor/content edit-input-id] content)
                     (assoc
                      :editor/block block
                      :editor/editing? {edit-input-id true}
                      :editor/last-key-code nil
                      :editor/set-timestamp-block nil
                      :cursor-range cursor-range))))
        (when-let [input (gdom/getElement edit-input-id)]
          (let [pos (count cursor-range)]
            (when content
              (util/set-change-value input content))

            (when move-cursor?
              (cursor/move-cursor-to input pos))

            (when (or (util/mobile?) (mobile-util/native-platform?))
              (set-state! :mobile/show-action-bar? false)))))))))

(defn remove-watch-state [key]
  (remove-watch state key))

(defn get-git-auto-commit-enabled?
  []
  (false? (sub [:electron/user-cfgs :git/disable-auto-commit?])))

(defn set-last-key-code!
  [key-code]
  (set-state! :editor/last-key-code key-code))

(defn get-last-key-code
  []
  (:editor/last-key-code @state))

(defn feature-http-server-enabled?
  []
  (boolean (storage/get ::storage-spec/http-server-enabled)))

(defn get-plugin-by-id
  [id]
  (when-let [id (and id (keyword id))]
    (get-in @state [:plugin/installed-plugins id])))

(defn get-enabled?-installed-plugins
  ([theme?] (get-enabled?-installed-plugins theme? true false false))
  ([theme? enabled? include-unpacked? include-all?]
   (filterv
     #(and (if include-unpacked? true (:iir %))
           (if-not (boolean? enabled?) true (= (not enabled?) (boolean (get-in % [:settings :disabled]))))
           (or include-all? (if (boolean? theme?) (= (boolean theme?) (:theme %)) true)))
     (vals (:plugin/installed-plugins @state)))))

(defn lsp-enabled?-or-theme
  []
  (:plugin/enabled @state))

(def lsp-enabled?
  (lsp-enabled?-or-theme))

(defn consume-updates-from-coming-plugin!
  [payload updated?]
  (when-let [id (keyword (:id payload))]
    (let [prev-pending? (boolean (seq (:plugin/updates-pending @state)))]
      (println "Updates: consumed pending - " id)
      (swap! state update :plugin/updates-pending dissoc id)
      (if updated?
        (if-let [error (:error-code payload)]
          (swap! state update-in [:plugin/updates-coming id] assoc :error-code error)
          (swap! state update :plugin/updates-coming dissoc id))
        (swap! state update :plugin/updates-coming assoc id payload))
      (pub-event! [:plugin/consume-updates id prev-pending? updated?]))))

(defn coming-update-new-version?
  [pkg]
  (and pkg (:latest-version pkg)))

(defn plugin-update-available?
  [id]
  (when-let [pkg (and id (get (:plugin/updates-coming @state) (keyword id)))]
    (coming-update-new-version? pkg)))

(defn all-available-coming-updates
  ([] (all-available-coming-updates (:plugin/updates-coming @state)))
  ([updates] (when-let [updates (vals updates)]
               (filterv #(coming-update-new-version? %) updates))))

(defn get-next-selected-coming-update
  []
  (when-let [updates (all-available-coming-updates)]
    (let [unchecked (:plugin/updates-unchecked @state)]
      (first (filter #(and (not (and (seq unchecked) (contains? unchecked (:id %))))
                           (not (:error-code %))) updates)))))

(defn set-unchecked-update
  [id unchecked?]
  (swap! state update :plugin/updates-unchecked (if unchecked? conj disj) id))

(defn reset-unchecked-update
  []
  (swap! state assoc :plugin/updates-unchecked #{}))

(defn reset-all-updates-state
  []
  (swap! state assoc
         :plugin/updates-auto-checking?         false
         :plugin/updates-pending                {}
         :plugin/updates-coming                 {}
         :plugin/updates-downloading?           false))

(defn sub-right-sidebar-blocks
  []
  (when-let [current-repo (get-current-repo)]
    (->> (sub :sidebar/blocks)
         (filter #(= (first %) current-repo)))))


(defn toggle-collapsed-block!
  [block-id]
  (let [current-repo (get-current-repo)]
    (update-state! [:ui/collapsed-blocks current-repo block-id] not)))

(defn set-collapsed-block!
  [block-id value]
  (let [current-repo (get-current-repo)]
    (set-state! [:ui/collapsed-blocks current-repo block-id] value)))

(defn sub-collapsed
  [block-id]
  (sub [:ui/collapsed-blocks (get-current-repo) block-id]))

(defn get-modal-id
  []
  (:modal/id @state))

(defn edit-in-query-or-refs-component
  []
  (let [config (last (get-editor-args))]
    {:custom-query? (:custom-query? config)
     :ref? (:ref? config)}))

(defn set-auth-id-token
  [id-token]
  (set-state! :auth/id-token id-token))

(defn set-auth-refresh-token
  [refresh-token]
  (set-state! :auth/refresh-token refresh-token))

(defn set-auth-access-token
  [access-token]
  (set-state! :auth/access-token access-token))

(defn get-auth-id-token []
  (sub :auth/id-token))

(defn get-auth-refresh-token []
  (:auth/refresh-token @state))

(defn set-file-sync-manager [graph-uuid v]
  (when (and graph-uuid v)
    (set-state! [:file-sync/graph-state graph-uuid :file-sync/sync-manager] v)))

(defn get-file-sync-manager [graph-uuid]
  (get-in @state [:file-sync/graph-state graph-uuid :file-sync/sync-manager]))

(defn clear-file-sync-state! [graph-uuid]
  (set-state! [:file-sync/graph-state graph-uuid] nil))

(defn clear-file-sync-progress! [graph-uuid]
  (set-state! [:file-sync/graph-state
               graph-uuid
               :file-sync/progress]
              nil))

(defn set-file-sync-state [graph-uuid v]
  (when v (s/assert :frontend.fs.sync/sync-state v))
  (set-state! [:file-sync/graph-state graph-uuid :file-sync/sync-state] v))

(defn get-current-file-sync-graph-uuid
  []
  (get-in @state [:file-sync/graph-state :current-graph-uuid]))

(defn sub-current-file-sync-graph-uuid
  []
  (sub [:file-sync/graph-state :current-graph-uuid]))

(defn get-file-sync-state
  ([]
   (get-file-sync-state (get-current-file-sync-graph-uuid)))
  ([graph-uuid]
   (get-in @state [:file-sync/graph-state graph-uuid :file-sync/sync-state])))

(defn sub-file-sync-state
  [graph-uuid]
  (sub [:file-sync/graph-state graph-uuid :file-sync/sync-state]))

(defn reset-parsing-state!
  []
  (set-state! [:graph/parsing-state (get-current-repo)] {}))

(defn set-parsing-state!
  [m]
  (update-state! [:graph/parsing-state (get-current-repo)]
                 (if (fn? m) m
                   (fn [old-value] (merge old-value m)))))

(defn http-proxy-enabled-or-val? []
  (when-let [agent-opts (sub [:electron/user-cfgs :settings/agent])]
    (when (every? not-empty (vals agent-opts))
      (str (:protocol agent-opts) "://" (:host agent-opts) ":" (:port agent-opts)))))

(defn set-mobile-app-state-change
  [is-active?]
  (set-state! :mobile/app-state-change
              {:is-active? is-active?
               :timestamp (inst-ms (js/Date.))}))

(defn get-sync-graph-by-id
  [graph-uuid]
  (when graph-uuid
    (let [graph (first (filter #(= graph-uuid (:GraphUUID %))
                               (get-repos)))]
      (when (:url graph)
        graph))))

(defn unlinked-dir?
  [dir]
  (contains? (:file/unlinked-dirs @state) dir))

(defn get-file-rename-event-chan
  []
  (:file/rename-event-chan @state))

(defn offer-file-rename-event-chan!
  [v]
  {:pre [(map? v)
         (= #{:repo :old-path :new-path} (set (keys v)))]}
  (async/offer! (get-file-rename-event-chan) v))

(defn set-onboarding-whiteboard!
  [v]
  (set-state! :whiteboard/onboarding-whiteboard? v)
  (storage/set :ls-onboarding-whiteboard? v))

(defn get-onboarding-whiteboard?
  []
  (get-in @state [:whiteboard/onboarding-whiteboard?]))

(defn get-local-container-root-url
  []
  (when (mobile-util/native-ios?)
    (get-in @state [:mobile/container-urls :localContainerUrl])))

(defn get-icloud-container-root-url
  []
  (when (mobile-util/native-ios?)
    (get-in @state [:mobile/container-urls :iCloudContainerUrl])))

(defn get-current-pdf
  []
  (:pdf/current @state))

(defn nfs-user-granted?
  [repo]
  (get-in @state [:nfs/user-granted? repo]))

(defn set-current-pdf!
  [inflated-file]
  (let [settle-file! #(set-state! :pdf/current inflated-file)]
    (if-not (get-current-pdf)
      (settle-file!)
      (when (apply not= (map :identity [inflated-file (get-current-pdf)]))
        (set-state! :pdf/current nil)
        (js/setTimeout #(settle-file!) 16)))))

(defn focus-whiteboard-shape
  ([shape-id]
   (focus-whiteboard-shape (active-tldraw-app) shape-id))
  ([tln shape-id]
   (when-let [^js api (gobj/get tln "api")]
     (when (and shape-id (parse-uuid shape-id))
       (. api selectShapes shape-id)
       (. api zoomToSelection)))))

(defn set-user-info!
  [info]
  (when info
    (set-state! :user/info info)
    (let [groups (:UserGroups info)]
      (when (seq groups)
        (storage/set :user-groups groups)))))

(defn clear-user-info!
  []
  (storage/remove :user-groups))<|MERGE_RESOLUTION|>--- conflicted
+++ resolved
@@ -270,7 +270,6 @@
 
      :file/rename-event-chan                (async/chan 100)
      :ui/find-in-page                       nil
-     :ui/ai-dialog                          nil
      :graph/importing                       nil
      :graph/importing-state                 {}
 
@@ -278,11 +277,10 @@
      :whiteboard/onboarding-tour?           (or (storage/get :whiteboard-onboarding-tour?) false)
      :whiteboard/last-persisted-at          {}
      :whiteboard/pending-tx-data            {}
-<<<<<<< HEAD
+     :history/page-only-mode?               false
+
+     ;; AI related
      :open-ai/token                         (storage/get :open-ai-token)})))
-=======
-     :history/page-only-mode?               false})))
->>>>>>> abcc6c5b
 
 ;; Block ast state
 ;; ===============
