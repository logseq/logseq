--- conflicted
+++ resolved
@@ -15,13 +15,7 @@
             [lambdaisland.glogi :as log]
             [promesa.core :as p]
             [rum.core :as rum]
-<<<<<<< HEAD
-            [frontend.mobile.util :as mobile]
             [frontend.mobile.util :as mobile-util]))
-=======
-            [frontend.mobile.util :as mobile-util]
-            [cljs.cache :as cache]))
->>>>>>> 4e9c6bce
 
 (defonce state
   (let [document-mode? (or (storage/get :document/mode?) false)
