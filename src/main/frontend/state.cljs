--- conflicted
+++ resolved
@@ -30,17 +30,18 @@
 (defonce ^:large-vars/data-var state
   (let [document-mode? (or (storage/get :document/mode?) false)
         current-graph  (let [graph (storage/get :git/current-repo)]
-<<<<<<< HEAD
                          (when graph (ipc/ipc "setCurrentGraph" graph))
                          graph)]
     (atom
      {:route-match                           nil
       :today                                 nil
       :system/events                         (async/chan 1000)
-      :file/writes                           (async/chan 10000
-                                                         (util/dedupe-by
-                                                          (fn [[repo page-id outliner-op _epoch]]
-                                                            [repo page-id outliner-op])))
+      :file/writes                           (let [coercer (m/coercer [:catn
+                                                                       [:repo :string]
+                                                                       [:page-id :any]
+                                                                       [:outliner-op :any]
+                                                                       [:epoch :int]])]
+                                               (async/chan 10000 (map coercer)))
       :file/unlinked-dirs                    #{}
       :reactive/custom-queries               (async/chan 1000)
       :notification/show?                    false
@@ -49,29 +50,6 @@
       :nfs/user-granted?                     {}
       :nfs/refreshing?                       nil
       :instrument/disabled?                  (storage/get "instrument-disabled")
-=======
-                        (when graph (ipc/ipc "setCurrentGraph" graph))
-                        graph)]
-   (atom
-    {:route-match                           nil
-     :today                                 nil
-     :system/events                         (async/chan 1000)
-     :db/batch-txs                          (async/chan 1000)
-     :file/writes                           (let [coercer (m/coercer [:catn
-                                                                      [:repo :string]
-                                                                      [:page-id :any]
-                                                                      [:outliner-op :any]
-                                                                      [:epoch :int]])]
-                                              (async/chan 10000 (map coercer)))
-     :file/unlinked-dirs                    #{}
-     :reactive/custom-queries               (async/chan 1000)
-     :notification/show?                    false
-     :notification/content                  nil
-     :repo/loading-files?                   {}
-     :nfs/user-granted?                     {}
-     :nfs/refreshing?                       nil
-     :instrument/disabled?                  (storage/get "instrument-disabled")
->>>>>>> 9e412168
      ;; TODO: how to detect the network reliably?
       :network/online?         true
       :indexeddb/support?      true
