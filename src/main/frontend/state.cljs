(ns frontend.state
  "Provides main application state, fns associated to set and state based rum
  cursors"
  (:require [cljs-bean.core :as bean]
            [cljs.core.async :as async :refer [<! >!]]
            [cljs.spec.alpha :as s]
            [clojure.string :as string]
            [dommy.core :as dom]
            [electron.ipc :as ipc]
            [frontend.mobile.util :as mobile-util]
            [frontend.spec.storage :as storage-spec]
            [frontend.storage :as storage]
            [frontend.util :as util]
            [frontend.util.cursor :as cursor]
            [goog.dom :as gdom]
            [goog.object :as gobj]
            [logseq.common.config :as common-config]
            [frontend.db.transact :as db-transact]
            [medley.core :as medley]
            [promesa.core :as p]
            [rum.core :as rum]
            [frontend.rum :as r]))

(defonce *profile-state
  (atom {}))

(defonce *db-worker (atom nil))

;; Stores main application state
(defonce ^:large-vars/data-var state
  (let [document-mode? (or (storage/get :document/mode?) false)
        current-graph  (let [url-graph (:graph (util/parse-params))
                             graph (or url-graph (storage/get :git/current-repo))]
                         (when graph (ipc/ipc "setCurrentGraph" graph))
                         graph)]
    (atom
     {:route-match                           nil
      :today                                 nil
      :system/events                         (async/chan 1000)
      :file/unlinked-dirs                    #{}
      :reactive/custom-queries               (async/chan 1000)
      :notification/show?                    false
      :notification/content                  nil
      :repo/loading-files?                   {}
      :nfs/user-granted?                     {}
      :nfs/refreshing?                       nil
      :instrument/disabled?                  (storage/get "instrument-disabled")
     ;; TODO: how to detect the network reliably?
      :network/online?         true
      :indexeddb/support?      true
      :me                      nil
      :git/current-repo        current-graph
      :draw?                   false
      :db/restoring?           nil

      :journals-length                       3

      :search/q                              ""
      :search/mode                           nil ; nil -> global mode, :graph -> add graph filter, etc.
      :search/result                         nil
      :search/graph-filters                  []
      :search/engines                        {}

      ;; modals
      :modal/dropdowns                       {}
      :modal/id                              nil
      :modal/label                           ""
      :modal/show?                           false
      :modal/panel-content                   nil
      :modal/payload                         nil
      :modal/fullscreen?                     false
      :modal/close-btn?                      nil
      :modal/close-backdrop?                 true
      :modal/subsets                         []

      ;; ui
      :ui/viewport                           {}

      ;; left sidebar
      :ui/navigation-item-collapsed?         {}
      :ui/recent-pages                       (or (storage/get :ui/recent-pages) {})

     ;; right sidebar
      :ui/handbooks-open?                    false
      :ui/help-open?                         false
      :ui/fullscreen?                        false
      :ui/settings-open?                     false
      :ui/sidebar-open?                      false
      :ui/sidebar-width                      "40%"
      :ui/left-sidebar-open?                 (boolean (storage/get "ls-left-sidebar-open?"))
      :ui/theme                              (or (storage/get :ui/theme) "light")
      :ui/system-theme?                      ((fnil identity (or util/mac? util/win32? false)) (storage/get :ui/system-theme?))
      :ui/custom-theme                       (or (storage/get :ui/custom-theme) {:light {:mode "light"} :dark {:mode "dark"}})
      :ui/wide-mode?                         (storage/get :ui/wide-mode)
      :ui/radix-color                        (storage/get :ui/radix-color)

      ;; ui/collapsed-blocks is to separate the collapse/expand state from db for:
      ;; 1. right sidebar
      ;; 2. zoom-in view
      ;; 3. queries
      ;; 4. references
      ;; graph => {:block-id bool}
      :ui/collapsed-blocks                   {}
      :ui/sidebar-collapsed-blocks           {}
      :ui/root-component                     nil
      :ui/file-component                     nil
      :ui/developer-mode?                    (or (= (storage/get "developer-mode") "true")
                                                 false)
      ;; remember scroll positions of visited paths
      :ui/paths-scroll-positions             (atom {})
      :ui/main-container-scroll-top          (atom nil)
      :ui/shortcut-tooltip?                  (if (false? (storage/get :ui/shortcut-tooltip?))
                                               false
                                               true)
      :ui/scrolling?                         (atom false)
      :document/mode?                        document-mode?

      :config                                {}
      :block/component-editing-mode?         false
      :editor/start-pos                      (atom nil)
      :editor/op                             (atom nil)
      :editor/hidden-editors                 #{} ;; page names
      :editor/draw-mode?                     false
      :editor/action                         (atom nil)
      :editor/action-data                    nil
      ;; With label or other data
      :editor/last-saved-cursor              nil
      :editor/editing?                       (atom {})
      :editor/in-composition?                false
      :editor/content                        (atom {})
      :editor/block                          (atom nil)
      :editor/new-property-input-id          (atom nil)
      :editor/new-property-key               (atom nil)
      ;; id -> bool
      :editor/editing-property-value-id      (atom {})
      :editor/properties-container           (atom nil)
      :editor/block-dom-id                   (atom nil)
      :editor/set-timestamp-block            (atom nil) ;; click rendered block timestamp-cp to set timestamp
      :editor/last-input-time                (atom {})
      :editor/document-mode?                 document-mode?
      :editor/args                           (atom nil)
      :editor/on-paste?                      (atom false)
      :editor/last-key-code                  (atom nil)
      :editor/block-op-type                  nil             ;; :cut, :copy

      ;; Stores deleted refed blocks, indexed by repo
      :editor/last-replace-ref-content-tx    nil

      ;; for audio record
      :editor/record-status                  "NONE"

      :editor/code-block-context             {}

      :db/properties-changed-pages           {}
      :editor/cursor-range                   (atom nil)
      :editor/container-id                   (atom nil)
      :editor/next-edit-block                (atom nil)

      :selection/mode                        (atom false)
      ;; Warning: blocks order is determined when setting this attribute
      :selection/blocks                      (atom [])
      :selection/start-block                 (atom nil)
      ;; either :up or :down, defaults to down
      ;; used to determine selection direction when two or more blocks are selected
      :selection/direction                   (atom :down)
      :selection/selected-all?               (atom false)
      :custom-context-menu/show?             false
      :custom-context-menu/links             nil
      :custom-context-menu/position          nil

      ;; pages or blocks in the right sidebar
      ;; It is a list of `[repo db-id block-type block-data]` 4-tuple
      :sidebar/blocks                        '()

      :preferred-language                    (storage/get :preferred-language)

      ;; electron
      :electron/auto-updater-downloaded      false
      :electron/updater-pending?             false
      :electron/updater                      {}
      :electron/user-cfgs                    nil
      :electron/server                       nil
      :electron/window-maximized?            false
      :electron/window-fullscreen?           false

      ;; assets
      :assets/alias-enabled?                 (or (storage/get :assets/alias-enabled?) false)
      :assets/alias-dirs                     (or (storage/get :assets/alias-dirs) [])

      ;; mobile
      :mobile/container-urls                 nil
      :mobile/show-action-bar?               false
      :mobile/actioned-block                 nil
      :mobile/show-toolbar?                  false
      :mobile/show-recording-bar?            false
      :mobile/show-tabbar?                   false
;;; Used to monitor mobile app status,
;;; value spec:
;;; {:is-active? bool, :timestamp int}
      :mobile/app-state-change                 (atom nil)

      ;; plugin
      :plugin/enabled                        (and (util/electron?)
                                                  ;; true false :theme-only
                                                  ((fnil identity true) (storage/get ::storage-spec/lsp-core-enabled)))
      :plugin/preferences                    nil
      :plugin/indicator-text                 nil
      :plugin/installed-plugins              {}
      :plugin/installed-themes               []
      :plugin/installed-slash-commands       {}
      :plugin/installed-ui-items             {}
      :plugin/installed-resources            {}
      :plugin/installed-hooks                {}
      :plugin/installed-services             {}
      :plugin/simple-commands                {}
      :plugin/selected-theme                 nil
      :plugin/selected-unpacked-pkg          nil
      :plugin/marketplace-pkgs               nil
      :plugin/marketplace-stats              nil
      :plugin/installing                     nil
      :plugin/active-readme                  nil
      :plugin/updates-auto-checking?         false
      :plugin/updates-pending                {}
      :plugin/updates-coming                 {}
      :plugin/updates-downloading?           false
      :plugin/updates-unchecked              #{}
      :plugin/navs-settings?                 true
      :plugin/focused-settings               nil ;; plugin id

     ;; pdf
      :pdf/system-win?                       false
      :pdf/current                           nil
      :pdf/ref-highlight                     nil
      :pdf/block-highlight-colored?          (or (storage/get "ls-pdf-hl-block-is-colored") true)
      :pdf/auto-open-ctx-menu?               (not= false (storage/get "ls-pdf-auto-open-ctx-menu"))

      ;; all notification contents as k-v pairs
      :notification/contents                 {}
      :graph/syncing?                        false
      ;; graph -> state
      :graph/parsing-state                   {}

      :copy/export-block-text-indent-style   (or (storage/get :copy/export-block-text-indent-style)
                                                 "dashes")
      :copy/export-block-text-remove-options (or (storage/get :copy/export-block-text-remove-options)
                                                 #{})
      :copy/export-block-text-other-options  (or (storage/get :copy/export-block-text-other-options)
                                                 {})
      :date-picker/date                      nil

      :youtube/players                       {}

      ;; command palette
      :command-palette/commands              (atom [])

      :view/components                       {}

      :srs/mode?                             false

      :srs/cards-due-count                   nil

      :reactive/query-dbs                    {}

      ;; login, userinfo, token, ...
      :auth/refresh-token                    (storage/get "refresh-token")
      :auth/access-token                     nil
      :auth/id-token                         nil

      ;; file-sync
      :file-sync/jstour-inst                   nil
      :file-sync/onboarding-state            (or (storage/get :file-sync/onboarding-state)
                                                 {:welcome false})
      :file-sync/remote-graphs               {:loading false :graphs nil}
      :file-sync/set-remote-graph-password-result {}

      ;; graph-uuid -> {:graphs-txid {}
      ;;                :file-sync/sync-manager {}
      ;;                :file-sync/sync-state {}
      ;;                ;; {file-path -> payload}
      ;;                :file-sync/progress {}
      ;;                :file-sync/start-time {}
      ;;                :file-sync/last-synced-at {}}
      :file-sync/graph-state                 {:current-graph-uuid nil}
      ;; graph-uuid -> ...

      :rtc/state                             (atom {})
      :rtc/uploading?                        false
      :rtc/downloading-graph-uuid            nil
      :rtc/graphs                            []
      :rtc/online-info                       (atom {})

      :user/info                             {:UserGroups (storage/get :user-groups)}
      :encryption/graph-parsing?             false

      :ui/loading?                           {}
      :ui/container-id                       (atom 0)
      :feature/enable-sync?                  (storage/get :logseq-sync-enabled)
      :feature/enable-sync-diff-merge?       ((fnil identity true) (storage/get :logseq-sync-diff-merge-enabled))

      :file/rename-event-chan                (async/chan 100)
      :ui/find-in-page                       nil
      :graph/importing                       nil
      :graph/importing-state                 {}
      :graph/loading?                        nil
      :handbook/route-chan                   (async/chan (async/sliding-buffer 1))

      :whiteboard/onboarding-whiteboard?     (or (storage/get :ls-onboarding-whiteboard?) false)
      :whiteboard/onboarding-tour?           (or (storage/get :whiteboard-onboarding-tour?) false)
      :whiteboard/last-persisted-at          {}
      :whiteboard/pending-tx-data            {}
      :system/info                           {}
      ;; Whether block is selected
      :ui/select-query-cache                 (atom {})
      :favorites/updated?                    (atom 0)
      :db/async-queries                      (atom #{})})))

;; Block ast state
;; ===============

;; block uuid -> {content(String) -> ast}
(def blocks-ast-cache (atom {}))
(defn add-block-ast-cache!
  [block-uuid content ast]
  (when (and block-uuid content ast)
    (let [new-value (assoc-in @blocks-ast-cache [block-uuid content] ast)
          new-value (if (> (count new-value) 10000)
                      (into {} (take 5000 new-value))
                      new-value)]
      (reset! blocks-ast-cache new-value))))

(defn get-block-ast
  [block-uuid content]
  (when (and block-uuid content)
    (get-in @blocks-ast-cache [block-uuid content])))

;; User configuration getters under :config (and sometimes :me)
;; ========================================
;; TODO: Refactor default config values to be data driven. Currently they are all
;;  buried in getters
;; TODO: Refactor our access to be more data driven. Currently each getter
;;  (re-)fetches get-current-repo needlessly
;; TODO: Add consistent validation. Only a few config options validate at get time

(def default-config
  "Default config for a repo-specific, user config"
  {:feature/enable-search-remove-accents? true
   :default-arweave-gateway "https://arweave.net"
   :ui/auto-expand-block-refs? true

   ;; For flushing the settings of old versions. Don't bump this value.
   ;; There are only two kinds of graph, one is not upgraded (:legacy) and one is upgraded (:triple-lowbar)
   ;; For not upgraded graphs, the config will have no key `:file/name-format`
   ;; Then the default value is applied
   :file/name-format :legacy})

;; State that most user config is dependent on
(declare get-current-repo sub set-state!)

(defn merge-configs
  "Merges user configs in given orders. All values are overridden except for maps
  which are merged."
  [& configs]
  (->> configs
       (filter map?)
       (apply merge-with
         (fn merge-config [current new]
           (if (and (map? current) (map? new))
             (merge current new)
             new)))))

(defn get-global-config
  []
  (get-in @state [:config ::global-config]))

(defn get-global-config-str-content
  []
  (get-in @state [:config ::global-config-str-content]))

(defn get-graph-config
  ([] (get-graph-config (get-current-repo)))
  ([repo-url] (get-in @state [:config repo-url])))

(defn get-config
  "User config for the given repo or current repo if none given. All config fetching
should be done through this fn in order to get global config and config defaults"
  ([]
   (get-config (get-current-repo)))
  ([repo-url]
   (merge-configs
    default-config
    (get-global-config)
    (get-graph-config repo-url))))

(defonce publishing? (atom nil))

(defn publishing-enable-editing?
  []
  (and @publishing? (:publishing/enable-editing? (get-config))))

(defn enable-editing?
  []
  (or (not @publishing?) (:publishing/enable-editing? (get-config))))

(defn get-arweave-gateway
  []
  (:arweave/gateway (get-config)))

(defonce built-in-macros
         {"img" "[:img.$4 {:src \"$1\" :style {:width $2 :height $3}}]"})

(defn get-macros
  []
  (merge
    built-in-macros
    (:macros (get-config))))

(defn set-assets-alias-enabled!
  [v]
  (set-state! :assets/alias-enabled? (boolean v))
  (storage/set :assets/alias-enabled? (boolean v)))

(defn set-assets-alias-dirs!
  [dirs]
  (when dirs
    (set-state! :assets/alias-dirs dirs)
    (storage/set :assets/alias-dirs dirs)))

(defn get-custom-css-link
  []
  (:custom-css-url (get-config)))

(defn get-custom-js-link
  []
  (:custom-js-url (get-config)))

(defn get-default-journal-template
  []
  (when-let [template (get-in (get-config) [:default-templates :journals])]
    (when-not (string/blank? template)
      (string/trim template))))

(defn all-pages-public?
  []
  (let [value (:publishing/all-pages-public? (get-config))
        value (if (some? value) value (:all-pages-public? (get-config)))]
    (true? value)))

(defn get-default-home
  []
  (:default-home (get-config)))

(defn custom-home-page?
  []
  (some? (:page (get-default-home))))

(defn get-preferred-format
  ([]
   (get-preferred-format (get-current-repo)))
  ([repo-url]
   (keyword
     (or
      (common-config/get-preferred-format (get-config repo-url))
      (get-in @state [:me :preferred_format] "markdown")))))

(defn markdown?
  []
  (= (keyword (get-preferred-format))
     :markdown))

(defn get-pages-directory
  []
  (or
    (when-let [repo (get-current-repo)]
      (:pages-directory (get-config repo)))
    "pages"))

(defn get-journals-directory
  []
  (or
    (when-let [repo (get-current-repo)]
      (:journals-directory (get-config repo)))
    "journals"))

(defn get-whiteboards-directory
  []
  (or
   (when-let [repo (get-current-repo)]
     (:whiteboards-directory (get-config repo)))
   "whiteboards"))

(defn org-mode-file-link?
  [repo]
  (:org-mode/insert-file-link? (get-config repo)))

(defn get-journal-file-name-format
  []
  (when-let [repo (get-current-repo)]
    (:journal/file-name-format (get-config repo))))

(defn get-preferred-workflow
  []
  (keyword
    (or
      (when-let [workflow (:preferred-workflow (get-config))]
        (let [workflow (name workflow)]
          (if (util/safe-re-find #"now|NOW" workflow)
            :now
            :todo)))
      (get-in @state [:me :preferred_workflow] :now))))

(defn get-preferred-todo
  []
  (if (= (get-preferred-workflow) :now)
    "LATER"
    "TODO"))

(defn get-filename-format
  ([] (get-filename-format (get-current-repo)))
  ([repo]
   (:file/name-format (get-config repo))))

(defn get-date-formatter
  []
  (common-config/get-date-formatter (get-config)))

(defn shortcuts []
  (:shortcuts (get-config)))

(defn get-commands
  []
  (:commands (get-config)))

(defn get-scheduled-future-days
  []
  (let [days (:scheduled/future-days (get-config))]
    (or (when (int? days) days) 7)))

(defn get-start-of-week
  []
  (or (:start-of-week (get-config))
      (get-in @state [:me :settings :start-of-week])
      6))

(defn get-ref-open-blocks-level
  []
  (or
    (when-let [value (:ref/default-open-blocks-level (get-config))]
      (when (integer? value)
        value))
    2))

(defn get-linked-references-collapsed-threshold
  []
  (or
    (when-let [value (:ref/linked-references-collapsed-threshold (get-config))]
      (when (integer? value)
        value))
    100))

(defn get-export-bullet-indentation
  []
  (case (get (get-config) :export/bullet-indentation :tab)
    :eight-spaces
    "        "
    :four-spaces
    "    "
    :two-spaces
    "  "
    :tab
    "\t"))

(defn enable-search-remove-accents?
  []
  (:feature/enable-search-remove-accents? (get-config)))

;; State cursor fns for use with rum components
;; ============================================

(declare document-mode?)

(defn sub
  "Creates a rum cursor, https://github.com/tonsky/rum#cursors, for use in rum components.
Similar to re-frame subscriptions"
  [ks & {:keys [path-in-sub-atom]}]
  (let [ks-coll?               (coll? ks)
        get-fn                 (if ks-coll? get-in get)
        s                      (get-fn @state ks)
        s-atom?                (util/atom? s)
        path-coll?-in-sub-atom (coll? path-in-sub-atom)]
    (cond
      (and s-atom? path-in-sub-atom path-coll?-in-sub-atom)
      (util/react (rum/cursor-in s path-in-sub-atom))

      (and s-atom? path-in-sub-atom)
      (util/react (rum/cursor s path-in-sub-atom))

      s-atom?  (util/react s)
      ks-coll? (util/react (rum/cursor-in state ks))
      :else    (util/react (rum/cursor state ks)))))

(defn set-editing-block-id!
  [container-block]
  (swap! (:editor/editing? @state) assoc container-block true))

(defn sub-editing?
  [container-block]
  (when container-block
    (rum/react
     (r/cached-derived-atom
      (:editor/editing? @state)
      [(get-current-repo) ::editing-block container-block]
      (fn [s]
        (get s container-block))))))

(defn sub-property-value-editing?
  [property-value-id]
  (when property-value-id
    (rum/react
     (r/cached-derived-atom
      (:editor/editing-property-value-id @state)
      [(get-current-repo) ::editing-property-value property-value-id]
      (fn [s]
        (get s property-value-id))))))

(defn sub-config
  "Sub equivalent to get-config which should handle all sub user-config access"
  ([] (sub-config (get-current-repo)))
  ([repo]
   (let [config (sub :config)]
     (merge-configs default-config
                    (get config ::global-config)
                    (get config repo)))))

(defn enable-grammarly?
  []
  (true? (:feature/enable-grammarly? (sub-config))))

(defn scheduled-deadlines-disabled?
  []
  (true? (:feature/disable-scheduled-and-deadline-query? (sub-config))))

(defn enable-timetracking?
  []
  (not (false? (:feature/enable-timetracking? (sub-config)))))

(defn enable-fold-button-right?
  []
  (let [_ (sub :ui/viewport)]
    (and (util/mobile?)
         (util/sm-breakpoint?))))

(defn enable-journals?
  ([]
   (enable-journals? (get-current-repo)))
  ([repo]
   (not (false? (:feature/enable-journals? (sub-config repo))))))

(defn enable-flashcards?
  ([]
   (enable-flashcards? (get-current-repo)))
  ([repo]
   (not (false? (:feature/enable-flashcards? (sub-config repo))))))

(defn enable-sync?
  []
  (sub :feature/enable-sync?))

(defn enable-sync-diff-merge?
  []
  (sub :feature/enable-sync-diff-merge?))

(defn enable-whiteboards?
  ([]
   (enable-whiteboards? (get-current-repo)))
  ([repo]
   (not (false? (:feature/enable-whiteboards? (sub-config repo))))))

(defn enable-rtc?
  [repo]
  (:feature/enable-rtc? (sub-config repo)))

(defn enable-git-auto-push?
  [repo]
  (not (false? (:git-auto-push (sub-config repo)))))

(defn graph-settings
  []
  (:graph/settings (sub-config)))

(defn graph-forcesettings
  []
  (:graph/forcesettings (sub-config)))

;; Enable by default
(defn show-brackets?
  []
  (not (false? (:ui/show-brackets? (sub-config)))))

(defn sub-default-home-page
  []
  (get-in (sub-config) [:default-home :page] ""))

(defn- get-selected-block-ids
  [blocks]
  (->> blocks
       (remove nil?)
       (keep #(when-let [id (dom/attr % "blockid")]
                (uuid id)))
       (distinct)))

(defn sub-block-selected?
  [block-uuid]
  (let [*cache (:ui/select-query-cache @state)
        keys [::select-block block-uuid]
        atom (or (get @*cache keys)
                 (let [result (r/cached-derived-atom
                               (:selection/blocks @state)
                               keys
                               (fn [s]
                                 (contains? (set (get-selected-block-ids s)) block-uuid)))]
                   (swap! *cache assoc keys result)
                   result))]
    (rum/react atom)))

(defn block-content-max-length
  [repo]
  (or (:block/content-max-length (sub-config repo)) 10000))

(defn mobile?
  []
  (or (util/mobile?) (mobile-util/native-platform?)))

(defn enable-tooltip?
  []
  (if (mobile?)
    false
    (get (sub-config) :ui/enable-tooltip? true)))

(defn show-command-doc?
  []
  (get (sub-config) :ui/show-command-doc? true))

(defn logical-outdenting?
  []
  (:editor/logical-outdenting? (sub-config)))

(defn show-full-blocks?
  []
  (:ui/show-full-blocks? (sub-config)))

(defn preferred-pasting-file?
  []
  (:editor/preferred-pasting-file? (sub-config)))

(defn auto-expand-block-refs?
  []
  (:ui/auto-expand-block-refs? (sub-config)))

(defn doc-mode-enter-for-new-line?
  []
  (and (document-mode?)
       (not (:shortcut/doc-mode-enter-for-new-block? (get-config)))))

(defn user-groups
  []
  (set (sub [:user/info :UserGroups])))

;; State mutation helpers
;; ======================

(defn set-state!
  [path value & {:keys [path-in-sub-atom]}]
  (swap! *profile-state update path inc)
  (let [path-coll?             (coll? path)
        get-fn                 (if path-coll? get-in get)
        s                      (get-fn @state path)
        s-atom?                (util/atom? s)
        path-coll?-in-sub-atom (coll? path-in-sub-atom)]
    (cond
      (and s-atom? path-in-sub-atom path-coll?-in-sub-atom)
      (let [old-v (get-in @s path-in-sub-atom)]
        (when (not= old-v value)
          (swap! s assoc-in path-in-sub-atom value)))

      (and s-atom? path-in-sub-atom)
      (let [old-v (get @s path-in-sub-atom)]
        (when (not= old-v value)
          (swap! s assoc path-in-sub-atom value)))

      s-atom?
      (when (not= @s value)
        (reset! s value))

      path-coll?
      (when (not= s value)
        (swap! state assoc-in path value))

      :else
      (when (not= s value)
        (swap! state assoc path value))))
  nil)

(defn update-state!
  [path f & {:keys [path-in-sub-atom]}]
  (swap! *profile-state update path inc)
  (let [path-coll?             (coll? path)
        get-fn                 (if path-coll? get-in get)
        s                      (get-fn @state path)
        s-atom?                (util/atom? s)
        path-coll?-in-sub-atom (coll? path-in-sub-atom)]
    (cond
      (and s-atom? path-in-sub-atom path-coll?-in-sub-atom)
      (swap! s update-in path-in-sub-atom f)

      (and s-atom? path-in-sub-atom)
      (swap! s update path-in-sub-atom f)

      s-atom?    (swap! s f)
      path-coll? (swap! state update-in path f)
      :else      (swap! state update path f)))
  nil)

;; State getters and setters
;; =========================
;; These fns handle any key except :config.
;; Some state is also stored in local storage and/or sent to electron's main process

(defn get-route-match
  []
  (:route-match @state))

(defn get-current-route
  []
  (get-in (get-route-match) [:data :name]))

(defn home?
  []
  (= :home (get-current-route)))

(defn whiteboard-dashboard?
  []
  (= :whiteboards (get-current-route)))

(defn setups-picker?
  []
  (= :repo-add (get-current-route)))

(defn get-current-page
  []
  (when (= :page (get-current-route))
    (get-in (get-route-match)
            [:path-params :name])))

(defn route-has-p?
  []
  (get-in (get-route-match) [:query-params :p]))

(defn get-current-repo
  "Returns the current repo URL, or else open demo graph"
  []
  (or (:git/current-repo @state)
      "Logseq demo"))

(defn get-remote-file-graphs
  []
  (get-in @state [:file-sync/remote-graphs :graphs]))

(defn get-rtc-graphs
  []
  (:rtc/graphs @state))

(defn get-remote-graph-info-by-uuid
  [uuid]
  (when-let [graphs (seq (get-in @state [:file-sync/remote-graphs :graphs]))]
    (some #(when (= (:GraphUUID %) (str uuid)) %) graphs)))

(defn get-remote-graph-usage
  []
  (when-let [graphs (seq (get-in @state [:file-sync/remote-graphs :graphs]))]
    (->> graphs
         (map #(hash-map :uuid (:GraphUUID %)
                         :name (:GraphName %)
                         :used-gbs (/ (:GraphStorageUsage %) 1024 1024 1024)
                         :limit-gbs (/ (:GraphStorageLimit %) 1024 1024 1024)
                         :used-percent (/ (:GraphStorageUsage %) (:GraphStorageLimit %) 0.01)))
         (map #(assoc % :free-gbs (- (:limit-gbs %) (:used-gbs %))))
         (vec))))

(defn delete-remote-graph!
  [repo]
  (let [remove-repo! (fn [repos]
                       (remove #(and
                                 (:GraphUUID repo)
                                 (:GraphUUID %)
                                 (= (:GraphUUID repo) (:GraphUUID %))) repos))]
    (if (:rtc-graph? repo)
      (swap! state update :rtc/graphs remove-repo!)
      (swap! state update-in [:file-sync/remote-graphs :graphs] remove-repo!))))

(defn add-remote-graph!
  [repo]
  (swap! state update-in [:file-sync/remote-graphs :graphs]
         (fn [repos]
           (->> (conj repos repo)
                (distinct)))))

(defn get-repos
  []
  (get-in @state [:me :repos]))

(defn set-repos!
  [repos]
  (set-state! [:me :repos] repos))

(defn add-repo!
  [repo]
  (when (not (string/blank? repo))
    (update-state! [:me :repos]
                   (fn [repos]
                     (->> (conj repos repo)
                          (distinct))))))

(defn set-current-repo!
  [repo]
  (swap! state assoc :git/current-repo repo)
  (if repo
    (storage/set :git/current-repo repo)
    (storage/remove :git/current-repo))
  (ipc/ipc "setCurrentGraph" repo))

(defn set-preferred-format!
  [format]
  (swap! state assoc-in [:me :preferred_format] (name format)))

(defn set-preferred-workflow!
  [workflow]
  (swap! state assoc-in [:me :preferred_workflow] (name workflow)))

(defn set-preferred-language!
  [language]
  (set-state! :preferred-language (name language))
  (storage/set :preferred-language (name language)))

(defn delete-repo!
  [repo]
  (swap! state update-in [:me :repos]
         (fn [repos]
           (->> (remove #(or (= (:url repo) (:url %))
                             (and
                              (:GraphUUID repo)
                              (:GraphUUID %)
                              (= (:GraphUUID repo) (:GraphUUID %)))) repos)
                (util/distinct-by :url)))))

(defn set-timestamp-block!
  [value]
  (set-state! :editor/set-timestamp-block value))

(defn get-timestamp-block
  []
  @(:editor/set-timestamp-block @state))

(defn get-edit-block
  []
  @(get @state :editor/block))

(defn set-edit-content!
  ([input-id value] (set-edit-content! input-id value true))
  ([input-id value set-input-value?]
   (when input-id
     (when set-input-value?
       (when-let [input (gdom/getElement input-id)]
         (util/set-change-value input value)))
     (set-state! :editor/content value :path-in-sub-atom
                 (or (:block/uuid (get-edit-block)) input-id)))))

(defn editing?
  []
  (seq @(:editor/editing? @state)))

(defn get-edit-input-id
  []
  (when-not (exists? js/process)
<<<<<<< HEAD
    (when (editing?)
      (try
        (when-let [elem js/document.activeElement]
          (when (util/input? elem)
            (let [id (gobj/get elem "id")]
              (when (string/starts-with? id "edit-block-")
                id))))
        (catch :default _e)))))
=======
    (or
     (when-let [node (and (some-> @*editor-editing-ref
                            ;; check editing input is visible
                            (.closest "body")) @*editor-editing-ref)]
       (some-> (dom/sel1 node "textarea")
               (gobj/get "id")))
     (try
       (when-let [elem js/document.activeElement]
         (when (util/input? elem)
           (let [id (gobj/get elem "id")]
             (when (string/starts-with? id "edit-block-")
               id))))
       (catch :default _e)))))
>>>>>>> 179b4fa4

(defn get-input
  []
  (when-let [id (get-edit-input-id)]
    (gdom/getElement id)))

(defn get-edit-content
  []
  (when-let [id (:block/uuid (get-edit-block))]
    (get @(:editor/content @state) id)))

(defn sub-edit-content
  ([]
   (sub-edit-content (:block/uuid (get-edit-block))))
  ([block-id]
   (when block-id
     (sub :editor/content {:path-in-sub-atom block-id}))))

(defn get-cursor-range
  []
  @(:editor/cursor-range @state))

(defn set-cursor-range!
  [range]
  (set-state! :editor/cursor-range range))

(defn set-search-mode!
  [value]
  (set-state! :search/mode value))

(defn set-editor-action!
  [value]
  (set-state! :editor/action value))

(defn set-editor-action-data!
  [value]
  (set-state! :editor/action-data value))

(defn get-editor-action
  []
  @(:editor/action @state))

(defn get-editor-action-data
  []
  (:editor/action-data @state))

(defn get-editor-show-page-search?
  []
  (= (get-editor-action) :page-search))

(defn get-editor-show-page-search-hashtag?
  []
  (= (get-editor-action) :page-search-hashtag))

(defn get-editor-show-block-search?
  []
  (= (get-editor-action) :block-search))

(defn set-editor-show-input!
  [value]
  (if value
    (do
      (set-editor-action-data! (assoc (get-editor-action-data) :options value))
      (set-editor-action! :input))
    (do
      (set-editor-action! nil)
      (set-editor-action-data! nil))))

(defn get-editor-show-input
  []
  (when (= (get-editor-action) :input)
    (get @state :editor/action-data)))

(defn set-editor-show-commands!
  []
  (when-not (get-editor-action) (set-editor-action! :commands)))

(defn set-editor-show-block-commands!
  []
  (when-not (get-editor-action) (set-editor-action! :block-commands)))

(defn clear-editor-action!
  []
  (set-state! :editor/action nil))

(defn get-edit-pos
  []
  (when-let [input (get-input)]
    (util/get-selection-start input)))

(defn get-selection-start-block
  []
  @(get @state :selection/start-block))

(defn set-selection-start-block!
  [start-block]
  (set-state! :selection/start-block start-block))

(defn set-selection-blocks!
  ([blocks]
   (set-selection-blocks! blocks :down))
  ([blocks direction]
   (when (seq blocks)
     (let [blocks (vec (util/sort-by-height (remove nil? blocks)))]
       (set-state! :selection/mode true)
       (set-state! :selection/blocks blocks)
       (set-state! :selection/direction direction)))))

(defn into-selection-mode!
  []
  (set-state! :selection/mode true))

(defn clear-selection!
  []
  (set-state! :selection/mode false)
  (set-state! :selection/blocks nil)
  (set-state! :selection/direction :down)
  (set-state! :selection/start-block nil)
  (set-state! :selection/selected-all? false))

(defn get-selection-blocks
  []
  (let [blocks (util/sort-by-height (bean/->clj (dom/by-class "ls-block selected")))]
    (set-state! :selecton/blocks blocks)
    blocks))

(defn get-selection-block-ids
  []
  (get-selected-block-ids (get-selection-blocks)))

(defn get-selection-start-block-or-first
  []
  (or (get-selection-start-block)
      (some-> (first (get-selection-blocks))
              (gobj/get "id"))))

(defn in-selection-mode?
  []
  @(:selection/mode @state))

(defn selection?
  "True sense of selection mode with valid selected block"
  []
  (and (in-selection-mode?) (seq (get-selection-blocks))))

(defn conj-selection-block!
  [block-or-blocks direction]
  (let [selection-blocks (get-selection-blocks)
        blocks (-> (if (sequential? block-or-blocks)
                     (apply conj selection-blocks block-or-blocks)
                     (conj selection-blocks block-or-blocks))
                   distinct
                   util/sort-by-height
                   vec)]
    (set-state! :selection/mode true)
    (set-state! :selection/blocks blocks)
    (set-state! :selection/direction direction)))

(defn drop-selection-block!
  [block]
  (set-state! :selection/mode true)
  (set-state! :selection/blocks (-> (remove #(= block %) (get-selection-blocks))
                                    util/sort-by-height
                                    vec)))

(defn drop-last-selection-block!
  []
  (let [direction @(:selection/direction @state)
        up? (= direction :up)
        blocks @(:selection/blocks @state)
        last-block (if up?
                     (first blocks)
                     (peek (vec blocks)))
        blocks' (-> (if up?
                      (rest blocks)
                      (pop (vec blocks)))
                    util/sort-by-height
                    vec)]
    (set-state! :selection/mode true)
    (set-state! :selection/blocks blocks')
    last-block))

(defn get-selection-direction
  []
  @(:selection/direction @state))

(defn show-custom-context-menu!
  [links position]
  (swap! state assoc
         :custom-context-menu/show? true
         :custom-context-menu/links links
         :custom-context-menu/position position))

(defn hide-custom-context-menu!
  []
  (swap! state assoc
         :custom-context-menu/show? false
         :custom-context-menu/links nil
         :custom-context-menu/position nil))

(defn toggle-navigation-item-collapsed!
  [item]
  (update-state! [:ui/navigation-item-collapsed? item] not))

(defn toggle-sidebar-open?!
  []
  (swap! state update :ui/sidebar-open? not))

(defn open-right-sidebar!
  []
  (swap! state assoc :ui/sidebar-open? true))

(defn hide-right-sidebar!
  []
  (swap! state assoc :ui/sidebar-open? false))

(defn sidebar-add-block!
  [repo db-id block-type]
  (when (not (util/sm-breakpoint?))
    (when db-id
      (update-state! :sidebar/blocks (fn [blocks]
                                       (->> (remove #(= (second %) db-id) blocks)
                                            (cons [repo db-id block-type])
                                            (distinct))))
      (set-state! [:ui/sidebar-collapsed-blocks db-id] false)
      (open-right-sidebar!)
      (when-let [elem (gdom/getElementByClass "sidebar-item-list")]
        (util/scroll-to elem 0)))))

(defn sidebar-move-block!
  [from to]
  (update-state! :sidebar/blocks (fn [blocks]
                                   (let [to (if (> from to) (inc to) to)]
                                     (if (not= to from)
                                       (let [item (nth blocks from)
                                             blocks (keep-indexed #(when (not= %1 from) %2) blocks)
                                             [l r] (split-at to blocks)]
                                         (concat l [item] r))
                                       blocks)))))

(defn sidebar-remove-block!
  [idx]
  (update-state! :sidebar/blocks (fn [blocks]
                                   (if (string? idx)
                                     (remove #(= (second %) idx) blocks)
                                     (util/drop-nth idx blocks))))
  (when (empty? (:sidebar/blocks @state))
    (hide-right-sidebar!)))

(defn sidebar-remove-rest!
  [db-id]
  (update-state! :sidebar/blocks (fn [blocks]
                                   (remove #(not= (second %) db-id) blocks)))
  (set-state! [:ui/sidebar-collapsed-blocks db-id] false))

(defn sidebar-replace-block!
  [old-sidebar-key new-sidebar-key]
  (update-state! :sidebar/blocks (fn [blocks]
                                   (map #(if (= % old-sidebar-key)
                                           new-sidebar-key
                                           %) blocks))))

(defn sidebar-block-exists?
  [idx]
  (some #(= (second %) idx) (:sidebar/blocks @state)))

(defn clear-sidebar-blocks!
  []
  (set-state! :sidebar/blocks '()))

(defn sidebar-block-toggle-collapse!
  [db-id]
  (when db-id
    (update-state! [:ui/sidebar-collapsed-blocks db-id] not)))

(defn sidebar-block-collapse-rest!
  [db-id]
  (let [items (disj (set (map second (:sidebar/blocks @state))) db-id)]
    (doseq [item items] (set-state! [:ui/sidebar-collapsed-blocks item] true))))

(defn sidebar-block-set-collapsed-all!
  [collapsed?]
  (let [items (map second (:sidebar/blocks @state))]
    (doseq [item items]
      (set-state! [:ui/sidebar-collapsed-blocks item] collapsed?))))

(defn get-current-edit-block-and-position
  []
  (let [edit-input-id (get-edit-input-id)
        edit-block (get-edit-block)
        block-element (when edit-input-id (gdom/getElement (string/replace edit-input-id "edit-block" "ls-block")))
        container (when block-element
                    (util/get-block-container block-element))]
    (when container
      {:last-edit-block edit-block
       :container       (gobj/get container "id")
       :pos             @(:editor/start-pos @state)
       :end-pos         (or (cursor/pos (gdom/getElement edit-input-id))
                            (count (:block/content edit-block)))})))

(defn clear-edit!
  []
  (set-state! :editor/editing? {})
  (set-state! :editor/cursor-range nil)
  (swap! state merge {:editor/last-saved-cursor nil})
  (set-state! :editor/content {})
  (set-state! :editor/block nil)
  (set-state! :editor/properties-container nil)
  (set-state! :ui/select-query-cache {}))

(defn into-code-editor-mode!
  []
  (set-state! :editor/cursor-range nil)
  (swap! state merge {:editor/code-mode? true}))

(defn set-editor-last-pos!
  [new-pos]
  (set-state! [:editor/last-saved-cursor (:block/uuid (get-edit-block))] new-pos))

(defn clear-editor-last-pos!
  []
  (set-state! :editor/last-saved-cursor nil))

(defn get-editor-last-pos
  []
  (get-in @state [:editor/last-saved-cursor (:block/uuid (get-edit-block))]))

(defn set-block-content-and-last-pos!
  [edit-input-id content new-pos]
  (when edit-input-id
    (set-edit-content! edit-input-id content)
    (set-state! [:editor/last-saved-cursor (:block/uuid (get-edit-block))] new-pos)))

(defn set-theme-mode!
  [mode]
  (when (mobile-util/native-platform?)
    (if (= mode "light")
      (util/set-theme-light)
      (util/set-theme-dark)))
  (set-state! :ui/theme mode)
  (storage/set :ui/theme mode))

(defn sync-system-theme!
  []
  (let [system-dark? (.-matches (js/window.matchMedia "(prefers-color-scheme: dark)"))]
    (set-theme-mode! (if system-dark? "dark" "light"))
    (set-state! :ui/system-theme? true)
    (storage/set :ui/system-theme? true)))

(defn use-theme-mode!
  [theme-mode]
  (if (= theme-mode "system")
    (sync-system-theme!)
    (do
      (set-theme-mode! theme-mode)
      (set-state! :ui/system-theme? false)
      (storage/set :ui/system-theme? false))))

(defn- toggle-theme
  [theme]
  (if (= theme "dark") "light" "dark"))

(defn toggle-theme!
  []
  (use-theme-mode! (toggle-theme (:ui/theme @state))))

(defn set-custom-theme!
  ([custom-theme]
   (set-custom-theme! nil custom-theme))
  ([mode theme]
   (set-state! (if mode [:ui/custom-theme (keyword mode)] :ui/custom-theme) theme)
   (storage/set :ui/custom-theme (:ui/custom-theme @state))))

(defn restore-mobile-theme!
  "Restore mobile theme setting from local storage"
  []
  (let [mode (or (storage/get :ui/theme) "light")
        system-theme? (storage/get :ui/system-theme?)]
    (when (and (not system-theme?)
               (mobile-util/native-platform?))
      (if (= mode "light")
        (util/set-theme-light)
        (util/set-theme-dark)))))

(defn set-editing-block-dom-id!
  [block-dom-id]
  (set-state! :editor/block-dom-id block-dom-id))

(defn get-editing-block-dom-id
  []
  @(:editor/block-dom-id @state))

(defn set-root-component!
  [component]
  (set-state! :ui/root-component component))

(defn get-root-component
  []
  (get @state :ui/root-component))

(defn load-app-user-cfgs
  ([] (load-app-user-cfgs false))
  ([refresh?]
   (when (util/electron?)
     (p/let [cfgs (if (or refresh? (nil? (:electron/user-cfgs @state)))
                    (ipc/ipc :userAppCfgs)
                    (:electron/user-cfgs @state))
             cfgs (if (object? cfgs) (bean/->clj cfgs) cfgs)]
       (set-state! :electron/user-cfgs cfgs)))))

(defn setup-electron-updater!
  []
  (when (util/electron?)
    (js/window.apis.setUpdatesCallback
      (fn [_ args]
        (let [data (bean/->clj args)
              pending? (not= (:type data) "completed")]
          (set-state! :electron/updater-pending? pending?)
          (when pending? (set-state! :electron/updater data))
          nil)))))

(defn set-file-component!
  [component]
  (set-state! :ui/file-component component))

(defn clear-file-component!
  []
  (set-state! :ui/file-component nil))

(defn set-journals-length!
  [value]
  (when value
    (set-state! :journals-length value)))

(defn save-scroll-position!
  ([value]
   (save-scroll-position! value js/window.location.hash))
  ([value path]
   (set-state! :ui/paths-scroll-positions value :path-in-sub-atom path)))

(defn save-main-container-position!
  [value]
  (when (not= value @(:ui/main-container-scroll-top @state))
    (set-state! :ui/main-container-scroll-top value)))

(defn get-saved-scroll-position
  ([]
   (get-saved-scroll-position js/window.location.hash))
  ([path]
   (get @(get @state :ui/paths-scroll-positions) path 0)))

(defn set-today!
  [value]
  (set-state! :today value))

(defn get-me
  []
  (:me @state))

(defn set-db-restoring!
  [value]
  (set-state! :db/restoring? value))

(defn set-indexedb-support!
  [value]
  (set-state! :indexeddb/support? value))

(defn modal-opened?
  []
  (:modal/show? @state))

(declare set-modal!)
(declare close-modal!)

(defn get-sub-modals
  []
  (:modal/subsets @state))

(defn set-sub-modal!
  ([panel-content]
   (set-sub-modal! panel-content
                   {:close-btn? true}))
  ([panel-content {:keys [id label payload close-btn? close-backdrop? show? center?] :as opts}]
   (if (not (modal-opened?))
     (set-modal! panel-content opts)
     (let [modals (:modal/subsets @state)
           idx (and id (first (keep-indexed #(when (= (:modal/id %2) id) %1)
                                            modals)))
           input (medley/filter-vals
                   #(not (nil? %1))
                   {:modal/id            id
                    :modal/label         (if label (name label) "")
                    :modal/class         (if center? "as-center" "")
                    :modal/payload       payload
                    :modal/show?         (if (boolean? show?) show? true)
                    :modal/panel-content panel-content
                    :modal/close-btn?    close-btn?
                    :modal/close-backdrop? (if (boolean? close-backdrop?) close-backdrop? true)})]
       (swap! state update-in
         [:modal/subsets (or idx (count modals))]
              merge input)
       (:modal/subsets @state)))))

(defn close-sub-modal!
  ([] (close-sub-modal! nil))
  ([all?-a-id]
   (if (true? all?-a-id)
     (swap! state assoc :modal/subsets [])
     (let [id     all?-a-id
           mid    (:modal/id @state)
           modals (:modal/subsets @state)]
       (if (and id (not (string/blank? mid)) (= id mid))
         (close-modal!)
         (when-let [idx (if id (first (keep-indexed #(when (= (:modal/id %2) id) %1) modals))
                          (dec (count modals)))]
           (swap! state assoc :modal/subsets (into [] (medley/remove-nth idx modals)))))))
   (:modal/subsets @state)))

(defn set-modal!
  ([modal-panel-content]
   (set-modal! modal-panel-content
               {:fullscreen? false
                :close-btn?  true}))
  ([modal-panel-content {:keys [id label payload fullscreen? close-btn? close-backdrop? center? panel?
                                container-overflow-visible? style]}]
   (let [opened? (modal-opened?)
         style (if container-overflow-visible?
                 (merge style {:overflow "visible"})
                 style)]
     (when opened?
       (close-modal!))
     (when (seq (get-sub-modals))
       (close-sub-modal! true))

     (async/go
       (when opened?
         (<! (async/timeout 100)))
       (swap! state assoc
              :modal/id id
              :modal/label (if label (name label) "")
              :modal/class (if center? "as-center" "")
              :modal/show? (boolean modal-panel-content)
              :modal/panel-content modal-panel-content
              :modal/payload payload
              :modal/fullscreen? fullscreen?
              :modal/panel? (if (boolean? panel?) panel? true)
              :modal/close-btn? close-btn?
              :modal/close-backdrop? (if (boolean? close-backdrop?) close-backdrop? true)
              :modal/style style)))
   nil))

(defn dropdown-opened?
  []
  (seq (:modal/dropdowns @state)))

(defn close-dropdowns!
  []
  (let [close-fns (vals (:modal/dropdowns @state))]
    (doseq [f close-fns]
      (try (f) (catch :default _e nil)))))

(defn close-modal!
  [& {:keys [force?]
      :or {force? false}}]
  (when (or force? (not (or (editing?) (:error/multiple-tabs-access-opfs? @state))))
    (close-dropdowns!)
    (if (seq (get-sub-modals))
      (close-sub-modal!)
      (swap! state assoc
             :modal/id nil
             :modal/label ""
             :modal/payload nil
             :modal/show? false
             :modal/fullscreen? false
             :modal/panel-content nil
             :modal/dropdowns {}
             :ui/open-select nil))))

(defn get-reactive-custom-queries-chan
  []
  (:reactive/custom-queries @state))

(defn get-left-sidebar-open?
  []
  (get-in @state [:ui/left-sidebar-open?]))

(defn set-left-sidebar-open!
  [value]
  (storage/set "ls-left-sidebar-open?" (boolean value))
  (set-state! :ui/left-sidebar-open? value))

(defn toggle-left-sidebar!
  []
  (set-left-sidebar-open!
    (not (get-left-sidebar-open?))))

(defn set-developer-mode!
  [value]
  (set-state! :ui/developer-mode? value)
  (storage/set "developer-mode" (str value)))

(defn developer-mode?
  []
  (:ui/developer-mode? @state))

(defn get-notification-contents
  []
  (get @state :notification/contents))

(defn document-mode?
  []
  (get @state :document/mode?))

(defn toggle-document-mode!
  []
  (let [mode (document-mode?)]
    (set-state! :document/mode? (not mode))
    (storage/set :document/mode? (not mode))))

(defn shortcut-tooltip-enabled?
  []
  (get @state :ui/shortcut-tooltip?))

(defn toggle-shortcut-tooltip!
  []
  (let [mode (shortcut-tooltip-enabled?)]
    (set-state! :ui/shortcut-tooltip? (not mode))
    (storage/set :ui/shortcut-tooltip? (not mode))))

(defn set-config!
  [repo-url value]
  (when value (set-state! [:config repo-url] value)))

(defn set-global-config!
  [value str-content]
  ;; Placed under :config so cursors can work seamlessly
  (when value
    (set-config! ::global-config value)
    (set-config! ::global-config-str-content str-content)))

(defn get-wide-mode?
  []
  (:ui/wide-mode? @state))

(defn toggle-wide-mode!
  []
  (update-state! :ui/wide-mode? not))

(defn set-online!
  [value]
  (set-state! :network/online? value))

(defn get-plugins-slash-commands
  []
  (mapcat seq (flatten (vals (:plugin/installed-slash-commands @state)))))

(defn get-plugins-commands-with-type
  [type]
  (->> (apply concat (vals (:plugin/simple-commands @state)))
       (filterv #(= (keyword (first %)) (keyword type)))))

(defn get-plugins-ui-items-with-type
  [type]
  (->> (apply concat (vals (:plugin/installed-ui-items @state)))
       (filterv #(= (keyword (first %)) (keyword type)))))

(defn get-plugin-resources-with-type
  [pid type]
  (when-let [pid (and type (keyword pid))]
    (get-in @state [:plugin/installed-resources pid (keyword type)])))

(defn get-plugin-resource
  [pid type key]
  (when-let [resources (get-plugin-resources-with-type pid type)]
    (get resources key)))

(defn upt-plugin-resource
  [pid type key attr val]
  (when-let [resource (get-plugin-resource pid type key)]
    (let [resource (assoc resource (keyword attr) val)]
      (set-state!
        [:plugin/installed-resources (keyword pid) (keyword type) key] resource)
      resource)))

(defn get-plugin-services
  [pid type]
  (when-let [installed (and pid (:plugin/installed-services @state))]
    (some->> (seq (get installed (keyword pid)))
             (filterv #(= type (:type %))))))

(defn install-plugin-service
  ([pid type name] (install-plugin-service pid type name nil))
  ([pid type name opts]
   (when-let [pid (and pid type name (keyword pid))]
     (let [exists (get-plugin-services pid type)]
       (when-let [service (and (or (not exists) (not (some #(= name (:name %)) exists)))
                               {:pid pid :type type :name name :opts opts})]
         (update-state! [:plugin/installed-services pid] #(conj (vec %) service))

         ;; search engines state for results
         (when (= type :search)
           (set-state! [:search/engines (str pid name)] service)))))))

(defn uninstall-plugin-service
  [pid type-or-all]
  (when-let [pid (keyword pid)]
    (when-let [installed (get (:plugin/installed-services @state) pid)]
      (let [remove-all? (or (true? type-or-all) (nil? type-or-all))
            remains     (if remove-all? nil (filterv #(not= type-or-all (:type %)) installed))
            removed     (if remove-all? installed (filterv #(= type-or-all (:type %)) installed))]
        (set-state! [:plugin/installed-services pid] remains)

        ;; search engines state for results
        (when-let [removed' (seq (filter #(= :search (:type %)) removed))]
          (update-state! :search/engines #(apply dissoc % (mapv (fn [{:keys [pid name]}] (str pid name)) removed'))))))))

(defn get-all-plugin-services-with-type
  [type]
  (when-let [installed (vals (:plugin/installed-services @state))]
    (mapcat (fn [s] (filter #(= (keyword type) (:type %)) s)) installed)))

(defn get-all-plugin-search-engines
  []
  (:search/engines @state))

(defn update-plugin-search-engine
  [pid name f]
  (when-let [pid (keyword pid)]
    (set-state! :search/engines
                (update-vals (get-all-plugin-search-engines)
                             #(if (and (= pid (:pid %)) (= name (:name %)))
                                (f %) %)))))

(defn reset-plugin-search-engines
  []
  (when-let [engines (get-all-plugin-search-engines)]
    (set-state! :search/engines
                (update-vals engines #(assoc % :result nil)))))

(defn install-plugin-hook
  ([pid hook] (install-plugin-hook pid hook true))
  ([pid hook opts]
   (when-let [pid (keyword pid)]
     (set-state!
      [:plugin/installed-hooks hook]
      (assoc
        ((fnil identity {}) (get-in @state [:plugin/installed-hooks hook]))
        pid opts)) true)))

(defn uninstall-plugin-hook
  [pid hook-or-all]
  (when-let [pid (keyword pid)]
    (if (nil? hook-or-all)
      (swap! state update :plugin/installed-hooks #(update-vals % (fn [ids] (dissoc ids pid))))
      (when-let [coll (get-in @state [:plugin/installed-hooks hook-or-all])]
        (set-state! [:plugin/installed-hooks hook-or-all] (dissoc coll pid))))
    true))

(defn slot-hook-exist?
  [uuid]
  (when-let [type (and uuid (string/replace (str uuid) "-" "_"))]
    (when-let [hooks (sub :plugin/installed-hooks)]
      (contains? hooks (str "hook:editor:slot_" type)))))

(defn active-tldraw-app
  []
  (when-let [tldraw-el (.querySelector js/document.body ".logseq-tldraw[data-tlapp]")]
    (gobj/get js/window.tlapps (.. tldraw-el -dataset -tlapp))))

(defn tldraw-editing-logseq-block?
  []
  (when-let [app (active-tldraw-app)]
    (and (= 1 (.. app -selectedShapesArray -length))
         (= (.. app -editingShape) (.. app -selectedShapesArray (at 0))))))

(defn set-graph-syncing?
  [value]
  (set-state! :graph/syncing? value))

(defn set-editor-in-composition!
  [value]
  (set-state! :editor/in-composition? value))

(defn editor-in-composition?
  []
  (:editor/in-composition? @state))

(defn set-loading-files!
  [repo value]
  (when repo
    (set-state! [:repo/loading-files? repo] value)))

(defn loading-files?
  [repo]
  (get-in @state [:repo/loading-files? repo]))

(defn set-editor-last-input-time!
  [repo time]
  (set-state! :editor/last-input-time time :path-in-sub-atom repo))

(defn input-idle?
  [repo & {:keys [diff]
           :or {diff 1000}}]
  (when repo
    (let [last-input-time (get @(get @state :editor/last-input-time) repo)]
      (or
       (nil? last-input-time)

       (let [now (util/time-ms)]
         (>= (- now last-input-time) diff))

       ;; not in editing mode
       ;; Is this a good idea to put whiteboard check here?
       (not (get-edit-input-id))))))

(defn set-nfs-refreshing!
  [value]
  (set-state! :nfs/refreshing? value))

(defn nfs-refreshing?
  []
  (:nfs/refreshing? @state))

(defn set-search-result!
  [value]
  (set-state! :search/result value))

(defn clear-search-result!
  []
  (set-search-result! nil))

(defn add-graph-search-filter!
  [q]
  (when-not (string/blank? q)
    (update-state! :search/graph-filters
                   (fn [value]
                     (vec (distinct (conj value q)))))))

(defn remove-search-filter!
  [q]
  (when-not (string/blank? q)
    (update-state! :search/graph-filters
                   (fn [value]
                     (remove #{q} value)))))

(defn clear-search-filters!
  []
  (set-state! :search/graph-filters []))

(defn get-search-mode
  []
  (:search/mode @state))

(defn toggle!
  [path]
  (update-state! path not))

(defn toggle-settings!
  []
  (toggle! :ui/settings-open?))

(defn settings-open?
  []
  (:ui/settings-open? @state))

(defn close-settings!
  []
  (set-state! :ui/settings-open? false))

(defn open-settings!
  ([] (open-settings! true))
  ([active-tab] (set-state! :ui/settings-open? active-tab)))

(defn set-editor-op!
  [value]
  (set-state! :editor/op value))

(defn get-editor-op
  []
  @(:editor/op @state))

(defn get-events-chan
  []
  (:system/events @state))

(defn pub-event!
  {:malli/schema [:=> [:cat vector?] :any]}
  [payload]
  (let [d (p/deferred)
        chan (get-events-chan)]
    (async/put! chan [payload d])
    d))

(defn get-export-block-text-indent-style []
  (:copy/export-block-text-indent-style @state))

(defn set-export-block-text-indent-style!
  [v]
  (set-state! :copy/export-block-text-indent-style v)
  (storage/set :copy/export-block-text-indent-style v))

(defn get-recent-pages
  []
  (get-in @state [:ui/recent-pages (get-current-repo)]))

(defn set-recent-pages!
  [v]
  (set-state! [:ui/recent-pages (get-current-repo)] v)
  (storage/set :ui/recent-pages (:ui/recent-pages @state)))

(defn get-export-block-text-remove-options []
  (:copy/export-block-text-remove-options @state))

(defn update-export-block-text-remove-options!
  [e k]
  (let [f (if (util/echecked? e) conj disj)]
    (update-state! :copy/export-block-text-remove-options
                   #(f % k))
    (storage/set :copy/export-block-text-remove-options
                 (get-export-block-text-remove-options))))

(defn get-export-block-text-other-options []
  (:copy/export-block-text-other-options @state))

(defn update-export-block-text-other-options!
  [k v]
  (update-state! :copy/export-block-text-other-options #(assoc % k v)))

(defn set-editor-args!
  [args]
  (set-state! :editor/args args))

(defn editing-whiteboard-portal?
  []
  (and (active-tldraw-app) (tldraw-editing-logseq-block?)))

(defn block-component-editing?
  []
  (and (:block/component-editing-mode? @state)
       (not (editing-whiteboard-portal?))))

(defn set-block-component-editing-mode!
  [value]
  (set-state! :block/component-editing-mode? value))

(defn get-editor-args
  []
  @(:editor/args @state))

(defn set-page-blocks-cp!
  [value]
  (set-state! [:view/components :page-blocks] value))

(defn get-page-blocks-cp
  []
  (get-in @state [:view/components :page-blocks]))

;; To avoid circular dependencies
(defn set-component!
  [k value]
  (set-state! [:view/components k] value))

(defn get-component
  [k]
  (get-in @state [:view/components k]))

(defn exit-editing-and-set-selected-blocks!
  ([blocks]
   (exit-editing-and-set-selected-blocks! blocks :down))
  ([blocks direction]
   (clear-edit!)
   (set-selection-blocks! blocks direction)))

(defn set-editing!
  [edit-input-id content block cursor-range & {:keys [move-cursor? container-id property-block]
                                               :or {move-cursor? true}}]
  (when-not (exists? js/process)
    (if (> (count content)
           (block-content-max-length (get-current-repo)))
      (let [elements (array-seq (js/document.getElementsByClassName (str "id" (:block/uuid block))))]
        (when (first elements)
          (util/scroll-to-element (gobj/get (first elements) "id")))
        (exit-editing-and-set-selected-blocks! elements))
      (when (and edit-input-id block
                   (or
                    (publishing-enable-editing?)
                    (not @publishing?)))
          (let [block-element (gdom/getElement (string/replace edit-input-id "edit-block" "ls-block"))
                container (util/get-block-container block-element)
                block (if container
                        (assoc block
                               :block.temp/container (gobj/get container "id"))
                        block)
                content (string/trim (or content ""))]
            (assert (and container-id (:block/uuid block))
                    "container-id or block uuid is missing")
            (if property-block
              (set-editing-block-id! [container-id (:block/uuid property-block) (:block/uuid block)])
              (set-editing-block-id! [container-id (:block/uuid block)]))
            (set-state! :editor/container-id container-id)
            (set-state! :editor/block block)
            (set-state! :editor/content content :path-in-sub-atom (:block/uuid block))
            (set-state! :editor/last-key-code nil)
            (set-state! :editor/set-timestamp-block nil)
            (set-state! :editor/cursor-range cursor-range)

            (when-let [input (gdom/getElement edit-input-id)]
              (let [pos (count cursor-range)]
                (when content
                  (util/set-change-value input content))

                (when move-cursor?
                  (cursor/move-cursor-to input pos))

                (when (or (util/mobile?) (mobile-util/native-platform?))
                  (set-state! :mobile/show-action-bar? false)))))))))

(defn action-bar-open?
  []
  (:mobile/show-action-bar? @state))

(defn get-git-auto-commit-enabled?
  []
  (false? (sub [:electron/user-cfgs :git/disable-auto-commit?])))

(defn get-git-commit-on-close-enabled?
  []
  (sub [:electron/user-cfgs :git/commit-on-close?]))

(defn set-last-key-code!
  [key-code]
  (set-state! :editor/last-key-code key-code))

(defn get-last-key-code
  []
  @(:editor/last-key-code @state))

(defn set-block-op-type!
  [op-type]
  (set-state! :editor/block-op-type op-type))

(defn get-block-op-type
  []
  (:editor/block-op-type @state))

(defn feature-http-server-enabled?
  []
  (boolean (storage/get ::storage-spec/http-server-enabled)))

(defn get-plugin-by-id
  [id]
  (when-let [id (and id (keyword id))]
    (get-in @state [:plugin/installed-plugins id])))

(defn get-enabled?-installed-plugins
  ([theme?] (get-enabled?-installed-plugins theme? true false false))
  ([theme? enabled? include-unpacked? include-all?]
   (filterv
     #(and (if include-unpacked? true (:iir %))
           (if-not (boolean? enabled?) true (= (not enabled?) (boolean (get-in % [:settings :disabled]))))
           (or include-all? (if (boolean? theme?) (= (boolean theme?) (:theme %)) true)))
     (vals (:plugin/installed-plugins @state)))))

(defn lsp-enabled?-or-theme
  []
  (:plugin/enabled @state))

(def lsp-enabled?
  (lsp-enabled?-or-theme))

(defn consume-updates-from-coming-plugin!
  [payload updated?]
  (when-let [id (keyword (:id payload))]
    (let [prev-pending? (boolean (seq (:plugin/updates-pending @state)))]
      (println "Updates: consumed pending - " id)
      (swap! state update :plugin/updates-pending dissoc id)
      (if updated?
        (if-let [error (:error-code payload)]
          (swap! state update-in [:plugin/updates-coming id] assoc :error-code error)
          (swap! state update :plugin/updates-coming dissoc id))
        (swap! state update :plugin/updates-coming assoc id payload))
      (pub-event! [:plugin/consume-updates id prev-pending? updated?]))))

(defn coming-update-new-version?
  [pkg]
  (and pkg (:latest-version pkg)))

(defn plugin-update-available?
  [id]
  (when-let [pkg (and id (get (:plugin/updates-coming @state) (keyword id)))]
    (coming-update-new-version? pkg)))

(defn all-available-coming-updates
  ([] (all-available-coming-updates (:plugin/updates-coming @state)))
  ([updates] (when-let [updates (vals updates)]
               (filterv #(coming-update-new-version? %) updates))))

(defn get-next-selected-coming-update
  []
  (when-let [updates (all-available-coming-updates)]
    (let [unchecked (:plugin/updates-unchecked @state)]
      (first (filter #(and (not (and (seq unchecked) (contains? unchecked (:id %))))
                           (not (:error-code %))) updates)))))

(defn set-unchecked-update
  [id unchecked?]
  (swap! state update :plugin/updates-unchecked (if unchecked? conj disj) id))

(defn reset-unchecked-update
  []
  (swap! state assoc :plugin/updates-unchecked #{}))

(defn reset-all-updates-state
  []
  (swap! state assoc
         :plugin/updates-auto-checking?         false
         :plugin/updates-pending                {}
         :plugin/updates-coming                 {}
         :plugin/updates-downloading?           false))

(defn sub-right-sidebar-blocks
  []
  (when-let [current-repo (get-current-repo)]
    (->> (sub :sidebar/blocks)
         (filter #(= (first %) current-repo)))))


(defn toggle-collapsed-block!
  [block-id]
  (let [current-repo (get-current-repo)]
    (update-state! [:ui/collapsed-blocks current-repo block-id] not)))

(defn set-collapsed-block!
  [block-id value]
  (let [current-repo (get-current-repo)]
    (set-state! [:ui/collapsed-blocks current-repo block-id] value)))

(defn sub-collapsed
  [block-id]
  (sub [:ui/collapsed-blocks (get-current-repo) block-id]))

(defn get-modal-id
  []
  (:modal/id @state))

(defn set-auth-id-token
  [id-token]
  (set-state! :auth/id-token id-token))

(defn set-auth-refresh-token
  [refresh-token]
  (set-state! :auth/refresh-token refresh-token))

(defn set-auth-access-token
  [access-token]
  (set-state! :auth/access-token access-token))

(defn get-auth-id-token []
  (sub :auth/id-token))

(defn get-auth-refresh-token []
  (:auth/refresh-token @state))

(defn set-file-sync-manager [graph-uuid v]
  (when (and graph-uuid v)
    (set-state! [:file-sync/graph-state graph-uuid :file-sync/sync-manager] v)))

(defn get-file-sync-manager [graph-uuid]
  (get-in @state [:file-sync/graph-state graph-uuid :file-sync/sync-manager]))

(defn clear-file-sync-state! [graph-uuid]
  (set-state! [:file-sync/graph-state graph-uuid] nil))

(defn clear-file-sync-progress! [graph-uuid]
  (set-state! [:file-sync/graph-state
               graph-uuid
               :file-sync/progress]
              nil))

(defn set-file-sync-state [graph-uuid v]
  (when v (s/assert :frontend.fs.sync/sync-state v))
  (set-state! [:file-sync/graph-state graph-uuid :file-sync/sync-state] v))

(defn get-current-file-sync-graph-uuid
  []
  (get-in @state [:file-sync/graph-state :current-graph-uuid]))

(defn sub-current-file-sync-graph-uuid
  []
  (sub [:file-sync/graph-state :current-graph-uuid]))

(defn get-file-sync-state
  ([]
   (get-file-sync-state (get-current-file-sync-graph-uuid)))
  ([graph-uuid]
   (get-in @state [:file-sync/graph-state graph-uuid :file-sync/sync-state])))

(defn sub-file-sync-state
  [graph-uuid]
  (sub [:file-sync/graph-state graph-uuid :file-sync/sync-state]))

(defn reset-parsing-state!
  []
  (set-state! [:graph/parsing-state (get-current-repo)] {}))

(defn set-parsing-state!
  [m]
  (update-state! [:graph/parsing-state (get-current-repo)]
                 (if (fn? m) m
                   (fn [old-value] (merge old-value m)))))

(defn http-proxy-enabled-or-val? []
  (when-let [{:keys [type protocol host port] :as agent-opts} (sub [:electron/user-cfgs :settings/agent])]
    (when (and  (not (contains? #{"system"} type))
                (every? not-empty (vals agent-opts)))
      (str protocol "://" host ":" port))))

(defn set-mobile-app-state-change
  [is-active?]
  (set-state! :mobile/app-state-change
              {:is-active? is-active?
               :timestamp (inst-ms (js/Date.))}))

(defn get-sync-graph-by-id
  [graph-uuid]
  (when graph-uuid
    (let [graph (first (filter #(= graph-uuid (:GraphUUID %))
                               (get-repos)))]
      (when (:url graph)
        graph))))

(defn unlinked-dir?
  [dir]
  (contains? (:file/unlinked-dirs @state) dir))

(defn get-file-rename-event-chan
  []
  (:file/rename-event-chan @state))

(defn offer-file-rename-event-chan!
  [v]
  {:pre [(map? v)
         (= #{:repo :old-path :new-path} (set (keys v)))]}
  (async/offer! (get-file-rename-event-chan) v))

(defn set-onboarding-whiteboard!
  [v]
  (set-state! :whiteboard/onboarding-whiteboard? v)
  (storage/set :ls-onboarding-whiteboard? v))

(defn get-onboarding-whiteboard?
  []
  (get-in @state [:whiteboard/onboarding-whiteboard?]))

(defn get-local-container-root-url
  []
  (when (mobile-util/native-ios?)
    (get-in @state [:mobile/container-urls :localContainerUrl])))

(defn get-icloud-container-root-url
  []
  (when (mobile-util/native-ios?)
    (get-in @state [:mobile/container-urls :iCloudContainerUrl])))

(defn get-current-pdf
  []
  (:pdf/current @state))

(defn nfs-user-granted?
  [repo]
  (get-in @state [:nfs/user-granted? repo]))

(defn set-current-pdf!
  [inflated-file]
  (let [settle-file! #(set-state! :pdf/current inflated-file)]
    (if-not (get-current-pdf)
      (settle-file!)
      (when (apply not= (map :identity [inflated-file (get-current-pdf)]))
        (set-state! :pdf/current nil)
        (js/setTimeout #(settle-file!) 16)))))

(defn focus-whiteboard-shape
  ([shape-id]
   (focus-whiteboard-shape (active-tldraw-app) shape-id))
  ([tln shape-id]
   (when-let [^js api (gobj/get tln "api")]
     (when (and shape-id (parse-uuid shape-id))
       (. api selectShapes shape-id)
       (. api zoomToSelection)))))

(defn set-user-info!
  [info]
  (when info
    (set-state! :user/info info)
    (let [groups (:UserGroups info)]
      (when (seq groups)
        (storage/set :user-groups groups)))))

(defn get-user-info []
  (sub :user/info))

(defn clear-user-info!
  []
  (storage/remove :user-groups))

(defn sub-async-query-loading
  [k]
  (assert (some? k))
  (rum/react
   (r/cached-derived-atom (:db/async-queries @state) [(get-current-repo) ::async-query (str k)]
                          (fn [s] (contains? s (str k))))))

(defn get-color-accent []
  (get @state :ui/radix-color))

(defn set-color-accent! [color]
  (swap! state assoc :ui/radix-color color)
  (storage/set :ui/radix-color color)
  (util/set-android-theme))

(defn unset-color-accent! []
  (swap! state assoc :ui/radix-color :logseq)
  (storage/remove :ui/radix-color)
  (util/set-android-theme))

(defn handbook-open?
  []
  (:ui/handbooks-open? @state))

(defn get-handbook-route-chan
  []
  (:handbook/route-chan @state))

(defn open-handbook-pane!
  [k]
  (when-not (handbook-open?)
    (set-state! :ui/handbooks-open? true))
  (js/setTimeout #(async/go
                    (>! (get-handbook-route-chan) k))))

(defn set-page-properties-changed!
  [page-name]
  (when-not (string/blank? page-name)
    (update-state! [:db/properties-changed-pages page-name] #(inc %))))

(defn sub-page-properties-changed
  [page-name]
  (when-not (string/blank? page-name)
    (sub [:db/properties-changed-pages page-name])))

(defn update-favorites-updated!
  []
  (update-state! :favorites/updated? inc))

(def get-worker-next-request-id db-transact/get-next-request-id)
(def add-worker-request! db-transact/add-request!)

(defn get-next-container-id
  []
  (swap! (:ui/container-id @state) inc))

(defn get-editor-info
  []
  (when-let [edit-block (get-edit-block)]
    {:block-uuid (:block/uuid edit-block)
     :container-id @(:editor/container-id @state)
     :start-pos @(:editor/start-pos @state)
     :end-pos (get-edit-pos)}))<|MERGE_RESOLUTION|>--- conflicted
+++ resolved
@@ -981,7 +981,6 @@
 (defn get-edit-input-id
   []
   (when-not (exists? js/process)
-<<<<<<< HEAD
     (when (editing?)
       (try
         (when-let [elem js/document.activeElement]
@@ -990,21 +989,6 @@
               (when (string/starts-with? id "edit-block-")
                 id))))
         (catch :default _e)))))
-=======
-    (or
-     (when-let [node (and (some-> @*editor-editing-ref
-                            ;; check editing input is visible
-                            (.closest "body")) @*editor-editing-ref)]
-       (some-> (dom/sel1 node "textarea")
-               (gobj/get "id")))
-     (try
-       (when-let [elem js/document.activeElement]
-         (when (util/input? elem)
-           (let [id (gobj/get elem "id")]
-             (when (string/starts-with? id "edit-block-")
-               id))))
-       (catch :default _e)))))
->>>>>>> 179b4fa4
 
 (defn get-input
   []
@@ -2317,9 +2301,6 @@
    (r/cached-derived-atom (:db/async-queries @state) [(get-current-repo) ::async-query (str k)]
                           (fn [s] (contains? s (str k))))))
 
-(defn get-color-accent []
-  (get @state :ui/radix-color))
-
 (defn set-color-accent! [color]
   (swap! state assoc :ui/radix-color color)
   (storage/set :ui/radix-color color)
