--- conflicted
+++ resolved
@@ -2006,18 +2006,11 @@
               (cursor/move-cursor-to input pos))
 
             (when (or (util/mobile?) (mobile-util/native-platform?))
-<<<<<<< HEAD
               (set-state! :mobile/show-action-bar? false))))))))
-=======
-              (set-state! :mobile/show-action-bar? false)))))))))
 
 (defn action-bar-open?
   []
   (:mobile/show-action-bar? @state))
-
-(defn remove-watch-state [key]
-  (remove-watch state key))
->>>>>>> f78d1655
 
 (defn get-git-auto-commit-enabled?
   []
