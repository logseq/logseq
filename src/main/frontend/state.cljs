--- conflicted
+++ resolved
@@ -651,13 +651,10 @@
   []
   (:editor/logical-outdenting? (sub-config)))
 
-<<<<<<< HEAD
-=======
 (defn perferred-pasting-file?
   []
   (:editor/perferred-pasting-file? (sub-config)))
 
->>>>>>> 1bfb7321
 (defn doc-mode-enter-for-new-line?
   []
   (and (document-mode?)
