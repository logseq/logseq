(ns frontend.state
  "Provides main application state, fns associated to set and state based rum
  cursors"
  (:require [cljs-bean.core :as bean]
            [cljs.core.async :as async :refer [<!]]
            [cljs.spec.alpha :as s]
            [clojure.string :as string]
            [dommy.core :as dom]
            [electron.ipc :as ipc]
            [frontend.mobile.util :as mobile-util]
            [frontend.storage :as storage]
            [frontend.spec.storage :as storage-spec]
            [frontend.util :as util]
            [frontend.util.cursor :as cursor]
            [goog.dom :as gdom]
            [goog.object :as gobj]
            [logseq.graph-parser.config :as gp-config]
            [medley.core :as medley]
            [promesa.core :as p]
            [rum.core :as rum]))

(defonce *profile-state
  (atom {}))

;; Stores main application state
(defonce ^:large-vars/data-var state
  (let [document-mode? (or (storage/get :document/mode?) false)
        current-graph  (let [graph (storage/get :git/current-repo)]
<<<<<<< HEAD
                         (when graph (ipc/ipc "setCurrentGraph" graph))
                         graph)]
    (atom
     {:route-match                           nil
      :today                                 nil
      :system/events                         (async/chan 1000)
      :file/writes                           (async/chan 10000)
      :file/unlinked-dirs                    #{}
      :reactive/custom-queries               (async/chan 1000)
      :notification/show?                    false
      :notification/content                  nil
      :repo/loading-files?                   {}
      :nfs/user-granted?                     {}
      :nfs/refreshing?                       nil
      :instrument/disabled?                  (storage/get "instrument-disabled")
      ;; TODO: how to detect the network reliably?
      :network/online?         true
      :indexeddb/support?      true
      :me                      nil
      :git/current-repo        current-graph
      :draw?                   false
      :db/restoring?           nil

      :journals-length                       3

      :search/q                              ""
      :search/mode                           :global ;; inner page or full graph? {:page :global}
      :search/result                         nil
      :search/graph-filters                  []
      :search/engines                        {}

      ;; modals
      :modal/dropdowns                       {}
      :modal/id                              nil
      :modal/label                           ""
      :modal/show?                           false
      :modal/panel-content                   nil
      :modal/fullscreen?                     false
      :modal/close-btn?                      nil
      :modal/close-backdrop?                 true
      :modal/subsets                         []

      ;; ui
      :ui/viewport                           {}

      ;; left sidebar
      :ui/navigation-item-collapsed?         {}

      ;; right sidebar
      :ui/settings-open?                     false
      :ui/sidebar-open?                      false
      :ui/sidebar-width                      "40%"
      :ui/left-sidebar-open?                 (boolean (storage/get "ls-left-sidebar-open?"))
      :ui/theme                              (or (storage/get :ui/theme) "light")
      :ui/system-theme?                      ((fnil identity (or util/mac? util/win32? false)) (storage/get :ui/system-theme?))
      :ui/custom-theme                       (or (storage/get :ui/custom-theme) {:light {:mode "light"} :dark {:mode "dark"}})
      :ui/wide-mode?                         (storage/get :ui/wide-mode)

      ;; ui/collapsed-blocks is to separate the collapse/expand state from db for:
      ;; 1. right sidebar
      ;; 2. zoom-in view
      ;; 3. queries
      ;; 4. references
      ;; graph => {:block-id bool}
      :ui/collapsed-blocks                   {}
      :ui/sidebar-collapsed-blocks           {}
      :ui/root-component                     nil
      :ui/file-component                     nil
      :ui/developer-mode?                    (or (= (storage/get "developer-mode") "true")
                                                 false)
      ;; remember scroll positions of visited paths
      :ui/paths-scroll-positions             (atom {})
      :ui/shortcut-tooltip?                  (if (false? (storage/get :ui/shortcut-tooltip?))
                                               false
                                               true)
      :ui/scrolling?                         (atom false)
      :ui/new-property-input-id              nil
      :document/mode?                        document-mode?

      :config                                {}
      :block/component-editing-mode?         false
      :editor/op                             (atom nil)
      :editor/latest-op                      (atom nil)
      :editor/hidden-editors                 #{} ;; page names
      :editor/draw-mode?                     false
      :editor/action                         (atom nil)
      :editor/action-data                    nil
      ;; With label or other data
      :editor/last-saved-cursor              nil
      :editor/editing?                       nil
      :editor/in-composition?                false
      :editor/content                        (atom {})
      :editor/block                          (atom nil)
      :editor/block-dom-id                   nil
      :editor/set-timestamp-block            nil ;; click rendered block timestamp-cp to set timestamp
      :editor/last-input-time                (atom {})
      :editor/document-mode?                 document-mode?
      :editor/args                           nil
      :editor/on-paste?                      (atom false)
      :editor/last-key-code                  (atom nil)

      ;; Stores deleted refed blocks, indexed by repo
      :editor/last-replace-ref-content-tx    nil

      ;; for audio record
      :editor/record-status                  "NONE"

      ;; Whether to skip saving the current block
      :editor/skip-saving-current-block?     (atom false)

      :editor/code-block-context             {}

      :db/last-transact-time                 {}
      ;; whether database is persisted
      :db/persisted?                         {}
      :cursor-range                          nil

      :selection/mode                        (atom false)
      ;; Warning: blocks order is determined when setting this attribute
      :selection/blocks                      (atom [])
      :selection/start-block                 (atom nil)
      ;; either :up or :down, defaults to down
      ;; used to determine selection direction when two or more blocks are selected
      :selection/direction                   (atom :down)
      :selection/selected-all?               (atom false)
      :custom-context-menu/show?             false
      :custom-context-menu/links             nil
      :custom-context-menu/position          nil

      ;; pages or blocks in the right sidebar
      ;; It is a list of `[repo db-id block-type block-data]` 4-tuple
      :sidebar/blocks                        '()

      :preferred-language                    (storage/get :preferred-language)

      ;; electron
      :electron/auto-updater-downloaded      false
      :electron/updater-pending?             false
      :electron/updater                      {}
      :electron/user-cfgs                    nil
      :electron/server                       nil
      :electron/window-maximized?            false
      :electron/window-fullscreen?           false

      ;; assets
      :assets/alias-enabled?                 (or (storage/get :assets/alias-enabled?) false)
      :assets/alias-dirs                     (or (storage/get :assets/alias-dirs) [])

      ;; mobile
      :mobile/container-urls                 nil
      :mobile/show-action-bar?               false
      :mobile/actioned-block                 nil
      :mobile/show-toolbar?                  false
      :mobile/show-recording-bar?            false
      :mobile/show-tabbar?                   false
;;; Used to monitor mobile app status,
;;; value spec:
;;; {:is-active? bool, :timestamp int}
      :mobile/app-state-change                 (atom nil)

      ;; plugin
      :plugin/enabled                        (and (util/electron?)
                                                  ;; true false :theme-only
                                                  ((fnil identity true) (storage/get ::storage-spec/lsp-core-enabled)))
      :plugin/preferences                    nil
      :plugin/indicator-text                 nil
      :plugin/installed-plugins              {}
      :plugin/installed-themes               []
      :plugin/installed-slash-commands       {}
      :plugin/installed-ui-items             {}
      :plugin/installed-resources            {}
      :plugin/installed-hooks                {}
      :plugin/installed-services             {}
      :plugin/simple-commands                {}
      :plugin/selected-theme                 nil
      :plugin/selected-unpacked-pkg          nil
      :plugin/marketplace-pkgs               nil
      :plugin/marketplace-stats              nil
      :plugin/installing                     nil
      :plugin/active-readme                  nil
      :plugin/updates-auto-checking?         false
      :plugin/updates-pending                {}
      :plugin/updates-coming                 {}
      :plugin/updates-downloading?           false
      :plugin/updates-unchecked              #{}
      :plugin/navs-settings?                 true
      :plugin/focused-settings               nil ;; plugin id

      ;; pdf
      :pdf/system-win?                       false
      :pdf/current                           nil
      :pdf/ref-highlight                     nil
      :pdf/block-highlight-colored?          (or (storage/get "ls-pdf-hl-block-is-colored") true)

      ;; all notification contents as k-v pairs
      :notification/contents                 {}
      :graph/syncing?                        false
      ;; graph -> state
      :graph/parsing-state                   {}

      :copy/export-block-text-indent-style   (or (storage/get :copy/export-block-text-indent-style)
                                                 "dashes")
      :copy/export-block-text-remove-options (or (storage/get :copy/export-block-text-remove-options)
                                                 #{})
      :copy/export-block-text-other-options  (or (storage/get :copy/export-block-text-other-options)
                                                 {})
      :date-picker/date                      nil

      :youtube/players                       {}

      ;; command palette
      :command-palette/commands              (atom [])

      :view/components                       {}

      :favorites/dragging                    nil

      :srs/mode?                             false

      :srs/cards-due-count                   nil

      :reactive/query-dbs                    {}

      ;; login, userinfo, token, ...
      :auth/refresh-token                    (storage/get "refresh-token")
      :auth/access-token                     nil
      :auth/id-token                         nil

      ;; file-sync
      :file-sync/jstour-inst                   nil
      :file-sync/onboarding-state            (or (storage/get :file-sync/onboarding-state)
                                                 {:welcome false})
      :file-sync/remote-graphs               {:loading false :graphs nil}
      :file-sync/set-remote-graph-password-result {}

      ;; graph-uuid -> {:graphs-txid {}
      ;;                :file-sync/sync-manager {}
      ;;                :file-sync/sync-state {}
      ;;                ;; {file-path -> payload}
      ;;                :file-sync/progress {}
      ;;                :file-sync/start-time {}
      ;;                :file-sync/last-synced-at {}}
      :file-sync/graph-state                 {:current-graph-uuid nil}
      ;; graph-uuid -> ...

      :user/info                             {:UserGroups (storage/get :user-groups)}
      :encryption/graph-parsing?             false

      :ui/loading?                           {}
      :feature/enable-sync?                  (storage/get :logseq-sync-enabled)
      :feature/enable-sync-diff-merge?       (storage/get :logseq-sync-diff-merge-enabled)

      :file/rename-event-chan                (async/chan 100)
      :ui/find-in-page                       nil
      :graph/importing                       nil
      :graph/importing-state                 {}
      :graph/loading?                        nil

      :whiteboard/onboarding-whiteboard?     (or (storage/get :ls-onboarding-whiteboard?) false)
      :whiteboard/onboarding-tour?           (or (storage/get :whiteboard-onboarding-tour?) false)
      :whiteboard/last-persisted-at          {}
      :whiteboard/pending-tx-data            {}
      :history/page-only-mode?               false
      ;; db tx-id -> editor cursor
      :history/tx->editor-cursor             (atom {})
      :system/info                           {}})))
=======
                        (when graph (ipc/ipc "setCurrentGraph" graph))
                        graph)]
   (atom
    {:route-match                           nil
     :today                                 nil
     :system/events                         (async/chan 1000)
     :db/batch-txs                          (async/chan 1000)
     :file/writes                           (async/chan 10000)
     :file/unlinked-dirs                    #{}
     :reactive/custom-queries               (async/chan 1000)
     :notification/show?                    false
     :notification/content                  nil
     :repo/loading-files?                   {}
     :nfs/user-granted?                     {}
     :nfs/refreshing?                       nil
     :instrument/disabled?                  (storage/get "instrument-disabled")
     ;; TODO: how to detect the network reliably?
     :network/online?         true
     :indexeddb/support?      true
     :me                      nil
     :git/current-repo        current-graph
     :draw?                   false
     :db/restoring?           nil

     :journals-length                       3

     :search/q                              ""
     :search/mode                           :global  ;; inner page or full graph? {:page :global}
     :search/result                         nil
     :search/graph-filters                  []
     :search/engines                        {}

     ;; modals
     :modal/dropdowns                       {}
     :modal/id                              nil
     :modal/label                           ""
     :modal/show?                           false
     :modal/panel-content                   nil
     :modal/fullscreen?                     false
     :modal/close-btn?                      nil
     :modal/close-backdrop?                 true
     :modal/subsets                         []

     ;; ui
     :ui/viewport                           {}

     ;; left sidebar
     :ui/navigation-item-collapsed?         {}

     ;; right sidebar
     :ui/settings-open?                     false
     :ui/sidebar-open?                      false
     :ui/sidebar-width                      "40%"
     :ui/left-sidebar-open?                 (boolean (storage/get "ls-left-sidebar-open?"))
     :ui/theme                              (or (storage/get :ui/theme) "light")
     :ui/system-theme?                      ((fnil identity (or util/mac? util/win32? false)) (storage/get :ui/system-theme?))
     :ui/custom-theme                       (or (storage/get :ui/custom-theme) {:light {:mode "light"} :dark {:mode "dark"}})
     :ui/wide-mode?                         (storage/get :ui/wide-mode)

     ;; ui/collapsed-blocks is to separate the collapse/expand state from db for:
     ;; 1. right sidebar
     ;; 2. zoom-in view
     ;; 3. queries
     ;; 4. references
     ;; graph => {:block-id bool}
     :ui/collapsed-blocks                   {}
     :ui/sidebar-collapsed-blocks           {}
     :ui/root-component                     nil
     :ui/file-component                     nil
     :ui/developer-mode?                    (or (= (storage/get "developer-mode") "true")
                                                false)
     ;; remember scroll positions of visited paths
     :ui/paths-scroll-positions             {}
     :ui/shortcut-tooltip?                  (if (false? (storage/get :ui/shortcut-tooltip?))
                                              false
                                              true)
     :ui/scrolling?                         false
     :document/mode?                        document-mode?

     :config                                {}
     :block/component-editing-mode?         false
     :editor/op                             nil
     :editor/latest-op                      nil
     :editor/hidden-editors                 #{}             ;; page names
     :editor/draw-mode?                     false
     :editor/action                         nil
     :editor/action-data                    nil
     ;; With label or other data
     :editor/last-saved-cursor              nil
     :editor/editing?                       nil
     :editor/in-composition?                false
     :editor/content                        {}
     :editor/block                          nil
     :editor/block-dom-id                   nil
     :editor/set-timestamp-block            nil             ;; click rendered block timestamp-cp to set timestamp
     :editor/last-input-time                nil
     :editor/document-mode?                 document-mode?
     :editor/args                           nil
     :editor/on-paste?                      false
     :editor/last-key-code                  nil
     :editor/block-op-type                  nil             ;; :cut, :copy

     ;; Stores deleted refed blocks, indexed by repo
     :editor/last-replace-ref-content-tx    nil

     ;; for audio record
     :editor/record-status                  "NONE"

     ;; Whether to skip saving the current block
     :editor/skip-saving-current-block?     false

     :editor/code-block-context             {}

     :db/last-transact-time                 {}
     ;; whether database is persisted
     :db/persisted?                         {}

     :cursor-range                          nil

     :selection/mode                        false
     ;; Warning: blocks order is determined when setting this attribute
     :selection/blocks                      []
     :selection/start-block                 nil
     ;; either :up or :down, defaults to down
     ;; used to determine selection direction when two or more blocks are selected
     :selection/direction                   :down
     :selection/selected-all?               false
     :custom-context-menu/show?             false
     :custom-context-menu/links             nil
     :custom-context-menu/position          nil

     ;; pages or blocks in the right sidebar
     ;; It is a list of `[repo db-id block-type block-data]` 4-tuple
     :sidebar/blocks                        '()

     :preferred-language                    (storage/get :preferred-language)

     ;; electron
     :electron/auto-updater-downloaded      false
     :electron/updater-pending?             false
     :electron/updater                      {}
     :electron/user-cfgs                    nil
     :electron/server                       nil
     :electron/window-maximized?            false
     :electron/window-fullscreen?           false

     ;; assets
     :assets/alias-enabled?                 (or (storage/get :assets/alias-enabled?) false)
     :assets/alias-dirs                     (or (storage/get :assets/alias-dirs) [])

     ;; mobile
     :mobile/container-urls                 nil
     :mobile/show-action-bar?               false
     :mobile/actioned-block                 nil
     :mobile/show-toolbar?                  false
     :mobile/show-recording-bar?            false
     :mobile/show-tabbar?                   false
     ;;; Used to monitor mobile app status,
     ;;; value spec:
     ;;; {:is-active? bool, :timestamp int}
     :mobile/app-state-change                 (atom nil)

     ;; plugin
     :plugin/enabled                        (and (util/electron?)
                                                 ;; true false :theme-only
                                                 ((fnil identity true) (storage/get ::storage-spec/lsp-core-enabled)))
     :plugin/preferences                    nil
     :plugin/indicator-text                 nil
     :plugin/installed-plugins              {}
     :plugin/installed-themes               []
     :plugin/installed-slash-commands       {}
     :plugin/installed-ui-items             {}
     :plugin/installed-resources            {}
     :plugin/installed-hooks                {}
     :plugin/installed-services             {}
     :plugin/simple-commands                {}
     :plugin/selected-theme                 nil
     :plugin/selected-unpacked-pkg          nil
     :plugin/marketplace-pkgs               nil
     :plugin/marketplace-stats              nil
     :plugin/installing                     nil
     :plugin/active-readme                  nil
     :plugin/updates-auto-checking?         false
     :plugin/updates-pending                {}
     :plugin/updates-coming                 {}
     :plugin/updates-downloading?           false
     :plugin/updates-unchecked              #{}
     :plugin/navs-settings?                 true
     :plugin/focused-settings               nil ;; plugin id

     ;; pdf
     :pdf/system-win?                       false
     :pdf/current                           nil
     :pdf/ref-highlight                     nil
     :pdf/block-highlight-colored?          (or (storage/get "ls-pdf-hl-block-is-colored") true)

     ;; all notification contents as k-v pairs
     :notification/contents                 {}
     :graph/syncing?                        false
     ;; graph -> state
     :graph/parsing-state                   {}

     :copy/export-block-text-indent-style   (or (storage/get :copy/export-block-text-indent-style)
                                                "dashes")
     :copy/export-block-text-remove-options (or (storage/get :copy/export-block-text-remove-options)
                                                #{})
     :copy/export-block-text-other-options  (or (storage/get :copy/export-block-text-other-options)
                                                {})
     :date-picker/date                      nil

     :youtube/players                       {}

     ;; command palette
     :command-palette/commands              []

     :view/components                       {}

     :favorites/dragging                    nil

     :srs/mode?                             false

     :srs/cards-due-count                   nil

     :reactive/query-dbs                    {}

     ;; login, userinfo, token, ...
     :auth/refresh-token                    (storage/get "refresh-token")
     :auth/access-token                     nil
     :auth/id-token                         nil

     ;; file-sync
     :file-sync/jstour-inst                   nil
     :file-sync/onboarding-state            (or (storage/get :file-sync/onboarding-state)
                                                {:welcome false})
     :file-sync/remote-graphs               {:loading false :graphs nil}
     :file-sync/set-remote-graph-password-result {}

     ;; graph-uuid -> {:graphs-txid {}
     ;;                :file-sync/sync-manager {}
     ;;                :file-sync/sync-state {}
     ;;                ;; {file-path -> payload}
     ;;                :file-sync/progress {}
     ;;                :file-sync/start-time {}
     ;;                :file-sync/last-synced-at {}}
     :file-sync/graph-state                 {:current-graph-uuid nil}
                                             ;; graph-uuid -> ...

     :user/info                             {:UserGroups (storage/get :user-groups)}
     :encryption/graph-parsing?             false

     :ui/loading?                           {}
     :feature/enable-sync?                  (storage/get :logseq-sync-enabled)
     :feature/enable-sync-diff-merge?       (storage/get :logseq-sync-diff-merge-enabled)

     :file/rename-event-chan                (async/chan 100)
     :ui/find-in-page                       nil
     :graph/importing                       nil
     :graph/importing-state                 {}

     :whiteboard/onboarding-whiteboard?     (or (storage/get :ls-onboarding-whiteboard?) false)
     :whiteboard/onboarding-tour?           (or (storage/get :whiteboard-onboarding-tour?) false)
     :whiteboard/last-persisted-at          {}
     :whiteboard/pending-tx-data            {}
     :history/page-only-mode?               false
     ;; db tx-id -> editor cursor
     :history/tx->editor-cursor             {}})))
>>>>>>> 8836ba7d

;; Block ast state
;; ===============

;; block uuid -> {content(String) -> ast}
(def blocks-ast-cache (atom {}))
(defn add-block-ast-cache!
  [block-uuid content ast]
  (when (and block-uuid content ast)
    (let [new-value (assoc-in @blocks-ast-cache [block-uuid content] ast)
          new-value (if (> (count new-value) 10000)
                      (into {} (take 5000 new-value))
                      new-value)]
      (reset! blocks-ast-cache new-value))))

(defn get-block-ast
  [block-uuid content]
  (when (and block-uuid content)
    (get-in @blocks-ast-cache [block-uuid content])))

;; User configuration getters under :config (and sometimes :me)
;; ========================================
;; TODO: Refactor default config values to be data driven. Currently they are all
;;  buried in getters
;; TODO: Refactor our access to be more data driven. Currently each getter
;;  (re-)fetches get-current-repo needlessly
;; TODO: Add consistent validation. Only a few config options validate at get time

(def default-config
  "Default config for a repo-specific, user config"
  {:feature/enable-search-remove-accents? true
   :default-arweave-gateway "https://arweave.net"
   :ui/auto-expand-block-refs? true

   ;; For flushing the settings of old versions. Don't bump this value.
   ;; There are only two kinds of graph, one is not upgraded (:legacy) and one is upgraded (:triple-lowbar)
   ;; For not upgraded graphs, the config will have no key `:file/name-format`
   ;; Then the default value is applied
   :file/name-format :legacy})

;; State that most user config is dependent on
(declare get-current-repo sub set-state!)

(defn merge-configs
  "Merges user configs in given orders. All values are overridden except for maps
  which are merged."
  [& configs]
  (->> configs
       (filter map?)
       (apply merge-with
         (fn merge-config [current new]
           (if (and (map? current) (map? new))
             (merge current new)
             new)))))

(defn get-config
  "User config for the given repo or current repo if none given. All config fetching
should be done through this fn in order to get global config and config defaults"
  ([]
   (get-config (get-current-repo)))
  ([repo-url]
   (merge-configs
    default-config
    (get-in @state [:config ::global-config])
    (get-in @state [:config repo-url]))))

(defonce publishing? (atom nil))

(defn publishing-enable-editing?
  []
  (and @publishing? (:publishing/enable-editing? (get-config))))

(defn enable-editing?
  []
  (or (not @publishing?) (:publishing/enable-editing? (get-config))))

(defn get-arweave-gateway
  []
  (:arweave/gateway (get-config)))

(defonce built-in-macros
         {"img" "[:img.$4 {:src \"$1\" :style {:width $2 :height $3}}]"})

(defn get-macros
  []
  (merge
    built-in-macros
    (:macros (get-config))))

(defn set-assets-alias-enabled!
  [v]
  (set-state! :assets/alias-enabled? (boolean v))
  (storage/set :assets/alias-enabled? (boolean v)))

(defn set-assets-alias-dirs!
  [dirs]
  (when dirs
    (set-state! :assets/alias-dirs dirs)
    (storage/set :assets/alias-dirs dirs)))

(defn get-custom-css-link
  []
  (:custom-css-url (get-config)))

(defn get-custom-js-link
  []
  (:custom-js-url (get-config)))

(defn get-default-journal-template
  []
  (when-let [template (get-in (get-config) [:default-templates :journals])]
    (when-not (string/blank? template)
      (string/trim template))))

(defn all-pages-public?
  []
  (let [value (:publishing/all-pages-public? (get-config))
        value (if (some? value) value (:all-pages-public? (get-config)))]
    (true? value)))

(defn get-default-home
  []
  (:default-home (get-config)))

(defn custom-home-page?
  []
  (some? (:page (get-default-home))))

(defn get-preferred-format
  ([]
   (get-preferred-format (get-current-repo)))
  ([repo-url]
   (keyword
     (or
       (when-let [fmt (:preferred-format (get-config repo-url))]
         (string/lower-case (name fmt)))

       (get-in @state [:me :preferred_format] "markdown")))))

(defn markdown?
  []
  (= (keyword (get-preferred-format))
     :markdown))

(defn get-pages-directory
  []
  (or
    (when-let [repo (get-current-repo)]
      (:pages-directory (get-config repo)))
    "pages"))

(defn get-journals-directory
  []
  (or
    (when-let [repo (get-current-repo)]
      (:journals-directory (get-config repo)))
    "journals"))

(defn get-whiteboards-directory
  []
  (or
   (when-let [repo (get-current-repo)]
     (:whiteboards-directory (get-config repo)))
   "whiteboards"))

(defn org-mode-file-link?
  [repo]
  (:org-mode/insert-file-link? (get-config repo)))

(defn get-journal-file-name-format
  []
  (when-let [repo (get-current-repo)]
    (:journal/file-name-format (get-config repo))))

(defn get-preferred-workflow
  []
  (keyword
    (or
      (when-let [workflow (:preferred-workflow (get-config))]
        (let [workflow (name workflow)]
          (if (util/safe-re-find #"now|NOW" workflow)
            :now
            :todo)))
      (get-in @state [:me :preferred_workflow] :now))))

(defn get-preferred-todo
  []
  (if (= (get-preferred-workflow) :now)
    "LATER"
    "TODO"))

(defn get-filename-format
  ([] (get-filename-format (get-current-repo)))
  ([repo]
   (:file/name-format (get-config repo))))

(defn get-date-formatter
  []
  (gp-config/get-date-formatter (get-config)))

(defn shortcuts []
  (:shortcuts (get-config)))

(defn get-commands
  []
  (:commands (get-config)))

(defn get-scheduled-future-days
  []
  (let [days (:scheduled/future-days (get-config))]
    (or (when (int? days) days) 7)))

(defn get-start-of-week
  []
  (or (:start-of-week (get-config))
      (get-in @state [:me :settings :start-of-week])
      6))

(defn get-ref-open-blocks-level
  []
  (or
    (when-let [value (:ref/default-open-blocks-level (get-config))]
      (when (integer? value)
        value))
    2))

(defn get-linked-references-collapsed-threshold
  []
  (or
    (when-let [value (:ref/linked-references-collapsed-threshold (get-config))]
      (when (integer? value)
        value))
    100))

(defn get-export-bullet-indentation
  []
  (case (get (get-config) :export/bullet-indentation :tab)
    :eight-spaces
    "        "
    :four-spaces
    "    "
    :two-spaces
    "  "
    :tab
    "\t"))

(defn enable-search-remove-accents?
  []
  (:feature/enable-search-remove-accents? (get-config)))

;; State cursor fns for use with rum components
;; ============================================

(declare document-mode?)

(defn sub
  "Creates a rum cursor, https://github.com/tonsky/rum#cursors, for use in rum components.
Similar to re-frame subscriptions"
  [ks & {:keys [path-in-sub-atom]}]
  (let [ks-coll?               (coll? ks)
        get-fn                 (if ks-coll? get-in get)
        s                      (get-fn @state ks)
        s-atom?                (util/atom? s)
        path-coll?-in-sub-atom (coll? path-in-sub-atom)]
    (cond
      (and s-atom? path-in-sub-atom path-coll?-in-sub-atom)
      (util/react (rum/cursor-in s path-in-sub-atom))

      (and s-atom? path-in-sub-atom)
      (util/react (rum/cursor s path-in-sub-atom))

      s-atom?  (util/react s)
      ks-coll? (util/react (rum/cursor-in state ks))
      :else    (util/react (rum/cursor state ks)))))

(defn sub-config
  "Sub equivalent to get-config which should handle all sub user-config access"
  ([] (sub-config (get-current-repo)))
  ([repo]
   (let [config (sub :config)]
     (merge-configs default-config
                    (get config ::global-config)
                    (get config repo)))))

(defn enable-grammarly?
  []
  (true? (:feature/enable-grammarly? (sub-config))))

(defn scheduled-deadlines-disabled?
  []
  (true? (:feature/disable-scheduled-and-deadline-query? (sub-config))))

(defn enable-timetracking?
  []
  (not (false? (:feature/enable-timetracking? (sub-config)))))

(defn enable-fold-button-right?
  []
  (let [_ (sub :ui/viewport)]
    (and (util/mobile?)
         (util/sm-breakpoint?))))

(defn enable-journals?
  ([]
   (enable-journals? (get-current-repo)))
  ([repo]
   (not (false? (:feature/enable-journals? (sub-config repo))))))

(defn enable-flashcards?
  ([]
   (enable-flashcards? (get-current-repo)))
  ([repo]
   (not (false? (:feature/enable-flashcards? (sub-config repo))))))

(defn enable-sync?
  []
  (sub :feature/enable-sync?))

(defn enable-sync-diff-merge?
  []
  (sub :feature/enable-sync-diff-merge?))

(defn enable-whiteboards?
  ([]
   (enable-whiteboards? (get-current-repo)))
  ([repo]
   (not (false? (:feature/enable-whiteboards? (sub-config repo))))))

(defn enable-git-auto-push?
  [repo]
  (not (false? (:git-auto-push (sub-config repo)))))

(defn graph-settings
  []
  (:graph/settings (sub-config)))

;; Enable by default
(defn show-brackets?
  []
  (not (false? (:ui/show-brackets? (sub-config)))))

(defn sub-default-home-page
  []
  (get-in (sub-config) [:default-home :page] ""))

(defn sub-edit-content
  [id]
  (sub :editor/content :path-in-sub-atom id))

(defn- get-selected-block-ids
  [blocks]
  (->> blocks
       (remove nil?)
       (keep #(when-let [id (dom/attr % "blockid")]
                (uuid id)))
       (distinct)))

(defn sub-block-selected?
  [container-id block-uuid]
  (rum/react
   (rum/derived-atom [(:selection/blocks @state)] [::select-block container-id block-uuid]
     (fn [s]
       (contains? (set (get-selected-block-ids s)) block-uuid)))))

(defn block-content-max-length
  [repo]
  (or (:block/content-max-length (sub-config repo)) 10000))

(defn mobile?
  []
  (or (util/mobile?) (mobile-util/native-platform?)))

(defn enable-tooltip?
  []
  (if (mobile?)
    false
    (get (sub-config) :ui/enable-tooltip? true)))

(defn show-command-doc?
  []
  (get (sub-config) :ui/show-command-doc? true))

(defn logical-outdenting?
  []
  (:editor/logical-outdenting? (sub-config)))

(defn show-full-blocks?
  []
  (:ui/show-full-blocks? (sub-config)))

(defn preferred-pasting-file?
  []
  (:editor/preferred-pasting-file? (sub-config)))

(defn auto-expand-block-refs?
  []
  (:ui/auto-expand-block-refs? (sub-config)))

(defn doc-mode-enter-for-new-line?
  []
  (and (document-mode?)
       (not (:shortcut/doc-mode-enter-for-new-block? (get-config)))))

(defn user-groups
  []
  (set (sub [:user/info :UserGroups])))

;; State mutation helpers
;; ======================

(defn set-state!
  [path value & {:keys [path-in-sub-atom]}]
  (swap! *profile-state update path inc)
  (let [path-coll?             (coll? path)
        get-fn                 (if path-coll? get-in get)
        s                      (get-fn @state path)
        s-atom?                (util/atom? s)
        path-coll?-in-sub-atom (coll? path-in-sub-atom)]
    (cond
      (and s-atom? path-in-sub-atom path-coll?-in-sub-atom)
      (let [old-v (get-in @s path-in-sub-atom)]
        (when (not= old-v value)
          (swap! s assoc-in path-in-sub-atom value)))

      (and s-atom? path-in-sub-atom)
      (let [old-v (get @s path-in-sub-atom)]
        (when (not= old-v value)
          (swap! s assoc path-in-sub-atom value)))

      s-atom?
      (when (not= @s value)
        (reset! s value))

      path-coll?
      (when (not= s value)
        (swap! state assoc-in path value))

      :else
      (when (not= s value)
        (swap! state assoc path value))))
  nil)

(defn update-state!
  [path f & {:keys [path-in-sub-atom]}]
  (swap! *profile-state update path inc)
  (let [path-coll?             (coll? path)
        get-fn                 (if path-coll? get-in get)
        s                      (get-fn @state path)
        s-atom?                (util/atom? s)
        path-coll?-in-sub-atom (coll? path-in-sub-atom)]
    (cond
      (and s-atom? path-in-sub-atom path-coll?-in-sub-atom)
      (swap! s update-in path-in-sub-atom f)

      (and s-atom? path-in-sub-atom)
      (swap! s update path-in-sub-atom f)

      s-atom?    (swap! s f)
      path-coll? (swap! state update-in path f)
      :else      (swap! state update path f)))
  nil)

;; State getters and setters
;; =========================
;; These fns handle any key except :config.
;; Some state is also stored in local storage and/or sent to electron's main process

(defn get-route-match
  []
  (:route-match @state))

(defn get-current-route
  []
  (get-in (get-route-match) [:data :name]))

(defn home?
  []
  (= :home (get-current-route)))

(defn whiteboard-dashboard?
  []
  (= :whiteboards (get-current-route)))

(defn setups-picker?
  []
  (= :repo-add (get-current-route)))

(defn get-current-page
  []
  (when (= :page (get-current-route))
    (get-in (get-route-match)
            [:path-params :name])))

(defn whiteboard-route?
  []
  (= :whiteboard (get-current-route)))

(defn get-current-whiteboard
  []
  (when (whiteboard-route?)
    (get-in (get-route-match)
            [:path-params :name])))

(defn route-has-p?
  []
  (get-in (get-route-match) [:query-params :p]))

(defn get-current-repo
  "Returns the current repo URL, or else open demo graph"
  []
  (or (:git/current-repo @state)
      "local"))

(defn get-remote-graphs
  []
  (get-in @state [:file-sync/remote-graphs :graphs]))

(defn get-remote-graph-info-by-uuid
  [uuid]
  (when-let [graphs (seq (get-in @state [:file-sync/remote-graphs :graphs]))]
    (some #(when (= (:GraphUUID %) (str uuid)) %) graphs)))

(defn get-remote-graph-usage
  []
  (when-let [graphs (seq (get-in @state [:file-sync/remote-graphs :graphs]))]
    (->> graphs
         (map #(hash-map :uuid (:GraphUUID %)
                         :name (:GraphName %)
                         :used-gbs (/ (:GraphStorageUsage %) 1024 1024 1024)
                         :limit-gbs (/ (:GraphStorageLimit %) 1024 1024 1024)
                         :used-percent (/ (:GraphStorageUsage %) (:GraphStorageLimit %) 0.01)))
         (map #(assoc % :free-gbs (- (:limit-gbs %) (:used-gbs %))))
         (vec))))

(defn delete-remote-graph!
  [repo]
  (swap! state update-in [:file-sync/remote-graphs :graphs]
         (fn [repos]
           (remove #(and
                     (:GraphUUID repo)
                     (:GraphUUID %)
                     (= (:GraphUUID repo) (:GraphUUID %))) repos))))

(defn add-remote-graph!
  [repo]
  (swap! state update-in [:file-sync/remote-graphs :graphs]
         (fn [repos]
           (->> (conj repos repo)
                (distinct)))))

(defn get-repos
  []
  (get-in @state [:me :repos]))

(defn set-repos!
  [repos]
  (set-state! [:me :repos] repos))

(defn add-repo!
  [repo]
  (when (not (string/blank? repo))
    (update-state! [:me :repos]
                   (fn [repos]
                     (->> (conj repos repo)
                          (distinct))))))

(defn set-current-repo!
  [repo]
  (swap! state assoc :git/current-repo repo)
  (if repo
    (storage/set :git/current-repo repo)
    (storage/remove :git/current-repo))
  (ipc/ipc "setCurrentGraph" repo))

(defn set-preferred-format!
  [format]
  (swap! state assoc-in [:me :preferred_format] (name format)))

(defn set-preferred-workflow!
  [workflow]
  (swap! state assoc-in [:me :preferred_workflow] (name workflow)))

(defn set-preferred-language!
  [language]
  (set-state! :preferred-language (name language))
  (storage/set :preferred-language (name language)))

(defn delete-repo!
  [repo]
  (swap! state update-in [:me :repos]
         (fn [repos]
           (->> (remove #(or (= (:url repo) (:url %))
                             (and
                              (:GraphUUID repo)
                              (:GraphUUID %)
                              (= (:GraphUUID repo) (:GraphUUID %)))) repos)
                (util/distinct-by :url)))))

(defn set-timestamp-block!
  [value]
  (set-state! :editor/set-timestamp-block value))

(defn get-timestamp-block
  []
  (:editor/set-timestamp-block @state))

(defn set-edit-content!
  ([input-id value] (set-edit-content! input-id value true))
  ([input-id value set-input-value?]
   (when input-id
     (when set-input-value?
       (when-let [input (gdom/getElement input-id)]
         (util/set-change-value input value)))
     (update-state! :editor/content (fn [m]
                                      (assoc m input-id value))))))

(defn get-edit-input-id
  []
  (ffirst (:editor/editing? @state)))

(defn get-input
  []
  (when-let [id (get-edit-input-id)]
    (gdom/getElement id)))

(defn editing?
  []
  (let [input (get-input)]
    (and input (= input (.-activeElement js/document)))))

(defn get-edit-content
  []
  (get @(:editor/content @state) (get-edit-input-id)))

(defn get-cursor-range
  []
  (:cursor-range @state))

(defn set-cursor-range!
  [range]
  (set-state! :cursor-range range))

(defn set-q!
  [value]
  (set-state! :search/q value))

(defn set-search-mode!
  [value]
  (set-state! :search/mode value))

(defn set-editor-action!
  [value]
  (set-state! :editor/action value))

(defn set-editor-action-data!
  [value]
  (set-state! :editor/action-data value))

(defn get-editor-action
  []
  @(:editor/action @state))

(defn get-editor-action-data
  []
  (:editor/action-data @state))

(defn get-editor-show-page-search?
  []
  (= (get-editor-action) :page-search))

(defn get-editor-show-page-search-hashtag?
  []
  (= (get-editor-action) :page-search-hashtag))

(defn get-editor-show-block-search?
  []
  (= (get-editor-action) :block-search))

(defn set-editor-show-input!
  [value]
  (if value
    (do
      (set-editor-action-data! (assoc (get-editor-action-data) :options value))
      (set-editor-action! :input))
    (do
      (set-editor-action! nil)
      (set-editor-action-data! nil))))

(defn get-editor-show-input
  []
  (when (= (get-editor-action) :input)
    (get @state :editor/action-data)))

(defn set-editor-show-commands!
  []
  (when-not (get-editor-action) (set-editor-action! :commands)))

(defn set-editor-show-block-commands!
  []
  (when-not (get-editor-action) (set-editor-action! :block-commands)))

(defn clear-editor-action!
  []
  (set-state! :editor/action nil))

(defn set-edit-input-id!
  [input-id]
  (swap! state update :editor/editing?
         (fn [_m]
           (and input-id {input-id true}))))

(defn get-edit-pos
  []
  (when-let [input (get-input)]
    (util/get-selection-start input)))

(defn get-selection-start-block
  []
  @(get @state :selection/start-block))

(defn set-selection-start-block!
  [start-block]
  (when-not (get-selection-start-block)
    (set-state! :selection/start-block start-block)))

(defn set-selection-blocks!
  ([blocks]
   (set-selection-blocks! blocks :down))
  ([blocks direction]
   (when (seq blocks)
<<<<<<< HEAD
     (let [blocks (util/sort-by-height (remove nil? blocks))]
       (set-state! :selection/mode true)
       (set-state! :selection/blocks blocks)
       (set-state! :selection/direction direction)))))
=======
     (let [blocks (vec (util/sort-by-height (remove nil? blocks)))]
       (swap! state assoc
             :selection/mode true
             :selection/blocks blocks
             :selection/direction direction)))))
>>>>>>> 8836ba7d

(defn into-selection-mode!
  []
  (set-state! :selection/mode true))

(defn clear-selection!
  []
  (set-state! :selection/mode false)
  (set-state! :selection/blocks nil)
  (set-state! :selection/direction :down)
  (set-state! :selection/start-block nil)
  (set-state! :selection/selected-all false))

(defn get-selection-blocks
  []
  (->> @(:selection/blocks @state)
       (remove nil?)))

(defn get-selection-block-ids
  []
  (get-selected-block-ids (get-selection-blocks)))

(defn get-selection-start-block-or-first
  []
  (or (get-selection-start-block)
      (some-> (first (get-selection-blocks))
              (gobj/get "id"))))

(defn in-selection-mode?
  []
  @(:selection/mode @state))

(defn selection?
  "True sense of selection mode with valid selected block"
  []
  (and (in-selection-mode?) (seq (get-selection-blocks))))

(defn conj-selection-block!
  [block direction]
<<<<<<< HEAD
  (set-state! :selection/mode true)
  (set-state! :selection/blocks (-> (conj (vec @(:selection/blocks @state)) block)
                                    (util/sort-by-height)))
  (set-state! :selection/direction direction))
=======
  (swap! state assoc
         :selection/mode true
         :selection/blocks (-> (conj (vec (:selection/blocks @state)) block)
                               util/sort-by-height
                               vec)
         :selection/direction direction))
>>>>>>> 8836ba7d

(defn drop-last-selection-block!
  []
  (let [direction @(:selection/direction @state)
        up? (= direction :up)
        blocks @(:selection/blocks @state)
        last-block (if up?
                     (first blocks)
                     (peek (vec blocks)))
<<<<<<< HEAD
        blocks' (if up?
                  (rest blocks)
                  (pop (vec blocks)))]
    (set-state! :selection/mode true)
    (set-state! :selection/blocks blocks')
=======
        blocks' (-> (if up?
                      (rest blocks)
                      (pop (vec blocks)))
                    util/sort-by-height
                    vec)]
    (swap! state assoc
           :selection/mode true
           :selection/blocks blocks')
>>>>>>> 8836ba7d
    last-block))

(defn get-selection-direction
  []
  @(:selection/direction @state))

(defn show-custom-context-menu!
  [links position]
  (swap! state assoc
         :custom-context-menu/show? true
         :custom-context-menu/links links
         :custom-context-menu/position position))

(defn hide-custom-context-menu!
  []
  (swap! state assoc
         :custom-context-menu/show? false
         :custom-context-menu/links nil
         :custom-context-menu/position nil))

(defn toggle-navigation-item-collapsed!
  [item]
  (update-state! [:ui/navigation-item-collapsed? item] not))

(defn toggle-sidebar-open?!
  []
  (swap! state update :ui/sidebar-open? not))

(defn open-right-sidebar!
  []
  (swap! state assoc :ui/sidebar-open? true))

(defn hide-right-sidebar!
  []
  (swap! state assoc :ui/sidebar-open? false))

(defn sidebar-add-block!
  [repo db-id block-type]
  (when (not (util/sm-breakpoint?))
    (when db-id
      (update-state! :sidebar/blocks (fn [blocks]
                                       (->> (remove #(= (second %) db-id) blocks)
                                            (cons [repo db-id block-type])
                                            (distinct))))
      (open-right-sidebar!)
      (when-let [elem (gdom/getElementByClass "sidebar-item-list")]
        (util/scroll-to elem 0)))))

(defn sidebar-remove-block!
  [idx]
  (update-state! :sidebar/blocks (fn [blocks]
                                   (if (string? idx)
                                     (remove #(= (second %) idx) blocks)
                                     (util/drop-nth idx blocks))))
  (when (empty? (:sidebar/blocks @state))
    (hide-right-sidebar!)))

(defn sidebar-replace-block!
  [old-sidebar-key new-sidebar-key]
  (update-state! :sidebar/blocks (fn [blocks]
                                   (map #(if (= % old-sidebar-key)
                                           new-sidebar-key
                                           %) blocks))))

(defn sidebar-block-exists?
  [idx]
  (some #(= (second %) idx) (:sidebar/blocks @state)))

(defn clear-sidebar-blocks!
  []
  (set-state! :sidebar/blocks '()))

(defn sidebar-block-toggle-collapse!
  [db-id]
  (when db-id
    (update-state! [:ui/sidebar-collapsed-blocks db-id] not)))

(defn get-edit-block
  []
  @(get @state :editor/block))

(defn get-current-edit-block-and-position
  []
  (let [edit-input-id (get-edit-input-id)
        edit-block (get-edit-block)
        block-element (when edit-input-id (gdom/getElement (string/replace edit-input-id "edit-block" "ls-block")))
        container (when block-element
                    (util/get-block-container block-element))]
    (when container
      {:last-edit-block edit-block
       :container       (gobj/get container "id")
       :pos             (or (cursor/pos (gdom/getElement edit-input-id))
                            (count (:block/content edit-block)))})))

(defn clear-edit!
  []
  (swap! state merge {:editor/editing? nil
                      :cursor-range    nil
                      :editor/last-saved-cursor nil})
  (set-state! :editor/block nil))

(defn into-code-editor-mode!
  []
  (swap! state merge {:editor/editing?   nil
                      :cursor-range      nil
                      :editor/code-mode? true}))

(defn set-editor-last-pos!
  [new-pos]
  (set-state! [:editor/last-saved-cursor (:block/uuid (get-edit-block))] new-pos))

(defn clear-editor-last-pos!
  []
  (set-state! :editor/last-saved-cursor nil))

(defn get-editor-last-pos
  []
  (get-in @state [:editor/last-saved-cursor (:block/uuid (get-edit-block))]))

(defn set-block-content-and-last-pos!
  [edit-input-id content new-pos]
  (when edit-input-id
    (set-edit-content! edit-input-id content)
    (set-state! [:editor/last-saved-cursor (:block/uuid (get-edit-block))] new-pos)))

(defn set-theme-mode!
  [mode]
  (when (mobile-util/native-platform?)
    (if (= mode "light")
      (util/set-theme-light)
      (util/set-theme-dark)))
  (set-state! :ui/theme mode)
  (storage/set :ui/theme mode))

(defn sync-system-theme!
  []
  (let [system-dark? (.-matches (js/window.matchMedia "(prefers-color-scheme: dark)"))]
    (set-theme-mode! (if system-dark? "dark" "light"))
    (set-state! :ui/system-theme? true)
    (storage/set :ui/system-theme? true)))

(defn use-theme-mode!
  [theme-mode]
  (if (= theme-mode "system")
    (sync-system-theme!)
    (do
      (set-theme-mode! theme-mode)
      (set-state! :ui/system-theme? false)
      (storage/set :ui/system-theme? false))))

(defn- toggle-theme
  [theme]
  (if (= theme "dark") "light" "dark"))

(defn toggle-theme!
  []
  (use-theme-mode! (toggle-theme (:ui/theme @state))))

(defn set-custom-theme!
  ([custom-theme]
   (set-custom-theme! nil custom-theme))
  ([mode theme]
   (set-state! (if mode [:ui/custom-theme (keyword mode)] :ui/custom-theme) theme)
   (storage/set :ui/custom-theme (:ui/custom-theme @state))))

(defn restore-mobile-theme!
  "Restore mobile theme setting from local storage"
  []
  (let [mode (or (storage/get :ui/theme) "light")
        system-theme? (storage/get :ui/system-theme?)]
    (when (and (not system-theme?)
               (mobile-util/native-platform?))
      (if (= mode "light")
        (util/set-theme-light)
        (util/set-theme-dark)))))

(defn set-editing-block-dom-id!
  [block-dom-id]
  (set-state! :editor/block-dom-id block-dom-id))

(defn get-editing-block-dom-id
  []
  (:editor/block-dom-id @state))

(defn set-root-component!
  [component]
  (set-state! :ui/root-component component))

(defn get-root-component
  []
  (get @state :ui/root-component))

(defn load-app-user-cfgs
  ([] (load-app-user-cfgs false))
  ([refresh?]
   (when (util/electron?)
     (p/let [cfgs (if (or refresh? (nil? (:electron/user-cfgs @state)))
                    (ipc/ipc :userAppCfgs)
                    (:electron/user-cfgs @state))
             cfgs (if (object? cfgs) (bean/->clj cfgs) cfgs)]
       (set-state! :electron/user-cfgs cfgs)))))

(defn setup-electron-updater!
  []
  (when (util/electron?)
    (js/window.apis.setUpdatesCallback
      (fn [_ args]
        (let [data (bean/->clj args)
              pending? (not= (:type data) "completed")]
          (set-state! :electron/updater-pending? pending?)
          (when pending? (set-state! :electron/updater data))
          nil)))))

(defn set-file-component!
  [component]
  (set-state! :ui/file-component component))

(defn clear-file-component!
  []
  (set-state! :ui/file-component nil))

(defn set-journals-length!
  [value]
  (when value
    (set-state! :journals-length value)))

(defn save-scroll-position!
  ([value]
   (save-scroll-position! value js/window.location.hash))
  ([value path]
   (set-state! :ui/paths-scroll-positions value :path-in-sub-atom path)))

(defn get-saved-scroll-position
  ([]
   (get-saved-scroll-position js/window.location.hash))
  ([path]
   (get @(get @state :ui/paths-scroll-positions) path 0)))

(defn set-today!
  [value]
  (set-state! :today value))

(defn get-me
  []
  (:me @state))

(defn set-db-restoring!
  [value]
  (set-state! :db/restoring? value))

(defn set-indexedb-support!
  [value]
  (set-state! :indexeddb/support? value))

(defn modal-opened?
  []
  (:modal/show? @state))

(declare set-modal!)
(declare close-modal!)

(defn get-sub-modals
  []
  (:modal/subsets @state))

(defn set-sub-modal!
  ([panel-content]
   (set-sub-modal! panel-content
                   {:close-btn? true}))
  ([panel-content {:keys [id label close-btn? close-backdrop? show? center?] :as opts}]
   (if (not (modal-opened?))
     (set-modal! panel-content opts)
     (let [modals (:modal/subsets @state)
           idx (and id (first (keep-indexed #(when (= (:modal/id %2) id) %1)
                                            modals)))
           input (medley/filter-vals
                   #(not (nil? %1))
                   {:modal/id            id
                    :modal/label         (or label (if center? "ls-modal-align-center" ""))
                    :modal/show?         (if (boolean? show?) show? true)
                    :modal/panel-content panel-content
                    :modal/close-btn?    close-btn?
                    :modal/close-backdrop? (if (boolean? close-backdrop?) close-backdrop? true)})]
       (swap! state update-in
              [:modal/subsets (or idx (count modals))]
              merge input)
       (:modal/subsets @state)))))

(defn close-sub-modal!
  ([] (close-sub-modal! nil))
  ([all?-a-id]
   (if (true? all?-a-id)
     (swap! state assoc :modal/subsets [])
     (let [id     all?-a-id
           mid    (:modal/id @state)
           modals (:modal/subsets @state)]
       (if (and id (not (string/blank? mid)) (= id mid))
         (close-modal!)
         (when-let [idx (if id (first (keep-indexed #(when (= (:modal/id %2) id) %1) modals))
                          (dec (count modals)))]
           (swap! state assoc :modal/subsets (into [] (medley/remove-nth idx modals)))))))
   (:modal/subsets @state)))

(defn set-modal!
  ([modal-panel-content]
   (set-modal! modal-panel-content
               {:fullscreen? false
                :close-btn?  true}))
  ([modal-panel-content {:keys [id label fullscreen? close-btn? close-backdrop? center?]}]
   (let [opened? (modal-opened?)]
     (when opened?
       (close-modal!))
     (when (seq (get-sub-modals))
       (close-sub-modal! true))

     (async/go
       (when opened?
         (<! (async/timeout 100)))
       (swap! state assoc
              :modal/id id
              :modal/label (or label (if center? "ls-modal-align-center" ""))
              :modal/show? (boolean modal-panel-content)
              :modal/panel-content modal-panel-content
              :modal/fullscreen? fullscreen?
              :modal/close-btn? close-btn?
              :modal/close-backdrop? (if (boolean? close-backdrop?) close-backdrop? true))))
   nil))

(defn close-modal!
  []
  (when-not (editing?)
    (if (seq (get-sub-modals))
      (close-sub-modal!)
      (swap! state assoc
             :modal/id nil
             :modal/label ""
             :modal/show? false
             :modal/fullscreen? false
             :modal/panel-content nil
             :ui/open-select nil))))

(defn get-file-write-chan
  []
  (:file/writes @state))

(defn get-reactive-custom-queries-chan
  []
  (:reactive/custom-queries @state))

(defn get-left-sidebar-open?
  []
  (get-in @state [:ui/left-sidebar-open?]))

(defn set-left-sidebar-open!
  [value]
  (storage/set "ls-left-sidebar-open?" (boolean value))
  (set-state! :ui/left-sidebar-open? value))

(defn toggle-left-sidebar!
  []
  (set-left-sidebar-open!
    (not (get-left-sidebar-open?))))

(defn set-developer-mode!
  [value]
  (set-state! :ui/developer-mode? value)
  (storage/set "developer-mode" (str value)))

(defn developer-mode?
  []
  (:ui/developer-mode? @state))

(defn get-notification-contents
  []
  (get @state :notification/contents))

(defn document-mode?
  []
  (get @state :document/mode?))

(defn toggle-document-mode!
  []
  (let [mode (document-mode?)]
    (set-state! :document/mode? (not mode))
    (storage/set :document/mode? (not mode))))

(defn shortcut-tooltip-enabled?
  []
  (get @state :ui/shortcut-tooltip?))

(defn toggle-shortcut-tooltip!
  []
  (let [mode (shortcut-tooltip-enabled?)]
    (set-state! :ui/shortcut-tooltip? (not mode))
    (storage/set :ui/shortcut-tooltip? (not mode))))

(defn set-config!
  [repo-url value]
  (when value (set-state! [:config repo-url] value)))

(defn set-global-config!
  [value]
  ;; Placed under :config so cursors can work seamlessly
  (when value (set-config! ::global-config value)))

(defn get-wide-mode?
  []
  (:ui/wide-mode? @state))

(defn toggle-wide-mode!
  []
  (update-state! :ui/wide-mode? not))

(defn set-online!
  [value]
  (set-state! :network/online? value))

(defn get-plugins-slash-commands
  []
  (mapcat seq (flatten (vals (:plugin/installed-slash-commands @state)))))

(defn get-plugins-commands-with-type
  [type]
  (filterv #(= (keyword (first %)) (keyword type))
           (apply concat (vals (:plugin/simple-commands @state)))))

(defn get-plugins-ui-items-with-type
  [type]
  (filterv #(= (keyword (first %)) (keyword type))
           (apply concat (vals (:plugin/installed-ui-items @state)))))

(defn get-plugin-resources-with-type
  [pid type]
  (when-let [pid (and type (keyword pid))]
    (get-in @state [:plugin/installed-resources pid (keyword type)])))

(defn get-plugin-resource
  [pid type key]
  (when-let [resources (get-plugin-resources-with-type pid type)]
    (get resources key)))

(defn upt-plugin-resource
  [pid type key attr val]
  (when-let [resource (get-plugin-resource pid type key)]
    (let [resource (assoc resource (keyword attr) val)]
      (set-state!
        [:plugin/installed-resources (keyword pid) (keyword type) key] resource)
      resource)))

(defn get-plugin-services
  [pid type]
  (when-let [installed (and pid (:plugin/installed-services @state))]
    (some->> (seq (get installed (keyword pid)))
             (filterv #(= type (:type %))))))

(defn install-plugin-service
  ([pid type name] (install-plugin-service pid type name nil))
  ([pid type name opts]
   (when-let [pid (and pid type name (keyword pid))]
     (let [exists (get-plugin-services pid type)]
       (when-let [service (and (or (not exists) (not (some #(= name (:name %)) exists)))
                               {:pid pid :type type :name name :opts opts})]
         (update-state! [:plugin/installed-services pid] #(conj (vec %) service))

         ;; search engines state for results
         (when (= type :search)
           (set-state! [:search/engines (str pid name)] service)))))))

(defn uninstall-plugin-service
  [pid type-or-all]
  (when-let [pid (keyword pid)]
    (when-let [installed (get (:plugin/installed-services @state) pid)]
      (let [remove-all? (or (true? type-or-all) (nil? type-or-all))
            remains     (if remove-all? nil (filterv #(not= type-or-all (:type %)) installed))
            removed     (if remove-all? installed (filterv #(= type-or-all (:type %)) installed))]
        (set-state! [:plugin/installed-services pid] remains)

        ;; search engines state for results
        (when-let [removed' (seq (filter #(= :search (:type %)) removed))]
          (update-state! :search/engines #(apply dissoc % (mapv (fn [{:keys [pid name]}] (str pid name)) removed'))))))))

(defn get-all-plugin-services-with-type
  [type]
  (when-let [installed (vals (:plugin/installed-services @state))]
    (mapcat (fn [s] (filter #(= (keyword type) (:type %)) s)) installed)))

(defn get-all-plugin-search-engines
  []
  (:search/engines @state))

(defn update-plugin-search-engine
  [pid name f]
  (when-let [pid (keyword pid)]
    (set-state! :search/engines
                (update-vals (get-all-plugin-search-engines)
                             #(if (and (= pid (:pid %)) (= name (:name %)))
                                (f %) %)))))

(defn reset-plugin-search-engines
  []
  (when-let [engines (get-all-plugin-search-engines)]
    (set-state! :search/engines
                (update-vals engines #(assoc % :result nil)))))

(defn install-plugin-hook
  ([pid hook] (install-plugin-hook pid hook true))
  ([pid hook opts]
   (when-let [pid (keyword pid)]
     (set-state!
      [:plugin/installed-hooks hook]
      (assoc
        ((fnil identity {}) (get-in @state [:plugin/installed-hooks hook]))
        pid opts)) true)))

(defn uninstall-plugin-hook
  [pid hook-or-all]
  (when-let [pid (keyword pid)]
    (if (nil? hook-or-all)
      (swap! state update :plugin/installed-hooks #(update-vals % (fn [ids] (dissoc ids pid))))
      (when-let [coll (get-in @state [:plugin/installed-hooks hook-or-all])]
        (set-state! [:plugin/installed-hooks hook-or-all] (dissoc coll pid))))
    true))

(defn slot-hook-exist?
  [uuid]
  (when-let [type (and uuid (string/replace (str uuid) "-" "_"))]
    (when-let [hooks (sub :plugin/installed-hooks)]
      (contains? hooks (str "hook:editor:slot_" type)))))

(defn active-tldraw-app
  []
  (when-let [tldraw-el (.querySelector js/document.body ".logseq-tldraw[data-tlapp]")]
    (gobj/get js/window.tlapps (.. tldraw-el -dataset -tlapp))))

(defn tldraw-editing-logseq-block?
  []
  (when-let [app (active-tldraw-app)]
    (and (= 1 (.. app -selectedShapesArray -length))
         (= (.. app -editingShape) (.. app -selectedShapesArray (at 0))))))

(defn set-graph-syncing?
  [value]
  (set-state! :graph/syncing? value))

(defn set-editor-in-composition!
  [value]
  (set-state! :editor/in-composition? value))

(defn editor-in-composition?
  []
  (:editor/in-composition? @state))

(defn set-loading-files!
  [repo value]
  (when repo
    (set-state! [:repo/loading-files? repo] value)))

(defn loading-files?
  [repo]
  (get-in @state [:repo/loading-files? repo]))

(defn set-editor-last-input-time!
  [repo time]
  (set-state! :editor/last-input-time time :path-in-sub-atom repo))


(defn set-last-transact-time!
  [repo time]
  (set-state! [:db/last-transact-time repo] time)

  ;; THINK: new block, indent/outdent, drag && drop, etc.
  (set-editor-last-input-time! repo time))

(defn set-db-persisted!
  [repo value]
  (set-state! [:db/persisted? repo] value))

(defn db-idle?
  [repo]
  (when repo
    (when-let [last-time (get-in @state [:db/last-transact-time repo])]
      (let [now (util/time-ms)]
        (>= (- now last-time) 3000)))))

(defn input-idle?
  [repo & {:keys [diff]
           :or {diff 1000}}]
  (when repo
    (let [last-input-time (get @(get @state :editor/last-input-time) repo)]
      (or
       (nil? last-input-time)

       (let [now (util/time-ms)]
         (>= (- now last-input-time) diff))

       ;; not in editing mode
       ;; Is this a good idea to put whiteboard check here?
       (not (get-edit-input-id))))))

(defn whiteboard-idle?
  "Check if whiteboard is idle."
  [repo]
  (when repo
    (>= (- (util/time-ms) (or (get-in @state [:whiteboard/last-persisted-at repo])
                              (- (util/time-ms) 10000)))
        3000)))

(defn set-nfs-refreshing!
  [value]
  (set-state! :nfs/refreshing? value))

(defn nfs-refreshing?
  []
  (:nfs/refreshing? @state))

(defn set-search-result!
  [value]
  (set-state! :search/result value))

(defn clear-search-result!
  []
  (set-search-result! nil))

(defn add-graph-search-filter!
  [q]
  (when-not (string/blank? q)
    (update-state! :search/graph-filters
                   (fn [value]
                     (vec (distinct (conj value q)))))))

(defn remove-search-filter!
  [q]
  (when-not (string/blank? q)
    (update-state! :search/graph-filters
                   (fn [value]
                     (remove #{q} value)))))

(defn clear-search-filters!
  []
  (set-state! :search/graph-filters []))

(defn get-search-mode
  []
  (:search/mode @state))

(defn toggle!
  [path]
  (update-state! path not))

(defn toggle-settings!
  []
  (toggle! :ui/settings-open?))

(defn settings-open?
  []
  (:ui/settings-open? @state))

(defn close-settings!
  []
  (set-state! :ui/settings-open? false))

(defn open-settings!
  []
  (set-state! :ui/settings-open? true))

;; TODO: Move those to the uni `state`

(defn set-editor-op!
  [value]
  (set-state! :editor/op value)
  (when value (set-state! :editor/latest-op value)))

(defn get-editor-op
  []
  @(:editor/op @state))

(defn get-editor-latest-op
  []
  @(:editor/latest-op @state))

(defn get-events-chan
  []
  (:system/events @state))

(defn pub-event!
  {:malli/schema [:=> [:cat vector?] :any]}
  [payload]
  (let [d (p/deferred)
        chan (get-events-chan)]
    (async/put! chan [payload d])
    d))

(defn get-export-block-text-indent-style []
  (:copy/export-block-text-indent-style @state))

(defn set-export-block-text-indent-style!
  [v]
  (set-state! :copy/export-block-text-indent-style v)
  (storage/set :copy/export-block-text-indent-style v))

(defn get-export-block-text-remove-options []
  (:copy/export-block-text-remove-options @state))

(defn update-export-block-text-remove-options!
  [e k]
  (let [f (if (util/echecked? e) conj disj)]
    (update-state! :copy/export-block-text-remove-options
                   #(f % k))
    (storage/set :copy/export-block-text-remove-options
                 (get-export-block-text-remove-options))))

(defn get-export-block-text-other-options []
  (:copy/export-block-text-other-options @state))

(defn update-export-block-text-other-options!
  [k v]
  (update-state! :copy/export-block-text-other-options #(assoc % k v)))

(defn set-editor-args!
  [args]
  (set-state! :editor/args args))

(defn editing-whiteboard-portal?
  []
  (and (active-tldraw-app) (tldraw-editing-logseq-block?)))

(defn block-component-editing?
  []
  (and (:block/component-editing-mode? @state)
       (not (editing-whiteboard-portal?))))

(defn set-block-component-editing-mode!
  [value]
  (set-state! :block/component-editing-mode? value))

(defn get-editor-args
  []
  (:editor/args @state))

(defn set-page-blocks-cp!
  [value]
  (set-state! [:view/components :page-blocks] value))

(defn get-page-blocks-cp
  []
  (get-in @state [:view/components :page-blocks]))

;; To avoid circular dependencies
(defn set-component!
  [k value]
  (set-state! [:view/components k] value))

(defn get-component
  [k]
  (get-in @state [:view/components k]))

(defn exit-editing-and-set-selected-blocks!
  ([blocks]
   (exit-editing-and-set-selected-blocks! blocks :down))
  ([blocks direction]
   (clear-edit!)
   (set-selection-blocks! blocks direction)))

(defn set-editing!
  ([edit-input-id content block cursor-range]
   (set-editing! edit-input-id content block cursor-range true))
  ([edit-input-id content block cursor-range move-cursor?]
   (if (> (count content)
          (block-content-max-length (get-current-repo)))
     (let [elements (array-seq (js/document.getElementsByClassName (:block/uuid block)))]
       (when (first elements)
         (util/scroll-to-element (gobj/get (first elements) "id")))
       (exit-editing-and-set-selected-blocks! elements))
     (when (and edit-input-id block
                (or
                 (publishing-enable-editing?)
                 (not @publishing?)))
       (let [block-element (gdom/getElement (string/replace edit-input-id "edit-block" "ls-block"))
             container (util/get-block-container block-element)
             block (if container
                     (assoc block
                            :block.temp/container (gobj/get container "id"))
                     block)
             content (string/trim (or content ""))]
         (swap! state
                (fn [state]
                  (-> state
                      (assoc
                       :editor/editing? {edit-input-id true}
                       :editor/set-timestamp-block nil
                       :cursor-range cursor-range))))
         (set-state! :editor/block block)
         (set-state! :editor/content content :path-in-sub-atom edit-input-id)
         (set-state! :editor/last-key-code nil)

         (when-let [input (gdom/getElement edit-input-id)]
           (let [pos (count cursor-range)]
             (when content
               (util/set-change-value input content))

             (when move-cursor?
               (cursor/move-cursor-to input pos))

             (when (or (util/mobile?) (mobile-util/native-platform?))
               (set-state! :mobile/show-action-bar? false)))))))))

(defn remove-watch-state [key]
  (remove-watch state key))

(defn get-git-auto-commit-enabled?
  []
  (false? (sub [:electron/user-cfgs :git/disable-auto-commit?])))

(defn set-last-key-code!
  [key-code]
  (set-state! :editor/last-key-code key-code))

(defn get-last-key-code
  []
  @(:editor/last-key-code @state))

(defn set-block-op-type!
  [op-type]
  (set-state! :editor/block-op-type op-type))

(defn get-block-op-type
  []
  (:editor/block-op-type @state))

(defn feature-http-server-enabled?
  []
  (boolean (storage/get ::storage-spec/http-server-enabled)))

(defn get-plugin-by-id
  [id]
  (when-let [id (and id (keyword id))]
    (get-in @state [:plugin/installed-plugins id])))

(defn get-enabled?-installed-plugins
  ([theme?] (get-enabled?-installed-plugins theme? true false false))
  ([theme? enabled? include-unpacked? include-all?]
   (filterv
     #(and (if include-unpacked? true (:iir %))
           (if-not (boolean? enabled?) true (= (not enabled?) (boolean (get-in % [:settings :disabled]))))
           (or include-all? (if (boolean? theme?) (= (boolean theme?) (:theme %)) true)))
     (vals (:plugin/installed-plugins @state)))))

(defn lsp-enabled?-or-theme
  []
  (:plugin/enabled @state))

(def lsp-enabled?
  (lsp-enabled?-or-theme))

(defn consume-updates-from-coming-plugin!
  [payload updated?]
  (when-let [id (keyword (:id payload))]
    (let [prev-pending? (boolean (seq (:plugin/updates-pending @state)))]
      (println "Updates: consumed pending - " id)
      (swap! state update :plugin/updates-pending dissoc id)
      (if updated?
        (if-let [error (:error-code payload)]
          (swap! state update-in [:plugin/updates-coming id] assoc :error-code error)
          (swap! state update :plugin/updates-coming dissoc id))
        (swap! state update :plugin/updates-coming assoc id payload))
      (pub-event! [:plugin/consume-updates id prev-pending? updated?]))))

(defn coming-update-new-version?
  [pkg]
  (and pkg (:latest-version pkg)))

(defn plugin-update-available?
  [id]
  (when-let [pkg (and id (get (:plugin/updates-coming @state) (keyword id)))]
    (coming-update-new-version? pkg)))

(defn all-available-coming-updates
  ([] (all-available-coming-updates (:plugin/updates-coming @state)))
  ([updates] (when-let [updates (vals updates)]
               (filterv #(coming-update-new-version? %) updates))))

(defn get-next-selected-coming-update
  []
  (when-let [updates (all-available-coming-updates)]
    (let [unchecked (:plugin/updates-unchecked @state)]
      (first (filter #(and (not (and (seq unchecked) (contains? unchecked (:id %))))
                           (not (:error-code %))) updates)))))

(defn set-unchecked-update
  [id unchecked?]
  (swap! state update :plugin/updates-unchecked (if unchecked? conj disj) id))

(defn reset-unchecked-update
  []
  (swap! state assoc :plugin/updates-unchecked #{}))

(defn reset-all-updates-state
  []
  (swap! state assoc
         :plugin/updates-auto-checking?         false
         :plugin/updates-pending                {}
         :plugin/updates-coming                 {}
         :plugin/updates-downloading?           false))

(defn sub-right-sidebar-blocks
  []
  (when-let [current-repo (get-current-repo)]
    (->> (sub :sidebar/blocks)
         (filter #(= (first %) current-repo)))))


(defn toggle-collapsed-block!
  [block-id]
  (let [current-repo (get-current-repo)]
    (update-state! [:ui/collapsed-blocks current-repo block-id] not)))

(defn set-collapsed-block!
  [block-id value]
  (let [current-repo (get-current-repo)]
    (set-state! [:ui/collapsed-blocks current-repo block-id] value)))

(defn sub-collapsed
  [block-id]
  (sub [:ui/collapsed-blocks (get-current-repo) block-id]))

(defn get-modal-id
  []
  (:modal/id @state))

(defn edit-in-query-or-refs-component
  []
  (let [config (last (get-editor-args))]
    {:custom-query? (:custom-query? config)
     :ref? (:ref? config)}))

(defn set-auth-id-token
  [id-token]
  (set-state! :auth/id-token id-token))

(defn set-auth-refresh-token
  [refresh-token]
  (set-state! :auth/refresh-token refresh-token))

(defn set-auth-access-token
  [access-token]
  (set-state! :auth/access-token access-token))

(defn get-auth-id-token []
  (sub :auth/id-token))

(defn get-auth-refresh-token []
  (:auth/refresh-token @state))

(defn set-file-sync-manager [graph-uuid v]
  (when (and graph-uuid v)
    (set-state! [:file-sync/graph-state graph-uuid :file-sync/sync-manager] v)))

(defn get-file-sync-manager [graph-uuid]
  (get-in @state [:file-sync/graph-state graph-uuid :file-sync/sync-manager]))

(defn clear-file-sync-state! [graph-uuid]
  (set-state! [:file-sync/graph-state graph-uuid] nil))

(defn clear-file-sync-progress! [graph-uuid]
  (set-state! [:file-sync/graph-state
               graph-uuid
               :file-sync/progress]
              nil))

(defn set-file-sync-state [graph-uuid v]
  (when v (s/assert :frontend.fs.sync/sync-state v))
  (set-state! [:file-sync/graph-state graph-uuid :file-sync/sync-state] v))

(defn get-current-file-sync-graph-uuid
  []
  (get-in @state [:file-sync/graph-state :current-graph-uuid]))

(defn sub-current-file-sync-graph-uuid
  []
  (sub [:file-sync/graph-state :current-graph-uuid]))

(defn get-file-sync-state
  ([]
   (get-file-sync-state (get-current-file-sync-graph-uuid)))
  ([graph-uuid]
   (get-in @state [:file-sync/graph-state graph-uuid :file-sync/sync-state])))

(defn sub-file-sync-state
  [graph-uuid]
  (sub [:file-sync/graph-state graph-uuid :file-sync/sync-state]))

(defn reset-parsing-state!
  []
  (set-state! [:graph/parsing-state (get-current-repo)] {}))

(defn set-parsing-state!
  [m]
  (update-state! [:graph/parsing-state (get-current-repo)]
                 (if (fn? m) m
                   (fn [old-value] (merge old-value m)))))

(defn http-proxy-enabled-or-val? []
  (when-let [{:keys [type protocol host port] :as agent-opts} (sub [:electron/user-cfgs :settings/agent])]
    (when (and  (not (contains? #{"system"} type))
                (every? not-empty (vals agent-opts)))
      (str protocol "://" host ":" port))))

(defn set-mobile-app-state-change
  [is-active?]
  (set-state! :mobile/app-state-change
              {:is-active? is-active?
               :timestamp (inst-ms (js/Date.))}))

(defn get-sync-graph-by-id
  [graph-uuid]
  (when graph-uuid
    (let [graph (first (filter #(= graph-uuid (:GraphUUID %))
                               (get-repos)))]
      (when (:url graph)
        graph))))

(defn unlinked-dir?
  [dir]
  (contains? (:file/unlinked-dirs @state) dir))

(defn get-file-rename-event-chan
  []
  (:file/rename-event-chan @state))

(defn offer-file-rename-event-chan!
  [v]
  {:pre [(map? v)
         (= #{:repo :old-path :new-path} (set (keys v)))]}
  (async/offer! (get-file-rename-event-chan) v))

(defn set-onboarding-whiteboard!
  [v]
  (set-state! :whiteboard/onboarding-whiteboard? v)
  (storage/set :ls-onboarding-whiteboard? v))

(defn get-onboarding-whiteboard?
  []
  (get-in @state [:whiteboard/onboarding-whiteboard?]))

(defn get-local-container-root-url
  []
  (when (mobile-util/native-ios?)
    (get-in @state [:mobile/container-urls :localContainerUrl])))

(defn get-icloud-container-root-url
  []
  (when (mobile-util/native-ios?)
    (get-in @state [:mobile/container-urls :iCloudContainerUrl])))

(defn get-current-pdf
  []
  (:pdf/current @state))

(defn nfs-user-granted?
  [repo]
  (get-in @state [:nfs/user-granted? repo]))

(defn set-current-pdf!
  [inflated-file]
  (let [settle-file! #(set-state! :pdf/current inflated-file)]
    (if-not (get-current-pdf)
      (settle-file!)
      (when (apply not= (map :identity [inflated-file (get-current-pdf)]))
        (set-state! :pdf/current nil)
        (js/setTimeout #(settle-file!) 16)))))

(defn focus-whiteboard-shape
  ([shape-id]
   (focus-whiteboard-shape (active-tldraw-app) shape-id))
  ([tln shape-id]
   (when-let [^js api (gobj/get tln "api")]
     (when (and shape-id (parse-uuid shape-id))
       (. api selectShapes shape-id)
       (. api zoomToSelection)))))

(defn set-user-info!
  [info]
  (when info
    (set-state! :user/info info)
    (let [groups (:UserGroups info)]
      (when (seq groups)
        (storage/set :user-groups groups)))))

(defn get-user-info []
  (sub :user/info))

(defn clear-user-info!
  []
  (storage/remove :user-groups))

(defn sub-block-unloaded?
  [repo block-uuid]
  (rum/react
   (rum/derived-atom [(rum/cursor-in state [repo :restore/unloaded-blocks])] [::block-unloaded repo block-uuid]
     (fn [s]
       (contains? s (str block-uuid))))))<|MERGE_RESOLUTION|>--- conflicted
+++ resolved
@@ -26,7 +26,6 @@
 (defonce ^:large-vars/data-var state
   (let [document-mode? (or (storage/get :document/mode?) false)
         current-graph  (let [graph (storage/get :git/current-repo)]
-<<<<<<< HEAD
                          (when graph (ipc/ipc "setCurrentGraph" graph))
                          graph)]
     (atom
@@ -127,6 +126,7 @@
       :editor/args                           nil
       :editor/on-paste?                      (atom false)
       :editor/last-key-code                  (atom nil)
+      :editor/block-op-type                  nil             ;; :cut, :copy
 
       ;; Stores deleted refed blocks, indexed by repo
       :editor/last-replace-ref-content-tx    nil
@@ -293,274 +293,6 @@
       ;; db tx-id -> editor cursor
       :history/tx->editor-cursor             (atom {})
       :system/info                           {}})))
-=======
-                        (when graph (ipc/ipc "setCurrentGraph" graph))
-                        graph)]
-   (atom
-    {:route-match                           nil
-     :today                                 nil
-     :system/events                         (async/chan 1000)
-     :db/batch-txs                          (async/chan 1000)
-     :file/writes                           (async/chan 10000)
-     :file/unlinked-dirs                    #{}
-     :reactive/custom-queries               (async/chan 1000)
-     :notification/show?                    false
-     :notification/content                  nil
-     :repo/loading-files?                   {}
-     :nfs/user-granted?                     {}
-     :nfs/refreshing?                       nil
-     :instrument/disabled?                  (storage/get "instrument-disabled")
-     ;; TODO: how to detect the network reliably?
-     :network/online?         true
-     :indexeddb/support?      true
-     :me                      nil
-     :git/current-repo        current-graph
-     :draw?                   false
-     :db/restoring?           nil
-
-     :journals-length                       3
-
-     :search/q                              ""
-     :search/mode                           :global  ;; inner page or full graph? {:page :global}
-     :search/result                         nil
-     :search/graph-filters                  []
-     :search/engines                        {}
-
-     ;; modals
-     :modal/dropdowns                       {}
-     :modal/id                              nil
-     :modal/label                           ""
-     :modal/show?                           false
-     :modal/panel-content                   nil
-     :modal/fullscreen?                     false
-     :modal/close-btn?                      nil
-     :modal/close-backdrop?                 true
-     :modal/subsets                         []
-
-     ;; ui
-     :ui/viewport                           {}
-
-     ;; left sidebar
-     :ui/navigation-item-collapsed?         {}
-
-     ;; right sidebar
-     :ui/settings-open?                     false
-     :ui/sidebar-open?                      false
-     :ui/sidebar-width                      "40%"
-     :ui/left-sidebar-open?                 (boolean (storage/get "ls-left-sidebar-open?"))
-     :ui/theme                              (or (storage/get :ui/theme) "light")
-     :ui/system-theme?                      ((fnil identity (or util/mac? util/win32? false)) (storage/get :ui/system-theme?))
-     :ui/custom-theme                       (or (storage/get :ui/custom-theme) {:light {:mode "light"} :dark {:mode "dark"}})
-     :ui/wide-mode?                         (storage/get :ui/wide-mode)
-
-     ;; ui/collapsed-blocks is to separate the collapse/expand state from db for:
-     ;; 1. right sidebar
-     ;; 2. zoom-in view
-     ;; 3. queries
-     ;; 4. references
-     ;; graph => {:block-id bool}
-     :ui/collapsed-blocks                   {}
-     :ui/sidebar-collapsed-blocks           {}
-     :ui/root-component                     nil
-     :ui/file-component                     nil
-     :ui/developer-mode?                    (or (= (storage/get "developer-mode") "true")
-                                                false)
-     ;; remember scroll positions of visited paths
-     :ui/paths-scroll-positions             {}
-     :ui/shortcut-tooltip?                  (if (false? (storage/get :ui/shortcut-tooltip?))
-                                              false
-                                              true)
-     :ui/scrolling?                         false
-     :document/mode?                        document-mode?
-
-     :config                                {}
-     :block/component-editing-mode?         false
-     :editor/op                             nil
-     :editor/latest-op                      nil
-     :editor/hidden-editors                 #{}             ;; page names
-     :editor/draw-mode?                     false
-     :editor/action                         nil
-     :editor/action-data                    nil
-     ;; With label or other data
-     :editor/last-saved-cursor              nil
-     :editor/editing?                       nil
-     :editor/in-composition?                false
-     :editor/content                        {}
-     :editor/block                          nil
-     :editor/block-dom-id                   nil
-     :editor/set-timestamp-block            nil             ;; click rendered block timestamp-cp to set timestamp
-     :editor/last-input-time                nil
-     :editor/document-mode?                 document-mode?
-     :editor/args                           nil
-     :editor/on-paste?                      false
-     :editor/last-key-code                  nil
-     :editor/block-op-type                  nil             ;; :cut, :copy
-
-     ;; Stores deleted refed blocks, indexed by repo
-     :editor/last-replace-ref-content-tx    nil
-
-     ;; for audio record
-     :editor/record-status                  "NONE"
-
-     ;; Whether to skip saving the current block
-     :editor/skip-saving-current-block?     false
-
-     :editor/code-block-context             {}
-
-     :db/last-transact-time                 {}
-     ;; whether database is persisted
-     :db/persisted?                         {}
-
-     :cursor-range                          nil
-
-     :selection/mode                        false
-     ;; Warning: blocks order is determined when setting this attribute
-     :selection/blocks                      []
-     :selection/start-block                 nil
-     ;; either :up or :down, defaults to down
-     ;; used to determine selection direction when two or more blocks are selected
-     :selection/direction                   :down
-     :selection/selected-all?               false
-     :custom-context-menu/show?             false
-     :custom-context-menu/links             nil
-     :custom-context-menu/position          nil
-
-     ;; pages or blocks in the right sidebar
-     ;; It is a list of `[repo db-id block-type block-data]` 4-tuple
-     :sidebar/blocks                        '()
-
-     :preferred-language                    (storage/get :preferred-language)
-
-     ;; electron
-     :electron/auto-updater-downloaded      false
-     :electron/updater-pending?             false
-     :electron/updater                      {}
-     :electron/user-cfgs                    nil
-     :electron/server                       nil
-     :electron/window-maximized?            false
-     :electron/window-fullscreen?           false
-
-     ;; assets
-     :assets/alias-enabled?                 (or (storage/get :assets/alias-enabled?) false)
-     :assets/alias-dirs                     (or (storage/get :assets/alias-dirs) [])
-
-     ;; mobile
-     :mobile/container-urls                 nil
-     :mobile/show-action-bar?               false
-     :mobile/actioned-block                 nil
-     :mobile/show-toolbar?                  false
-     :mobile/show-recording-bar?            false
-     :mobile/show-tabbar?                   false
-     ;;; Used to monitor mobile app status,
-     ;;; value spec:
-     ;;; {:is-active? bool, :timestamp int}
-     :mobile/app-state-change                 (atom nil)
-
-     ;; plugin
-     :plugin/enabled                        (and (util/electron?)
-                                                 ;; true false :theme-only
-                                                 ((fnil identity true) (storage/get ::storage-spec/lsp-core-enabled)))
-     :plugin/preferences                    nil
-     :plugin/indicator-text                 nil
-     :plugin/installed-plugins              {}
-     :plugin/installed-themes               []
-     :plugin/installed-slash-commands       {}
-     :plugin/installed-ui-items             {}
-     :plugin/installed-resources            {}
-     :plugin/installed-hooks                {}
-     :plugin/installed-services             {}
-     :plugin/simple-commands                {}
-     :plugin/selected-theme                 nil
-     :plugin/selected-unpacked-pkg          nil
-     :plugin/marketplace-pkgs               nil
-     :plugin/marketplace-stats              nil
-     :plugin/installing                     nil
-     :plugin/active-readme                  nil
-     :plugin/updates-auto-checking?         false
-     :plugin/updates-pending                {}
-     :plugin/updates-coming                 {}
-     :plugin/updates-downloading?           false
-     :plugin/updates-unchecked              #{}
-     :plugin/navs-settings?                 true
-     :plugin/focused-settings               nil ;; plugin id
-
-     ;; pdf
-     :pdf/system-win?                       false
-     :pdf/current                           nil
-     :pdf/ref-highlight                     nil
-     :pdf/block-highlight-colored?          (or (storage/get "ls-pdf-hl-block-is-colored") true)
-
-     ;; all notification contents as k-v pairs
-     :notification/contents                 {}
-     :graph/syncing?                        false
-     ;; graph -> state
-     :graph/parsing-state                   {}
-
-     :copy/export-block-text-indent-style   (or (storage/get :copy/export-block-text-indent-style)
-                                                "dashes")
-     :copy/export-block-text-remove-options (or (storage/get :copy/export-block-text-remove-options)
-                                                #{})
-     :copy/export-block-text-other-options  (or (storage/get :copy/export-block-text-other-options)
-                                                {})
-     :date-picker/date                      nil
-
-     :youtube/players                       {}
-
-     ;; command palette
-     :command-palette/commands              []
-
-     :view/components                       {}
-
-     :favorites/dragging                    nil
-
-     :srs/mode?                             false
-
-     :srs/cards-due-count                   nil
-
-     :reactive/query-dbs                    {}
-
-     ;; login, userinfo, token, ...
-     :auth/refresh-token                    (storage/get "refresh-token")
-     :auth/access-token                     nil
-     :auth/id-token                         nil
-
-     ;; file-sync
-     :file-sync/jstour-inst                   nil
-     :file-sync/onboarding-state            (or (storage/get :file-sync/onboarding-state)
-                                                {:welcome false})
-     :file-sync/remote-graphs               {:loading false :graphs nil}
-     :file-sync/set-remote-graph-password-result {}
-
-     ;; graph-uuid -> {:graphs-txid {}
-     ;;                :file-sync/sync-manager {}
-     ;;                :file-sync/sync-state {}
-     ;;                ;; {file-path -> payload}
-     ;;                :file-sync/progress {}
-     ;;                :file-sync/start-time {}
-     ;;                :file-sync/last-synced-at {}}
-     :file-sync/graph-state                 {:current-graph-uuid nil}
-                                             ;; graph-uuid -> ...
-
-     :user/info                             {:UserGroups (storage/get :user-groups)}
-     :encryption/graph-parsing?             false
-
-     :ui/loading?                           {}
-     :feature/enable-sync?                  (storage/get :logseq-sync-enabled)
-     :feature/enable-sync-diff-merge?       (storage/get :logseq-sync-diff-merge-enabled)
-
-     :file/rename-event-chan                (async/chan 100)
-     :ui/find-in-page                       nil
-     :graph/importing                       nil
-     :graph/importing-state                 {}
-
-     :whiteboard/onboarding-whiteboard?     (or (storage/get :ls-onboarding-whiteboard?) false)
-     :whiteboard/onboarding-tour?           (or (storage/get :whiteboard-onboarding-tour?) false)
-     :whiteboard/last-persisted-at          {}
-     :whiteboard/pending-tx-data            {}
-     :history/page-only-mode?               false
-     ;; db tx-id -> editor cursor
-     :history/tx->editor-cursor             {}})))
->>>>>>> 8836ba7d
 
 ;; Block ast state
 ;; ===============
@@ -1291,18 +1023,10 @@
    (set-selection-blocks! blocks :down))
   ([blocks direction]
    (when (seq blocks)
-<<<<<<< HEAD
-     (let [blocks (util/sort-by-height (remove nil? blocks))]
+     (let [blocks (vec (util/sort-by-height (remove nil? blocks)))]
        (set-state! :selection/mode true)
        (set-state! :selection/blocks blocks)
        (set-state! :selection/direction direction)))))
-=======
-     (let [blocks (vec (util/sort-by-height (remove nil? blocks)))]
-       (swap! state assoc
-             :selection/mode true
-             :selection/blocks blocks
-             :selection/direction direction)))))
->>>>>>> 8836ba7d
 
 (defn into-selection-mode!
   []
@@ -1342,19 +1066,11 @@
 
 (defn conj-selection-block!
   [block direction]
-<<<<<<< HEAD
   (set-state! :selection/mode true)
   (set-state! :selection/blocks (-> (conj (vec @(:selection/blocks @state)) block)
-                                    (util/sort-by-height)))
+                                    (util/sort-by-height)
+                                    vec))
   (set-state! :selection/direction direction))
-=======
-  (swap! state assoc
-         :selection/mode true
-         :selection/blocks (-> (conj (vec (:selection/blocks @state)) block)
-                               util/sort-by-height
-                               vec)
-         :selection/direction direction))
->>>>>>> 8836ba7d
 
 (defn drop-last-selection-block!
   []
@@ -1364,22 +1080,13 @@
         last-block (if up?
                      (first blocks)
                      (peek (vec blocks)))
-<<<<<<< HEAD
-        blocks' (if up?
-                  (rest blocks)
-                  (pop (vec blocks)))]
-    (set-state! :selection/mode true)
-    (set-state! :selection/blocks blocks')
-=======
         blocks' (-> (if up?
                       (rest blocks)
                       (pop (vec blocks)))
                     util/sort-by-height
                     vec)]
-    (swap! state assoc
-           :selection/mode true
-           :selection/blocks blocks')
->>>>>>> 8836ba7d
+    (set-state! :selection/mode true)
+    (set-state! :selection/blocks blocks')
     last-block))
 
 (defn get-selection-direction
