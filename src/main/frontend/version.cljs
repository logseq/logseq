(ns frontend.version)

<<<<<<< HEAD
(defonce version "0.2.2-2")
=======
(defonce version "0.2.3-1")
>>>>>>> 11143061
<|MERGE_RESOLUTION|>--- conflicted
+++ resolved
@@ -1,7 +1,3 @@
 (ns frontend.version)
 
-<<<<<<< HEAD
-(defonce version "0.2.2-2")
-=======
-(defonce version "0.2.3-1")
->>>>>>> 11143061
+(defonce version "0.2.3-1")