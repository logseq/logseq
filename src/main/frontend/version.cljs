(ns ^:no-doc frontend.version)

<<<<<<< HEAD
(defonce version "0.8.10")

(def edn-file-format-version 1)
=======
(defonce version "0.8.11")
>>>>>>> a939767a
<|MERGE_RESOLUTION|>--- conflicted
+++ resolved
@@ -1,9 +1,5 @@
 (ns ^:no-doc frontend.version)
 
-<<<<<<< HEAD
-(defonce version "0.8.10")
+(defonce version "0.8.11")
 
-(def edn-file-format-version 1)
-=======
-(defonce version "0.8.11")
->>>>>>> a939767a
+(def edn-file-format-version 1)