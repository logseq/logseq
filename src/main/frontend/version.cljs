(ns ^:no-doc frontend.version)

<<<<<<< HEAD
(defonce version "0.8.10")
=======
(defonce version "0.8.11")
>>>>>>> 3940db31
<|MERGE_RESOLUTION|>--- conflicted
+++ resolved
@@ -1,7 +1,3 @@
 (ns ^:no-doc frontend.version)
 
-<<<<<<< HEAD
-(defonce version "0.8.10")
-=======
-(defonce version "0.8.11")
->>>>>>> 3940db31
+(defonce version "0.8.11")