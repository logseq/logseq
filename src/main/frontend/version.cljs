(ns ^:no-doc frontend.version)

<<<<<<< HEAD
(defonce version "0.8.9")

(def edn-file-format-version 1)
=======
(defonce version "0.8.10")
>>>>>>> ef7e3d2f
<|MERGE_RESOLUTION|>--- conflicted
+++ resolved
@@ -1,9 +1,5 @@
 (ns ^:no-doc frontend.version)
 
-<<<<<<< HEAD
-(defonce version "0.8.9")
+(defonce version "0.8.10")
 
-(def edn-file-format-version 1)
-=======
-(defonce version "0.8.10")
->>>>>>> ef7e3d2f
+(def edn-file-format-version 1)