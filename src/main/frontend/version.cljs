(ns frontend.version)

<<<<<<< HEAD
(defonce version "0.5.0")
=======
(defonce version "0.5.2")
>>>>>>> adf0680c
<|MERGE_RESOLUTION|>--- conflicted
+++ resolved
@@ -1,7 +1,3 @@
 (ns frontend.version)
 
-<<<<<<< HEAD
-(defonce version "0.5.0")
-=======
-(defonce version "0.5.2")
->>>>>>> adf0680c
+(defonce version "0.5.2")