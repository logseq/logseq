--- conflicted
+++ resolved
@@ -255,22 +255,7 @@
       conn)
      (flatten))))
 
-<<<<<<< HEAD
-(defn get-file-by-path
-  [file-path]
-  (when-let [repo (state/get-current-repo)]
-    (when-let [conn (conn/get-conn repo)]
-      (d/pull conn '[*] [:file/path file-path]))))
-
 (defn get-file
-=======
-(defn get-custom-css
-  []
-  (when-let [repo (state/get-current-repo)]
-    (get-file (config/get-file-path repo "logseq/custom.css"))))
-
-(defn get-file-no-sub
->>>>>>> eedbc60e
   ([path]
    (get-file (state/get-current-repo) path))
   ([repo path]
