--- conflicted
+++ resolved
@@ -802,17 +802,6 @@
     (->> (tree-seq map? (fn [x] [(:block/parent x)]) block)
          (some util/collapsed?))))
 
-<<<<<<< HEAD
-;; TODO remove me if deprecated
-;; (defn block-collapsed?
-;;   ([block-id]
-;;    (block-collapsed? (state/get-current-repo) block-id))
-;;   ([repo block-id]
-;;    (when-let [block (db-utils/entity repo [:block/uuid block-id])]
-;;      (util/collapsed? block))))
-
-=======
->>>>>>> 97fc51ea
 (defn get-block-page
   [repo block-id]
   (when-let [block (db-utils/entity repo [:block/uuid block-id])]
