--- conflicted
+++ resolved
@@ -15,12 +15,8 @@
             [cljs-time.core :as t]
             [cljs-time.format :as tf]
             [logseq.db :as ldb]
-            [clojure.string :as string]
-<<<<<<< HEAD
-            [frontend.util :as util]))
-=======
+            [frontend.util :as util]
             [logseq.db.frontend.property :as db-property]))
->>>>>>> 009e5b6d
 
 (def <q db-async-util/<q)
 (def <pull db-async-util/<pull)
