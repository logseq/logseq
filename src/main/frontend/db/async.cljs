(ns frontend.db.async
  "Async queries"
  (:require [cljs-time.coerce :as tc]
            [cljs-time.core :as t]
            [cljs-time.format :as tf]
            [datascript.core :as d]
            [frontend.config :as config]
            [frontend.date :as date]
            [frontend.db :as db]
            [frontend.db.async.util :as db-async-util]
            [frontend.db.file-based.async :as file-async]
            [frontend.db.model :as db-model]
            [frontend.db.react :as react]
            [frontend.db.utils :as db-utils]
            [frontend.handler.file-based.property.util :as property-util]
            [frontend.persist-db.browser :as db-browser]
            [frontend.state :as state]
            [frontend.util :as util]
            [logseq.db :as ldb]
            [logseq.db.frontend.property :as db-property]
            [logseq.db.frontend.rules :as rules]
            [promesa.core :as p]))

(def <q db-async-util/<q)
(def <pull db-async-util/<pull)
(comment
  (def <pull-many db-async-util/<pull-many))

(defn <get-files
  [graph]
  (p/let [result (<q graph
                     {:transact-db? false}
                     '[:find [(pull ?file [:file/path :file/last-modified-at]) ...]
                       :where
                       [?file :file/path ?path]])]
    (->> result seq reverse (map #(vector (:file/path %) (or (:file/last-modified-at %) 0))))))

(defn <get-all-templates
  [graph]
  (p/let [result (<q graph
                     {:transact-db? true}
                     '[:find ?t (pull ?b [*])
                       :where
                       [?b :block/properties ?p]
                       [(get ?p :template) ?t]])]
    (into {} result)))

(defn <get-template-by-name
  [name]
  (let [repo (state/get-current-repo)]
    (p/let [templates (<get-all-templates repo)]
      (get templates name))))

(defn <db-based-get-all-properties
  "Return seq of all property names except for private built-in properties."
  [graph & {:keys [remove-built-in-property? remove-non-queryable-built-in-property?]
            :or {remove-built-in-property? true
                 remove-non-queryable-built-in-property? false}}]
  (let [result (->> (d/datoms (db/get-db graph) :avet :block/tags :logseq.class/Property)
                    (map (fn [datom] (db/entity (:e datom))))
                    (sort-by (juxt ldb/built-in? :block/title)))]
    (cond->> result
      remove-built-in-property?
      ;; remove private built-in properties
      (remove (fn [p]
                (let [ident (:db/ident p)]
                  (and (ldb/built-in? p)
                       (not (ldb/public-built-in-property? p))
                       (not= ident :logseq.property/icon)))))
      remove-non-queryable-built-in-property?
      (remove (fn [p]
                (let [ident (:db/ident p)]
                  (and (ldb/built-in? p)
                       (not (:queryable? (db-property/built-in-properties ident))))))))))

(defn <get-all-properties
  "Returns all public properties as property maps including their
  :block/title and :db/ident. For file graphs the map only contains
  :block/title"
  [& {:as opts}]
  (when-let [graph (state/get-current-repo)]
    (if (config/db-based-graph? graph)
      (<db-based-get-all-properties graph opts)
      (p/let [properties (file-async/<file-based-get-all-properties graph)
              hidden-properties (set (map name (property-util/hidden-properties)))]
        (remove #(hidden-properties (:block/title %)) properties)))))

(defn <file-get-property-values
  "For file graphs, returns property value names for given property name"
  [graph property]
  (when-not (config/db-based-graph? graph)
    (file-async/<get-file-based-property-values graph property)))

(defn <get-block-property-values
  "For db graphs, returns property value ids for given property db-ident.
   Separate from file version because values are lazy loaded"
  [graph property-id]
  (let [default-value-id (:db/id (:logseq.property/default-value (db/entity property-id)))
        empty-id (:db/id (db/entity :logseq.property/empty-placeholder))]
    (p/let [result (<q graph {:transact-db? false}
                       '[:find [?v ...]
                         :in $ ?property-id ?empty-id
                         :where
                         [?b ?property-id ?v]
                         [(not= ?v ?empty-id)]]
                       property-id
                       empty-id)]
      (if default-value-id
        ;; put default value the first
        (concat [default-value-id] result)
        result))))

(comment
  (defn <get-block-property-value-entity
    [graph property-id value]
    (p/let [result (<q graph {}
                       '[:find [(pull ?vid [*]) ...]
                         :in $ ?property-id ?value
                         :where
                         [?b ?property-id ?vid]
                         [(not= ?vid :logseq.property/empty-placeholder)]
                         (or
                          [?vid :property.value/content ?value]
                          [?vid :block/title ?value])]
                       property-id
                       value)]
      (db/entity (:db/id (first result))))))

;; TODO: batch queries for better performance and UX
(defn <get-block
  [graph name-or-uuid & {:keys [children? nested-children?]
                         :or {children? true
                              nested-children? false}
                         :as opts}]
  (let [name' (str name-or-uuid)
        *async-queries (:db/async-queries @state/state)
        async-requested? (get @*async-queries [name' opts])
        e (cond
            (number? name-or-uuid)
            (db/entity name-or-uuid)
            (util/uuid-string? name')
            (db/entity [:block/uuid (uuid name')])
            :else
            (db/get-page name'))
        id (or (and (:block/uuid e) (str (:block/uuid e)))
               (and (util/uuid-string? name') name')
               name-or-uuid)]
    (if (or (:block.temp/fully-loaded? e) async-requested?)
      e
      (when-let [^Object sqlite @db-browser/*worker]
        (swap! *async-queries assoc [name' opts] true)
        (state/update-state! :db/async-query-loading (fn [s] (conj s name')))
        (p/let [result (.get-block-and-children sqlite graph id (ldb/write-transit-str
                                                                 {:children? children?
                                                                  :nested-children? nested-children?}))
                {:keys [properties block children] :as result'} (ldb/read-transit-str result)
                conn (db/get-db graph false)
                block-and-children (concat properties [block] children)
                _ (d/transact! conn block-and-children)
                affected-keys (->> (keep :db/id block-and-children)
                                   (map #(vector :frontend.worker.react/block %)))]
          (react/refresh-affected-queries! graph affected-keys)
          (state/update-state! :db/async-query-loading (fn [s] (disj s name')))
          (if children?
            block
            result'))))))

(defn <get-block-parents
  [graph id depth]
  (assert (integer? id))
  (when-let [^Object worker @db-browser/*worker]
    (when-let [block-id (:block/uuid (db/entity graph id))]
      (state/update-state! :db/async-query-loading (fn [s] (conj s (str block-id "-parents"))))
      (p/let [result-str (.get-block-parents worker graph id depth)
              result (ldb/read-transit-str result-str)
              conn (db/get-db graph false)
              _ (d/transact! conn result)]
        (state/update-state! :db/async-query-loading (fn [s] (disj s (str block-id "-parents"))))
        result))))

(defn <get-page-all-blocks
  [page-name]
  (when-let [page (some-> page-name (db-model/get-page))]
    (when-let [^Object worker @db-browser/*worker]
      (p/let [result (.get-block-and-children worker
                                              (state/get-current-repo)
                                              (str (:block/uuid page))
                                              (ldb/write-transit-str
                                               {:children? true
                                                :nested-children? false}))]
        (some-> result (ldb/read-transit-str) (:children))))))

(defn <get-block-refs
  [graph eid]
  (assert (integer? eid))
  (when-let [^Object worker @db-browser/*worker]
    (state/update-state! :db/async-query-loading (fn [s] (conj s (str eid "-refs"))))
    (p/let [result-str (.get-block-refs worker graph eid)
            result (ldb/read-transit-str result-str)
            conn (db/get-db graph false)
            _ (d/transact! conn result)]
      (state/update-state! :db/async-query-loading (fn [s] (disj s (str eid "-refs"))))
      result)))

(defn <get-block-refs-count
  [graph eid]
  (assert (integer? eid))
  (when-let [^Object worker @db-browser/*worker]
    (.get-block-refs-count worker graph eid)))

(defn <get-all-referenced-blocks-uuid
  "Get all uuids of blocks with any back link exists."
  [graph]
  (<q graph {:transact-db? false}
      '[:find [?refed-uuid ...]
        :where
           ;; ?referee-b is block with ref towards ?refed-b
        [?refed-b   :block/uuid ?refed-uuid]
        [?referee-b :block/refs ?refed-b]]))

(defn <get-file
  [graph path]
  (when (and graph path)
    (p/let [result (<pull graph [:file/path path])]
      (:file/content result))))

(defn <get-date-scheduled-or-deadlines
  [journal-title]
  (when-let [date (date/journal-title->int journal-title)]
    (let [future-days (state/get-scheduled-future-days)
          date-format (tf/formatter "yyyyMMdd")
          current-day (tf/parse date-format (str date))
          future-date (t/plus current-day (t/days future-days))
          future-day (some->> future-date
                              (tf/unparse date-format)
                              (parse-long))
          start-time (date/journal-day->ts date)
          future-time (tc/to-long future-date)]
      (when-let [repo (and future-day (state/get-current-repo))]
        (p/let [result
                (if (config/db-based-graph? repo)
                  (<q repo {}
                      '[:find [(pull ?block ?block-attrs) ...]
                        :in $ ?start-time ?end-time ?block-attrs
                        :where
                        (or [?block :logseq.task/scheduled ?n]
                            [?block :logseq.task/deadline ?n])
                        [(>= ?n ?start-time)]
                        [(<= ?n ?end-time)]
                        [?block :logseq.task/status ?status]
                        [?status :db/ident ?status-ident]
                        [(not= ?status-ident :logseq.task/status.done)]
                        [(not= ?status-ident :logseq.task/status.canceled)]]
                      start-time
                      future-time
                      '[*])
                  (<q repo {}
                      '[:find [(pull ?block ?block-attrs) ...]
                        :in $ ?day ?future ?block-attrs
                        :where
                        (or
                         [?block :block/scheduled ?d]
                         [?block :block/deadline ?d])
                        [(get-else $ ?block :block/repeated? false) ?repeated]
                        [(get-else $ ?block :block/marker "NIL") ?marker]
                        [(not= ?marker "DONE")]
                        [(not= ?marker "CANCELED")]
                        [(not= ?marker "CANCELLED")]
                        [(<= ?d ?future)]
                        (or-join [?repeated ?d ?day]
                                 [(true? ?repeated)]
                                 [(>= ?d ?day)])]
                      date
                      future-day
                      db-model/file-graph-block-attrs))]
          (->> result
               db-model/sort-by-order-recursive
               db-utils/group-by-page))))))

(defn <get-tag-pages
  [graph tag-id]
  (<q graph {:transact-db? true}
      '[:find [(pull ?page [:db/id :block/uuid :block/name :block/title :block/created-at :block/updated-at])]
        :in $ ?tag-id
        :where
        [?page :block/tags ?tag-id]
        [?page :block/name]]
      tag-id))

(defn <get-property-objects
  [graph property-ident]
  (<q graph {:transact-db? true}
      '[:find [(pull ?b [*]) ...]
        :in $ % ?prop
        :where
        (has-property-or-default-value? ?b ?prop)]
      (rules/extract-rules rules/db-query-dsl-rules [:has-property-or-default-value]
                           {:deps rules/rules-dependencies})
      property-ident))

(defn <get-tag-objects
  [graph class-id]
  (let [class-children (db-model/get-structured-children graph class-id)
        class-ids (distinct (conj class-children class-id))]
    (<q graph {:transact-db? true}
        '[:find [(pull ?b [*]) ...]
          :in $ [?class-id ...]
          :where
          [?b :block/tags ?class-id]]
        class-ids)))

(defn <get-views
  [graph class-id]
  (<q graph {:transact-db? true}
      '[:find [(pull ?b [*]) ...]
        :in $ ?class-id
        :where
        [?b :logseq.property/view-for ?class-id]]
      class-id))

(defn <get-asset-with-checksum
  [graph checksum]
  (p/let [result (<q graph {:transact-db? true}
                     '[:find [(pull ?b [*]) ...]
                       :in $ ?checksum
                       :where
                       [?b :logseq.property.asset/checksum ?checksum]]
                     checksum)]
    (some-> (first result)
            :db/id
            db/entity)))

(defn <get-pdf-annotations
  [graph pdf-id]
  (p/let [result (<q graph {:transact-db? true}
                     '[:find [(pull ?b [*]) ...]
                       :in $ ?pdf-id
                       :where
                       [?b :logseq.property/asset ?pdf-id]]
                     pdf-id)]
    result))

(defn <get-block-properties-history
  [graph block-id]
  (p/let [result (<q graph {:transact-db? true}
                     '[:find [(pull ?b [*]) ...]
                       :in $ ?block-id
                       :where
                       [?b :logseq.property.history/block ?block-id]]
                     block-id)]
    (->> (sort-by :block/created-at result)
         (map (fn [b] (db/entity (:db/id b)))))))

(defn <task-spent-time
  [graph block-id]
  (p/let [history (<get-block-properties-history graph block-id)
          status-history (filter
                          (fn [b] (= :logseq.task/status (:db/ident (:logseq.property.history/property b))))
                          history)]
    (when (seq status-history)
<<<<<<< HEAD
      (let [time (loop [[item & others] (rest status-history)
                        last-item (first status-history)
                        time 0]
                   (if item
                     (let [last-status (:db/ident (:logseq.property.history/ref-value last-item))
                           this-status (:db/ident (:logseq.property.history/ref-value item))
                           time' (if (or (= last-status :logseq.task/status.doing)
                                         (= this-status :logseq.task/status.done))
                                   (+ time
                                      (- (:block/created-at item) (:block/created-at last-item)))
                                   time)]
                       (recur others item time'))
                     (int (/ time 1000))))]
=======
      (let [time (loop [[last-item item & others] status-history
                        time 0]
                   (if item
                     (let [last-status (:db/ident (:logseq.property.history/ref-value last-item))
                           this-status (:db/ident (:logseq.property.history/ref-value item))]
                       (if (and (= this-status :logseq.task/status.doing)
                                (empty? others))
                         (-> (+ time (- (tc/to-long (t/now)) (:block/created-at item)))
                             (quot 1000))
                         (let [time' (if (or
                                          (= last-status :logseq.task/status.doing)
                                          (and
                                           (not (contains? #{:logseq.task/status.canceled
                                                             :logseq.task/status.backlog
                                                             :logseq.task/status.done} last-status))
                                           (= this-status :logseq.task/status.done)))
                                       (+ time (- (:block/created-at item) (:block/created-at last-item)))
                                       time)]
                           (recur (cons item others) time'))))
                     (quot time 1000)))]
>>>>>>> b24ad28b
        [status-history time]))))

(comment
  (defn <fetch-all-pages
    [graph]
    (when-let [^Object worker @db-browser/*worker]
      (let [db (db/get-db graph)
            exclude-ids (->> (d/datoms db :avet :block/name)
                             (map :db/id)
                             (ldb/write-transit-str))]
        (.fetch-all-pages worker graph exclude-ids)))))<|MERGE_RESOLUTION|>--- conflicted
+++ resolved
@@ -358,21 +358,6 @@
                           (fn [b] (= :logseq.task/status (:db/ident (:logseq.property.history/property b))))
                           history)]
     (when (seq status-history)
-<<<<<<< HEAD
-      (let [time (loop [[item & others] (rest status-history)
-                        last-item (first status-history)
-                        time 0]
-                   (if item
-                     (let [last-status (:db/ident (:logseq.property.history/ref-value last-item))
-                           this-status (:db/ident (:logseq.property.history/ref-value item))
-                           time' (if (or (= last-status :logseq.task/status.doing)
-                                         (= this-status :logseq.task/status.done))
-                                   (+ time
-                                      (- (:block/created-at item) (:block/created-at last-item)))
-                                   time)]
-                       (recur others item time'))
-                     (int (/ time 1000))))]
-=======
       (let [time (loop [[last-item item & others] status-history
                         time 0]
                    (if item
@@ -393,7 +378,6 @@
                                        time)]
                            (recur (cons item others) time'))))
                      (quot time 1000)))]
->>>>>>> b24ad28b
         [status-history time]))))
 
 (comment
