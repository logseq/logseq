--- conflicted
+++ resolved
@@ -45,13 +45,7 @@
         db-based? (config/db-based-graph? graph)]
     (persist-db/<unsafe-delete graph)
     (if (util/electron?)
-<<<<<<< HEAD
       (ipc/ipc "deleteGraph" graph key db-based?)
-     (idb/remove-item! key))))
-=======
-      (do
-        (ipc/ipc "deleteGraph" key)
-        (idb/remove-item! key))
      (idb/remove-item! key))))
 
 (defn rename-graph!
@@ -63,4 +57,3 @@
         (js/console.error "rename-graph! is not supported in electron")
         (idb/rename-item! old-key new-key))
       (idb/rename-item! old-key new-key))))
->>>>>>> 0cef9110
