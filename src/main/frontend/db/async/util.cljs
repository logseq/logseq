(ns frontend.db.async.util
  "Async util helper"
  (:require [frontend.persist-db.browser :as db-browser]
            [cljs-bean.core :as bean]
            [promesa.core :as p]))

(defn <q
  [graph & inputs]
<<<<<<< HEAD
  (assert (not-any? fn? inputs) "Async query inptus can't include fns because fn can't be serialized")
  (when-let [sqlite @db-browser/*worker]
=======
  (assert (not-any? fn? inputs) "Async query inputs can't include fns because fn can't be serialized")
  (when-let [sqlite @db-browser/*sqlite]
>>>>>>> 3cb980bf
    (p/let [result (.q sqlite graph (pr-str inputs))]
      (bean/->clj result))))<|MERGE_RESOLUTION|>--- conflicted
+++ resolved
@@ -6,12 +6,7 @@
 
 (defn <q
   [graph & inputs]
-<<<<<<< HEAD
-  (assert (not-any? fn? inputs) "Async query inptus can't include fns because fn can't be serialized")
+  (assert (not-any? fn? inputs) "Async query inputs can't include fns because fn can't be serialized")
   (when-let [sqlite @db-browser/*worker]
-=======
-  (assert (not-any? fn? inputs) "Async query inputs can't include fns because fn can't be serialized")
-  (when-let [sqlite @db-browser/*sqlite]
->>>>>>> 3cb980bf
     (p/let [result (.q sqlite graph (pr-str inputs))]
       (bean/->clj result))))