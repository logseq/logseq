--- conflicted
+++ resolved
@@ -3,10 +3,6 @@
   (:require [datascript.core :as d]
             [frontend.db.conn :as db-conn]
             [frontend.state :as state]
-<<<<<<< HEAD
-            [logseq.db :as ldb]
-=======
->>>>>>> f38b09f5
             [promesa.core :as p]))
 
 (defn <q
@@ -14,37 +10,9 @@
           :or {transact-db? true}
           :as opts} & inputs]
   (assert (not-any? fn? inputs) "Async query inputs can't include fns because fn can't be serialized")
-<<<<<<< HEAD
-  (when-let [^Object sqlite @state/*db-worker]
-    (let [*async-queries (:db/async-queries @state/state)
-          async-requested? (get @*async-queries [inputs opts])]
-      (if (and async-requested? transact-db?)
-        (let [db (db-conn/get-db graph)]
-          (apply d/q (first inputs) db (rest inputs)))
-        (p/let [result (.q sqlite graph (ldb/write-transit-str inputs))]
-          (swap! *async-queries assoc [inputs opts] true)
-          (when result
-            (let [result' (ldb/read-transit-str result)]
-              (when (and transact-db? (seq result') (coll? result'))
-                (when-let [conn (db-conn/get-db graph false)]
-                  (let [tx-data (->>
-                                 (if (and (coll? (first result'))
-                                          (not (map? (first result'))))
-                                   (apply concat result')
-                                   result')
-                                 (remove nil?))]
-                    (if (every? map? tx-data)
-                      (try
-                        (d/transact! conn tx-data)
-                        (catch :default e
-                          (js/console.error "<q failed with:" e)
-                          nil))
-                      (js/console.log "<q skipped tx for inputs:" inputs)))))
-              result')))))))
-=======
   (let [*async-queries (:db/async-queries @state/state)
         async-requested? (get @*async-queries [inputs opts])]
-    (if async-requested?
+    (if (and async-requested? transact-db?)
       (let [db (db-conn/get-db graph)]
         (apply d/q (first inputs) db (rest inputs)))
       (p/let [result (state/<invoke-db-worker :thread-api/q graph inputs)]
@@ -66,7 +34,6 @@
                       nil))
                   (js/console.log "<q skipped tx for inputs:" inputs)))))
           result)))))
->>>>>>> f38b09f5
 
 (defn <pull
   ([graph id]
