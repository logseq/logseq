(ns frontend.db.rtc.const
  "RTC constants/schema"
  (:require [malli.util :as mu]
            [malli.core :as m]
            [malli.transform :as mt]))


(def general-attrs-schema-coll
  [[:updated-at {:optional true} :int]
   [:created-at {:optional true} :int]
   [:alias {:optional true} [:maybe [:sequential :uuid]]]
   [:type {:optional true} [:maybe [:sequential :string]]]
   [:schema {:optional true} [:maybe :string]]
   [:tags {:optional true} [:maybe [:sequential :uuid]]]
   [:properties {:optional true} [:maybe :string ; transit-json-string
                                  ]]
   [:link {:optional true} [:maybe :uuid]]])

(def general-attr-set
  (into #{} (map first) general-attrs-schema-coll))

<<<<<<< HEAD
(def block-type-schema [:enum "property" "class" "whiteboard" "object" "hidden" "closed value"])

(def op-schema
=======
(def block-type-schema [:enum "property" "class" "whiteboard" "object" "hidden" "enum value"])
(def to-ws-op-schema
>>>>>>> ed405376
  [:multi {:dispatch first :decode/string #(update % 0 keyword)}
   [:move
    [:cat :keyword
     [:map
      [:block-uuid :uuid]
      [:target-uuid :uuid]
      [:sibling? :boolean]]]]
   [:remove
    [:cat :keyword
     [:map
      [:block-uuids [:sequential :uuid]]]]]

   [:update
    [:cat :keyword
     [:map
      [:block-uuid :uuid]
      [:target-uuid {:optional true} :uuid]
      [:sibling? {:optional true} :boolean]
      [:content {:optional true} :string]
      [:updated-at {:optional true} :int]
      [:created-at {:optional true} :int]
      [:tags {:optional true} [:map
                               [:add {:optional true} [:maybe [:set :uuid]]]
                               [:retract {:optional true} [:maybe [:set :uuid]]]]]
      [:alias {:optional true} [:map
                                [:add {:optional true} [:maybe [:set :uuid]]]
                                [:retract {:optional true} [:maybe [:set :uuid]]]]]
      [:type {:optional true} [:map
                               [:add {:optional true} [:maybe [:set block-type-schema]]]
                               [:retract {:optional true} [:maybe [:set block-type-schema]]]]]
      [:schema {:optional true} :string ;transit-string
       ]
      [:properties {:optional true} [:map
                                     [:add {:optional true} [:sequential [:cat :uuid :string ;; transit-string
                                                                          ]]]
                                     [:retract {:optional true} [:set :uuid]]]]
      [:link {:optional true} :uuid]]]]
   [:update-page
    [:cat :keyword
     [:map
      [:block-uuid :uuid]
      [:page-name :string]
      [:original-name :string]]]]
   [:remove-page
    [:cat :keyword
     [:map
      [:block-uuid :uuid]]]]])

(def data-from-ws-schema
  [:map
   [:req-id :string]
   [:t {:optional true} :int]
   [:t-before {:optional true} :int]
   [:failed-ops {:optional true} [:sequential to-ws-op-schema]]
   [:s3-presign-url {:optional true} :string]
   [:affected-blocks {:optional true}
    [:map-of :uuid
     [:multi {:dispatch :op :decode/string #(update % :op keyword)}
      [:move
       (apply conj
              [:map {:closed true}
               [:op :keyword]
               [:self :uuid]
               [:parents [:sequential :uuid]]
               [:left :uuid]
               [:content {:optional true} :string]]
              general-attrs-schema-coll)]
      [:remove
       [:map {:closed true}
        [:op :keyword]
        [:block-uuid :uuid]]]
      [:update-attrs
       (apply conj
              [:map {:closed true}
               [:op :keyword]
               [:self :uuid]
               [:parents {:optional true} [:sequential :uuid]]
               [:left {:optional true} :uuid]
               [:content {:optional true} :string]]
              general-attrs-schema-coll)]
      [:update-page
       (apply conj
              [:map {:closed true}
               [:op :keyword]
               [:self :uuid]
               [:page-name :string]
               [:original-name :string]]
              general-attrs-schema-coll)]
      [:remove-page
       [:map {:closed true}
        [:op :keyword]
        [:block-uuid :uuid]]]]]]
   [:ex-data {:optional true} [:map [:type :keyword]]]
   [:ex-message {:optional true} :any]])

(def data-from-ws-coercer (m/coercer data-from-ws-schema mt/string-transformer))
(def data-from-ws-validator (m/validator data-from-ws-schema))

(def data-to-ws-schema
  (mu/closed-schema
   [:multi {:dispatch :action}
    ["list-graphs"
     [:map
      [:req-id :string]
      [:action :string]]]
    ["register-graph-updates"
     [:map
      [:req-id :string]
      [:action :string]
      [:graph-uuid :string]]]
    ["apply-ops"
     [:map
      [:req-id :string]
      [:action :string]
      [:graph-uuid :string]
      [:ops [:sequential to-ws-op-schema]]
      [:t-before :int]]]
    ["presign-put-temp-s3-obj"
     [:map
      [:req-id :string]
      [:action :string]]]
    ["full-download-graph"
     [:map
      [:req-id :string]
      [:action :string]
      [:graph-uuid :string]]]
    ["full-upload-graph"
     [:map
      [:req-id :string]
      [:action :string]
      [:s3-key :string]]]
    ["grant-access"
     [:map
      [:req-id :string]
      [:action :string]
      [:graph-uuid :uuid]
      [:target-user-uuids {:optional true} [:sequential :uuid]]
      [:target-user-emails {:optional true} [:sequential :string]]]]
    ["query-block-content-versions"
     [:map
      [:req-id :string]
      [:action :string]
      [:graph-uuid :string]
      [:block-uuids [:sequential :uuid]]]]]))
(def data-to-ws-encoder (m/encoder data-to-ws-schema mt/string-transformer))
(def data-to-ws-coercer (m/coercer data-to-ws-schema mt/string-transformer))<|MERGE_RESOLUTION|>--- conflicted
+++ resolved
@@ -19,14 +19,9 @@
 (def general-attr-set
   (into #{} (map first) general-attrs-schema-coll))
 
-<<<<<<< HEAD
 (def block-type-schema [:enum "property" "class" "whiteboard" "object" "hidden" "closed value"])
 
-(def op-schema
-=======
-(def block-type-schema [:enum "property" "class" "whiteboard" "object" "hidden" "enum value"])
 (def to-ws-op-schema
->>>>>>> ed405376
   [:multi {:dispatch first :decode/string #(update % 0 keyword)}
    [:move
     [:cat :keyword
