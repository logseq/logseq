--- conflicted
+++ resolved
@@ -90,26 +90,17 @@
 (defn transact!
   ([tx-data]
    (transact! (state/get-current-repo) tx-data))
-<<<<<<< HEAD
-  ([repo tx-data]
-   (transact! repo tx-data nil))
-=======
   ([repo-url tx-data]
    (transact! repo-url tx-data nil))
->>>>>>> eedbc60e
   ([repo-url tx-data tx-meta]
    (when-not config/publishing?
      (let [tx-data (->> (util/remove-nils tx-data)
                         (remove nil?))]
        (when (seq tx-data)
          (when-let [conn (conn/get-conn repo-url false)]
-<<<<<<< HEAD
-           (d/transact! conn (vec tx-data) tx-meta)))))))
-=======
            (if tx-meta
              (d/transact! conn (vec tx-data) tx-meta)
              (d/transact! conn (vec tx-data)))))))))
->>>>>>> eedbc60e
 
 (defn get-key-value
   ([key]
