--- conflicted
+++ resolved
@@ -60,18 +60,12 @@
            days (parse-long (re-find #"^\d+" input))]
        (date->int (t/plus (t/today) (t/days days))))
 
-<<<<<<< HEAD
-     (and (string? input) (text/page-ref? input))
-     (-> (text/page-ref-un-brackets! input)
-         (string/lower-case))
-=======
     (and (string? input) (page-ref/page-ref? input))
     (-> (page-ref/get-page-name input)
         (string/lower-case))
->>>>>>> 47d5b40e
 
-     :else
-     input)))
+    :else
+    input)))
 
 (defn custom-query-result-transform
   [query-result remove-blocks q]
