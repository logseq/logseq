--- conflicted
+++ resolved
@@ -12,14 +12,9 @@
             [frontend.db.utils :as db-utils]
             [frontend.state :as state]
             [frontend.util :as util :refer [react]]
-<<<<<<< HEAD
             [frontend.util.marker :as marker]
-            [frontend.db.rules :as rules]
             [frontend.db-schema :as db-schema]
             [frontend.date :as date]))
-=======
-            [frontend.util.marker :as marker]))
->>>>>>> eedbc60e
 
 ;; Query atom of map of Key ([repo q inputs]) -> atom
 ;; TODO: replace with LRUCache, only keep the latest 20 or 50 items?
