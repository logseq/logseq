--- conflicted
+++ resolved
@@ -127,38 +127,21 @@
     }
   }
 
-<<<<<<< HEAD
   .nav-header {
     @apply gap-0.5;
 
     a {
       .keyboard-shortcut {
-        @apply w-0 opacity-0;
-=======
-  .nav-header a {
-    .keyboard-shortcut {
-        @apply opacity-0;
->>>>>>> 50facde0
-        visibility: hidden;
-      }
-
-<<<<<<< HEAD
+        @apply opacity-0 invisible;
+      }
+
       &:hover {
         .keyboard-shortcut {
           visibility: visible;
           transition: opacity 1s;
           transition-delay: 2s;
-          width: auto;
           opacity: 1;
         }
-=======
-    &:hover {
-      .keyboard-shortcut {
-        visibility: visible;
-        transition: opacity 1s;
-        transition-delay: 2s;
-        opacity: 1;
->>>>>>> 50facde0
       }
     }
   }
