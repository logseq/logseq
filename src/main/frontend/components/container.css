--- conflicted
+++ resolved
@@ -516,11 +516,7 @@
   }
 
   &-btn {
-<<<<<<< HEAD
-    @apply fixed bottom-4 right-8 z-10;
-=======
     @apply fixed bottom-4 right-4 sm:right-8;
->>>>>>> 1c0e18da
 
     > .inner {
       @apply rounded-full h-8 w-8 flex items-center justify-center
