.block-content-wrapper {
  /* 38px is the width of block-control */
  width: calc(100% - 22px);

  @screen sm {
    width: calc(100% - 33px);
    overflow-x: visible;
  }
}

.block-content {
  min-height: 24px;
  max-width: 100%;
  overflow: initial;
  white-space: pre-wrap;
  overflow-wrap: break-word;
  word-break: break-word;
  cursor: text;

  img {
    max-width: 100%;

    /* FIXME: img macros */

    &.left {
      float: left;
    }

    &.right {
      float: right;
    }

    &.loading-asset {
      width: 9px;
    }
  }

  .asset-container {
    @apply relative inline-block;

    margin-top: 0.5rem;

    .asset-overlay {
      @apply inset-0 absolute p-2;

      opacity: 0;
      transition: opacity 300ms;
      background-image: linear-gradient(var(--ls-primary-background-color), transparent);
      pointer-events: none;
    }

    .asset-action-bar {
      @apply top-0 left-0 w-full flex absolute items-start justify-between px-1;

      transition: opacity 300ms;
      opacity: 0;
      color: var(--ls-primary-text-color);
    }

    .asset-action-btn {
      @apply m-1 p-1 rounded truncate;

      opacity: 0.8;
      user-select: none;

      &:hover,
      &:active {
        opacity: 1;
      }
    }

    &:hover,
    &:focus {
      .asset-overlay {
        opacity: 0.9;
      }

      .asset-action-bar {
        opacity: 1;
      }
    }
  }

  .resize {
    display: inline-flex;
    /* Fix chrome missing resize handle issue https://bugs.chromium.org/p/chromium/issues/detail?id=1135676&q=css%20resize%20type%3DBug&can=2.*/
    transform: translate3d(0, 0, 0);
  }

  .draw [aria-labelledby="shapes-title"] {
    position: absolute;
    left: 50%;
    transform: translate(-50%);
  }

  &-fallback-ui {
    padding: 10px 15px;
    border-color: var(--ls-secondary-border-color);
  }
}

.open-block-ref-link {
  background-color: var(--ls-page-properties-background-color);
  padding: 1px 4px;
  border-radius: 2px;
}

.block-body {
  blockquote:first-child,
  pre:first-child {
    margin-top: 8px;
    margin-bottom: 8px;
  }
}

.block-body ul,
.block-body ol,
.block-body dl {
  margin-bottom: 0em;

  > li {
    margin: 0;
  }
}

.block-body ol {
  list-style-position: inside;
  margin-left: 0;

  > li {
    &::marker,
    > p {
      display: initial;
    }
  }
}

.block-children-container {
  position: relative;
}

.block-children-left-border {
  z-index: 1;
  width: 4px;
  left: -1px;
  top: 0;
  height: 100%;
  cursor: pointer;
  background-clip: content-box;
  background-color: transparent;
  position: absolute;
  border-radius: 2px;
}

.block-children-left-border:hover {
  background-color: var(--ls-primary-text-color);
}

.block-children {
  border-left: 1px solid;
  border-left-color: var(--ls-guideline-color, #ddd);

  padding-top: 2px;
  padding-bottom: 3px;

  > .ls-block {
    &:last-child {
      margin-bottom: -5px;
    }
  }
}

.block-control, .block-control:hover {
  text-decoration: none;
  cursor: default;
  font-size: 14px;
  min-width: 22px;
  min-height: 22px;
  padding: 2px;
  color: var(--ls-secondary-text-color);
  user-select: none;
  opacity: .4;

  .control-hide {
    display: none;
  }
}

.block-left-menu {
  background-color: var(--ls-secondary-background-color);
  background: linear-gradient(90deg, var(--ls-primary-background-color) 0%, var(--ls-secondary-background-color) 100%);

  .commands-button {
    overflow: hidden;
    max-width: 40px;
    text-align: center;
    margin: auto 0;

    .indent {
      opacity: 30%;
    }
  }
}

.block-right-menu {
  background-color: var(--ls-secondary-background-color);
  /* background: linear-gradient(-90deg, var(--ls-primary-background-color) 0%, var(--ls-secondary-background-color) 100%); */

  .commands-button {
    overflow: hidden;
    text-align: center;
    margin: auto 0;

    .outdent {
      margin: 0 12px;
      opacity: 30%;
    }

    .more {
      margin: 0 12px;
      opacity: 30%;
    }
  }
}

.block-ref {
  border-bottom: 0.5px solid;
  border-bottom-color: var(--ls-block-ref-link-text-color);
  cursor: alias;
  padding: 2px 0;
  display: inherit;

  &:hover {
    color: var(--ls-link-text-hover-color);
  }

  .block-content {
    cursor: inherit;

    &-inner {
      display: inherit;

      > * {
        display: inherit;
      }
    }
  }
}

.block-ref-no-title {
  border-bottom: 0.5px solid;
  border-bottom-color: var(--ls-block-ref-link-text-color);
  cursor: alias;
  padding: 2px 5px;
  display: block;

  &:hover {
    color: var(--ls-link-text-hover-color);
  }

  .block-content {
    cursor: inherit;
  }
}

.page-ref {
  color: var(--ls-link-ref-text-color);

  &:hover {
    color: var(--ls-link-ref-text-hover-color);
  }
}

.asset-ref {
  &-wrap {
    &[data-ext=pdf] {
      display: inline-flex;
      align-items: center;
    }
  }

  &.is-doc {
    &:before {
      content: "[[📜";
      opacity: .7;
      margin-right: 4px;
    }

    &:after {
      content: "]]";
      opacity: .7;
    }
  }
}

.embed-page {
  @apply py-2 my-2 px-2;

  > section {
    margin-bottom: 5px;
  }

  &.in-sidebar {
    background-color: var(--ls-tertiary-background-color);
  }
}

.with-bg-color {
  @apply px-1;

  color: #fff;

<<<<<<< HEAD
  a,
  .page-reference:not(:hover) {
=======
  a, .page-reference:not(:hover) {
>>>>>>> 2ce6dfad
    color: #aacece;

    .bracket {
      color: #aacece;
    }
  }
}

.block-properties {
  margin: 4px 0;
  padding: 4px 8px;
  background-color: var(--ls-block-properties-background-color, #f0f8ff);
}

.page-properties {
  background-color: var(--ls-page-properties-background-color);
}

.block-marker {
  padding: 2px 4px;
  opacity: 0.7;
  font-size: 85%;
  margin: 0 2px 0 0px;
  font-weight: 650;
  border: 0px;
}

.marker-switch {
  &:hover {
    color: var(--ls-link-text-hover-color);
    opacity: 1;
  }
}

.ls-block {
  position: relative;
  min-height: 24px;
  padding: 2px 0;
  border-bottom: 1px solid transparent;
  transition: background-color 0.3s cubic-bezier(0.16, 1, 0.3, 1);

  &.selected {
    border-bottom-color: var(--ls-primary-background-color);

    &:last-child {
      border-bottom-color: transparent;
    }
  }

  img {
    box-shadow: 0 20px 25px -5px rgba(0, 0, 0, 0.1), 0 10px 10px -5px rgba(0, 0, 0, 0.04);
  }
}

.ls-block,
.editor-wrapper {
  margin-right: auto;
  margin-left: auto;
}

.ls-block h1,
.editor-inner .h1.uniline-block {
  font-size: 2em;
  min-height: 1.5em;
}

.ls-block h2,
.editor-inner .h2.uniline-block {
  font-size: 1.5em;
  min-height: 1.5em;
}

.ls-block h3,
.editor-inner .h3.uniline-block {
  font-size: 1.17em;
  min-height: 1.17em;
}

.ls-block h4,
.editor-inner .h4.uniline-block {
  font-size: 1.12em;
  min-height: 1.12em;
}

.ls-block h5,
.editor-inner .h5.uniline-block {
  font-size: 0.83em;
  min-height: 0.83em;
}

.ls-block h6,
.editor-inner .h6.uniline-block {
  font-size: 0.75em;
  min-height: 0.75em;
}

.ls-block :is(h1, h2, h3, h4, h5, h6),
.editor-inner .uniline-block:is(.h1, .h2, .h3, .h4, .h5, .h6),
.editor-inner .multiline-block:is(.h1, .h2, .h3, .h4, .h5, .h6)::first-line {
  font-weight: 600;
}

.ls-block :is(h1, h2),
.editor-inner .uniline-block:is(.h1, .h2) {
  border-bottom: 1px solid var(--ls-quaternary-background-color);
  margin: 0.4em 0 0;
}

.block-ref .ls-block :is(h1, h2),
.block-ref .editor-inner :is(.h1, .h2) {
  border-bottom: none;
}

.block-ref :is(h1, h2, h3, h4, h5, h6) {
  border-bottom: none;
  font-size: 1rem;
}

.document-mode .ls-block h1,
.document-mode .editor-inner .h1 {
  margin: 0.67em 0;
}

.document-mode .ls-block h2,
.document-mode .editor-inner .h2 {
  margin: 0.75em 0;
}

.document-mode .ls-block h3,
.document-mode .editor-inner .h3 {
  margin: 0.83em 0;
}

.document-mode .ls-block h4,
.document-mode .editor-inner .h4 {
  margin: 1.12em 0;
}

.document-mode .ls-block h5,
.document-mode .editor-inner .h5 {
  margin: 1.5em 0;
}

.document-mode .ls-block h6,
.document-mode .editor-inner .h6 {
  margin: 1.67em 0;
}

.document-mode .block-children {
  border-left: 0px solid;
}

.document-mode .ls-block {
  margin-bottom: 1rem;
}

.color-level {
  background-color: var(--color-level-1);
}

.color-level .color-level {
  background-color: var(--color-level-2);
}

.color-level .color-level .color-level {
  background-color: var(--color-level-3);
}

.color-level .color-level .color-level .color-level {
  background-color: var(--color-level-4);
}

.color-level .color-level .color-level .color-level .color-level {
  background-color: var(--color-level-5);
}

.color-level .color-level .color-level .color-level .color-level .color-level {
  background-color: var(--color-level-3);
}

.color-level .color-level .color-level .color-level .color-level .color-level .color-level {
  background-color: var(--color-level-4);
}

.color-level .color-level .color-level .color-level .color-level .color-level .color-level .color-level {
  background-color: var(--color-level-5);
}

.color-level .color-level .color-level .color-level .color-level .color-level .color-level .color-level .color-level {
  background-color: var(--color-level-3);
}

.color-level .color-level .color-level .color-level .color-level .color-level .color-level .color-level .color-level .color-level {
  background-color: var(--color-level-4);
}

.color-level .color-level .color-level .color-level .color-level .color-level .color-level .color-level .color-level .color-level .color-level {
  background-color: var(--color-level-5);
}

.bullet-container {
  display: flex;
  height: 16px;
  width: 16px;
  border-radius: 50%;
  justify-content: center;
  align-items: center;

  .bullet-heading {
    background-color: var(--ls-block-bullet-color, #8fbc8f);
  }

  .bullet {
    border-radius: 50%;
    width: 6px;
    height: 6px;
    background-color: var(--ls-block-bullet-color, #394b59);
    transition: transform 0.2s;
  }

  &.bullet-closed {
    background-color: var(--ls-block-bullet-border-color, #ced9e0);
  }
}

a:hover > .bullet-container .bullet {
  transform: scale(1.4);
}

a:hover > .bullet-container {
  background-color: var(--ls-block-bullet-border-color, #ced9e0);
}

.doc-mode {
  margin-left: -16px;

  .block-children-left-border {
    display: none;
  }

  .hide-inner-bullet .bullet {
    display: none;
  }
}

/* copied from https://github.com/drdogbot7/tailwindcss-responsive-embed */
.embed-responsive {
  position: relative;
  display: block;
  height: 0;
  padding: 0;
  overflow: hidden;

  .embed-responsive-item,
  iframe,
  embed,
  object,
  video {
    position: absolute;
    top: 0;
    left: 0;
    bottom: 0;
    height: 100%;
    width: 100%;
    border: 0;
  }
}

.embed {
  border-radius: var(--ls-border-radius-low);
}

.embed-header {
  font-weight: 600;
}

a.filter svg {
  transform: scale(0.9);
}

.table-query-properties svg {
  display: inline;
}

.query-title {
  background: var(--ls-page-properties-background-color);
}

.ls-card {
  height: 100%;
}

@media (min-width: 1024px) {
  .ui__modal-panel .ls-card {
    min-height: 24rem;
  }
}

a[data-ref="card"], .page-reference[data-ref="card"] {
  opacity: 0.3;
}

.ls-card a[data-ref="card"], .ls-card .page-reference[data-ref="card"] {
  display: none;
}

a.cloze {
  color: var(--ls-cloze-text-color);
}

a.cloze-revealed {
  color: var(--ls-cloze-text-color);
  text-decoration: underline;
  text-underline-position: under;
}

.page-property-key {
  @apply font-medium whitespace-nowrap;
  color: var(--ls-secondary-text-color);
}

.page-property-key:hover {
  background-color: var(--ls-selection-background-color);
}

.block-parents a {
  color: var(--ls-primary-text-color);
}

.block-parents a:hover {
  opacity: 1;
}

.cp__fenced-code-block {
  .not-edit {
    cursor: default;
  }
}

html.is-native-ios {
  audio {
    width: 100%;
    max-width: 350px;
  }
}

html:not(.is-mac) {
  body[data-active-keystroke="Control"] {
    .block-content {
      cursor: pointer;
    }
  }
}

html.is-mac {
  body[data-active-keystroke="Meta"] {
    .block-content {
      cursor: pointer;
    }
  }
}<|MERGE_RESOLUTION|>--- conflicted
+++ resolved
@@ -310,12 +310,7 @@
 
   color: #fff;
 
-<<<<<<< HEAD
-  a,
-  .page-reference:not(:hover) {
-=======
   a, .page-reference:not(:hover) {
->>>>>>> 2ce6dfad
     color: #aacece;
 
     .bracket {
