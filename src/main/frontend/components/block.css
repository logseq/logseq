--- conflicted
+++ resolved
@@ -305,11 +305,7 @@
 }
 
 .document-mode .ls-block {
-<<<<<<< HEAD
-  margin-bottom: 2rem;
-=======
     margin-bottom: 1rem;
->>>>>>> c72e22a5
 }
 
 .color-level {
