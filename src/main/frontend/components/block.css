--- conflicted
+++ resolved
@@ -1149,11 +1149,10 @@
     }
 }
 
-<<<<<<< HEAD
 .swipe-item {
-    touch-action: pan-y; /* disables horizontal scrolling on touch */
-=======
+  touch-action: pan-y; /* disables horizontal scrolling on touch */
+}
+
 .ls-dialog-block {
-    @apply !w-[90dvw] !h-[75%] !max-w-4xl bg-gray-02 overflow-scroll;
->>>>>>> 31dc17d4
+  @apply !w-[90dvw] !h-[75%] !max-w-4xl bg-gray-02 overflow-scroll;
 }