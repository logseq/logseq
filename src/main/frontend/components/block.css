--- conflicted
+++ resolved
@@ -185,7 +185,6 @@
   }
 }
 
-<<<<<<< HEAD
 html.is-mobile,
 html.is-native-iphone,
 html.is-native-android {
@@ -194,8 +193,6 @@
   }
 }
 
-=======
->>>>>>> 29853561
 .block-ref {
   border-bottom: 0.5px solid;
   border-bottom-color: var(--ls-block-ref-link-text-color);
@@ -247,7 +244,7 @@
 
 .embed-page {
   @apply py-2 my-2 px-2;
-  
+
   > section {
     margin-bottom: 5px;
   }
@@ -576,15 +573,14 @@
   opacity: 1;
 }
 
-<<<<<<< HEAD
 .cp__fenced-code-block {
   .not-edit {
     cursor: default;
   }
-=======
+}
+
 html.is-native-ios {
     audio {
         width: 300px;
     }
->>>>>>> 29853561
 }