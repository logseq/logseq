.block-content-wrapper {
  user-select: text;
  @screen sm {
    overflow-x: visible;
  }
}

.block-content {
  @apply min-h-[24px] max-w-full whitespace-pre-wrap break-words cursor-text;

  img {

    /* FIXME: img macros */

    &.left {
      float: left;
    }

    &.right {
      float: right;
    }

    &.loading-asset {
      width: 9px;
    }
  }

  .draw [aria-labelledby="shapes-title"] {
    position: absolute;
    left: 50%;
    transform: translate(-50%);
  }

  &-fallback-ui {
    padding: 10px 15px;
    border-color: var(--ls-secondary-border-color);
  }

  [data-tooltipped]:has(a.tag) {
    @apply px-0.5;
  }
}

.block-content-or-editor-wrap {
  @apply flex flex-1 flex-row flex-wrap gap-1;
}

.block-content-or-editor-inner {
  @apply flex flex-1 flex-col w-full pr-1;
}

.block-head-wrap {
  @apply flex flex-1 w-full flex-row flex-wrap;
  @apply justify-between items-center;
}

.page-ref {
  @apply inline;

  .icon-emoji-wrap {
    @apply relative top-[2px] pl-[1px];

    &.as-emoji {
      @apply top-0 pr-[1px];
    }
  }

  .icon-cp-container {
    @apply inline-flex items-center pr-0.5;
  }

  .block-title-wrap.as-heading {
    @apply inline text-[length:inherit];
  }
}

.breadcrumb {
  @apply inline;

  .asset-container > img {
    height: 18px;
    width: unset !important;
  }

  a, svg, div {
    @apply inline;
  }

  &.block-parents {
    a {
      color: var(--ls-primary-text-color);

      &:hover {
        opacity: 1;
      }
    }
  }
}

.breadcrumb {
  .property-value-inner[data-type], .property-value-inner .select-item {
    display: inline;
  }
}

.open-block-ref-link {
  background-color: var(--ls-page-properties-background-color);
  padding: 1px 4px;
  border-radius: 2px;
}

.block-body {
  blockquote:first-child,
  pre:first-child {
    margin-top: 8px;
    margin-bottom: 8px;
  }
}

.block-body ul,
.block-body ol,
.block-body dl {
  @apply mb-0;

  > li {
    @apply py-[1px] m-0;

    .ui__checkbox {
      @apply mr-1.5 overflow-hidden relative top-0.5;
    }
  }
}

.block-body ol {
  list-style-position: inside;
  margin-left: 0;

  > li {
    &::marker,
    > p {
      display: initial;
    }
  }
}

.block-children-container {
  position: relative;
  margin-left: 29px;
}

.block-children-left-border {
  z-index: 1;
  width: 4px;
  left: -1px;
  top: 0;
  height: 100%;
  cursor: pointer;
  background-clip: content-box;
  background-color: transparent;
  position: absolute;
  border-radius: 2px;
  opacity: 0.6;
  border-left-color: var(--lx-gray-09, var(--ls-border-color, var(--rx-gray-09)));

  &:hover {
    background-color: var(--lx-gray-10, var(--ls-primary-text-color, var(--rx-gray-10)));
    opacity: .7;
  }

  &:active {
    opacity: 1;
  }
}

.block-children {
  border-left: 1px solid;
  border-left-color: var(--lx-gray-04-alpha, var(--ls-guideline-color, var(--rx-gray-04-alpha))) !important;
}

.hidden-block .block-children {
  border-left: 0;
}

.block-control-wrap, .ls-page-title .property-value .block-control-wrap {
  @apply h-[24px];

  &.is-order-list {
    @apply mr-0 pr-0;

    .bullet-link-wrap {
      @apply relative left-[-3px];
    }
  }

  &.is-with-icon {
    &.bullet-closed {
      .block-control .control-hide {}
    }

    .bullet-container {
      .icon-cp-container {
        @apply flex;
      }

      &.bullet-closed {
        .ls-icon-color-wrap em-emoji {
          @apply relative -top-[1px];
        }
      }
    }
  }

  &.bullet-hidden {
    padding-right: 2px;
  }
}

.ls-page-title .block-control-wrap {
  height: initial;
}

.block-title-wrap {
  @apply w-full inline;

  > .ui__checkbox {
    @apply relative top-0.5;

    &.checked {
      @apply top-1;
    }

    > span {
      @apply h-full;
    }
  }

  &.as-heading {
    @apply flex flex-1 items-center flex-wrap;

    > .ui__checkbox {
      @apply top-0;
    }

    h1& {
      .ui__icon.ti svg {
        @apply w-8 h-7;
      }
    }

    h2& {
      .ui__icon.ti svg {
        @apply w-7 h-6;
      }
    }

    h3& {
      .ui__icon.ti svg {
        @apply w-5 h-5;
      }
    }

    &.as-inline {
      @apply inline;
    }
  }

  &:has(.dsl-query), &:has(.embed-page) {
    @apply flex flex-row w-full;

    > .embed-page {
      @apply w-full;
    }
  }

  .dsl-query {
    @apply w-full;
  }
}

.block-control {
  @apply decoration-0 text-sm cursor-default mt-[1px]
  min-w-[22px] min-h-[22px] p-0.5 select-none opacity-40;

  .control-hide {
    @apply hidden;
  }

  &:active {
    @apply opacity-30;
  }
}

.block-left-menu {
  background-color: var(--ls-secondary-background-color);
  background: linear-gradient(90deg, var(--ls-primary-background-color) 0%, var(--ls-secondary-background-color) 100%);

  .commands-button {
    @apply overflow-hidden flex max-w-[40px];

    .indent {
      @apply flex items-center w-full justify-center opacity-30;
    }
  }
}

.block-right-menu {
  background-color: var(--ls-secondary-background-color);
  /* background: linear-gradient(-90deg, var(--ls-primary-background-color) 0%, var(--ls-secondary-background-color) 100%); */

  .commands-button {
    @apply overflow-hidden flex flex-nowrap;

    .outdent, .more {
      @apply flex items-center justify-center
      overflow-hidden opacity-30 m-0 w-[40px];
    }
  }
}

.block-ref {
  @apply border-b-[0.5px] border-b-[--ls-block-ref-link-text-color] cursor-alias;

  display: inherit;
  margin-bottom: -1px;

  .block-ref {
    @apply mx-1;
  }

  &:hover {
    color: var(--ls-link-text-hover-color);
  }

  .block-content {
    cursor: inherit;

    &-inner {
      display: inherit;

      > * {
        display: inherit;
      }
    }
  }
}

.block-ref-no-title {
  border-bottom: 0.5px solid;
  border-bottom-color: var(--ls-block-ref-link-text-color);
  cursor: alias;
  padding: 2px 5px;
  display: block;

  &:hover {
    color: var(--ls-link-text-hover-color);
  }

  .block-content {
    cursor: inherit;
  }
}

.page-reference {
  @apply rounded transition-[background];

  .bracket {
    @apply opacity-30 inline-flex;
  }

  &:hover {
    background: var(--lx-accent-04-alpha, var(--ls-secondary-background-color, hsl(var(--primary)/.4)));
  }

  .asset-block-wrap {
    @apply inline-block;
  }
}

.page-ref {
  color: var(--lx-accent-11, var(--ls-link-text-color, hsl(var(--primary)/.8)));

  &:hover {
    color: var(--lx-accent-11, var(--ls-link-text-color, hsl(var(--primary))));
  }

  &:has(.asset-ref.is-pdf) {
    .asset-block-wrap {
      @apply inline;
    }
  }

  .block-title-wrap {
    > .prefix-link {
      @apply inline mx-1;
    }
  }
}

.asset-ref {
  &-wrap {
    &[data-ext=pdf] {
      display: inline-flex;
      align-items: center;
    }
  }

  &.is-doc {
    &:before {
      content: "[[📜";
      opacity: .7;
      margin-right: 4px;
    }

    &:after {
      content: "]]";
      opacity: .7;
    }
  }
}

.embed-page {
  @apply py-2 my-2 px-2;

  > section {
    margin-bottom: 5px;
  }

  &.in-sidebar {
    background-color: var(--ls-tertiary-background-color);
  }
}

.block-properties, .page-properties {
  margin: 4px 0;
  padding: 4px 8px;
  background-color: var(--lx-gray-03, var(--ls-block-properties-background-color, var(--rx-gray-03)));
}

.block-marker {
  padding: 2px 4px;
  opacity: 0.7;
  font-size: 85%;
  margin: 0 2px 0 0;
  font-weight: 650;
  border: 0;
}

.marker-switch {
  &:hover {
    color: var(--ls-link-text-hover-color);
    opacity: 1;
  }
}

.block-main-container {
  @apply min-h-[24px];

  &[data-has-heading="1"], &:has(textarea.h1) {
    > .block-control-wrap {
      @apply relative top-4;
    }

    .block-content-or-editor-wrap {
      .positioned-properties {
        @apply relative top-4;
      }
    }
  }

  &[data-has-heading="2"], &:has(textarea.h2) {
    > .block-control-wrap {
      @apply relative top-2.5;
    }

    .block-content-or-editor-wrap {
      .positioned-properties {
        @apply relative top-3;
      }
    }
  }

  &[data-has-heading="3"], &:has(textarea.h3) {
    > .block-control-wrap {
      @apply relative top-[2px];
    }

    .block-content-or-editor-wrap {
      .positioned-properties {
        @apply relative top-[2px];
      }
    }
  }

  &[data-has-heading="5"] {
    > .block-control-wrap {
      @apply relative -top-[1px];
    }
  }

  &[data-has-heading="6"], &:has(textarea.h6) {
    h6.as-heading, textarea.h6 {
      @apply pt-1;
    }
  }
}

.ls-page-title-container .block-content-wrapper {
  .ls-page-title-actions {
    @apply absolute -top-5 opacity-0;
    left: -2px;
  }

  &:hover {
    & > .ls-page-title-actions {
      @apply delay-300 transition-opacity opacity-100;

    }
  }
}

.ls-block {
  @apply flex-1 relative py-0.5 transition-[background-color] mx-auto;
  width: 100%;
  transform: translateX(0);
  transition: transform 0.3s ease;
  will-change: transform;

  container-type: inline-size;
  container-name: ls-block;

  &.selected {
    @apply rounded;
  }
}

.ls-table .ls-block {
  container-type: initial;
}

#main-content-container, #right-sidebar {
    container-type: inline-size;
}

@container (max-width: 600px) {
    .time-spent, .positioned-properties.block-right, .view-actions, .ls-page-title .block-tags {
        display: none;
    }

    .block-row {
        @apply flex-col gap-0;
    }

    .ls-block-right {
        @apply gap-0 -ml-1;
    }
    .ls-page-title .ls-block-right {
        @apply ml-0;
    }
}

@container ls-block (max-width: 430px) {
    .ls-properties-area {
        display: none;
    }
}

.ls-block h1,
.editor-inner .h1.uniline-block {
  font-size: 2rem;
  min-height: 1.5em;
  line-height: 1.38em;
}

.ls-block h2,
.editor-inner .h2.uniline-block {
  font-size: 1.5rem;
  min-height: 1.5em;
  line-height: 1.38em;
}

.ls-block h3,
.editor-inner .h3.uniline-block {
  font-size: 1.2rem;
  min-height: 1.2em;
  line-height: 1.15em;
}

.ls-block h4,
.editor-inner .h4.uniline-block {
  font-size: 1rem;
  min-height: 1em;
}

.ls-block h5,
.editor-inner .h5.uniline-block {
  font-size: 0.83rem;
  min-height: 0.83em;
}

.ls-block h6,
.editor-inner .h6.uniline-block {
  font-size: 0.75rem;
  min-height: 0.75rem;
}

.ls-block :is(h1, h2, h3, h4, h5, h6),
.editor-inner .uniline-block:is(.h1, .h2, .h3, .h4, .h5, .h6),
.editor-inner .multiline-block:is(.h1, .h2, .h3, .h4, .h5, .h6)::first-line {
  font-weight: 600;
}

.ls-block :is(h1, h2),
.editor-inner .uniline-block:is(.h1, .h2) {
  @apply border-b border-gray-06 mt-1 mb-2 pb-1;
}

.editor-inner textarea.uniline-block:is(.h1, .h2) {
  border-bottom-style: solid;
  border-bottom-color: transparent;
}

.block-ref .ls-block :is(h1, h2),
.block-ref .editor-inner :is(.h1, .h2) {
  border-bottom: none;
}

.block-ref :is(h1, h2, h3, h4, h5, h6) {
  border-bottom: none;
  font-size: 1rem;
}

.document-mode {
  & .ls-block h1,
  & .editor-inner .h1 {
    margin: 0.67em 0;
  }

  & .ls-block h2,
  & .editor-inner .h2 {
    margin: 0.75em 0;
  }

  & .ls-block h3,
  & .editor-inner .h3 {
    margin: 0.83em 0;
  }

  & .ls-block h4,
  & .editor-inner .h4 {
    margin: 1.12em 0;
  }

  & .ls-block h5,
  & .editor-inner .h5 {
    margin: 1.5em 0;
  }

  & .ls-block h6,
  & .editor-inner .h6 {
    margin: 1.67em 0;
  }
}

.color-level {
  background-color: var(--lx-gray-02, var(--color-level-1, var(--rx-gray-02)));

  .dark & {
    background-color: var(--lx-gray-01, var(--color-level-1, var(--rx-gray-01)));
  }

  & .color-level {
    background-color: var(--color-level-2);

    & .color-level {
      background-color: var(--color-level-3);

      & .color-level {
        background-color: var(--color-level-4);

        & .color-level {
          background-color: var(--color-level-5);

          & .color-level {
            background-color: var(--color-level-6);

            & .color-level {
              background-color: var(--color-level-4);

              & .color-level {
                background-color: var(--color-level-5);

                & .color-level {
                  background-color: var(--color-level-6);

                  & .color-level {
                    background-color: var(--color-level-4);

                    & .color-level {
                      background-color: var(--color-level-6);
                    }
                  }
                }
              }
            }
          }
        }
      }
    }
  }
}

.color-level-1 {
  background-color: var(--color-level-1);
}

.color-level-2 {
  background-color: var(--color-level-2);
}

.color-level-3 {
  background-color: var(--color-level-3);
}

.color-level-4 {
  background-color: var(--color-level-4);
}

.color-level-5 {
  background-color: var(--color-level-5);
}

.color-level-6 {
  background-color: var(--color-level-6);
}

.bullet-container {
  display: flex;
  height: 16px;
  width: 16px;
  border-radius: 50%;
  justify-content: center;
  align-items: center;

  .bullet-heading {
    background-color: var(--ls-block-bullet-color, #8fbc8f);
  }

  &.as-order-list {
    @apply w-[22px] whitespace-nowrap justify-center pl-[3px];
  }

  .bullet {
    @apply rounded-full w-[6px] h-[6px] text-[15px] opacity-80;

    > * {
      @apply cursor-pointer;
    }
  }

  &:not(.typed-list) {
    &.bullet-closed {
      background-color: var(--lx-gray-04-alpha, var(--ls-block-bullet-border-color, var(--rx-gray-04-alpha)));
    }

    .bullet {
      background-color: var(--lx-gray-08, var(--ls-block-bullet-color, var(--rx-gray-08)));
      transition: transform 0.2s;
    }
  }

  &.typed-list:not(:focus-within) {
    .bullet {
      background-color: unset;
      height: unset;
      width: unset;
      box-shadow: none;
    }
  }
}

.bullet-link-wrap {
  color: var(--ls-primary-text-color);

  .ui__icon {
    @apply opacity-80;
  }

  &:hover > .bullet-container:not(.typed-list) {
    background-color: var(--lx-gray-04-alpha, var(--ls-block-bullet-border-color, var(--rx-gray-04-alpha)));

    .bullet {
      transform: scale(1.2);
      background-color: var(--lx-gray-08, var(--ls-block-bullet-color, var(--rx-gray-08))) !important;
    }
  }
}

.content.doc-mode {
  margin-left: -16px;

  .block-children-left-border {
    display: none;
  }

  .block-children {
    border-left: none;
  }

  .hide-inner-bullet .bullet {
    display: none;
  }

  .block-children-container {
    margin-left: 18px;
  }
}

.ls-block .custom-query {
  > .th {
    @apply flex flex-row flex-1 items-center justify-between my-1 text-xs opacity-90;
  }
}

/* copied from https://github.com/drdogbot7/tailwindcss-responsive-embed */
.embed-responsive {
  position: relative;
  display: block;
  height: 0;
  padding: 0;
  overflow: hidden;

  .embed-responsive-item,
  iframe,
  embed,
  object,
  video {
    position: absolute;
    top: 0;
    left: 0;
    bottom: 0;
    height: 100%;
    width: 100%;
    border: 0;
  }
}

.embed {
  border-radius: var(--ls-border-radius-low);
}

.embed-header {
  font-weight: 600;
}

a.filter svg {
  transform: scale(0.9);
}

.table-query-properties svg {
  display: inline;
}

.query-title {
  background: var(--ls-page-properties-background-color);
}

.ls-card {
  height: 100%;
}

.ls-card a[data-ref="card"], .ls-card .page-reference[data-ref="card"] {
  display: none;
}

a.cloze {
  color: var(--ls-cloze-text-color);
}

a.cloze-revealed {
  color: var(--ls-cloze-text-color);
  text-decoration: underline;
  text-underline-position: under;
}

.page-property-key {
  @apply font-medium whitespace-nowrap;
  color: var(--ls-secondary-text-color);
}

.page-property-key:hover {
  background-color: var(--ls-selection-background-color);
}

.cp__fenced-code-block {
  .not-edit {
    cursor: default;
  }
}

html.is-native-ios {
  audio {
    width: 100%;
    max-width: 350px;
  }
}

html:not(.is-mac) {
  body[data-active-keystroke="Control"] {
    .block-content {
      cursor: pointer;
    }
  }
}

html.is-mac {
  body[data-active-keystroke="Meta"] {
    .block-content {
      cursor: pointer;
    }
  }
}

.references-blocks {
  @apply mb-3;

  &-wrap {
    .foldable-title {
      @apply ml-3;

      .block-control {
        @apply relative right-[-5px] top-[1px];
      }
    }
  }

  &-item {
    @apply bg-gray-03 rounded p-4;

    > .only-page-blocks {
      @apply relative -left-[11px];
    }

    .with-foldable-page {
      > .preview-ref-link {
        .page-ref .ui__icon.ti {
          @apply top-[2px] left-0;
        }
      }
    }
  }

  .page-reference:hover {
    background: var(--lx-accent-04-alpha, var(--ls-tertiary-background-color, hsl(var(--primary)/.4)));
  }
}

.cp__right-sidebar-inner {
  .references-blocks-item {
    @apply bg-gray-04;
  }
}

.block-title-wrap a.tag, .block-body a.tag {
  font-size: initial;
  opacity: 1;
}

.positioned-properties {
  @apply text-sm;
}

.positioned-properties.block-left {
  .asset-container {
    @apply max-w-[120px];
  }

  .block-title-wrap {
    @apply hidden;
  }
}

.positioned-properties.block-right {
  button {
    @apply whitespace-nowrap;
  }

  .block-title-wrap {
    @apply overflow-hidden h-6 whitespace-nowrap text-ellipsis;
  }

  .jtrigger {
    @apply px-1;
  }
}

.positioned-properties.block-below {
  .block-content.inline {
    @apply flex;
  }

  .property-k {
    color: var(--ls-primary-text-color);
  }
}

.block-tags {
  @apply flex flex-row flex-wrap self-start items-center;
  min-height: 24px;
  max-width: 256px;
}

.block-tag {
  @apply flex relative pl-2 pr-1;
}

.block-tag.private-tag {
  @apply pl-1;
}

.block-tag:hover {
  @apply bg-gray-03 rounded;
}

.block-tag a.tag {
  @apply flex text-sm font-normal items-center opacity-70;
}

.block-tag a.hash-symbol {
    @apply text-sm text-sm font-normal opacity-70;
}

.block-tag a.tag:hover, .block-tag a.hash-symbol:hover {
  @apply opacity-100;
}

.block-tag span {
  @apply whitespace-nowrap overflow-hidden;
  max-width: 160px;
  text-overflow: ellipsis;
}

.block-content-wrapper svg, .view-actions svg {
  width: 18px;
  height: 18px;
}

.ls-small-icon svg {
    width: 12px;
    height: 12px;
}
.ls-type-warning svg {
  color: var(--rx-gray-09);
}

.ls-page-title .ls-page-icon svg, .ls-page-title .ls-page-icon button {
  width: 38px;
  height: 38px;
}

.ls-page-title .positioned-properties svg, .page-ref svg {
  width: 16px;
  height: 16px;
}

.ls-page-title {
  .positioned-properties, .time-spent {
    margin-top: 15px;
  }
}

.ls-page-title .ls-properties-area {
    .positioned-properties, .time-spent {
        margin-top: initial;
    }
}

.ls-page-title .ls-page-icon button {
  margin-top: 8px;
}

.ls-page-title .block-tags {
  @apply relative min-h-full;
}

.ls-code-editor-wrap {
  @apply relative w-full overflow-hidden rounded;

  .extensions__code-lang {
    @apply hidden;
  }

  > .code-block-actions {
    @apply flex flex-row gap-1 opacity-0 transition-opacity ease-in duration-300 absolute right-1 top-1 select-none z-[1] text-xs bg-gray-01;

    button {
      @apply !py-0 h-4 text-muted-foreground hover:text-foreground text-xs px-1;
    }

    svg {
      width: 14px;
      height: 14px;
    }
  }
}

.ls-resize-image {
  @apply flex relative w-fit cursor-pointer;

  .handle-left, .handle-right {
    @apply absolute w-[6px] h-[15%] min-h-[30px] bg-black/30 hover:bg-black/70
    top-[50%] left-[5px] rounded-full cursor-col-resize select-none
    translate-y-[-20%] opacity-0 border border-gray-200;
  }

  .handle-right {
    @apply left-auto right-[5px]
  }

  &:hover {
    .handle-left, .handle-right {
      @apply opacity-100;
    }
  }
}

.recent-block {
  transition: background-color 0.2s cubic-bezier(0, 1, 0, 1);
  background-color: var(--ls-secondary-background-color, var(--rx-gray-03));
}

.aspect-video {
  aspect-ratio: 16 / 9;
  height: auto;
}

.ls-filters {
    div[data-testid='virtuoso-item-list'] button {
        @apply mb-2;
    }
}

.swipe-item {
  touch-action: pan-y; /* disables horizontal scrolling on touch */
}

.ls-dialog-block {
<<<<<<< HEAD
  @apply !w-[90dvw] !h-[75%] !max-w-4xl bg-gray-02 overflow-scroll;
=======
    @apply !w-[90dvw] !h-[75%] !max-w-4xl bg-gray-02 overflow-scroll;
}

.asset-container {
    @apply relative inline-block mt-2 w-full;

    .asset-action-bar {
        @apply top-1 right-1 absolute flex items-center opacity-0 transition-opacity;

        &[data-popup-active] {
            @apply opacity-100;
        }
    }

    .asset-action-btn {
        @apply m-1 p-0.5 truncate flex items-center opacity-70 select-none
        hover:opacity-90 active:opacity-60;
    }

    &:hover, &:active {
        .asset-action-bar {
            @apply opacity-100;
        }
    }
>>>>>>> 33464da5
}<|MERGE_RESOLUTION|>--- conflicted
+++ resolved
@@ -1144,10 +1144,7 @@
 }
 
 .ls-dialog-block {
-<<<<<<< HEAD
   @apply !w-[90dvw] !h-[75%] !max-w-4xl bg-gray-02 overflow-scroll;
-=======
-    @apply !w-[90dvw] !h-[75%] !max-w-4xl bg-gray-02 overflow-scroll;
 }
 
 .asset-container {
@@ -1171,5 +1168,4 @@
             @apply opacity-100;
         }
     }
->>>>>>> 33464da5
 }