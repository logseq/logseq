--- conflicted
+++ resolved
@@ -340,11 +340,7 @@
                                (let [icon (icon/get-node-icon-cp e {:size 16})]
                                  {:id (str (:db/id e))
                                   :value (:block/uuid e)
-<<<<<<< HEAD
-                                  :content [:li.favorite-item (page-name e icon false)]}))
-=======
                                   :content [:li.favorite-item.font-medium (page-name e icon false)]}))
->>>>>>> 052d2396
                              favorite-entities)]
          (dnd-component/items favorite-items
                               {:on-drag-end (fn [favorites']
@@ -362,15 +358,9 @@
 
      [:ul.text-sm
       (for [page pages]
-<<<<<<< HEAD
-        [:li.recent-item.select-none
+        [:li.recent-item.select-none.font-medium
          {:key (str "recent-" (:db/id page))
           :title (block-handler/block-unique-title page)
-=======
-        [:li.recent-item.select-none.font-medium
-         {:key (str "recent-" (:db/id page))
-          :title (title/block-unique-title page)
->>>>>>> 052d2396
           :draggable true
           :on-drag-start (fn [event] (editor-handler/block->data-transfer! (:block/name page) event true))
           :data-ref name}
