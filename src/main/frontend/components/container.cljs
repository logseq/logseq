--- conflicted
+++ resolved
@@ -166,24 +166,7 @@
 
 (rum/defc recent-pages < rum/reactive db-mixins/query
   [t]
-<<<<<<< HEAD
-  (nav-content-item
-   [:a.flex.items-center.text-sm.font-medium.rounded-md.wrap-th
-    (ui/icon "history" {:size 16})
-    [:span.flex-1.ml-2
-     (string/upper-case (t :left-side-bar/nav-recent-pages))]]
-
-   {:class "recent"}
-
-   (let [pages (recent-handler/get-recent-pages)]
-=======
-  (let [pages (->> (db/sub-key-value :recent/pages)
-                   (remove string/blank?)
-                   (filter string?)
-                   (map (fn [page] {:lowercase (util/safe-page-name-sanity-lc page)
-                                    :page page}))
-                   (util/distinct-by :lowercase)
-                   (map :page))]
+  (let [pages (recent-handler/get-recent-pages)]
     (nav-content-item
      [:a.flex.items-center.text-sm.font-medium.rounded-md.wrap-th
       (ui/icon "history" {:size 16})
@@ -193,7 +176,6 @@
      {:class "recent"
       :count (count pages)}
 
->>>>>>> 6ce6b193
      [:ul.text-sm
       (for [name pages]
         (when-let [entity (db/entity [:block/name (util/safe-page-name-sanity-lc name)])]
