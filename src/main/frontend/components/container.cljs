(ns frontend.components.container
  (:require [cljs-drag-n-drop.core :as dnd]
            [clojure.string :as string]
            [dommy.core :as d]
            [electron.ipc :as ipc]
            [frontend.components.block :as block]
            [frontend.components.content :as cp-content]
            [frontend.components.dnd :as dnd-component]
            [frontend.components.find-in-page :as find-in-page]
            [frontend.components.handbooks :as handbooks]
            [frontend.components.header :as header]
            [frontend.components.icon :as icon]
            [frontend.components.journal :as journal]
            [frontend.components.plugins :as plugins]
            [frontend.components.repo :as repo]
            [frontend.components.right-sidebar :as right-sidebar]
            [frontend.components.theme :as theme]
            [frontend.components.window-controls :as window-controls]
            [frontend.config :as config]
            [frontend.context.i18n :refer [t tt]]
            [frontend.db :as db]
            [frontend.db-mixins :as db-mixins]
            [frontend.db.model :as db-model]
            [frontend.extensions.fsrs :as fsrs]
            [frontend.extensions.pdf.utils :as pdf-utils]
            [frontend.handler.block :as block-handler]
            [frontend.handler.common :as common-handler]
            [frontend.handler.editor :as editor-handler]
            [frontend.handler.page :as page-handler]
            [frontend.handler.recent :as recent-handler]
            [frontend.handler.route :as route-handler]
            [frontend.handler.user :as user-handler]
            [frontend.handler.whiteboard :as whiteboard-handler]
            [frontend.mixins :as mixins]
            [frontend.mobile.action-bar :as action-bar]
            [frontend.mobile.footer :as footer]
            [frontend.mobile.mobile-bar :refer [mobile-bar]]
            [frontend.mobile.util :as mobile-util]
            [frontend.modules.shortcut.data-helper :as shortcut-dh]
            [frontend.modules.shortcut.utils :as shortcut-utils]
            [frontend.state :as state]
            [frontend.storage :as storage]
            [frontend.ui :as ui]
            [frontend.util :as util]
            [frontend.util.cursor :as cursor]
            [frontend.util.page :as page-util]
            [frontend.version :refer [version]]
            [goog.dom :as gdom]
            [goog.object :as gobj]
            [logseq.common.path :as path]
            [logseq.common.util.namespace :as ns-util]
            [logseq.db :as ldb]
            [logseq.shui.dialog.core :as shui-dialog]
            [logseq.shui.popup.core :as shui-popup]
            [logseq.shui.toaster.core :as shui-toaster]
            [logseq.shui.ui :as shui]
            [medley.core :as medley]
            [react-draggable]
            [reitit.frontend.easy :as rfe]
            [rum.core :as rum]))

(rum/defc sidebar-content-group < rum/reactive
  [name {:keys [class count more header-props enter-show-more? collapsable?]} child]
  (let [collapsed? (state/sub [:ui/navigation-item-collapsed? class])]
    [:div.sidebar-content-group
     {:class (util/classnames [class {:is-expand (not collapsed?)
                                      :has-children (and (number? count) (> count 0))}])}
     [:div.sidebar-content-group-inner
      [:div.hd.items-center
       (cond-> (merge header-props
                      {:class (util/classnames [(:class header-props)
                                                {:non-collapsable (false? collapsable?)
                                                 :enter-show-more (true? enter-show-more?)}])})

         (not (false? collapsable?))
         (assoc :on-click (fn [^js/MouseEvent _e]
                            (state/toggle-navigation-item-collapsed! class))))
       [:span.a name]
       [:span.b (or more (ui/icon "chevron-right" {:class "more" :size 15}))]]
      (when child [:div.bd child])]]))

(rum/defc page-name
  [page icon recent?]
  (let [repo (state/get-current-repo)
        db-based? (config/db-based-graph? repo)
        page (or (db/get-alias-source-page repo (:db/id page)) page)
        title (:block/title page)
        untitled? (db-model/untitled-page? title)
        name (:block/name page)
        file-rpath (when (util/electron?) (page-util/get-page-file-rpath name))
        ctx-icon #(shui/tabler-icon %1 {:class "scale-90 pr-1 opacity-80"})
        open-in-sidebar #(state/sidebar-add-block!
                          (state/get-current-repo)
                          (:db/id page)
                          :page)
        x-menu-content (fn []
                         (let [x-menu-item shui/dropdown-menu-item
                               x-menu-shortcut shui/dropdown-menu-shortcut]
                           [:<>
                            (when-not recent?
                              (x-menu-item
                               {:key "unfavorite"
                                :on-click #(page-handler/<unfavorite-page! (if db-based? (str (:block/uuid page)) title))}
                               (ctx-icon "star-off")
                               (t :page/unfavorite)
                               (x-menu-shortcut (when-let [binding (shortcut-dh/shortcut-binding :command/toggle-favorite)]
                                                  (some-> binding
                                                          (first)
                                                          (shortcut-utils/decorate-binding))))))
                            (when-let [page-fpath (and (util/electron?) file-rpath
                                                       (config/get-repo-fpath (state/get-current-repo) file-rpath))]
                              [:<>
                               (x-menu-item
                                {:key "open-in-folder"
                                 :on-click #(ipc/ipc :openFileInFolder page-fpath)}
                                (ctx-icon "folder")
                                (t :page/open-in-finder))

                               (x-menu-item
                                {:key "open with default app"
                                 :on-click #(js/window.apis.openPath page-fpath)}
                                (ctx-icon "file")
                                (t :page/open-with-default-app))])
                            (x-menu-item
                             {:key "open in sidebar"
                              :on-click open-in-sidebar}
                             (ctx-icon "layout-sidebar-right")
                             (t :content/open-in-sidebar)
                             (x-menu-shortcut (shortcut-utils/decorate-binding "shift+click")))]))]

    ;; TODO: move to standalone component
    [:a.link-item.group
     (cond->
      {:on-click
       (fn [e]
         (if (gobj/get e "shiftKey")
           (open-in-sidebar)
           (route-handler/redirect-to-page! (:block/uuid page) {:click-from-recent? recent?})))
       :on-context-menu (fn [^js e]
                          (shui/popup-show! e (x-menu-content)
                                            {:as-dropdown? true
                                             :content-props {:on-click (fn [] (shui/popup-hide!))
                                                             :class "w-60"}})
                          (util/stop e))}
       (ldb/object? page)
       (assoc :title (block-handler/block-unique-title page)))
     [:span.page-icon {:key "page-icon"} icon]
     [:span.page-title {:key "title"
                        :class (when untitled? "opacity-50")
                        :style {:display "ruby"}}
      (cond
        (not (db/page? page))
        (block/inline-text :markdown (:block/title page))
        untitled? (t :untitled)
        :else (let [title' (pdf-utils/fix-local-asset-pagename title)
                    parent (:logseq.property/parent page)]
                (if (and parent (not (ldb/class? page)))
                  (str (:block/title parent) ns-util/parent-char title')
                  title')))]

     ;; dots trigger
     (shui/button
      {:key "more actions"
       :size :sm
       :variant :ghost
       :class "absolute !bg-transparent right-0 top-0 px-1.5 scale-75 opacity-40 hidden group-hover:block hover:opacity-80 active:opacity-100"
       :on-click #(do
                    (shui/popup-show! (.-target %) (x-menu-content)
                                      {:as-dropdown? true
                                       :content-props {:on-click (fn [] (shui/popup-hide!))
                                                       :class "w-60"}})
                    (util/stop %))}
      [:i.relative {:style {:top "4px"}} (shui/tabler-icon "dots")])]))

(defn sidebar-item
  [{:keys [on-click-handler class title icon icon-extension? active href shortcut more]}]
  [:div
   {:key class
    :class (util/classnames [class {:active active}])}
   [:a.item.group.flex.items-center.text-sm.rounded-md.font-medium
    {:on-click on-click-handler
     :class (when active "active")
     :href href}
    (ui/icon (str icon) {:extension? icon-extension? :size 16})
    [:span.flex-1 title]
    (when shortcut
      [:span.ml-1
       (ui/render-keyboard-shortcut
        (ui/keyboard-shortcut-from-config shortcut {:pick-first? true}))])
    more]])

(rum/defc sidebar-graphs
  []
  [:div.sidebar-graphs
   (repo/graphs-selector)])

(rum/defc sidebar-navigations-edit-content
  [{:keys [_id navs checked-navs set-checked-navs!]}]
  (let [[local-navs set-local-navs!] (rum/use-state checked-navs)]

    (rum/use-effect!
     (fn []
       (set-checked-navs! local-navs))
     [local-navs])

    (for [nav navs
          :let [name' (name nav)]]
      (shui/dropdown-menu-checkbox-item
       {:checked (contains? (set local-navs) nav)
        :onCheckedChange (fn [v] (set-local-navs!
                                  (fn []
                                    (if v
                                      (conj local-navs nav)
                                      (filterv #(not= nav %) local-navs)))))}
       (tt (keyword "left-side-bar" name')
           (keyword "right-side-bar" name'))))))

(rum/defc ^:large-vars/cleanup-todo sidebar-navigations
  [{:keys [default-home route-match route-name srs-open? db-based? enable-whiteboards?]}]
  (let [navs (cond-> [:flashcards :graph-view :all-pages]
               db-based?
               (concat [:tag/tasks :tag/assets])
               (not db-based?)
               (#(cons :whiteboards %)))
        [checked-navs set-checked-navs!] (rum/use-state (or (storage/get :ls-sidebar-navigations)
                                                            [:whiteboards :flashcards :graph-view :all-pages]))]

    (rum/use-effect!
     (fn []
       (when (vector? checked-navs)
         (storage/set :ls-sidebar-navigations checked-navs)))
     [checked-navs])

    (sidebar-content-group
     [:a.wrap-th [:strong.flex-1 "Navigations"]]
     {:collapsable? false
      :enter-show-more? true
      :header-props {:on-click (fn [^js e] (when-let [^js _el (some-> (.-target e) (.closest ".as-edit"))]
                                             (shui/popup-show! _el
                                                               #(sidebar-navigations-edit-content
                                                                 {:id (:id %) :navs navs
                                                                  :checked-navs checked-navs
                                                                  :set-checked-navs! set-checked-navs!})
                                                               {:as-dropdown? false})))}
      :more [:a.as-edit {:class "!opacity-60 hover:!opacity-80 relative -top-0.5 -right-0.5"}
             (shui/tabler-icon "filter-edit" {:size 14})]}
     [:div.sidebar-navigations.flex.flex-col.mt-1
       ;; required custom home page
      (let [page (:page default-home)]
        (if (and page (not (state/enable-journals? (state/get-current-repo))))
          (sidebar-item
           {:class "home-nav"
            :title page
            :on-click-handler route-handler/redirect-to-home!
            :active (and (not srs-open?)
                         (= route-name :page)
                         (= page (get-in route-match [:path-params :name])))
            :icon "home"
            :shortcut :go/home})

          (sidebar-item
           {:class "journals-nav"
            :active (and (not srs-open?)
                         (or (= route-name :all-journals) (= route-name :home)))
            :title (t :left-side-bar/journals)
            :on-click-handler (fn [e]
                                (if (gobj/get e "shiftKey")
                                  (route-handler/sidebar-journals!)
                                  (route-handler/go-to-journals!)))
            :icon "calendar"
            :shortcut :go/journals})))

      (for [nav checked-navs]
        (cond
          (= nav :whiteboards)
          (when enable-whiteboards?
            (when (not db-based?)
              (sidebar-item
               {:class "whiteboard"
                :title (t :right-side-bar/whiteboards)
                :href (rfe/href :whiteboards)
                :on-click-handler (fn [_e] (whiteboard-handler/onboarding-show))
                :active (and (not srs-open?) (#{:whiteboard :whiteboards} route-name))
                :icon "whiteboard"
                :icon-extension? true
                :shortcut :go/whiteboards})))

          (= nav :flashcards)
          (when (state/enable-flashcards? (state/get-current-repo))
            (let [num (state/sub :srs/cards-due-count)]
              (sidebar-item
               {:class "flashcards-nav"
                :title (t :right-side-bar/flashcards)
                :icon "infinity"
                :shortcut :go/flashcards
                :active srs-open?
                :on-click-handler #(do (fsrs/update-due-cards-count)
                                       (state/pub-event! [:modal/show-cards]))
                :more (when (and num (not (zero? num)))
                        [:span.ml-1.inline-block.py-0.5.px-3.text-xs.font-medium.rounded-full.fade-in num])})))

          (= nav :graph-view)
          (sidebar-item
           {:class "graph-view-nav"
            :title (t :right-side-bar/graph-view)
            :href (rfe/href :graph)
            :active (and (not srs-open?) (= route-name :graph))
            :icon "hierarchy"
            :shortcut :go/graph-view})

          (= nav :all-pages)
          (sidebar-item
           {:class "all-pages-nav"
            :title (t :right-side-bar/all-pages)
            :href (rfe/href :all-pages)
            :active (and (not srs-open?) (= route-name :all-pages))
            :icon "files"})

          (= (namespace nav) "tag")
          (when db-based?
            (let [name'' (name nav)
                  name' (get {"assets" "Asset" "tasks" "Task"} name'')]
              (when-let [tag-uuid (and name' (:block/uuid (db/entity (keyword "logseq.class" name'))))]
                (sidebar-item
                 {:class (str "tag-view-nav " name'')
                  :title (tt (keyword "left-side-bar" name'')
                             (keyword "right-side-bar" name''))
                  :href (rfe/href :page {:name tag-uuid})
                  :active (= (str tag-uuid) (get-in route-match [:path-params :name]))
                  :icon "hash"}))))))])))

(rum/defc sidebar-favorites < rum/reactive
  []
  (let [_favorites-updated? (state/sub :favorites/updated?)
<<<<<<< HEAD
        favorite-entities (page-handler/get-favorites)
        current-page (state/get-current-page)
        favorited? (page-handler/favorited? current-page)]
    (nav-content-item
      [:a.flex.items-center.text-sm.font-medium.rounded-md.wrap-th
      (ui/icon "star" {:size 16})
      [:strong.flex-1.ml-2 (string/upper-case (t :left-side-bar/nav-favorites))]]
=======
        favorite-entities (page-handler/get-favorites)]
    (sidebar-content-group
     [:a.wrap-th
      [:strong.flex-1 (t :left-side-bar/nav-favorites)]]
>>>>>>> b9206d67

     {:class "favorites"
      :count (count favorite-entities)
      :edit-fn
      (fn [e]
        (rfe/push-state :page {:name "Favorites"})
        (util/stop e))}
<<<<<<< HEAD
     [(when current-page
        (when-not favorited?
          [:div.favorite-item.flex.items-center.cursor.text-sm
           {:on-click (fn []
                        (page-handler/<favorite-page! current-page))}
           [[:button.button.icon
             (ui/icon "star" {:class "icon" :size 12})]
            [:span
             {:style {:font-size "0.8em"}}
             (t :page/add-to-favorites)]]]))
      (when (seq favorite-entities)
        (let [favorite-items (map
                              (fn [e]
                                (let [icon (icon/get-node-icon e {})]
                                  {:id (str (:db/id e))
                                   :value (:block/uuid e)
                                   :content [:li.favorite-item (page-name e icon false)]}))
                              favorite-entities)]
          (dnd-component/items favorite-items
                               {:on-drag-end (fn [favorites']
                                               (page-handler/<reorder-favorites! favorites'))
                                :parent-node :ul.favorites.text-sm})))])))
=======
     (when (seq favorite-entities)
       (let [favorite-items (map
                             (fn [e]
                               (let [icon (icon/get-node-icon-cp e {:size 16})]
                                 {:id (str (:db/id e))
                                  :value (:block/uuid e)
                                  :content [:li.favorite-item.font-medium (page-name e icon false)]}))
                             favorite-entities)]
         (dnd-component/items favorite-items
                              {:on-drag-end (fn [favorites']
                                              (page-handler/<reorder-favorites! favorites'))
                               :parent-node :ul.favorites.text-sm}))))))
>>>>>>> b9206d67

(rum/defc sidebar-recent-pages < rum/reactive db-mixins/query
  []
  (let [pages (recent-handler/get-recent-pages)]
    (sidebar-content-group
     [:a.wrap-th [:strong.flex-1 (t :left-side-bar/nav-recent-pages)]]

     {:class "recent"
      :count (count pages)}

     [:ul.text-sm
      (for [page pages]
        [:li.recent-item.select-none.font-medium
         {:key (str "recent-" (:db/id page))
          :title (block-handler/block-unique-title page)
          :draggable true
          :on-drag-start (fn [event] (editor-handler/block->data-transfer! (:block/name page) event true))
          :data-ref (str name)}
         (page-name page (icon/get-node-icon-cp page {:size 16}) true)])])))

(defn get-default-home-if-valid
  []
  (when-let [default-home (state/get-default-home)]
    (let [page (:page default-home)
          page (when (and (string? page)
                       (not (string/blank? page)))
                 (db/get-page page))]
      (if page
        default-home
        (dissoc default-home :page)))))

(rum/defc ^:large-vars/cleanup-todo sidebar-container
  [route-match close-modal-fn left-sidebar-open? enable-whiteboards? srs-open?
   *closing? close-signal touching-x-offset]
  (let [[local-closing? set-local-closing?] (rum/use-state false)
        [el-rect set-el-rect!] (rum/use-state nil)
        ref-el (rum/use-ref nil)
        ref-open? (rum/use-ref left-sidebar-open?)
        db-based? (config/db-based-graph? (state/get-current-repo))
        default-home (get-default-home-if-valid)
        route-name (get-in route-match [:data :name])
        on-contents-scroll #(when-let [^js el (.-target %)]
                              (let [top (.-scrollTop el)
                                    cls (.-classList el)
                                    cls' "is-scrolled"]
                                (if (> top 2)
                                  (.add cls cls')
                                  (.remove cls cls'))))
        close-fn #(set-local-closing? true)
        touching-x-offset (when (number? touching-x-offset)
                            (if-not left-sidebar-open?
                              (when (> touching-x-offset 0)
                                (min touching-x-offset (:width el-rect)))
                              (when (< touching-x-offset 0)
                                (max touching-x-offset (- 0 (:width el-rect))))))
        offset-ratio (and (number? touching-x-offset)
                          (some->> (:width el-rect)
                                   (/ touching-x-offset)))]

    (rum/use-effect!
     #(js/setTimeout
       (fn [] (some-> (rum/deref ref-el)
                      (.getBoundingClientRect)
                      (.toJSON)
                      (js->clj :keywordize-keys true)
                      (set-el-rect!)))
       16)
     [])

    (rum/use-layout-effect!
     (fn []
       (when (and (rum/deref ref-open?) local-closing?)
         (reset! *closing? true))
       (rum/set-ref! ref-open? left-sidebar-open?)
       #())
     [local-closing? left-sidebar-open?])

    (rum/use-effect!
     (fn []
       (when-not (neg? close-signal)
         (close-fn)))
     [close-signal])

    [:<>
     [:div.left-sidebar-inner.flex-1.flex.flex-col.min-h-0
      {:key "left-sidebar"
       :ref ref-el
       :style (cond-> {}
                (and (number? offset-ratio)
                     (> touching-x-offset 0))
                (assoc :transform (str "translate3d(calc(" touching-x-offset "px - 100%), 0, 0)"))

                (and (number? offset-ratio)
                     (< touching-x-offset 0))
                (assoc :transform (str "translate3d(" (* offset-ratio 100) "%, 0, 0)")))
       :on-transition-end (fn []
                            (when local-closing?
                              (reset! *closing? false)
                              (set-local-closing? false)
                              (close-modal-fn)))
       :on-click #(when-let [^js target (and (util/sm-breakpoint?) (.-target %))]
                    (when (some (fn [sel] (boolean (.closest target sel)))
                                [".favorites .bd" ".recent .bd" ".dropdown-wrapper" ".nav-header"])
                      (close-fn)))}

      [:div.wrap
       [:div.sidebar-header-container
        ;; sidebar graphs
        (sidebar-graphs)

        ;; sidebar sticky navigations
        (sidebar-navigations
         {:default-home default-home
          :route-match route-match
          :db-based? db-based?
          :enable-whiteboards? enable-whiteboards?
          :route-name route-name
          :srs-open? srs-open?})]

       [:div.sidebar-contents-container
        {:on-scroll on-contents-scroll}
        (sidebar-favorites)

        (when (not config/publishing?)
          (sidebar-recent-pages))]]]

     [:span.shade-mask
      (cond-> {:on-click close-fn
               :key "shade-mask"}
        (number? offset-ratio)
        (assoc :style {:opacity (cond-> offset-ratio
                                  (neg? offset-ratio)
                                  (+ 1))}))]]))

(rum/defc sidebar-resizer
  []
  (let [*el-ref (rum/use-ref nil)
        ^js el-doc js/document.documentElement
        adjust-size! (fn [width]
                       (.setProperty (.-style el-doc) "--ls-left-sidebar-width" width)
                       (storage/set :ls-left-sidebar-width width))]

    ;; restore size
    (rum/use-layout-effect!
     (fn []
       (when-let [width (storage/get :ls-left-sidebar-width)]
         (.setProperty (.-style el-doc) "--ls-left-sidebar-width" width)))
     [])

    ;; draggable handler
    (rum/use-effect!
     (fn []
       (when-let [el (and (fn? js/window.interact) (rum/deref *el-ref))]
         (let [^js sidebar-el (.querySelector el-doc "#left-sidebar")]
           (-> (js/interact el)
               (.draggable
                #js {:listeners
                     #js {:move (fn [^js/MouseEvent e]
                                  (when-let [offset (.-left (.-rect e))]
                                    (let [width (.toFixed (max (min offset 460) 240) 2)]
                                      (adjust-size! (str width "px")))))}})
               (.styleCursor false)
               (.on "dragstart" (fn []
                                  (.. sidebar-el -classList (add "is-resizing"))
                                  (.. el-doc -classList (add "is-resizing-buf"))))
               (.on "dragend" (fn []
                                (.. sidebar-el -classList (remove "is-resizing"))
                                (.. el-doc -classList (remove "is-resizing-buf"))))))
         #()))
     [])
    [:span.left-sidebar-resizer {:ref *el-ref}]))

(rum/defcs left-sidebar < rum/reactive
  (rum/local false ::closing?)
  (rum/local -1 ::close-signal)
  (rum/local nil ::touch-state)
  [s {:keys [left-sidebar-open? route-match]}]
  (let [close-fn #(state/set-left-sidebar-open! false)
        *closing? (::closing? s)
        *touch-state (::touch-state s)
        *close-signal (::close-signal s)
        enable-whiteboards? (state/enable-whiteboards?)
        touch-point-fn (fn [^js e] (some-> (gobj/get e "touches") (aget 0) (#(hash-map :x (.-clientX %) :y (.-clientY %)))))
        srs-open? (= :srs (state/sub :modal/id))
        touching-x-offset (and (some-> @*touch-state :after)
                               (some->> @*touch-state
                                        ((juxt :after :before))
                                        (map :x) (apply -)))
        touch-pending? (> (abs touching-x-offset) 20)]

    [:div#left-sidebar.cp__sidebar-left-layout
     {:class (util/classnames [{:is-open left-sidebar-open?
                                :is-closing @*closing?
                                :is-touching touch-pending?}])
      :on-touch-start
      (fn [^js e]
        (reset! *touch-state {:before (touch-point-fn e)}))
      :on-touch-move
      (fn [^js e]
        (when @*touch-state
          (some-> *touch-state (swap! assoc :after (touch-point-fn e)))))
      :on-touch-end
      (fn []
        (when touch-pending?
          (cond
            (and (not left-sidebar-open?) (> touching-x-offset 40))
            (state/set-left-sidebar-open! true)

            (and left-sidebar-open? (< touching-x-offset -30))
            (reset! *close-signal (inc @*close-signal))))
        (reset! *touch-state nil))}

     ;; sidebar contents
     (sidebar-container route-match close-fn left-sidebar-open? enable-whiteboards? srs-open? *closing?
                        @*close-signal (and touch-pending? touching-x-offset))

     ;; resizer
     (sidebar-resizer)]))

(rum/defc recording-bar
  []
  [:> react-draggable
   {:onStart (fn [_event]
               (when-let [pos (some-> (state/get-input) cursor/pos)]
                 (state/set-editor-last-pos! pos)))
    :onStop (fn [_event]
              (when-let [block (get @(get @state/state :editor/block) :block/uuid)]
                (editor-handler/edit-block! block :max)
                (when-let [input (state/get-input)]
                  (when-let [saved-cursor (state/get-editor-last-pos)]
                    (cursor/move-cursor-to input saved-cursor)))))}
   [:div#audio-record-toolbar
    {:style {:bottom (+ @util/keyboard-height 45)}}
    (footer/audio-record-cp)]])

(rum/defc main <
  {:did-mount (fn [state]
                (when-let [element (gdom/getElement "main-content-container")]
                  (dnd/subscribe!
                   element
                   :upload-files
                   {:drop (fn [_e files]
                            (when-let [id (state/get-edit-input-id)]
                              (let [format (:block/format (state/get-edit-block))]
                                (editor-handler/upload-asset! id files format editor-handler/*asset-uploading? true))))})
                  (common-handler/listen-to-scroll! element)
                  (when (:margin-less-pages? (first (:rum/args state))) ;; makes sure full screen pages displaying without scrollbar
                    (set! (.. element -scrollTop) 0)))
                state)
   :will-unmount (fn [state]
                   (when-let [el (gdom/getElement "main-content-container")]
                     (dnd/unsubscribe! el :upload-files))
                   state)}
  [{:keys [route-match margin-less-pages? route-name indexeddb-support? db-restoring? main-content show-action-bar? show-recording-bar?]}]
  (let [left-sidebar-open? (state/sub :ui/left-sidebar-open?)
        onboarding-and-home? (and (or (nil? (state/get-current-repo)) (config/demo-graph?))
                                  (not config/publishing?)
                                  (= :home route-name))
        margin-less-pages? (or (and (mobile-util/native-platform?) onboarding-and-home?) margin-less-pages?)]
    [:div#main-container.cp__sidebar-main-layout.flex-1.flex
     {:class (util/classnames [{:is-left-sidebar-open left-sidebar-open?}])}

     ;; desktop left sidebar layout
     (left-sidebar {:left-sidebar-open? left-sidebar-open?
                    :route-match route-match})

     [:div#main-content-container.scrollbar-spacing.w-full.flex.justify-center.flex-row.outline-none.relative

      {:tabIndex "-1"
       :data-is-margin-less-pages margin-less-pages?}

      (when show-action-bar?
        (action-bar/action-bar))

      [:div.cp__sidebar-main-content
       {:data-is-margin-less-pages margin-less-pages?
        :data-is-full-width (or margin-less-pages?
                                (contains? #{:all-files :all-pages :my-publishing} route-name))}

       (when show-recording-bar?
         (recording-bar))

       (mobile-bar)
       (footer/footer)

       (cond
         (not indexeddb-support?)
         nil

         db-restoring?
         (if config/publishing?
           [:div.space-y-2
            (shui/skeleton {:class "h-8 w-1/3 mb-8 bg-gray-400"})
            (shui/skeleton {:class "h-6 w-full bg-gray-400"})
            (shui/skeleton {:class "h-6 w-full bg-gray-400"})]
           [:div.space-y-2
            (shui/skeleton {:class "h-8 w-1/3 mb-8"})
            (shui/skeleton {:class "h-6 w-full"})
            (shui/skeleton {:class "h-6 w-full"})])

         :else
         [:div
          {:class (if (or onboarding-and-home? margin-less-pages?) "" (util/hiccup->class "mx-auto.pb-24"))
           :style {:margin-bottom (cond
                                    margin-less-pages? 0
                                    onboarding-and-home? 0
                                    :else 120)}}
          main-content])

       (comment
         (when onboarding-and-home?
           (onboarding/intro onboarding-and-home?)))]]]))

(defonce sidebar-inited? (atom false))
;; TODO: simplify logic

(rum/defc parsing-progress < rum/static
  [state]
  (let [finished (or (:finished state) 0)
        total (:total state)
        width (js/Math.round (* (.toFixed (/ finished total) 2) 100))
        display-filename (some-> (:current-parsing-file state)
                                 not-empty
                                 path/filename)
        left-label [:div.flex.flex-row.font-bold
                    (t :parsing-files)
                    [:div.hidden.md:flex.flex-row
                     [:span.mr-1 ": "]
                     [:div.text-ellipsis-wrapper {:style {:max-width 300}}
                      display-filename]]]]
    (ui/progress-bar-with-label width left-label (str finished "/" total))))

(rum/defc main-content < rum/reactive db-mixins/query
  {:init (fn [state]
           (when-not @sidebar-inited?
             (let [current-repo (state/sub :git/current-repo)
                   default-home (get-default-home-if-valid)
                   sidebar (:sidebar default-home)
                   sidebar (if (string? sidebar) [sidebar] sidebar)]
               (when-let [pages (->> (seq sidebar)
                                     (remove string/blank?))]
                 (doseq [page pages]
                   (let [page (util/safe-page-name-sanity-lc page)
                         [db-id block-type] (if (= page "contents")
                                              [(or (:db/id (db/get-page page)) "contents") :contents]
                                              [(:db/id (db/get-page page)) :page])]
                     (state/sidebar-add-block! current-repo db-id block-type)))
                 (reset! sidebar-inited? true))))
           (when (state/mobile?)
             (state/set-state! :mobile/show-tabbar? true))
           state)}
  []
  (let [default-home (get-default-home-if-valid)
        current-repo (state/sub :git/current-repo)
        loading-files? (when current-repo (state/sub [:repo/loading-files? current-repo]))
        journals-length (state/sub :journals-length)
        latest-journals (db/get-latest-journals (state/get-current-repo) journals-length)
        graph-parsing-state (state/sub [:graph/parsing-state current-repo])]
    (cond
      (or
       (:graph-loading? graph-parsing-state)
       (not= (:total graph-parsing-state) (:finished graph-parsing-state)))
      [:div.flex.items-center.justify-center.full-height-without-header
       [:div.flex-1
        (parsing-progress graph-parsing-state)]]

      :else
      [:div
       (cond
         (and default-home
              (= :home (state/get-current-route))
              (not (state/route-has-p?))
              (:page default-home))
         (route-handler/redirect-to-page! (:page default-home))

         (and config/publishing?
              (not default-home)
              (empty? latest-journals))
         (route-handler/redirect! {:to :all-pages})

         loading-files?
         (ui/loading (t :loading-files))

         (seq latest-journals)
         (journal/journals latest-journals)

         ;; FIXME: why will this happen?
         :else
         [:div])])))

(defn- hide-context-menu-and-clear-selection
  [e]
  (state/hide-custom-context-menu!)
  (when-not (or (gobj/get e "shiftKey")
                (util/meta-key? e)
                (state/get-edit-input-id)
                (= (shui-dialog/get-last-modal-id) :property-dialog)
                (some-> (.-target e) (.closest ".ls-block"))
                (some-> (.-target e) (.closest "[data-keep-selection]")))
    (editor-handler/clear-selection!)))

(rum/defc render-custom-context-menu
  [links position]
  (let [ref (rum/use-ref nil)]
    (rum/use-effect!
     #(let [el (rum/deref ref)
            {:keys [x y]} (util/calc-delta-rect-offset el js/document.documentElement)]
        (set! (.. el -style -transform)
              (str "translate3d(" (if (neg? x) x 0) "px," (if (neg? y) (- y 10) 0) "px" ",0)"))))
    [:<>
     [:div.menu-backdrop {:on-pointer-down (fn [e] (hide-context-menu-and-clear-selection e))}]
     [:div#custom-context-menu
      {:ref ref
       :style {:z-index 999
               :left (str (first position) "px")
               :top (str (second position) "px")}} links]]))

(rum/defc custom-context-menu < rum/reactive
  []
  (let [show? (state/sub :custom-context-menu/show?)
        links (state/sub :custom-context-menu/links)
        position (state/sub :custom-context-menu/position)]
    (when (and show? links position)
      (render-custom-context-menu links position))))

(rum/defc new-block-mode < rum/reactive
  []
  (when (state/sub [:document/mode?])
    (ui/tippy {:html [:div.p-2
                      [:p.mb-2 [:b "Document mode"]]
                      [:ul
                       [:li
                        [:div.inline-block.mr-1 (ui/render-keyboard-shortcut (shortcut-dh/gen-shortcut-seq :editor/new-line))]
                        [:p.inline-block "to create new block"]]
                       [:li
                        [:p.inline-block.mr-1 "Click `D` or type"]
                        [:div.inline-block.mr-1 (ui/render-keyboard-shortcut (shortcut-dh/gen-shortcut-seq :ui/toggle-document-mode))]
                        [:p.inline-block "to toggle document mode"]]]]}
              [:a.block.px-1.text-sm.font-medium.bg-base-2.rounded-md.mx-2
               {:on-click state/toggle-document-mode!}
               "D"])))

(def help-menu-items
  [{:title "Handbook" :icon "book-2" :on-click #(handbooks/toggle-handbooks)}
   {:title "Keyboard shortcuts" :icon "command" :on-click #(state/sidebar-add-block! (state/get-current-repo) "shortcut-settings" :shortcut-settings)}
   {:title "Documentation" :icon "help" :href "https://docs.logseq.com/"}
   :hr
   {:title "Report bug" :icon "bug" :on-click #(rfe/push-state :bug-report)}
   {:title "Request feature" :icon "git-pull-request" :href "https://discuss.logseq.com/c/feedback/feature-requests/"}
   {:title "Submit feedback" :icon "messages" :href "https://discuss.logseq.com/c/feedback/13"}
   :hr
   {:title "Ask the community" :icon "brand-discord" :href "https://discord.com/invite/KpN4eHY"}
   {:title "Support forum" :icon "message" :href "https://discuss.logseq.com/"}
   :hr
   {:title "Release notes" :icon "asterisk" :href "https://docs.logseq.com/#/page/changelog"}])

(rum/defc help-menu-popup
  []

  (rum/use-effect!
   (fn []
     (state/set-state! :ui/handbooks-open? false))
   [])

  (rum/use-effect!
   (fn []
     (let [h #(state/set-state! :ui/help-open? false)]
       (.addEventListener js/document.body "click" h)
       #(.removeEventListener js/document.body "click" h)))
   [])

  [:div.cp__sidebar-help-menu-popup
   [:div.list-wrap
    (for [[idx {:keys [title icon href on-click] :as item}] (medley/indexed help-menu-items)]
      (case item
        :hr
        [:hr.my-2 {:key idx}]

        ;; default
        [:a.it.flex.items-center.px-4.py-1.select-none
         {:key title
          :on-click (fn []
                      (cond
                        (fn? on-click) (on-click)
                        (string? href) (util/open-url href))
                      (state/set-state! :ui/help-open? false))}
         [:span.flex.items-center.pr-2.opacity-40 (ui/icon icon {:size 20})]
         [:strong.font-normal title]]))]
   [:div.ft.pl-11.pb-3
    [:span.opacity.text-xs.opacity-30 "Logseq " version]]])

(rum/defc help-button < rum/reactive
  []
  (let [help-open? (state/sub :ui/help-open?)
        handbooks-open? (state/sub :ui/handbooks-open?)]
    [:<>
     [:div.cp__sidebar-help-btn
      [:div.inner
       {:title (t :help-shortcut-title)
        :on-click #(state/toggle! :ui/help-open?)}
       [:svg.scale-125 {:stroke "currentColor", :fill "none", :stroke-linejoin "round", :width "24", :view-box "0 0 24 24", :xmlns "http://www.w3.org/2000/svg", :stroke-linecap "round", :stroke-width "2", :class "icon icon-tabler icon-tabler-help-small", :height "24"}
        [:path {:stroke "none", :d "M0 0h24v24H0z", :fill "none"}]
        [:path {:d "M12 16v.01"}]
        [:path {:d "M12 13a2 2 0 0 0 .914 -3.782a1.98 1.98 0 0 0 -2.414 .483"}]]]]

     (when help-open?
       (help-menu-popup))

     (when handbooks-open?
       (handbooks/handbooks-popup))]))

(rum/defc app-context-menu-observer
  < rum/static
  (mixins/event-mixin
   (fn [state]
        ;; fixme: this mixin will register global event listeners on window
        ;; which might cause unexpected issues
     (mixins/listen state js/window "contextmenu"
                    (fn [^js e]
                      (let [target (gobj/get e "target")
                            block-el (.closest target ".bullet-container[blockid]")
                            block-id (some-> block-el (.getAttribute "blockid"))
                            {:keys [block block-ref]} (state/sub :block-ref/context)
                            {:keys [page page-entity]} (state/sub :page-title/context)]

                        (let [show!
                              (fn [content]
                                (shui/popup-show! e
                                                  (fn [{:keys [id]}]
                                                    [:div {:on-click #(shui/popup-hide! id)
                                                           :data-keep-selection true}
                                                     content])
                                                  {:on-before-hide state/dom-clear-selection!
                                                   :on-after-hide state/state-clear-selection!
                                                   :content-props {:class "w-[280px] ls-context-menu-content"}
                                                   :as-dropdown? true}))

                              handled
                              (cond
                                (and page (not block-id))
                                (do
                                  (show! (cp-content/page-title-custom-context-menu-content page-entity))
                                  (state/set-state! :page-title/context nil))

                                block-ref
                                (do
                                  (show! (cp-content/block-ref-custom-context-menu-content block block-ref))
                                  (state/set-state! :block-ref/context nil))

                      ;; block selection
                                (and (state/selection?) (not (d/has-class? target "bullet")))
                                (show! (cp-content/custom-context-menu-content))

                      ;; block bullet
                                (and block-id (parse-uuid block-id))
                                (let [block (.closest target ".ls-block")
                                      property-default-value? (when block
                                                                (= "true" (d/attr block "data-is-property-default-value")))]
                                  (when block
                                    (state/clear-selection!)
                                    (state/conj-selection-block! block :down))
                                  (show! (cp-content/block-context-menu-content target (uuid block-id) property-default-value?)))

                                :else
                                false)]
                          (when (not (false? handled))
                            (util/stop e))))))))
  []
  nil)

(rum/defcs ^:large-vars/cleanup-todo root-container < rum/reactive
  (mixins/event-mixin
   (fn [state]
     (mixins/listen state js/window "pointerdown" hide-context-menu-and-clear-selection)
     (mixins/listen state js/window "keydown"
                    (fn [e]
                      (cond
                        (= 27 (.-keyCode e))
                        (if (and (state/modal-opened?)
                                 (not
                                  (and
                                                                          ;; FIXME: this does not work on CI tests
                                   util/node-test?
                                   (state/editing?))))
                          (state/close-modal!)
                          (hide-context-menu-and-clear-selection e)))
                      (state/set-ui-last-key-code! (.-key e))))
     (mixins/listen state js/window "keyup"
                    (fn [_e]
                      (state/set-state! :editor/latest-shortcut nil)))))
  [state route-match main-content']
  (let [current-repo (state/sub :git/current-repo)
        granted? (state/sub [:nfs/user-granted? (state/get-current-repo)])
        theme (state/sub :ui/theme)
        accent-color (some-> (state/sub :ui/radix-color) (name))
        editor-font (some-> (state/sub :ui/editor-font) (name))
        system-theme? (state/sub :ui/system-theme?)
        light? (= "light" (state/sub :ui/theme))
        sidebar-open? (state/sub :ui/sidebar-open?)
        settings-open? (state/sub :ui/settings-open?)
        left-sidebar-open? (state/sub :ui/left-sidebar-open?)
        wide-mode? (state/sub :ui/wide-mode?)
        ls-block-hl-colored? (state/sub :pdf/block-highlight-colored?)
        onboarding-state (state/sub :file-sync/onboarding-state)
        right-sidebar-blocks (state/sub-right-sidebar-blocks)
        route-name (get-in route-match [:data :name])
        margin-less-pages? (or (boolean (#{:graph} route-name))
                               (db-model/whiteboard-page? (state/get-current-page)))
        db-restoring? (state/sub :db/restoring?)
        indexeddb-support? (state/sub :indexeddb/support?)
        page? (= :page route-name)
        home? (= :home route-name)
        native-titlebar? (state/sub [:electron/user-cfgs :window/native-titlebar?])
        window-controls? (and (util/electron?) (not util/mac?) (not native-titlebar?))
        edit? (state/editing?)
        default-home (get-default-home-if-valid)
        logged? (user-handler/logged-in?)
        fold-button-on-right? (state/enable-fold-button-right?)
        show-action-bar? (state/sub :mobile/show-action-bar?)
        show-recording-bar? (state/sub :mobile/show-recording-bar?)
        preferred-language (state/sub [:preferred-language])]
    (theme/container
     {:t t
      :theme theme
      :accent-color accent-color
      :editor-font editor-font
      :route route-match
      :current-repo current-repo
      :edit? edit?
      :nfs-granted? granted?
      :db-restoring? db-restoring?
      :sidebar-open? sidebar-open?
      :settings-open? settings-open?
      :sidebar-blocks-len (count right-sidebar-blocks)
      :system-theme? system-theme?
      :onboarding-state onboarding-state
      :preferred-language preferred-language
      :on-click (fn [e]
                  (editor-handler/unhighlight-blocks!)
                  (util/fix-open-external-with-shift! e))}

     [:main.theme-container-inner#app-container-wrapper
      {:class (util/classnames
               [{:ls-left-sidebar-open left-sidebar-open?
                 :ls-right-sidebar-open sidebar-open?
                 :ls-wide-mode wide-mode?
                 :ls-window-controls window-controls?
                 :ls-fold-button-on-right fold-button-on-right?
                 :ls-hl-colored ls-block-hl-colored?}])
       :on-pointer-up (fn []
                        (when-let [container (gdom/getElement "app-container-wrapper")]
                          (d/remove-class! container "blocks-selection-mode")
                          (when (> (count (state/get-selection-blocks)) 1)
                            (util/clear-selection!))))}

      [:button#skip-to-main
       {:on-click #(ui/focus-element (ui/main-node))
        :on-key-up (fn [e]
                     (when (= "Enter" (.-key e))
                       (ui/focus-element (ui/main-node))))}
       (t :accessibility/skip-to-main-content)]
      [:div.#app-container
       [:div#left-container
        {:class (if (state/sub :ui/sidebar-open?) "overflow-hidden" "w-full")}
        (header/header {:light? light?
                        :current-repo current-repo
                        :logged? logged?
                        :page? page?
                        :route-match route-match
                        :default-home default-home
                        :new-block-mode new-block-mode})
        (when (util/electron?)
          (find-in-page/search))

        (main {:route-match route-match
               :margin-less-pages? margin-less-pages?
               :logged? logged?
               :home? home?
               :route-name route-name
               :indexeddb-support? indexeddb-support?
               :light? light?
               :db-restoring? db-restoring?
               :main-content main-content'
               :show-action-bar? show-action-bar?
               :show-recording-bar? show-recording-bar?})]

       (when window-controls?
         (window-controls/container))

       (right-sidebar/sidebar)

       [:div#app-single-container]]

      (ui/notification)

      (shui-toaster/install-toaster)
      (shui-dialog/install-modals)
      (shui-popup/install-popups)

      (custom-context-menu)
      (plugins/custom-js-installer
       {:t t
        :current-repo current-repo
        :nfs-granted? granted?
        :db-restoring? db-restoring?})
      (app-context-menu-observer)

      [:a#download.hidden]
      [:a#download-as-edn-v2.hidden]
      [:a#download-as-json-v2.hidden]
      [:a#download-as-transit-debug.hidden]
      [:a#download-as-sqlite-db.hidden]
      [:a#download-as-roam-json.hidden]
      [:a#download-as-html.hidden]
      [:a#download-as-zip.hidden]
      [:a#export-as-markdown.hidden]
      [:a#export-as-opml.hidden]
      [:a#convert-markdown-to-unordered-list-or-heading.hidden]
      (when (and (not config/mobile?)
                 (not config/publishing?))
        (help-button))])))<|MERGE_RESOLUTION|>--- conflicted
+++ resolved
@@ -332,20 +332,12 @@
 (rum/defc sidebar-favorites < rum/reactive
   []
   (let [_favorites-updated? (state/sub :favorites/updated?)
-<<<<<<< HEAD
         favorite-entities (page-handler/get-favorites)
         current-page (state/get-current-page)
         favorited? (page-handler/favorited? current-page)]
-    (nav-content-item
-      [:a.flex.items-center.text-sm.font-medium.rounded-md.wrap-th
-      (ui/icon "star" {:size 16})
-      [:strong.flex-1.ml-2 (string/upper-case (t :left-side-bar/nav-favorites))]]
-=======
-        favorite-entities (page-handler/get-favorites)]
     (sidebar-content-group
      [:a.wrap-th
       [:strong.flex-1 (t :left-side-bar/nav-favorites)]]
->>>>>>> b9206d67
 
      {:class "favorites"
       :count (count favorite-entities)
@@ -353,7 +345,6 @@
       (fn [e]
         (rfe/push-state :page {:name "Favorites"})
         (util/stop e))}
-<<<<<<< HEAD
      [(when current-page
         (when-not favorited?
           [:div.favorite-item.flex.items-center.cursor.text-sm
@@ -367,29 +358,15 @@
       (when (seq favorite-entities)
         (let [favorite-items (map
                               (fn [e]
-                                (let [icon (icon/get-node-icon e {})]
+                                (let [icon (icon/get-node-icon e {:size 16})]
                                   {:id (str (:db/id e))
                                    :value (:block/uuid e)
-                                   :content [:li.favorite-item (page-name e icon false)]}))
+                                   :content [:li.favorite-item.font-medium (page-name e icon false)]}))
                               favorite-entities)]
           (dnd-component/items favorite-items
                                {:on-drag-end (fn [favorites']
                                                (page-handler/<reorder-favorites! favorites'))
                                 :parent-node :ul.favorites.text-sm})))])))
-=======
-     (when (seq favorite-entities)
-       (let [favorite-items (map
-                             (fn [e]
-                               (let [icon (icon/get-node-icon-cp e {:size 16})]
-                                 {:id (str (:db/id e))
-                                  :value (:block/uuid e)
-                                  :content [:li.favorite-item.font-medium (page-name e icon false)]}))
-                             favorite-entities)]
-         (dnd-component/items favorite-items
-                              {:on-drag-end (fn [favorites']
-                                              (page-handler/<reorder-favorites! favorites'))
-                               :parent-node :ul.favorites.text-sm}))))))
->>>>>>> b9206d67
 
 (rum/defc sidebar-recent-pages < rum/reactive db-mixins/query
   []
