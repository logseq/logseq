(ns frontend.components.container
  (:require [cljs-drag-n-drop.core :as dnd]
            [clojure.string :as string]
            [frontend.version :refer [version]]
            [frontend.components.find-in-page :as find-in-page]
            [frontend.components.header :as header]
            [frontend.components.journal :as journal]
            [frontend.components.plugins :as plugins]
            [frontend.components.repo :as repo]
            [frontend.components.right-sidebar :as right-sidebar]
            [frontend.components.theme :as theme]
            [frontend.components.dnd :as dnd-component]
            [frontend.components.icon :as icon]
            [frontend.components.handbooks :as handbooks]
            [frontend.components.block :as block]
            [dommy.core :as d]
            [frontend.components.content :as cp-content]
            [frontend.config :as config]
            [frontend.context.i18n :refer [t tt]]
            [frontend.db :as db]
            [electron.ipc :as ipc]
            [frontend.db-mixins :as db-mixins]
            [frontend.db.model :as db-model]
            [frontend.extensions.pdf.utils :as pdf-utils]
            [frontend.storage :as storage]
            [frontend.handler.common :as common-handler]
            [frontend.handler.editor :as editor-handler]
            [frontend.handler.page :as page-handler]
            [frontend.util.page :as page-util]
            [frontend.handler.route :as route-handler]
            [frontend.handler.user :as user-handler]
            [frontend.handler.whiteboard :as whiteboard-handler]
            [frontend.handler.recent :as recent-handler]
            [frontend.handler.block :as block-handler]
            [frontend.mixins :as mixins]
            [frontend.mobile.action-bar :as action-bar]
            [frontend.mobile.footer :as footer]
            [frontend.mobile.mobile-bar :refer [mobile-bar]]
            [frontend.mobile.util :as mobile-util]
            [frontend.modules.shortcut.data-helper :as shortcut-dh]
            [frontend.modules.shortcut.utils :as shortcut-utils]
            [frontend.state :as state]
            [frontend.ui :as ui]
            [logseq.shui.ui :as shui]
            [logseq.shui.toaster.core :as shui-toaster]
            [logseq.shui.dialog.core :as shui-dialog]
            [logseq.shui.popup.core :as shui-popup]
            [frontend.util :as util]
            [frontend.util.cursor :as cursor]
            [frontend.components.window-controls :as window-controls]
            [medley.core :as medley]
            [goog.dom :as gdom]
            [goog.object :as gobj]
            [logseq.common.path :as path]
            [react-draggable]
            [reitit.frontend.easy :as rfe]
            [rum.core :as rum]
            [logseq.db :as ldb]
            [frontend.extensions.fsrs :as fsrs]
            [logseq.common.util.namespace :as ns-util]))

(rum/defc sidebar-content-group < rum/reactive
  [name {:keys [class count more header-props enter-show-more? collapsable?]} child]
  (let [collapsed? (state/sub [:ui/navigation-item-collapsed? class])]
    [:div.sidebar-content-group
     {:class (util/classnames [class {:is-expand (not collapsed?)
                                      :has-children (and (number? count) (> count 0))}])}
     [:div.sidebar-content-group-inner
      [:div.hd.items-center
       (cond-> (merge header-props
                 {:class (util/classnames [(:class header-props)
                                           {:non-collapsable (false? collapsable?)
                                            :enter-show-more (true? enter-show-more?)}])})

         (not (false? collapsable?))
         (assoc :on-click (fn [^js/MouseEvent _e]
                            (state/toggle-navigation-item-collapsed! class))))
       [:span.a name]
       [:span.b (or more (ui/icon "chevron-right" {:class "more" :size 15}))]]
      (when child [:div.bd child])]]))

(rum/defc page-name
  [page icon recent?]
  (let [repo (state/get-current-repo)
        db-based? (config/db-based-graph? repo)
        page (or (db/get-alias-source-page repo (:db/id page)) page)
        title (:block/title page)
        untitled? (db-model/untitled-page? title)
        name (:block/name page)
        file-rpath (when (util/electron?) (page-util/get-page-file-rpath name))
        ctx-icon #(shui/tabler-icon %1 {:class "scale-90 pr-1 opacity-80"})
        open-in-sidebar #(state/sidebar-add-block!
                           (state/get-current-repo)
                           (:db/id page)
                           :page)
        x-menu-content (fn []
                         (let [x-menu-item shui/dropdown-menu-item
                               x-menu-shortcut shui/dropdown-menu-shortcut]
                           [:<>
                            (when-not recent?
                              (x-menu-item
                                {:on-click #(page-handler/<unfavorite-page! (if db-based? (str (:block/uuid page)) title))}
                                (ctx-icon "star-off")
                                (t :page/unfavorite)
                                (x-menu-shortcut (when-let [binding (shortcut-dh/shortcut-binding :command/toggle-favorite)]
                                                   (some-> binding
                                                     (first)
                                                     (shortcut-utils/decorate-binding))))))
                            (when-let [page-fpath (and (util/electron?) file-rpath
                                                    (config/get-repo-fpath (state/get-current-repo) file-rpath))]
                              [:<>
                               (x-menu-item
                                 {:on-click #(ipc/ipc :openFileInFolder page-fpath)}
                                 (ctx-icon "folder")
                                 (t :page/open-in-finder))

                               (x-menu-item
                                 {:on-click #(js/window.apis.openPath page-fpath)}
                                 (ctx-icon "file")
                                 (t :page/open-with-default-app))])
                            (x-menu-item
                              {:on-click open-in-sidebar}
                              (ctx-icon "layout-sidebar-right")
                              (t :content/open-in-sidebar)
                              (x-menu-shortcut (shortcut-utils/decorate-binding "shift+click")))]))]

    ;; TODO: move to standalone component
    [:a.link-item.group
     (cond->
       {:on-click
        (fn [e]
          (if (gobj/get e "shiftKey")
            (open-in-sidebar)
            (route-handler/redirect-to-page! (:block/uuid page) {:click-from-recent? recent?})))
        :on-context-menu (fn [^js e]
                           (shui/popup-show! e (x-menu-content)
                             {:as-dropdown? true
                              :content-props {:on-click (fn [] (shui/popup-hide!))
                                              :class "w-60"}})
                           (util/stop e))}
       (ldb/object? page)
<<<<<<< HEAD
       (assoc :title (block-handler/block-unique-title page)))
     [:span.page-icon.ml-3.justify-center icon]
=======
       (assoc :title (title/block-unique-title page)))
     [:span.page-icon icon]
>>>>>>> 630c077c
     [:span.page-title {:class (when untitled? "opacity-50")
                        :style {:display "ruby"}}
      (cond
        (not (db/page? page))
        (block/inline-text :markdown (:block/title page))
        untitled? (t :untitled)
        :else (let [title' (pdf-utils/fix-local-asset-pagename title)
                    parent (:logseq.property/parent page)]
                (if (and parent (not (ldb/class? page)))
                  (str (:block/title parent) ns-util/parent-char title')
                  title')))]

     ;; dots trigger
     (shui/button
       {:size :sm
        :variant :ghost
        :class "absolute !bg-transparent right-0 top-0 px-1.5 scale-75 opacity-40 hidden group-hover:block hover:opacity-80 active:opacity-100"
        :on-click #(do
                     (shui/popup-show! (.-target %) (x-menu-content)
                       {:as-dropdown? true
                        :content-props {:on-click (fn [] (shui/popup-hide!))
                                        :class "w-60"}})
                     (util/stop %))}
       [:i.relative {:style {:top "4px"}} (shui/tabler-icon "dots")])]))

(defn sidebar-item
  [{:keys [on-click-handler class title icon icon-extension? active href shortcut more]}]
  [:div
   {:class (util/classnames [class {:active active}])}
   [:a.item.group.flex.items-center.text-sm.font-medium.rounded-md
    {:on-click on-click-handler
     :class (when active "active")
     :href href}
    (ui/icon (str icon) {:extension? icon-extension?})
    [:span.flex-1 title]
    (when shortcut
      [:span.ml-1
       (ui/render-keyboard-shortcut
         (ui/keyboard-shortcut-from-config shortcut {:pick-first? true}))])
    more]])

(rum/defc sidebar-graphs
  []
  [:div.sidebar-graphs
   (repo/graphs-selector)])

(rum/defc sidebar-navigations-edit-content
  [{:keys [_id navs checked-navs set-checked-navs!]}]
  (let [[local-navs set-local-navs!] (rum/use-state checked-navs)]

    (rum/use-effect!
      (fn []
        (set-checked-navs! local-navs))
      [local-navs])

    (for [nav navs
          :let [name' (name nav)]]
      (shui/dropdown-menu-checkbox-item
        {:checked (contains? (set local-navs) nav)
         :onCheckedChange (fn [v] (set-local-navs!
                                    (fn []
                                      (if v
                                        (conj local-navs nav)
                                        (filterv #(not= nav %) local-navs)))))}
        (tt (keyword "left-side-bar" name')
          (keyword "right-side-bar" name'))))))

(rum/defc ^:large-vars/cleanup-todo sidebar-navigations
  [{:keys [default-home route-match route-name srs-open? db-based? enable-whiteboards?]}]
  (let [navs [:whiteboards :flashcards :graph-view :all-pages :tag/tasks :tag/assets]
        [checked-navs set-checked-navs!] (rum/use-state (or (storage/get :ls-sidebar-navigations)
                                                          [:whiteboards :flashcards :graph-view :all-pages :tag/tasks]))]

    (rum/use-effect!
      (fn []
        (when (vector? checked-navs)
          (storage/set :ls-sidebar-navigations checked-navs)))
      [checked-navs])

    (sidebar-content-group
      [:a.wrap-th [:strong.flex-1 "Navigations"]]
      {:collapsable? false
       :enter-show-more? true
       :header-props {:on-click (fn [^js e] (when-let [^js _el (some-> (.-target e) (.closest ".as-edit"))]
                                              (shui/popup-show! _el
                                                #(sidebar-navigations-edit-content
                                                   {:id (:id %) :navs navs
                                                    :checked-navs checked-navs
                                                    :set-checked-navs! set-checked-navs!})
                                                {:as-dropdown? false})))}
       :more [:a.as-edit {:class "!opacity-60 hover:!opacity-80 relative -top-0.5 right-0"}
              (shui/tabler-icon "filter-edit" {:size 15})]}
      [:div.sidebar-navigations.flex.flex-col.mt-1
       ;; required custom home page
       (let [page (:page default-home)]
         (if (and page (not (state/enable-journals? (state/get-current-repo))))
           (sidebar-item
             {:class "home-nav"
              :title page
              :on-click-handler route-handler/redirect-to-home!
              :active (and (not srs-open?)
                        (= route-name :page)
                        (= page (get-in route-match [:path-params :name])))
              :icon "home"
              :shortcut :go/home})

           (sidebar-item
             {:class "journals-nav"
              :active (and (not srs-open?)
                        (or (= route-name :all-journals) (= route-name :home)))
              :title (t :left-side-bar/journals)
              :on-click-handler (fn [e]
                                  (if (gobj/get e "shiftKey")
                                    (route-handler/sidebar-journals!)
                                    (route-handler/go-to-journals!)))
              :icon "calendar"
              :shortcut :go/journals})))

       (for [nav checked-navs]
         (cond
           (= nav :whiteboards)
           (when enable-whiteboards?
             (when (or config/dev? (not db-based?))
               (sidebar-item
                 {:class "whiteboard"
                  :title (t :right-side-bar/whiteboards)
                  :href (rfe/href :whiteboards)
                  :on-click-handler (fn [_e] (whiteboard-handler/onboarding-show))
                  :active (and (not srs-open?) (#{:whiteboard :whiteboards} route-name))
                  :icon "whiteboard"
                  :icon-extension? true
                  :shortcut :go/whiteboards})))

           (= nav :flashcards)
           (when (state/enable-flashcards? (state/get-current-repo))
             (let [num (state/sub :srs/cards-due-count)]
               (sidebar-item
                 {:class "flashcards-nav"
                  :title (t :right-side-bar/flashcards)
                  :icon "infinity"
                  :shortcut :go/flashcards
                  :active srs-open?
                  :on-click-handler #(do (fsrs/update-due-cards-count)
                                       (state/pub-event! [:modal/show-cards]))
                  :more (when (and num (not (zero? num)))
                          [:span.ml-1.inline-block.py-0.5.px-3.text-xs.font-medium.rounded-full.fade-in num])})))

           (= nav :graph-view)
           (sidebar-item
             {:class "graph-view-nav"
              :title (t :right-side-bar/graph-view)
              :href (rfe/href :graph)
              :active (and (not srs-open?) (= route-name :graph))
              :icon "hierarchy"
              :shortcut :go/graph-view})

           (= nav :all-pages)
           (sidebar-item
             {:class "all-pages-nav"
              :title (t :right-side-bar/all-pages)
              :href (rfe/href :all-pages)
              :active (and (not srs-open?) (= route-name :all-pages))
              :icon "files"})

           (= (namespace nav) "tag")
           (when db-based?
             (let [name'' (name nav)
                   name' (get {"assets" "Asset" "tasks" "Task"} name'')]
               (when-let [tag-uuid (and name' (:block/uuid (db/entity (keyword "logseq.class" name'))))]
                 (sidebar-item
                   {:class (str "tag-view-nav " name'')
                    :title (tt (keyword "left-side-bar" name'')
                             (keyword "right-side-bar" name''))
                    :href (rfe/href :page {:name tag-uuid})
                    :active (= (str tag-uuid) (get-in route-match [:path-params :name]))
                    :icon "hash"}))))))
       ])))

(rum/defc sidebar-favorites < rum/reactive
  []
  (let [_favorites-updated? (state/sub :favorites/updated?)
        favorite-entities (page-handler/get-favorites)]
    (sidebar-content-group
      [:a.wrap-th
       [:strong.flex-1 (t :left-side-bar/nav-favorites)]]

      {:class "favorites"
       :count (count favorite-entities)
       :edit-fn
       (fn [e]
         (rfe/push-state :page {:name "Favorites"})
         (util/stop e))}
      (when (seq favorite-entities)
        (let [favorite-items (map
                               (fn [e]
                                 (let [icon (icon/get-node-icon-cp e {:size 16})]
                                   {:id (str (:db/id e))
                                    :value (:block/uuid e)
                                    :content [:li.favorite-item (page-name e icon false)]}))
                               favorite-entities)]
          (dnd-component/items favorite-items
            {:on-drag-end (fn [favorites']
                            (page-handler/<reorder-favorites! favorites'))
             :parent-node :ul.favorites.text-sm}))))))

(rum/defc sidebar-recent-pages < rum/reactive db-mixins/query
  []
  (let [pages (recent-handler/get-recent-pages)]
<<<<<<< HEAD
    (nav-content-item
     [:a.flex.items-center.text-sm.font-medium.rounded-md.wrap-th
      (ui/icon "history" {:size 16})
      [:strong.flex-1.ml-2
       (string/upper-case (t :left-side-bar/nav-recent-pages))]]

     {:class "recent"
      :count (count pages)}

     [:ul.text-sm
      (for [page pages]
        [:li.recent-item.select-none
         {:key (str "recent-" (:db/id page))
          :title (block-handler/block-unique-title page)
          :draggable true
          :on-drag-start (fn [event] (editor-handler/block->data-transfer! (:block/name page) event true))
          :data-ref name}
         (page-name page (icon/get-node-icon-cp page {}) true)])])))

(rum/defc flashcards < db-mixins/query rum/reactive
  [srs-open?]
  (let [num (state/sub :srs/cards-due-count)]
    [:a.item.group.flex.items-center.px-2.py-2.text-sm.font-medium.rounded-md
     {:class (util/classnames [{:active srs-open?}])
      :on-click #(do
                   (fsrs/update-due-cards-count)
                   (state/pub-event! [:modal/show-cards]))}
     (ui/icon "infinity")
     [:span.flex-1 (t :right-side-bar/flashcards)]
     [:span.ml-1 (ui/render-keyboard-shortcut
                  (ui/keyboard-shortcut-from-config :go/flashcards
                                                    {:pick-first? true}))]
     (when (and num (not (zero? num)))
       [:span.ml-1.inline-block.py-0.5.px-3.text-xs.font-medium.rounded-full.fade-in num])]))
=======
    (sidebar-content-group
      [:a.wrap-th [:strong.flex-1 (t :left-side-bar/nav-recent-pages)]]

      {:class "recent"
       :count (count pages)}

      [:ul.text-sm
       (for [page pages]
         [:li.recent-item.select-none
          {:key (str "recent-" (:db/id page))
           :title (title/block-unique-title page)
           :draggable true
           :on-drag-start (fn [event] (editor-handler/block->data-transfer! (:block/name page) event true))
           :data-ref name}
          (page-name page (icon/get-node-icon-cp page {:size 16}) true)])])))
>>>>>>> 630c077c

(defn get-default-home-if-valid
  []
  (when-let [default-home (state/get-default-home)]
    (let [page (:page default-home)
          page (when (and (string? page)
                       (not (string/blank? page)))
                 (db/get-page page))]
      (if page
        default-home
        (dissoc default-home :page)))))

(rum/defc ^:large-vars/cleanup-todo sidebar-container
  [route-match close-modal-fn left-sidebar-open? enable-whiteboards? srs-open?
   *closing? close-signal touching-x-offset]
  (let [[local-closing? set-local-closing?] (rum/use-state false)
        [el-rect set-el-rect!] (rum/use-state nil)
        ref-el (rum/use-ref nil)
        ref-open? (rum/use-ref left-sidebar-open?)
        db-based? (config/db-based-graph? (state/get-current-repo))
        default-home (get-default-home-if-valid)
        route-name (get-in route-match [:data :name])
        on-contents-scroll #(when-let [^js el (.-target %)]
                              (let [top (.-scrollTop el)
                                    cls (.-classList el)
                                    cls' "is-scrolled"]
                                (if (> top 2)
                                  (.add cls cls')
                                  (.remove cls cls'))))
        close-fn #(set-local-closing? true)
        touching-x-offset (when (number? touching-x-offset)
                            (if-not left-sidebar-open?
                              (when (> touching-x-offset 0)
                                (min touching-x-offset (:width el-rect)))
                              (when (< touching-x-offset 0)
                                (max touching-x-offset (- 0 (:width el-rect))))))
        offset-ratio (and (number? touching-x-offset)
                       (some->> (:width el-rect)
                         (/ touching-x-offset)))]

    (rum/use-effect!
      #(js/setTimeout
         (fn [] (some-> (rum/deref ref-el)
                  (.getBoundingClientRect)
                  (.toJSON)
                  (js->clj :keywordize-keys true)
                  (set-el-rect!)))
         16)
      [])

    (rum/use-layout-effect!
      (fn []
        (when (and (rum/deref ref-open?) local-closing?)
          (reset! *closing? true))
        (rum/set-ref! ref-open? left-sidebar-open?)
        #())
      [local-closing? left-sidebar-open?])

    (rum/use-effect!
      (fn []
        (when-not (neg? close-signal)
          (close-fn)))
      [close-signal])

    [:<>
     [:div.left-sidebar-inner.flex-1.flex.flex-col.min-h-0
      {:ref ref-el
       :style (cond-> {}
                (and (number? offset-ratio)
                  (> touching-x-offset 0))
                (assoc :transform (str "translate3d(calc(" touching-x-offset "px - 100%), 0, 0)"))

                (and (number? offset-ratio)
                  (< touching-x-offset 0))
                (assoc :transform (str "translate3d(" (* offset-ratio 100) "%, 0, 0)")))
       :on-transition-end (fn []
                            (when local-closing?
                              (reset! *closing? false)
                              (set-local-closing? false)
                              (close-modal-fn)))
       :on-click #(when-let [^js target (and (util/sm-breakpoint?) (.-target %))]
                    (when (some (fn [sel] (boolean (.closest target sel)))
                            [".favorites .bd" ".recent .bd" ".dropdown-wrapper" ".nav-header"])
                      (close-fn)))}

      [:div.wrap
       [:div.sidebar-header-container
        ;; sidebar graphs
        (sidebar-graphs)

        ;; sidebar sticky navigations
        (sidebar-navigations
          {:default-home default-home
           :route-match route-match
           :db-based? db-based?
           :enable-whiteboards? enable-whiteboards?
           :route-name route-name
           :srs-open? srs-open?})]

       [:div.sidebar-contents-container
        {:on-scroll on-contents-scroll}
        (sidebar-favorites)

        (when (not config/publishing?)
          (sidebar-recent-pages))]]]

     [:span.shade-mask
      (cond-> {:on-click close-fn}
        (number? offset-ratio)
        (assoc :style {:opacity (cond-> offset-ratio
                                  (neg? offset-ratio)
                                  (+ 1))}))]]))

(rum/defc sidebar-resizer
  []
  (let [*el-ref (rum/use-ref nil)
        ^js el-doc js/document.documentElement
        adjust-size! (fn [width]
                       (.setProperty (.-style el-doc) "--ls-left-sidebar-width" width)
                       (storage/set :ls-left-sidebar-width width))]

    ;; restore size
    (rum/use-layout-effect!
      (fn []
        (when-let [width (storage/get :ls-left-sidebar-width)]
          (.setProperty (.-style el-doc) "--ls-left-sidebar-width" width)))
      [])

    ;; draggable handler
    (rum/use-effect!
      (fn []
        (when-let [el (and (fn? js/window.interact) (rum/deref *el-ref))]
          (let [^js sidebar-el (.querySelector el-doc "#left-sidebar")]
            (-> (js/interact el)
              (.draggable
                #js {:listeners
                     #js {:move (fn [^js/MouseEvent e]
                                  (when-let [offset (.-left (.-rect e))]
                                    (let [width (.toFixed (max (min offset 460) 240) 2)]
                                      (adjust-size! (str width "px")))))}})
              (.styleCursor false)
              (.on "dragstart" (fn []
                                 (.. sidebar-el -classList (add "is-resizing"))
                                 (.. el-doc -classList (add "is-resizing-buf"))))
              (.on "dragend" (fn []
                               (.. sidebar-el -classList (remove "is-resizing"))
                               (.. el-doc -classList (remove "is-resizing-buf"))))))
          #()))
      [])
    [:span.left-sidebar-resizer {:ref *el-ref}]))

(rum/defcs left-sidebar < rum/reactive
                          (rum/local false ::closing?)
                          (rum/local -1 ::close-signal)
                          (rum/local nil ::touch-state)
  [s {:keys [left-sidebar-open? route-match]}]
  (let [close-fn #(state/set-left-sidebar-open! false)
        *closing? (::closing? s)
        *touch-state (::touch-state s)
        *close-signal (::close-signal s)
        enable-whiteboards? (state/enable-whiteboards?)
        touch-point-fn (fn [^js e] (some-> (gobj/get e "touches") (aget 0) (#(hash-map :x (.-clientX %) :y (.-clientY %)))))
        srs-open? (= :srs (state/sub :modal/id))
        touching-x-offset (and (some-> @*touch-state :after)
                            (some->> @*touch-state
                              ((juxt :after :before))
                              (map :x) (apply -)))
        touch-pending? (> (abs touching-x-offset) 20)]

    [:div#left-sidebar.cp__sidebar-left-layout
     {:class (util/classnames [{:is-open left-sidebar-open?
                                :is-closing @*closing?
                                :is-touching touch-pending?}])
      :on-touch-start
      (fn [^js e]
        (reset! *touch-state {:before (touch-point-fn e)}))
      :on-touch-move
      (fn [^js e]
        (when @*touch-state
          (some-> *touch-state (swap! assoc :after (touch-point-fn e)))))
      :on-touch-end
      (fn []
        (when touch-pending?
          (cond
            (and (not left-sidebar-open?) (> touching-x-offset 40))
            (state/set-left-sidebar-open! true)

            (and left-sidebar-open? (< touching-x-offset -30))
            (reset! *close-signal (inc @*close-signal))))
        (reset! *touch-state nil))}

     ;; sidebar contents
     (sidebar-container route-match close-fn left-sidebar-open? enable-whiteboards? srs-open? *closing?
       @*close-signal (and touch-pending? touching-x-offset))

     ;; resizer
     (sidebar-resizer)]))

(rum/defc recording-bar
  []
  [:> react-draggable
   {:onStart (fn [_event]
               (when-let [pos (some-> (state/get-input) cursor/pos)]
                 (state/set-editor-last-pos! pos)))
    :onStop (fn [_event]
              (when-let [block (get @(get @state/state :editor/block) :block/uuid)]
                (editor-handler/edit-block! block :max)
                (when-let [input (state/get-input)]
                  (when-let [saved-cursor (state/get-editor-last-pos)]
                    (cursor/move-cursor-to input saved-cursor)))))}
   [:div#audio-record-toolbar
    {:style {:bottom (+ @util/keyboard-height 45)}}
    (footer/audio-record-cp)]])

(rum/defc main <
  {:did-mount (fn [state]
                (when-let [element (gdom/getElement "main-content-container")]
                  (dnd/subscribe!
                    element
                    :upload-files
                    {:drop (fn [_e files]
                             (when-let [id (state/get-edit-input-id)]
                               (let [format (:block/format (state/get-edit-block))]
                                 (editor-handler/upload-asset! id files format editor-handler/*asset-uploading? true))))})
                  (common-handler/listen-to-scroll! element)
                  (when (:margin-less-pages? (first (:rum/args state))) ;; makes sure full screen pages displaying without scrollbar
                    (set! (.. element -scrollTop) 0)))
                state)
   :will-unmount (fn [state]
                   (when-let [el (gdom/getElement "main-content-container")]
                     (dnd/unsubscribe! el :upload-files))
                   state)}
  [{:keys [route-match margin-less-pages? route-name indexeddb-support? db-restoring? main-content show-action-bar? show-recording-bar?]}]
  (let [left-sidebar-open? (state/sub :ui/left-sidebar-open?)
        onboarding-and-home? (and (or (nil? (state/get-current-repo)) (config/demo-graph?))
                               (not config/publishing?)
                               (= :home route-name))
        margin-less-pages? (or (and (mobile-util/native-platform?) onboarding-and-home?) margin-less-pages?)]
    [:div#main-container.cp__sidebar-main-layout.flex-1.flex
     {:class (util/classnames [{:is-left-sidebar-open left-sidebar-open?}])}

     ;; desktop left sidebar layout
     (left-sidebar {:left-sidebar-open? left-sidebar-open?
                    :route-match route-match})

     [:div#main-content-container.scrollbar-spacing.w-full.flex.justify-center.flex-row.outline-none.relative

      {:tabIndex "-1"
       :data-is-margin-less-pages margin-less-pages?}

      (when show-action-bar?
        (action-bar/action-bar))

      [:div.cp__sidebar-main-content
       {:data-is-margin-less-pages margin-less-pages?
        :data-is-full-width (or margin-less-pages?
                              (contains? #{:all-files :all-pages :my-publishing} route-name))}

       (when show-recording-bar?
         (recording-bar))

       (mobile-bar)
       (footer/footer)

       (cond
         (not indexeddb-support?)
         nil

         db-restoring?
         (if config/publishing?
           [:div.space-y-2
            (shui/skeleton {:class "h-8 w-1/3 mb-8 bg-gray-400"})
            (shui/skeleton {:class "h-6 w-full bg-gray-400"})
            (shui/skeleton {:class "h-6 w-full bg-gray-400"})]
           [:div.space-y-2
            (shui/skeleton {:class "h-8 w-1/3 mb-8"})
            (shui/skeleton {:class "h-6 w-full"})
            (shui/skeleton {:class "h-6 w-full"})])

         :else
         [:div
          {:class (if (or onboarding-and-home? margin-less-pages?) "" (util/hiccup->class "mx-auto.pb-24"))
           :style {:margin-bottom (cond
                                    margin-less-pages? 0
                                    onboarding-and-home? 0
                                    :else 120)}}
          main-content])

       (comment
         (when onboarding-and-home?
           (onboarding/intro onboarding-and-home?)))]]]))

(defonce sidebar-inited? (atom false))
;; TODO: simplify logic

(rum/defc parsing-progress < rum/static
  [state]
  (let [finished (or (:finished state) 0)
        total (:total state)
        width (js/Math.round (* (.toFixed (/ finished total) 2) 100))
        display-filename (some-> (:current-parsing-file state)
                           not-empty
                           path/filename)
        left-label [:div.flex.flex-row.font-bold
                    (t :parsing-files)
                    [:div.hidden.md:flex.flex-row
                     [:span.mr-1 ": "]
                     [:div.text-ellipsis-wrapper {:style {:max-width 300}}
                      display-filename]]]]
    (ui/progress-bar-with-label width left-label (str finished "/" total))))

(rum/defc main-content < rum/reactive db-mixins/query
                         {:init (fn [state]
                                  (when-not @sidebar-inited?
                                    (let [current-repo (state/sub :git/current-repo)
                                          default-home (get-default-home-if-valid)
                                          sidebar (:sidebar default-home)
                                          sidebar (if (string? sidebar) [sidebar] sidebar)]
                                      (when-let [pages (->> (seq sidebar)
                                                         (remove string/blank?))]
                                        (doseq [page pages]
                                          (let [page (util/safe-page-name-sanity-lc page)
                                                [db-id block-type] (if (= page "contents")
                                                                     [(or (:db/id (db/get-page page)) "contents") :contents]
                                                                     [(:db/id (db/get-page page)) :page])]
                                            (state/sidebar-add-block! current-repo db-id block-type)))
                                        (reset! sidebar-inited? true))))
                                  (when (state/mobile?)
                                    (state/set-state! :mobile/show-tabbar? true))
                                  state)}
  []
  (let [default-home (get-default-home-if-valid)
        current-repo (state/sub :git/current-repo)
        loading-files? (when current-repo (state/sub [:repo/loading-files? current-repo]))
        journals-length (state/sub :journals-length)
        latest-journals (db/get-latest-journals (state/get-current-repo) journals-length)
        graph-parsing-state (state/sub [:graph/parsing-state current-repo])]
    (cond
      (or
        (:graph-loading? graph-parsing-state)
        (not= (:total graph-parsing-state) (:finished graph-parsing-state)))
      [:div.flex.items-center.justify-center.full-height-without-header
       [:div.flex-1
        (parsing-progress graph-parsing-state)]]

      :else
      [:div
       (cond
         (and default-home
           (= :home (state/get-current-route))
           (not (state/route-has-p?))
           (:page default-home))
         (route-handler/redirect-to-page! (:page default-home))

         (and config/publishing?
           (not default-home)
           (empty? latest-journals))
         (route-handler/redirect! {:to :all-pages})

         loading-files?
         (ui/loading (t :loading-files))

         (seq latest-journals)
         (journal/journals latest-journals)

         ;; FIXME: why will this happen?
         :else
         [:div])])))

(defn- hide-context-menu-and-clear-selection
  [e]
  (state/hide-custom-context-menu!)
  (when-not (or (gobj/get e "shiftKey")
              (util/meta-key? e)
              (state/get-edit-input-id)
              (= (shui-dialog/get-last-modal-id) :property-dialog)
              (some-> (.-target e) (.closest ".ls-block"))
              (some-> (.-target e) (.closest "[data-keep-selection]")))
    (editor-handler/clear-selection!)))

(rum/defc render-custom-context-menu
  [links position]
  (let [ref (rum/use-ref nil)]
    (rum/use-effect!
      #(let [el (rum/deref ref)
             {:keys [x y]} (util/calc-delta-rect-offset el js/document.documentElement)]
         (set! (.. el -style -transform)
           (str "translate3d(" (if (neg? x) x 0) "px," (if (neg? y) (- y 10) 0) "px" ",0)"))))
    [:<>
     [:div.menu-backdrop {:on-pointer-down (fn [e] (hide-context-menu-and-clear-selection e))}]
     [:div#custom-context-menu
      {:ref ref
       :style {:z-index 999
               :left (str (first position) "px")
               :top (str (second position) "px")}} links]]))

(rum/defc custom-context-menu < rum/reactive
  []
  (let [show? (state/sub :custom-context-menu/show?)
        links (state/sub :custom-context-menu/links)
        position (state/sub :custom-context-menu/position)]
    (when (and show? links position)
      (render-custom-context-menu links position))))

(rum/defc new-block-mode < rum/reactive
  []
  (when (state/sub [:document/mode?])
    (ui/tippy {:html [:div.p-2
                      [:p.mb-2 [:b "Document mode"]]
                      [:ul
                       [:li
                        [:div.inline-block.mr-1 (ui/render-keyboard-shortcut (shortcut-dh/gen-shortcut-seq :editor/new-line))]
                        [:p.inline-block "to create new block"]]
                       [:li
                        [:p.inline-block.mr-1 "Click `D` or type"]
                        [:div.inline-block.mr-1 (ui/render-keyboard-shortcut (shortcut-dh/gen-shortcut-seq :ui/toggle-document-mode))]
                        [:p.inline-block "to toggle document mode"]]]]}
      [:a.block.px-1.text-sm.font-medium.bg-base-2.rounded-md.mx-2
       {:on-click state/toggle-document-mode!}
       "D"])))

(def help-menu-items
  [{:title "Handbook" :icon "book-2" :on-click #(handbooks/toggle-handbooks)}
   {:title "Keyboard shortcuts" :icon "command" :on-click #(state/sidebar-add-block! (state/get-current-repo) "shortcut-settings" :shortcut-settings)}
   {:title "Documentation" :icon "help" :href "https://docs.logseq.com/"}
   :hr
   {:title "Report bug" :icon "bug" :on-click #(rfe/push-state :bug-report)}
   {:title "Request feature" :icon "git-pull-request" :href "https://discuss.logseq.com/c/feedback/feature-requests/"}
   {:title "Submit feedback" :icon "messages" :href "https://discuss.logseq.com/c/feedback/13"}
   :hr
   {:title "Ask the community" :icon "brand-discord" :href "https://discord.com/invite/KpN4eHY"}
   {:title "Support forum" :icon "message" :href "https://discuss.logseq.com/"}
   :hr
   {:title "Release notes" :icon "asterisk" :href "https://docs.logseq.com/#/page/changelog"}])

(rum/defc help-menu-popup
  []

  (rum/use-effect!
    (fn []
      (state/set-state! :ui/handbooks-open? false))
    [])

  (rum/use-effect!
    (fn []
      (let [h #(state/set-state! :ui/help-open? false)]
        (.addEventListener js/document.body "click" h)
        #(.removeEventListener js/document.body "click" h)))
    [])

  [:div.cp__sidebar-help-menu-popup
   [:div.list-wrap
    (for [[idx {:keys [title icon href on-click] :as item}] (medley/indexed help-menu-items)]
      (case item
        :hr
        [:hr.my-2 {:key idx}]

        ;; default
        [:a.it.flex.items-center.px-4.py-1.select-none
         {:key title
          :on-click (fn []
                      (cond
                        (fn? on-click) (on-click)
                        (string? href) (util/open-url href))
                      (state/set-state! :ui/help-open? false))}
         [:span.flex.items-center.pr-2.opacity-40 (ui/icon icon {:size 20})]
         [:strong.font-normal title]]))]
   [:div.ft.pl-11.pb-3
    [:span.opacity.text-xs.opacity-30 "Logseq " version]]])

(rum/defc help-button < rum/reactive
  []
  (let [help-open? (state/sub :ui/help-open?)
        handbooks-open? (state/sub :ui/handbooks-open?)]
    [:<>
     [:div.cp__sidebar-help-btn
      [:div.inner
       {:title (t :help-shortcut-title)
        :on-click #(state/toggle! :ui/help-open?)}
       [:svg.scale-125 {:stroke "currentColor", :fill "none", :stroke-linejoin "round", :width "24", :view-box "0 0 24 24", :xmlns "http://www.w3.org/2000/svg", :stroke-linecap "round", :stroke-width "2", :class "icon icon-tabler icon-tabler-help-small", :height "24"}
        [:path {:stroke "none", :d "M0 0h24v24H0z", :fill "none"}]
        [:path {:d "M12 16v.01"}]
        [:path {:d "M12 13a2 2 0 0 0 .914 -3.782a1.98 1.98 0 0 0 -2.414 .483"}]]]]

     (when help-open?
       (help-menu-popup))

     (when handbooks-open?
       (handbooks/handbooks-popup))]))

(rum/defc app-context-menu-observer
  < rum/static
    (mixins/event-mixin
      (fn [state]
        ;; fixme: this mixin will register global event listeners on window
        ;; which might cause unexpected issues
        (mixins/listen state js/window "contextmenu"
          (fn [^js e]
            (let [target (gobj/get e "target")
                  block-el (.closest target ".bullet-container[blockid]")
                  block-id (some-> block-el (.getAttribute "blockid"))
                  {:keys [block block-ref]} (state/sub :block-ref/context)
                  {:keys [page page-entity]} (state/sub :page-title/context)]

              (let [show!
                    (fn [content]
                      (shui/popup-show! e
                        (fn [{:keys [id]}]
                          [:div {:on-click #(shui/popup-hide! id)
                                 :data-keep-selection true}
                           content])
                        {:on-before-hide state/dom-clear-selection!
                         :on-after-hide state/state-clear-selection!
                         :content-props {:class "w-[280px] ls-context-menu-content"}
                         :as-dropdown? true}))

                    handled
                    (cond
                      (and page (not block-id))
                      (do
                        (show! (cp-content/page-title-custom-context-menu-content page-entity))
                        (state/set-state! :page-title/context nil))

                      block-ref
                      (do
                        (show! (cp-content/block-ref-custom-context-menu-content block block-ref))
                        (state/set-state! :block-ref/context nil))

                      ;; block selection
                      (and (state/selection?) (not (d/has-class? target "bullet")))
                      (show! (cp-content/custom-context-menu-content))

                      ;; block bullet
                      (and block-id (parse-uuid block-id))
                      (let [block (.closest target ".ls-block")
                            property-default-value? (when block
                                                      (= "true" (d/attr block "data-is-property-default-value")))]
                        (when block
                          (state/clear-selection!)
                          (state/conj-selection-block! block :down))
                        (show! (cp-content/block-context-menu-content target (uuid block-id) property-default-value?)))

                      :else
                      false)]
                (when (not (false? handled))
                  (util/stop e))))))))
  []
  nil)

(rum/defcs ^:large-vars/cleanup-todo root-container < rum/reactive
                                                      (mixins/event-mixin
                                                        (fn [state]
                                                          (mixins/listen state js/window "pointerdown" hide-context-menu-and-clear-selection)
                                                          (mixins/listen state js/window "keydown"
                                                            (fn [e]
                                                              (cond
                                                                (= 27 (.-keyCode e))
                                                                (if (and (state/modal-opened?)
                                                                      (not
                                                                        (and
                                                                          ;; FIXME: this does not work on CI tests
                                                                          util/node-test?
                                                                          (state/editing?))))
                                                                  (state/close-modal!)
                                                                  (hide-context-menu-and-clear-selection e)))
                                                              (state/set-ui-last-key-code! (.-key e))))
                                                          (mixins/listen state js/window "keyup"
                                                            (fn [_e]
                                                              (state/set-state! :editor/latest-shortcut nil)))))
  [state route-match main-content']
  (let [current-repo (state/sub :git/current-repo)
        granted? (state/sub [:nfs/user-granted? (state/get-current-repo)])
        theme (state/sub :ui/theme)
        accent-color (some-> (state/sub :ui/radix-color) (name))
        editor-font (some-> (state/sub :ui/editor-font) (name))
        system-theme? (state/sub :ui/system-theme?)
        light? (= "light" (state/sub :ui/theme))
        sidebar-open? (state/sub :ui/sidebar-open?)
        settings-open? (state/sub :ui/settings-open?)
        left-sidebar-open? (state/sub :ui/left-sidebar-open?)
        wide-mode? (state/sub :ui/wide-mode?)
        ls-block-hl-colored? (state/sub :pdf/block-highlight-colored?)
        onboarding-state (state/sub :file-sync/onboarding-state)
        right-sidebar-blocks (state/sub-right-sidebar-blocks)
        route-name (get-in route-match [:data :name])
        margin-less-pages? (or (boolean (#{:graph} route-name))
                             (db-model/whiteboard-page? (state/get-current-page)))
        db-restoring? (state/sub :db/restoring?)
        indexeddb-support? (state/sub :indexeddb/support?)
        page? (= :page route-name)
        home? (= :home route-name)
        native-titlebar? (state/sub [:electron/user-cfgs :window/native-titlebar?])
        window-controls? (and (util/electron?) (not util/mac?) (not native-titlebar?))
        edit? (state/editing?)
        default-home (get-default-home-if-valid)
        logged? (user-handler/logged-in?)
        fold-button-on-right? (state/enable-fold-button-right?)
        show-action-bar? (state/sub :mobile/show-action-bar?)
        show-recording-bar? (state/sub :mobile/show-recording-bar?)
        preferred-language (state/sub [:preferred-language])]
    (theme/container
      {:t t
       :theme theme
       :accent-color accent-color
       :editor-font editor-font
       :route route-match
       :current-repo current-repo
       :edit? edit?
       :nfs-granted? granted?
       :db-restoring? db-restoring?
       :sidebar-open? sidebar-open?
       :settings-open? settings-open?
       :sidebar-blocks-len (count right-sidebar-blocks)
       :system-theme? system-theme?
       :onboarding-state onboarding-state
       :preferred-language preferred-language
       :on-click (fn [e]
                   (editor-handler/unhighlight-blocks!)
                   (util/fix-open-external-with-shift! e))}

      [:main.theme-container-inner#app-container-wrapper
       {:class (util/classnames
                 [{:ls-left-sidebar-open left-sidebar-open?
                   :ls-right-sidebar-open sidebar-open?
                   :ls-wide-mode wide-mode?
                   :ls-window-controls window-controls?
                   :ls-fold-button-on-right fold-button-on-right?
                   :ls-hl-colored ls-block-hl-colored?}])
        :on-pointer-up (fn []
                         (when-let [container (gdom/getElement "app-container-wrapper")]
                           (d/remove-class! container "blocks-selection-mode")
                           (when (> (count (state/get-selection-blocks)) 1)
                             (util/clear-selection!))))}

       [:button#skip-to-main
        {:on-click #(ui/focus-element (ui/main-node))
         :on-key-up (fn [e]
                      (when (= "Enter" (.-key e))
                        (ui/focus-element (ui/main-node))))}
        (t :accessibility/skip-to-main-content)]
       [:div.#app-container
        [:div#left-container
         {:class (if (state/sub :ui/sidebar-open?) "overflow-hidden" "w-full")}
         (header/header {:light? light?
                         :current-repo current-repo
                         :logged? logged?
                         :page? page?
                         :route-match route-match
                         :default-home default-home
                         :new-block-mode new-block-mode})
         (when (util/electron?)
           (find-in-page/search))

         (main {:route-match route-match
                :margin-less-pages? margin-less-pages?
                :logged? logged?
                :home? home?
                :route-name route-name
                :indexeddb-support? indexeddb-support?
                :light? light?
                :db-restoring? db-restoring?
                :main-content main-content'
                :show-action-bar? show-action-bar?
                :show-recording-bar? show-recording-bar?})]

        (when window-controls?
          (window-controls/container))

        (right-sidebar/sidebar)

        [:div#app-single-container]]

       (ui/notification)

       (shui-toaster/install-toaster)
       (shui-dialog/install-modals)
       (shui-popup/install-popups)

       (custom-context-menu)
       (plugins/custom-js-installer
         {:t t
          :current-repo current-repo
          :nfs-granted? granted?
          :db-restoring? db-restoring?})
       (app-context-menu-observer)

       [:a#download.hidden]
       [:a#download-as-edn-v2.hidden]
       [:a#download-as-json-v2.hidden]
       [:a#download-as-json-debug.hidden]
       [:a#download-as-sqlite-db.hidden]
       [:a#download-as-roam-json.hidden]
       [:a#download-as-html.hidden]
       [:a#download-as-zip.hidden]
       [:a#export-as-markdown.hidden]
       [:a#export-as-opml.hidden]
       [:a#convert-markdown-to-unordered-list-or-heading.hidden]
       (when (and (not config/mobile?)
               (not config/publishing?))
         (help-button))])))<|MERGE_RESOLUTION|>--- conflicted
+++ resolved
@@ -68,9 +68,9 @@
      [:div.sidebar-content-group-inner
       [:div.hd.items-center
        (cond-> (merge header-props
-                 {:class (util/classnames [(:class header-props)
-                                           {:non-collapsable (false? collapsable?)
-                                            :enter-show-more (true? enter-show-more?)}])})
+                      {:class (util/classnames [(:class header-props)
+                                                {:non-collapsable (false? collapsable?)
+                                                 :enter-show-more (true? enter-show-more?)}])})
 
          (not (false? collapsable?))
          (assoc :on-click (fn [^js/MouseEvent _e]
@@ -90,62 +90,57 @@
         file-rpath (when (util/electron?) (page-util/get-page-file-rpath name))
         ctx-icon #(shui/tabler-icon %1 {:class "scale-90 pr-1 opacity-80"})
         open-in-sidebar #(state/sidebar-add-block!
-                           (state/get-current-repo)
-                           (:db/id page)
-                           :page)
+                          (state/get-current-repo)
+                          (:db/id page)
+                          :page)
         x-menu-content (fn []
                          (let [x-menu-item shui/dropdown-menu-item
                                x-menu-shortcut shui/dropdown-menu-shortcut]
                            [:<>
                             (when-not recent?
                               (x-menu-item
-                                {:on-click #(page-handler/<unfavorite-page! (if db-based? (str (:block/uuid page)) title))}
-                                (ctx-icon "star-off")
-                                (t :page/unfavorite)
-                                (x-menu-shortcut (when-let [binding (shortcut-dh/shortcut-binding :command/toggle-favorite)]
-                                                   (some-> binding
-                                                     (first)
-                                                     (shortcut-utils/decorate-binding))))))
+                               {:on-click #(page-handler/<unfavorite-page! (if db-based? (str (:block/uuid page)) title))}
+                               (ctx-icon "star-off")
+                               (t :page/unfavorite)
+                               (x-menu-shortcut (when-let [binding (shortcut-dh/shortcut-binding :command/toggle-favorite)]
+                                                  (some-> binding
+                                                          (first)
+                                                          (shortcut-utils/decorate-binding))))))
                             (when-let [page-fpath (and (util/electron?) file-rpath
-                                                    (config/get-repo-fpath (state/get-current-repo) file-rpath))]
+                                                       (config/get-repo-fpath (state/get-current-repo) file-rpath))]
                               [:<>
                                (x-menu-item
-                                 {:on-click #(ipc/ipc :openFileInFolder page-fpath)}
-                                 (ctx-icon "folder")
-                                 (t :page/open-in-finder))
+                                {:on-click #(ipc/ipc :openFileInFolder page-fpath)}
+                                (ctx-icon "folder")
+                                (t :page/open-in-finder))
 
                                (x-menu-item
-                                 {:on-click #(js/window.apis.openPath page-fpath)}
-                                 (ctx-icon "file")
-                                 (t :page/open-with-default-app))])
+                                {:on-click #(js/window.apis.openPath page-fpath)}
+                                (ctx-icon "file")
+                                (t :page/open-with-default-app))])
                             (x-menu-item
-                              {:on-click open-in-sidebar}
-                              (ctx-icon "layout-sidebar-right")
-                              (t :content/open-in-sidebar)
-                              (x-menu-shortcut (shortcut-utils/decorate-binding "shift+click")))]))]
+                             {:on-click open-in-sidebar}
+                             (ctx-icon "layout-sidebar-right")
+                             (t :content/open-in-sidebar)
+                             (x-menu-shortcut (shortcut-utils/decorate-binding "shift+click")))]))]
 
     ;; TODO: move to standalone component
     [:a.link-item.group
      (cond->
-       {:on-click
-        (fn [e]
-          (if (gobj/get e "shiftKey")
-            (open-in-sidebar)
-            (route-handler/redirect-to-page! (:block/uuid page) {:click-from-recent? recent?})))
-        :on-context-menu (fn [^js e]
-                           (shui/popup-show! e (x-menu-content)
-                             {:as-dropdown? true
-                              :content-props {:on-click (fn [] (shui/popup-hide!))
-                                              :class "w-60"}})
-                           (util/stop e))}
+      {:on-click
+       (fn [e]
+         (if (gobj/get e "shiftKey")
+           (open-in-sidebar)
+           (route-handler/redirect-to-page! (:block/uuid page) {:click-from-recent? recent?})))
+       :on-context-menu (fn [^js e]
+                          (shui/popup-show! e (x-menu-content)
+                                            {:as-dropdown? true
+                                             :content-props {:on-click (fn [] (shui/popup-hide!))
+                                                             :class "w-60"}})
+                          (util/stop e))}
        (ldb/object? page)
-<<<<<<< HEAD
        (assoc :title (block-handler/block-unique-title page)))
-     [:span.page-icon.ml-3.justify-center icon]
-=======
-       (assoc :title (title/block-unique-title page)))
      [:span.page-icon icon]
->>>>>>> 630c077c
      [:span.page-title {:class (when untitled? "opacity-50")
                         :style {:display "ruby"}}
       (cond
@@ -160,16 +155,16 @@
 
      ;; dots trigger
      (shui/button
-       {:size :sm
-        :variant :ghost
-        :class "absolute !bg-transparent right-0 top-0 px-1.5 scale-75 opacity-40 hidden group-hover:block hover:opacity-80 active:opacity-100"
-        :on-click #(do
-                     (shui/popup-show! (.-target %) (x-menu-content)
-                       {:as-dropdown? true
-                        :content-props {:on-click (fn [] (shui/popup-hide!))
-                                        :class "w-60"}})
-                     (util/stop %))}
-       [:i.relative {:style {:top "4px"}} (shui/tabler-icon "dots")])]))
+      {:size :sm
+       :variant :ghost
+       :class "absolute !bg-transparent right-0 top-0 px-1.5 scale-75 opacity-40 hidden group-hover:block hover:opacity-80 active:opacity-100"
+       :on-click #(do
+                    (shui/popup-show! (.-target %) (x-menu-content)
+                                      {:as-dropdown? true
+                                       :content-props {:on-click (fn [] (shui/popup-hide!))
+                                                       :class "w-60"}})
+                    (util/stop %))}
+      [:i.relative {:style {:top "4px"}} (shui/tabler-icon "dots")])]))
 
 (defn sidebar-item
   [{:keys [on-click-handler class title icon icon-extension? active href shortcut more]}]
@@ -184,7 +179,7 @@
     (when shortcut
       [:span.ml-1
        (ui/render-keyboard-shortcut
-         (ui/keyboard-shortcut-from-config shortcut {:pick-first? true}))])
+        (ui/keyboard-shortcut-from-config shortcut {:pick-first? true}))])
     more]])
 
 (rum/defc sidebar-graphs
@@ -197,169 +192,164 @@
   (let [[local-navs set-local-navs!] (rum/use-state checked-navs)]
 
     (rum/use-effect!
-      (fn []
-        (set-checked-navs! local-navs))
-      [local-navs])
+     (fn []
+       (set-checked-navs! local-navs))
+     [local-navs])
 
     (for [nav navs
           :let [name' (name nav)]]
       (shui/dropdown-menu-checkbox-item
-        {:checked (contains? (set local-navs) nav)
-         :onCheckedChange (fn [v] (set-local-navs!
-                                    (fn []
-                                      (if v
-                                        (conj local-navs nav)
-                                        (filterv #(not= nav %) local-navs)))))}
-        (tt (keyword "left-side-bar" name')
-          (keyword "right-side-bar" name'))))))
+       {:checked (contains? (set local-navs) nav)
+        :onCheckedChange (fn [v] (set-local-navs!
+                                  (fn []
+                                    (if v
+                                      (conj local-navs nav)
+                                      (filterv #(not= nav %) local-navs)))))}
+       (tt (keyword "left-side-bar" name')
+           (keyword "right-side-bar" name'))))))
 
 (rum/defc ^:large-vars/cleanup-todo sidebar-navigations
   [{:keys [default-home route-match route-name srs-open? db-based? enable-whiteboards?]}]
   (let [navs [:whiteboards :flashcards :graph-view :all-pages :tag/tasks :tag/assets]
         [checked-navs set-checked-navs!] (rum/use-state (or (storage/get :ls-sidebar-navigations)
-                                                          [:whiteboards :flashcards :graph-view :all-pages :tag/tasks]))]
+                                                            [:whiteboards :flashcards :graph-view :all-pages :tag/tasks]))]
 
     (rum/use-effect!
-      (fn []
-        (when (vector? checked-navs)
-          (storage/set :ls-sidebar-navigations checked-navs)))
-      [checked-navs])
+     (fn []
+       (when (vector? checked-navs)
+         (storage/set :ls-sidebar-navigations checked-navs)))
+     [checked-navs])
 
     (sidebar-content-group
-      [:a.wrap-th [:strong.flex-1 "Navigations"]]
-      {:collapsable? false
-       :enter-show-more? true
-       :header-props {:on-click (fn [^js e] (when-let [^js _el (some-> (.-target e) (.closest ".as-edit"))]
-                                              (shui/popup-show! _el
-                                                #(sidebar-navigations-edit-content
-                                                   {:id (:id %) :navs navs
-                                                    :checked-navs checked-navs
-                                                    :set-checked-navs! set-checked-navs!})
-                                                {:as-dropdown? false})))}
-       :more [:a.as-edit {:class "!opacity-60 hover:!opacity-80 relative -top-0.5 right-0"}
-              (shui/tabler-icon "filter-edit" {:size 15})]}
-      [:div.sidebar-navigations.flex.flex-col.mt-1
+     [:a.wrap-th [:strong.flex-1 "Navigations"]]
+     {:collapsable? false
+      :enter-show-more? true
+      :header-props {:on-click (fn [^js e] (when-let [^js _el (some-> (.-target e) (.closest ".as-edit"))]
+                                             (shui/popup-show! _el
+                                                               #(sidebar-navigations-edit-content
+                                                                 {:id (:id %) :navs navs
+                                                                  :checked-navs checked-navs
+                                                                  :set-checked-navs! set-checked-navs!})
+                                                               {:as-dropdown? false})))}
+      :more [:a.as-edit {:class "!opacity-60 hover:!opacity-80 relative -top-0.5 right-0"}
+             (shui/tabler-icon "filter-edit" {:size 15})]}
+     [:div.sidebar-navigations.flex.flex-col.mt-1
        ;; required custom home page
-       (let [page (:page default-home)]
-         (if (and page (not (state/enable-journals? (state/get-current-repo))))
-           (sidebar-item
-             {:class "home-nav"
-              :title page
-              :on-click-handler route-handler/redirect-to-home!
-              :active (and (not srs-open?)
-                        (= route-name :page)
-                        (= page (get-in route-match [:path-params :name])))
-              :icon "home"
-              :shortcut :go/home})
-
-           (sidebar-item
-             {:class "journals-nav"
-              :active (and (not srs-open?)
-                        (or (= route-name :all-journals) (= route-name :home)))
-              :title (t :left-side-bar/journals)
-              :on-click-handler (fn [e]
-                                  (if (gobj/get e "shiftKey")
-                                    (route-handler/sidebar-journals!)
-                                    (route-handler/go-to-journals!)))
-              :icon "calendar"
-              :shortcut :go/journals})))
-
-       (for [nav checked-navs]
-         (cond
-           (= nav :whiteboards)
-           (when enable-whiteboards?
-             (when (or config/dev? (not db-based?))
-               (sidebar-item
-                 {:class "whiteboard"
-                  :title (t :right-side-bar/whiteboards)
-                  :href (rfe/href :whiteboards)
-                  :on-click-handler (fn [_e] (whiteboard-handler/onboarding-show))
-                  :active (and (not srs-open?) (#{:whiteboard :whiteboards} route-name))
-                  :icon "whiteboard"
-                  :icon-extension? true
-                  :shortcut :go/whiteboards})))
-
-           (= nav :flashcards)
-           (when (state/enable-flashcards? (state/get-current-repo))
-             (let [num (state/sub :srs/cards-due-count)]
-               (sidebar-item
-                 {:class "flashcards-nav"
-                  :title (t :right-side-bar/flashcards)
-                  :icon "infinity"
-                  :shortcut :go/flashcards
-                  :active srs-open?
-                  :on-click-handler #(do (fsrs/update-due-cards-count)
+      (let [page (:page default-home)]
+        (if (and page (not (state/enable-journals? (state/get-current-repo))))
+          (sidebar-item
+           {:class "home-nav"
+            :title page
+            :on-click-handler route-handler/redirect-to-home!
+            :active (and (not srs-open?)
+                         (= route-name :page)
+                         (= page (get-in route-match [:path-params :name])))
+            :icon "home"
+            :shortcut :go/home})
+
+          (sidebar-item
+           {:class "journals-nav"
+            :active (and (not srs-open?)
+                         (or (= route-name :all-journals) (= route-name :home)))
+            :title (t :left-side-bar/journals)
+            :on-click-handler (fn [e]
+                                (if (gobj/get e "shiftKey")
+                                  (route-handler/sidebar-journals!)
+                                  (route-handler/go-to-journals!)))
+            :icon "calendar"
+            :shortcut :go/journals})))
+
+      (for [nav checked-navs]
+        (cond
+          (= nav :whiteboards)
+          (when enable-whiteboards?
+            (when (or config/dev? (not db-based?))
+              (sidebar-item
+               {:class "whiteboard"
+                :title (t :right-side-bar/whiteboards)
+                :href (rfe/href :whiteboards)
+                :on-click-handler (fn [_e] (whiteboard-handler/onboarding-show))
+                :active (and (not srs-open?) (#{:whiteboard :whiteboards} route-name))
+                :icon "whiteboard"
+                :icon-extension? true
+                :shortcut :go/whiteboards})))
+
+          (= nav :flashcards)
+          (when (state/enable-flashcards? (state/get-current-repo))
+            (let [num (state/sub :srs/cards-due-count)]
+              (sidebar-item
+               {:class "flashcards-nav"
+                :title (t :right-side-bar/flashcards)
+                :icon "infinity"
+                :shortcut :go/flashcards
+                :active srs-open?
+                :on-click-handler #(do (fsrs/update-due-cards-count)
                                        (state/pub-event! [:modal/show-cards]))
-                  :more (when (and num (not (zero? num)))
-                          [:span.ml-1.inline-block.py-0.5.px-3.text-xs.font-medium.rounded-full.fade-in num])})))
-
-           (= nav :graph-view)
-           (sidebar-item
-             {:class "graph-view-nav"
-              :title (t :right-side-bar/graph-view)
-              :href (rfe/href :graph)
-              :active (and (not srs-open?) (= route-name :graph))
-              :icon "hierarchy"
-              :shortcut :go/graph-view})
-
-           (= nav :all-pages)
-           (sidebar-item
-             {:class "all-pages-nav"
-              :title (t :right-side-bar/all-pages)
-              :href (rfe/href :all-pages)
-              :active (and (not srs-open?) (= route-name :all-pages))
-              :icon "files"})
-
-           (= (namespace nav) "tag")
-           (when db-based?
-             (let [name'' (name nav)
-                   name' (get {"assets" "Asset" "tasks" "Task"} name'')]
-               (when-let [tag-uuid (and name' (:block/uuid (db/entity (keyword "logseq.class" name'))))]
-                 (sidebar-item
-                   {:class (str "tag-view-nav " name'')
-                    :title (tt (keyword "left-side-bar" name'')
+                :more (when (and num (not (zero? num)))
+                        [:span.ml-1.inline-block.py-0.5.px-3.text-xs.font-medium.rounded-full.fade-in num])})))
+
+          (= nav :graph-view)
+          (sidebar-item
+           {:class "graph-view-nav"
+            :title (t :right-side-bar/graph-view)
+            :href (rfe/href :graph)
+            :active (and (not srs-open?) (= route-name :graph))
+            :icon "hierarchy"
+            :shortcut :go/graph-view})
+
+          (= nav :all-pages)
+          (sidebar-item
+           {:class "all-pages-nav"
+            :title (t :right-side-bar/all-pages)
+            :href (rfe/href :all-pages)
+            :active (and (not srs-open?) (= route-name :all-pages))
+            :icon "files"})
+
+          (= (namespace nav) "tag")
+          (when db-based?
+            (let [name'' (name nav)
+                  name' (get {"assets" "Asset" "tasks" "Task"} name'')]
+              (when-let [tag-uuid (and name' (:block/uuid (db/entity (keyword "logseq.class" name'))))]
+                (sidebar-item
+                 {:class (str "tag-view-nav " name'')
+                  :title (tt (keyword "left-side-bar" name'')
                              (keyword "right-side-bar" name''))
-                    :href (rfe/href :page {:name tag-uuid})
-                    :active (= (str tag-uuid) (get-in route-match [:path-params :name]))
-                    :icon "hash"}))))))
-       ])))
+                  :href (rfe/href :page {:name tag-uuid})
+                  :active (= (str tag-uuid) (get-in route-match [:path-params :name]))
+                  :icon "hash"}))))))])))
 
 (rum/defc sidebar-favorites < rum/reactive
   []
   (let [_favorites-updated? (state/sub :favorites/updated?)
         favorite-entities (page-handler/get-favorites)]
     (sidebar-content-group
-      [:a.wrap-th
-       [:strong.flex-1 (t :left-side-bar/nav-favorites)]]
-
-      {:class "favorites"
-       :count (count favorite-entities)
-       :edit-fn
-       (fn [e]
-         (rfe/push-state :page {:name "Favorites"})
-         (util/stop e))}
-      (when (seq favorite-entities)
-        (let [favorite-items (map
-                               (fn [e]
-                                 (let [icon (icon/get-node-icon-cp e {:size 16})]
-                                   {:id (str (:db/id e))
-                                    :value (:block/uuid e)
-                                    :content [:li.favorite-item (page-name e icon false)]}))
-                               favorite-entities)]
-          (dnd-component/items favorite-items
-            {:on-drag-end (fn [favorites']
-                            (page-handler/<reorder-favorites! favorites'))
-             :parent-node :ul.favorites.text-sm}))))))
+     [:a.wrap-th
+      [:strong.flex-1 (t :left-side-bar/nav-favorites)]]
+
+     {:class "favorites"
+      :count (count favorite-entities)
+      :edit-fn
+      (fn [e]
+        (rfe/push-state :page {:name "Favorites"})
+        (util/stop e))}
+     (when (seq favorite-entities)
+       (let [favorite-items (map
+                             (fn [e]
+                               (let [icon (icon/get-node-icon-cp e {:size 16})]
+                                 {:id (str (:db/id e))
+                                  :value (:block/uuid e)
+                                  :content [:li.favorite-item (page-name e icon false)]}))
+                             favorite-entities)]
+         (dnd-component/items favorite-items
+                              {:on-drag-end (fn [favorites']
+                                              (page-handler/<reorder-favorites! favorites'))
+                               :parent-node :ul.favorites.text-sm}))))))
 
 (rum/defc sidebar-recent-pages < rum/reactive db-mixins/query
   []
   (let [pages (recent-handler/get-recent-pages)]
-<<<<<<< HEAD
-    (nav-content-item
-     [:a.flex.items-center.text-sm.font-medium.rounded-md.wrap-th
-      (ui/icon "history" {:size 16})
-      [:strong.flex-1.ml-2
-       (string/upper-case (t :left-side-bar/nav-recent-pages))]]
+    (sidebar-content-group
+     [:a.wrap-th [:strong.flex-1 (t :left-side-bar/nav-recent-pages)]]
 
      {:class "recent"
       :count (count pages)}
@@ -372,47 +362,14 @@
           :draggable true
           :on-drag-start (fn [event] (editor-handler/block->data-transfer! (:block/name page) event true))
           :data-ref name}
-         (page-name page (icon/get-node-icon-cp page {}) true)])])))
-
-(rum/defc flashcards < db-mixins/query rum/reactive
-  [srs-open?]
-  (let [num (state/sub :srs/cards-due-count)]
-    [:a.item.group.flex.items-center.px-2.py-2.text-sm.font-medium.rounded-md
-     {:class (util/classnames [{:active srs-open?}])
-      :on-click #(do
-                   (fsrs/update-due-cards-count)
-                   (state/pub-event! [:modal/show-cards]))}
-     (ui/icon "infinity")
-     [:span.flex-1 (t :right-side-bar/flashcards)]
-     [:span.ml-1 (ui/render-keyboard-shortcut
-                  (ui/keyboard-shortcut-from-config :go/flashcards
-                                                    {:pick-first? true}))]
-     (when (and num (not (zero? num)))
-       [:span.ml-1.inline-block.py-0.5.px-3.text-xs.font-medium.rounded-full.fade-in num])]))
-=======
-    (sidebar-content-group
-      [:a.wrap-th [:strong.flex-1 (t :left-side-bar/nav-recent-pages)]]
-
-      {:class "recent"
-       :count (count pages)}
-
-      [:ul.text-sm
-       (for [page pages]
-         [:li.recent-item.select-none
-          {:key (str "recent-" (:db/id page))
-           :title (title/block-unique-title page)
-           :draggable true
-           :on-drag-start (fn [event] (editor-handler/block->data-transfer! (:block/name page) event true))
-           :data-ref name}
-          (page-name page (icon/get-node-icon-cp page {:size 16}) true)])])))
->>>>>>> 630c077c
+         (page-name page (icon/get-node-icon-cp page {:size 16}) true)])])))
 
 (defn get-default-home-if-valid
   []
   (when-let [default-home (state/get-default-home)]
     (let [page (:page default-home)
           page (when (and (string? page)
-                       (not (string/blank? page)))
+                          (not (string/blank? page)))
                  (db/get-page page))]
       (if page
         default-home
@@ -443,43 +400,43 @@
                               (when (< touching-x-offset 0)
                                 (max touching-x-offset (- 0 (:width el-rect))))))
         offset-ratio (and (number? touching-x-offset)
-                       (some->> (:width el-rect)
-                         (/ touching-x-offset)))]
+                          (some->> (:width el-rect)
+                                   (/ touching-x-offset)))]
 
     (rum/use-effect!
-      #(js/setTimeout
-         (fn [] (some-> (rum/deref ref-el)
-                  (.getBoundingClientRect)
-                  (.toJSON)
-                  (js->clj :keywordize-keys true)
-                  (set-el-rect!)))
-         16)
-      [])
+     #(js/setTimeout
+       (fn [] (some-> (rum/deref ref-el)
+                      (.getBoundingClientRect)
+                      (.toJSON)
+                      (js->clj :keywordize-keys true)
+                      (set-el-rect!)))
+       16)
+     [])
 
     (rum/use-layout-effect!
-      (fn []
-        (when (and (rum/deref ref-open?) local-closing?)
-          (reset! *closing? true))
-        (rum/set-ref! ref-open? left-sidebar-open?)
-        #())
-      [local-closing? left-sidebar-open?])
+     (fn []
+       (when (and (rum/deref ref-open?) local-closing?)
+         (reset! *closing? true))
+       (rum/set-ref! ref-open? left-sidebar-open?)
+       #())
+     [local-closing? left-sidebar-open?])
 
     (rum/use-effect!
-      (fn []
-        (when-not (neg? close-signal)
-          (close-fn)))
-      [close-signal])
+     (fn []
+       (when-not (neg? close-signal)
+         (close-fn)))
+     [close-signal])
 
     [:<>
      [:div.left-sidebar-inner.flex-1.flex.flex-col.min-h-0
       {:ref ref-el
        :style (cond-> {}
                 (and (number? offset-ratio)
-                  (> touching-x-offset 0))
+                     (> touching-x-offset 0))
                 (assoc :transform (str "translate3d(calc(" touching-x-offset "px - 100%), 0, 0)"))
 
                 (and (number? offset-ratio)
-                  (< touching-x-offset 0))
+                     (< touching-x-offset 0))
                 (assoc :transform (str "translate3d(" (* offset-ratio 100) "%, 0, 0)")))
        :on-transition-end (fn []
                             (when local-closing?
@@ -488,7 +445,7 @@
                               (close-modal-fn)))
        :on-click #(when-let [^js target (and (util/sm-breakpoint?) (.-target %))]
                     (when (some (fn [sel] (boolean (.closest target sel)))
-                            [".favorites .bd" ".recent .bd" ".dropdown-wrapper" ".nav-header"])
+                                [".favorites .bd" ".recent .bd" ".dropdown-wrapper" ".nav-header"])
                       (close-fn)))}
 
       [:div.wrap
@@ -498,12 +455,12 @@
 
         ;; sidebar sticky navigations
         (sidebar-navigations
-          {:default-home default-home
-           :route-match route-match
-           :db-based? db-based?
-           :enable-whiteboards? enable-whiteboards?
-           :route-name route-name
-           :srs-open? srs-open?})]
+         {:default-home default-home
+          :route-match route-match
+          :db-based? db-based?
+          :enable-whiteboards? enable-whiteboards?
+          :route-name route-name
+          :srs-open? srs-open?})]
 
        [:div.sidebar-contents-container
         {:on-scroll on-contents-scroll}
@@ -529,38 +486,38 @@
 
     ;; restore size
     (rum/use-layout-effect!
-      (fn []
-        (when-let [width (storage/get :ls-left-sidebar-width)]
-          (.setProperty (.-style el-doc) "--ls-left-sidebar-width" width)))
-      [])
+     (fn []
+       (when-let [width (storage/get :ls-left-sidebar-width)]
+         (.setProperty (.-style el-doc) "--ls-left-sidebar-width" width)))
+     [])
 
     ;; draggable handler
     (rum/use-effect!
-      (fn []
-        (when-let [el (and (fn? js/window.interact) (rum/deref *el-ref))]
-          (let [^js sidebar-el (.querySelector el-doc "#left-sidebar")]
-            (-> (js/interact el)
-              (.draggable
+     (fn []
+       (when-let [el (and (fn? js/window.interact) (rum/deref *el-ref))]
+         (let [^js sidebar-el (.querySelector el-doc "#left-sidebar")]
+           (-> (js/interact el)
+               (.draggable
                 #js {:listeners
                      #js {:move (fn [^js/MouseEvent e]
                                   (when-let [offset (.-left (.-rect e))]
                                     (let [width (.toFixed (max (min offset 460) 240) 2)]
                                       (adjust-size! (str width "px")))))}})
-              (.styleCursor false)
-              (.on "dragstart" (fn []
-                                 (.. sidebar-el -classList (add "is-resizing"))
-                                 (.. el-doc -classList (add "is-resizing-buf"))))
-              (.on "dragend" (fn []
-                               (.. sidebar-el -classList (remove "is-resizing"))
-                               (.. el-doc -classList (remove "is-resizing-buf"))))))
-          #()))
-      [])
+               (.styleCursor false)
+               (.on "dragstart" (fn []
+                                  (.. sidebar-el -classList (add "is-resizing"))
+                                  (.. el-doc -classList (add "is-resizing-buf"))))
+               (.on "dragend" (fn []
+                                (.. sidebar-el -classList (remove "is-resizing"))
+                                (.. el-doc -classList (remove "is-resizing-buf"))))))
+         #()))
+     [])
     [:span.left-sidebar-resizer {:ref *el-ref}]))
 
 (rum/defcs left-sidebar < rum/reactive
-                          (rum/local false ::closing?)
-                          (rum/local -1 ::close-signal)
-                          (rum/local nil ::touch-state)
+  (rum/local false ::closing?)
+  (rum/local -1 ::close-signal)
+  (rum/local nil ::touch-state)
   [s {:keys [left-sidebar-open? route-match]}]
   (let [close-fn #(state/set-left-sidebar-open! false)
         *closing? (::closing? s)
@@ -570,9 +527,9 @@
         touch-point-fn (fn [^js e] (some-> (gobj/get e "touches") (aget 0) (#(hash-map :x (.-clientX %) :y (.-clientY %)))))
         srs-open? (= :srs (state/sub :modal/id))
         touching-x-offset (and (some-> @*touch-state :after)
-                            (some->> @*touch-state
-                              ((juxt :after :before))
-                              (map :x) (apply -)))
+                               (some->> @*touch-state
+                                        ((juxt :after :before))
+                                        (map :x) (apply -)))
         touch-pending? (> (abs touching-x-offset) 20)]
 
     [:div#left-sidebar.cp__sidebar-left-layout
@@ -599,7 +556,7 @@
 
      ;; sidebar contents
      (sidebar-container route-match close-fn left-sidebar-open? enable-whiteboards? srs-open? *closing?
-       @*close-signal (and touch-pending? touching-x-offset))
+                        @*close-signal (and touch-pending? touching-x-offset))
 
      ;; resizer
      (sidebar-resizer)]))
@@ -624,12 +581,12 @@
   {:did-mount (fn [state]
                 (when-let [element (gdom/getElement "main-content-container")]
                   (dnd/subscribe!
-                    element
-                    :upload-files
-                    {:drop (fn [_e files]
-                             (when-let [id (state/get-edit-input-id)]
-                               (let [format (:block/format (state/get-edit-block))]
-                                 (editor-handler/upload-asset! id files format editor-handler/*asset-uploading? true))))})
+                   element
+                   :upload-files
+                   {:drop (fn [_e files]
+                            (when-let [id (state/get-edit-input-id)]
+                              (let [format (:block/format (state/get-edit-block))]
+                                (editor-handler/upload-asset! id files format editor-handler/*asset-uploading? true))))})
                   (common-handler/listen-to-scroll! element)
                   (when (:margin-less-pages? (first (:rum/args state))) ;; makes sure full screen pages displaying without scrollbar
                     (set! (.. element -scrollTop) 0)))
@@ -641,8 +598,8 @@
   [{:keys [route-match margin-less-pages? route-name indexeddb-support? db-restoring? main-content show-action-bar? show-recording-bar?]}]
   (let [left-sidebar-open? (state/sub :ui/left-sidebar-open?)
         onboarding-and-home? (and (or (nil? (state/get-current-repo)) (config/demo-graph?))
-                               (not config/publishing?)
-                               (= :home route-name))
+                                  (not config/publishing?)
+                                  (= :home route-name))
         margin-less-pages? (or (and (mobile-util/native-platform?) onboarding-and-home?) margin-less-pages?)]
     [:div#main-container.cp__sidebar-main-layout.flex-1.flex
      {:class (util/classnames [{:is-left-sidebar-open left-sidebar-open?}])}
@@ -662,7 +619,7 @@
       [:div.cp__sidebar-main-content
        {:data-is-margin-less-pages margin-less-pages?
         :data-is-full-width (or margin-less-pages?
-                              (contains? #{:all-files :all-pages :my-publishing} route-name))}
+                                (contains? #{:all-files :all-pages :my-publishing} route-name))}
 
        (when show-recording-bar?
          (recording-bar))
@@ -707,8 +664,8 @@
         total (:total state)
         width (js/Math.round (* (.toFixed (/ finished total) 2) 100))
         display-filename (some-> (:current-parsing-file state)
-                           not-empty
-                           path/filename)
+                                 not-empty
+                                 path/filename)
         left-label [:div.flex.flex-row.font-bold
                     (t :parsing-files)
                     [:div.hidden.md:flex.flex-row
@@ -718,24 +675,24 @@
     (ui/progress-bar-with-label width left-label (str finished "/" total))))
 
 (rum/defc main-content < rum/reactive db-mixins/query
-                         {:init (fn [state]
-                                  (when-not @sidebar-inited?
-                                    (let [current-repo (state/sub :git/current-repo)
-                                          default-home (get-default-home-if-valid)
-                                          sidebar (:sidebar default-home)
-                                          sidebar (if (string? sidebar) [sidebar] sidebar)]
-                                      (when-let [pages (->> (seq sidebar)
-                                                         (remove string/blank?))]
-                                        (doseq [page pages]
-                                          (let [page (util/safe-page-name-sanity-lc page)
-                                                [db-id block-type] (if (= page "contents")
-                                                                     [(or (:db/id (db/get-page page)) "contents") :contents]
-                                                                     [(:db/id (db/get-page page)) :page])]
-                                            (state/sidebar-add-block! current-repo db-id block-type)))
-                                        (reset! sidebar-inited? true))))
-                                  (when (state/mobile?)
-                                    (state/set-state! :mobile/show-tabbar? true))
-                                  state)}
+  {:init (fn [state]
+           (when-not @sidebar-inited?
+             (let [current-repo (state/sub :git/current-repo)
+                   default-home (get-default-home-if-valid)
+                   sidebar (:sidebar default-home)
+                   sidebar (if (string? sidebar) [sidebar] sidebar)]
+               (when-let [pages (->> (seq sidebar)
+                                     (remove string/blank?))]
+                 (doseq [page pages]
+                   (let [page (util/safe-page-name-sanity-lc page)
+                         [db-id block-type] (if (= page "contents")
+                                              [(or (:db/id (db/get-page page)) "contents") :contents]
+                                              [(:db/id (db/get-page page)) :page])]
+                     (state/sidebar-add-block! current-repo db-id block-type)))
+                 (reset! sidebar-inited? true))))
+           (when (state/mobile?)
+             (state/set-state! :mobile/show-tabbar? true))
+           state)}
   []
   (let [default-home (get-default-home-if-valid)
         current-repo (state/sub :git/current-repo)
@@ -745,8 +702,8 @@
         graph-parsing-state (state/sub [:graph/parsing-state current-repo])]
     (cond
       (or
-        (:graph-loading? graph-parsing-state)
-        (not= (:total graph-parsing-state) (:finished graph-parsing-state)))
+       (:graph-loading? graph-parsing-state)
+       (not= (:total graph-parsing-state) (:finished graph-parsing-state)))
       [:div.flex.items-center.justify-center.full-height-without-header
        [:div.flex-1
         (parsing-progress graph-parsing-state)]]
@@ -755,14 +712,14 @@
       [:div
        (cond
          (and default-home
-           (= :home (state/get-current-route))
-           (not (state/route-has-p?))
-           (:page default-home))
+              (= :home (state/get-current-route))
+              (not (state/route-has-p?))
+              (:page default-home))
          (route-handler/redirect-to-page! (:page default-home))
 
          (and config/publishing?
-           (not default-home)
-           (empty? latest-journals))
+              (not default-home)
+              (empty? latest-journals))
          (route-handler/redirect! {:to :all-pages})
 
          loading-files?
@@ -779,21 +736,21 @@
   [e]
   (state/hide-custom-context-menu!)
   (when-not (or (gobj/get e "shiftKey")
-              (util/meta-key? e)
-              (state/get-edit-input-id)
-              (= (shui-dialog/get-last-modal-id) :property-dialog)
-              (some-> (.-target e) (.closest ".ls-block"))
-              (some-> (.-target e) (.closest "[data-keep-selection]")))
+                (util/meta-key? e)
+                (state/get-edit-input-id)
+                (= (shui-dialog/get-last-modal-id) :property-dialog)
+                (some-> (.-target e) (.closest ".ls-block"))
+                (some-> (.-target e) (.closest "[data-keep-selection]")))
     (editor-handler/clear-selection!)))
 
 (rum/defc render-custom-context-menu
   [links position]
   (let [ref (rum/use-ref nil)]
     (rum/use-effect!
-      #(let [el (rum/deref ref)
-             {:keys [x y]} (util/calc-delta-rect-offset el js/document.documentElement)]
-         (set! (.. el -style -transform)
-           (str "translate3d(" (if (neg? x) x 0) "px," (if (neg? y) (- y 10) 0) "px" ",0)"))))
+     #(let [el (rum/deref ref)
+            {:keys [x y]} (util/calc-delta-rect-offset el js/document.documentElement)]
+        (set! (.. el -style -transform)
+              (str "translate3d(" (if (neg? x) x 0) "px," (if (neg? y) (- y 10) 0) "px" ",0)"))))
     [:<>
      [:div.menu-backdrop {:on-pointer-down (fn [e] (hide-context-menu-and-clear-selection e))}]
      [:div#custom-context-menu
@@ -823,9 +780,9 @@
                         [:p.inline-block.mr-1 "Click `D` or type"]
                         [:div.inline-block.mr-1 (ui/render-keyboard-shortcut (shortcut-dh/gen-shortcut-seq :ui/toggle-document-mode))]
                         [:p.inline-block "to toggle document mode"]]]]}
-      [:a.block.px-1.text-sm.font-medium.bg-base-2.rounded-md.mx-2
-       {:on-click state/toggle-document-mode!}
-       "D"])))
+              [:a.block.px-1.text-sm.font-medium.bg-base-2.rounded-md.mx-2
+               {:on-click state/toggle-document-mode!}
+               "D"])))
 
 (def help-menu-items
   [{:title "Handbook" :icon "book-2" :on-click #(handbooks/toggle-handbooks)}
@@ -845,16 +802,16 @@
   []
 
   (rum/use-effect!
-    (fn []
-      (state/set-state! :ui/handbooks-open? false))
-    [])
+   (fn []
+     (state/set-state! :ui/handbooks-open? false))
+   [])
 
   (rum/use-effect!
-    (fn []
-      (let [h #(state/set-state! :ui/help-open? false)]
-        (.addEventListener js/document.body "click" h)
-        #(.removeEventListener js/document.body "click" h)))
-    [])
+   (fn []
+     (let [h #(state/set-state! :ui/help-open? false)]
+       (.addEventListener js/document.body "click" h)
+       #(.removeEventListener js/document.body "click" h)))
+   [])
 
   [:div.cp__sidebar-help-menu-popup
    [:div.list-wrap
@@ -898,83 +855,83 @@
 
 (rum/defc app-context-menu-observer
   < rum/static
-    (mixins/event-mixin
-      (fn [state]
+  (mixins/event-mixin
+   (fn [state]
         ;; fixme: this mixin will register global event listeners on window
         ;; which might cause unexpected issues
-        (mixins/listen state js/window "contextmenu"
-          (fn [^js e]
-            (let [target (gobj/get e "target")
-                  block-el (.closest target ".bullet-container[blockid]")
-                  block-id (some-> block-el (.getAttribute "blockid"))
-                  {:keys [block block-ref]} (state/sub :block-ref/context)
-                  {:keys [page page-entity]} (state/sub :page-title/context)]
-
-              (let [show!
-                    (fn [content]
-                      (shui/popup-show! e
-                        (fn [{:keys [id]}]
-                          [:div {:on-click #(shui/popup-hide! id)
-                                 :data-keep-selection true}
-                           content])
-                        {:on-before-hide state/dom-clear-selection!
-                         :on-after-hide state/state-clear-selection!
-                         :content-props {:class "w-[280px] ls-context-menu-content"}
-                         :as-dropdown? true}))
-
-                    handled
-                    (cond
-                      (and page (not block-id))
-                      (do
-                        (show! (cp-content/page-title-custom-context-menu-content page-entity))
-                        (state/set-state! :page-title/context nil))
-
-                      block-ref
-                      (do
-                        (show! (cp-content/block-ref-custom-context-menu-content block block-ref))
-                        (state/set-state! :block-ref/context nil))
+     (mixins/listen state js/window "contextmenu"
+                    (fn [^js e]
+                      (let [target (gobj/get e "target")
+                            block-el (.closest target ".bullet-container[blockid]")
+                            block-id (some-> block-el (.getAttribute "blockid"))
+                            {:keys [block block-ref]} (state/sub :block-ref/context)
+                            {:keys [page page-entity]} (state/sub :page-title/context)]
+
+                        (let [show!
+                              (fn [content]
+                                (shui/popup-show! e
+                                                  (fn [{:keys [id]}]
+                                                    [:div {:on-click #(shui/popup-hide! id)
+                                                           :data-keep-selection true}
+                                                     content])
+                                                  {:on-before-hide state/dom-clear-selection!
+                                                   :on-after-hide state/state-clear-selection!
+                                                   :content-props {:class "w-[280px] ls-context-menu-content"}
+                                                   :as-dropdown? true}))
+
+                              handled
+                              (cond
+                                (and page (not block-id))
+                                (do
+                                  (show! (cp-content/page-title-custom-context-menu-content page-entity))
+                                  (state/set-state! :page-title/context nil))
+
+                                block-ref
+                                (do
+                                  (show! (cp-content/block-ref-custom-context-menu-content block block-ref))
+                                  (state/set-state! :block-ref/context nil))
 
                       ;; block selection
-                      (and (state/selection?) (not (d/has-class? target "bullet")))
-                      (show! (cp-content/custom-context-menu-content))
+                                (and (state/selection?) (not (d/has-class? target "bullet")))
+                                (show! (cp-content/custom-context-menu-content))
 
                       ;; block bullet
-                      (and block-id (parse-uuid block-id))
-                      (let [block (.closest target ".ls-block")
-                            property-default-value? (when block
-                                                      (= "true" (d/attr block "data-is-property-default-value")))]
-                        (when block
-                          (state/clear-selection!)
-                          (state/conj-selection-block! block :down))
-                        (show! (cp-content/block-context-menu-content target (uuid block-id) property-default-value?)))
-
-                      :else
-                      false)]
-                (when (not (false? handled))
-                  (util/stop e))))))))
+                                (and block-id (parse-uuid block-id))
+                                (let [block (.closest target ".ls-block")
+                                      property-default-value? (when block
+                                                                (= "true" (d/attr block "data-is-property-default-value")))]
+                                  (when block
+                                    (state/clear-selection!)
+                                    (state/conj-selection-block! block :down))
+                                  (show! (cp-content/block-context-menu-content target (uuid block-id) property-default-value?)))
+
+                                :else
+                                false)]
+                          (when (not (false? handled))
+                            (util/stop e))))))))
   []
   nil)
 
 (rum/defcs ^:large-vars/cleanup-todo root-container < rum/reactive
-                                                      (mixins/event-mixin
-                                                        (fn [state]
-                                                          (mixins/listen state js/window "pointerdown" hide-context-menu-and-clear-selection)
-                                                          (mixins/listen state js/window "keydown"
-                                                            (fn [e]
-                                                              (cond
-                                                                (= 27 (.-keyCode e))
-                                                                (if (and (state/modal-opened?)
-                                                                      (not
-                                                                        (and
+  (mixins/event-mixin
+   (fn [state]
+     (mixins/listen state js/window "pointerdown" hide-context-menu-and-clear-selection)
+     (mixins/listen state js/window "keydown"
+                    (fn [e]
+                      (cond
+                        (= 27 (.-keyCode e))
+                        (if (and (state/modal-opened?)
+                                 (not
+                                  (and
                                                                           ;; FIXME: this does not work on CI tests
-                                                                          util/node-test?
-                                                                          (state/editing?))))
-                                                                  (state/close-modal!)
-                                                                  (hide-context-menu-and-clear-selection e)))
-                                                              (state/set-ui-last-key-code! (.-key e))))
-                                                          (mixins/listen state js/window "keyup"
-                                                            (fn [_e]
-                                                              (state/set-state! :editor/latest-shortcut nil)))))
+                                   util/node-test?
+                                   (state/editing?))))
+                          (state/close-modal!)
+                          (hide-context-menu-and-clear-selection e)))
+                      (state/set-ui-last-key-code! (.-key e))))
+     (mixins/listen state js/window "keyup"
+                    (fn [_e]
+                      (state/set-state! :editor/latest-shortcut nil)))))
   [state route-match main-content']
   (let [current-repo (state/sub :git/current-repo)
         granted? (state/sub [:nfs/user-granted? (state/get-current-repo)])
@@ -992,7 +949,7 @@
         right-sidebar-blocks (state/sub-right-sidebar-blocks)
         route-name (get-in route-match [:data :name])
         margin-less-pages? (or (boolean (#{:graph} route-name))
-                             (db-model/whiteboard-page? (state/get-current-page)))
+                               (db-model/whiteboard-page? (state/get-current-page)))
         db-restoring? (state/sub :db/restoring?)
         indexeddb-support? (state/sub :indexeddb/support?)
         page? (= :page route-name)
@@ -1007,102 +964,102 @@
         show-recording-bar? (state/sub :mobile/show-recording-bar?)
         preferred-language (state/sub [:preferred-language])]
     (theme/container
-      {:t t
-       :theme theme
-       :accent-color accent-color
-       :editor-font editor-font
-       :route route-match
-       :current-repo current-repo
-       :edit? edit?
-       :nfs-granted? granted?
-       :db-restoring? db-restoring?
-       :sidebar-open? sidebar-open?
-       :settings-open? settings-open?
-       :sidebar-blocks-len (count right-sidebar-blocks)
-       :system-theme? system-theme?
-       :onboarding-state onboarding-state
-       :preferred-language preferred-language
-       :on-click (fn [e]
-                   (editor-handler/unhighlight-blocks!)
-                   (util/fix-open-external-with-shift! e))}
-
-      [:main.theme-container-inner#app-container-wrapper
-       {:class (util/classnames
-                 [{:ls-left-sidebar-open left-sidebar-open?
-                   :ls-right-sidebar-open sidebar-open?
-                   :ls-wide-mode wide-mode?
-                   :ls-window-controls window-controls?
-                   :ls-fold-button-on-right fold-button-on-right?
-                   :ls-hl-colored ls-block-hl-colored?}])
-        :on-pointer-up (fn []
-                         (when-let [container (gdom/getElement "app-container-wrapper")]
-                           (d/remove-class! container "blocks-selection-mode")
-                           (when (> (count (state/get-selection-blocks)) 1)
-                             (util/clear-selection!))))}
-
-       [:button#skip-to-main
-        {:on-click #(ui/focus-element (ui/main-node))
-         :on-key-up (fn [e]
-                      (when (= "Enter" (.-key e))
-                        (ui/focus-element (ui/main-node))))}
-        (t :accessibility/skip-to-main-content)]
-       [:div.#app-container
-        [:div#left-container
-         {:class (if (state/sub :ui/sidebar-open?) "overflow-hidden" "w-full")}
-         (header/header {:light? light?
-                         :current-repo current-repo
-                         :logged? logged?
-                         :page? page?
-                         :route-match route-match
-                         :default-home default-home
-                         :new-block-mode new-block-mode})
-         (when (util/electron?)
-           (find-in-page/search))
-
-         (main {:route-match route-match
-                :margin-less-pages? margin-less-pages?
-                :logged? logged?
-                :home? home?
-                :route-name route-name
-                :indexeddb-support? indexeddb-support?
-                :light? light?
-                :db-restoring? db-restoring?
-                :main-content main-content'
-                :show-action-bar? show-action-bar?
-                :show-recording-bar? show-recording-bar?})]
-
-        (when window-controls?
-          (window-controls/container))
-
-        (right-sidebar/sidebar)
-
-        [:div#app-single-container]]
-
-       (ui/notification)
-
-       (shui-toaster/install-toaster)
-       (shui-dialog/install-modals)
-       (shui-popup/install-popups)
-
-       (custom-context-menu)
-       (plugins/custom-js-installer
-         {:t t
-          :current-repo current-repo
-          :nfs-granted? granted?
-          :db-restoring? db-restoring?})
-       (app-context-menu-observer)
-
-       [:a#download.hidden]
-       [:a#download-as-edn-v2.hidden]
-       [:a#download-as-json-v2.hidden]
-       [:a#download-as-json-debug.hidden]
-       [:a#download-as-sqlite-db.hidden]
-       [:a#download-as-roam-json.hidden]
-       [:a#download-as-html.hidden]
-       [:a#download-as-zip.hidden]
-       [:a#export-as-markdown.hidden]
-       [:a#export-as-opml.hidden]
-       [:a#convert-markdown-to-unordered-list-or-heading.hidden]
-       (when (and (not config/mobile?)
-               (not config/publishing?))
-         (help-button))])))+     {:t t
+      :theme theme
+      :accent-color accent-color
+      :editor-font editor-font
+      :route route-match
+      :current-repo current-repo
+      :edit? edit?
+      :nfs-granted? granted?
+      :db-restoring? db-restoring?
+      :sidebar-open? sidebar-open?
+      :settings-open? settings-open?
+      :sidebar-blocks-len (count right-sidebar-blocks)
+      :system-theme? system-theme?
+      :onboarding-state onboarding-state
+      :preferred-language preferred-language
+      :on-click (fn [e]
+                  (editor-handler/unhighlight-blocks!)
+                  (util/fix-open-external-with-shift! e))}
+
+     [:main.theme-container-inner#app-container-wrapper
+      {:class (util/classnames
+               [{:ls-left-sidebar-open left-sidebar-open?
+                 :ls-right-sidebar-open sidebar-open?
+                 :ls-wide-mode wide-mode?
+                 :ls-window-controls window-controls?
+                 :ls-fold-button-on-right fold-button-on-right?
+                 :ls-hl-colored ls-block-hl-colored?}])
+       :on-pointer-up (fn []
+                        (when-let [container (gdom/getElement "app-container-wrapper")]
+                          (d/remove-class! container "blocks-selection-mode")
+                          (when (> (count (state/get-selection-blocks)) 1)
+                            (util/clear-selection!))))}
+
+      [:button#skip-to-main
+       {:on-click #(ui/focus-element (ui/main-node))
+        :on-key-up (fn [e]
+                     (when (= "Enter" (.-key e))
+                       (ui/focus-element (ui/main-node))))}
+       (t :accessibility/skip-to-main-content)]
+      [:div.#app-container
+       [:div#left-container
+        {:class (if (state/sub :ui/sidebar-open?) "overflow-hidden" "w-full")}
+        (header/header {:light? light?
+                        :current-repo current-repo
+                        :logged? logged?
+                        :page? page?
+                        :route-match route-match
+                        :default-home default-home
+                        :new-block-mode new-block-mode})
+        (when (util/electron?)
+          (find-in-page/search))
+
+        (main {:route-match route-match
+               :margin-less-pages? margin-less-pages?
+               :logged? logged?
+               :home? home?
+               :route-name route-name
+               :indexeddb-support? indexeddb-support?
+               :light? light?
+               :db-restoring? db-restoring?
+               :main-content main-content'
+               :show-action-bar? show-action-bar?
+               :show-recording-bar? show-recording-bar?})]
+
+       (when window-controls?
+         (window-controls/container))
+
+       (right-sidebar/sidebar)
+
+       [:div#app-single-container]]
+
+      (ui/notification)
+
+      (shui-toaster/install-toaster)
+      (shui-dialog/install-modals)
+      (shui-popup/install-popups)
+
+      (custom-context-menu)
+      (plugins/custom-js-installer
+       {:t t
+        :current-repo current-repo
+        :nfs-granted? granted?
+        :db-restoring? db-restoring?})
+      (app-context-menu-observer)
+
+      [:a#download.hidden]
+      [:a#download-as-edn-v2.hidden]
+      [:a#download-as-json-v2.hidden]
+      [:a#download-as-json-debug.hidden]
+      [:a#download-as-sqlite-db.hidden]
+      [:a#download-as-roam-json.hidden]
+      [:a#download-as-html.hidden]
+      [:a#download-as-zip.hidden]
+      [:a#export-as-markdown.hidden]
+      [:a#export-as-opml.hidden]
+      [:a#convert-markdown-to-unordered-list-or-heading.hidden]
+      (when (and (not config/mobile?)
+                 (not config/publishing?))
+        (help-button))])))