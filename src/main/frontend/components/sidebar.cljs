--- conflicted
+++ resolved
@@ -267,7 +267,6 @@
           :title  (t :right-side-bar/all-pages)
           :href   (rfe/href :all-pages)
           :active (and (not srs-open?) (= route-name :all-pages))
-<<<<<<< HEAD
           :icon   "files"})
 
         (when (state/enable-whiteboards?)
@@ -277,9 +276,6 @@
             :href  (rfe/href :whiteboards)
             :active (and (not srs-open?) (#{:whiteboard :whiteboards} route-name))
             :icon  "whiteboard"}))]]
-=======
-          :icon   "files"})]]
->>>>>>> 803ff779
 
       (when left-sidebar-open? (favorites t))
 
