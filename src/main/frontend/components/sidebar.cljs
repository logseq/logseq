(ns frontend.components.sidebar
  (:require [cljs-drag-n-drop.core :as dnd]
            [clojure.string :as string]
            [frontend.components.command-palette :as command-palette]
            [frontend.components.header :as header]
            [frontend.components.journal :as journal]
            [frontend.components.onboarding :as onboarding]
            [frontend.components.plugins :as plugins]
            [frontend.components.repo :as repo]
            [frontend.components.right-sidebar :as right-sidebar]
            [frontend.components.select :as select]
            [frontend.components.svg :as svg]
            [frontend.components.theme :as theme]
            [frontend.components.widgets :as widgets]
            [frontend.components.find-in-page :as find-in-page]
            [frontend.config :as config]
            [frontend.context.i18n :refer [t]]
            [frontend.db :as db]
            [frontend.db-mixins :as db-mixins]
            [frontend.db.model :as db-model]
            [frontend.extensions.pdf.assets :as pdf-assets]
            [frontend.extensions.srs :as srs]
            [frontend.handler.common :as common-handler]
            [frontend.handler.editor :as editor-handler]
            [frontend.handler.mobile.swipe :as swipe]
            [frontend.handler.page :as page-handler]
            [frontend.handler.route :as route-handler]
            [frontend.handler.user :as user-handler]
            [frontend.handler.whiteboard :as whiteboard-handler]
            [frontend.mixins :as mixins]
            [frontend.mobile.action-bar :as action-bar]
            [frontend.mobile.footer :as footer]
            [frontend.mobile.mobile-bar :refer [mobile-bar]]
            [frontend.mobile.util :as mobile-util]
            [frontend.modules.shortcut.data-helper :as shortcut-dh]
            [frontend.state :as state]
            [frontend.ui :as ui]
            [frontend.util :as util]
            [frontend.util.cursor :as cursor]
            [goog.dom :as gdom]
            [goog.object :as gobj]
            [react-draggable]
            [reitit.frontend.easy :as rfe]
            [rum.core :as rum]))

(rum/defc nav-content-item < rum/reactive
  [name {:keys [class]} child]

  [:div.nav-content-item
   {:class (util/classnames [class {:is-expand (not (state/sub [:ui/navigation-item-collapsed? class]))}])}
   [:div.nav-content-item-inner
    [:div.header.items-center.mb-1
     {:on-click (fn [^js/MouseEvent _e]
                  (state/toggle-navigation-item-collapsed! class))}
     [:div.font-medium.fade-link name]
     [:span
      [:a.more svg/arrow-down-v2]]]
    [:div.bd child]]])

(defn- delta-y
  [e]
  (when-let [target (.. e -target)]
    (let [rect (.. target getBoundingClientRect)]
      (- (.. e -pageY) (.. rect -top)))))

(defn- move-up?
  [e]
  (let [delta (delta-y e)]
    (< delta 14)))

(rum/defc page-name
  [name icon recent?]
  (let [original-name (db-model/get-page-original-name name)
        whiteboard-page? (db-model/whiteboard-page? name)]
    [:a.flex.items-center
     {:on-click
      (fn [e]
        (let [name        (util/safe-page-name-sanity-lc name)
              source-page (db-model/get-alias-source-page (state/get-current-repo) name)
              name        (if (empty? source-page) name (:block/name source-page))]
          (if (and (gobj/get e "shiftKey") (not whiteboard-page?))
            (when-let [page-entity (if (empty? source-page) (db/entity [:block/name name]) source-page)]
              (state/sidebar-add-block!
               (state/get-current-repo)
               (:db/id page-entity)
               :page))
<<<<<<< HEAD
            (if whiteboard-page?
              (route-handler/redirect-to-whiteboard! name)
              (route-handler/redirect-to-page! name {:click-from-recent? recent?})))))}
     [:span.page-icon (if whiteboard-page? (ui/icon "whiteboard" {:extension? true}) icon)]
     [:span.page-title (pdf-assets/fix-local-asset-filename original-name)]]))
=======
            (route-handler/redirect-to-page! name {:click-from-recent? recent?}))))}
     [:span.page-icon icon]
     [:span.page-title (pdf-assets/fix-local-asset-pagename original-name)]]))
>>>>>>> 8ec98c0a

(defn get-page-icon [page-entity]
  (let [default-icon (ui/icon "page" {:extension? true})
        from-properties (get-in (into {} page-entity) [:block/properties :icon])]
    (or
     (when (not= from-properties "") from-properties)
     default-icon))) ;; Fall back to default if icon is undefined or empty

(rum/defcs favorite-item <
  (rum/local nil ::up?)
  (rum/local nil ::dragging-over)
  [state _t name icon]
  (let [up? (get state ::up?)
        dragging-over (get state ::dragging-over)
        target (state/sub :favorites/dragging)]
    [:li.favorite-item
     {:key name
      :title name
      :data-ref name
      :class (if (and target @dragging-over (not= target @dragging-over))
               "dragging-target"
               "")
      :draggable true
      :on-drag-start (fn [_event]
                       (state/set-state! :favorites/dragging name))
      :on-drag-over (fn [e]
                      (util/stop e)
                      (reset! dragging-over name)
                      (when-not (= name (get @state/state :favorites/dragging))
                        (reset! up? (move-up? e))))
      :on-drag-leave (fn [_e]
                       (reset! dragging-over nil))
      :on-drop (fn [e]
                 (page-handler/reorder-favorites! {:to name
                                                   :up? (move-up? e)})
                 (reset! up? nil)
                 (reset! dragging-over nil))}
     (page-name name icon false)]))

(rum/defc favorites < rum/reactive
  [t]
  (nav-content-item
   [:a.flex.items-center.text-sm.font-medium.rounded-md.wrap-th
    (ui/icon "star" {:size 16})
    [:span.flex-1.ml-2 (string/upper-case (t :left-side-bar/nav-favorites))]]

   {:class "favorites"
    :edit-fn
    (fn [e]
      (rfe/push-state :page {:name "Favorites"})
      (util/stop e))}

   (let [favorites (->> (:favorites (state/sub-config))
                        (remove string/blank?)
                        (filter string?))]
     (when (seq favorites)
       [:ul.favorites.text-sm
        (for [name favorites]
          (when-not (string/blank? name)
            (when-let [entity (db/entity [:block/name (util/safe-page-name-sanity-lc name)])]
              (let [icon (get-page-icon entity)]
                (favorite-item t name icon)))))]))))

(rum/defc recent-pages < rum/reactive db-mixins/query
  [t]
  (nav-content-item
   [:a.flex.items-center.text-sm.font-medium.rounded-md.wrap-th
    (ui/icon "history" {:size 16})
    [:span.flex-1.ml-2
     (string/upper-case (t :left-side-bar/nav-recent-pages))]]

   {:class "recent"}

   (let [pages (->> (db/sub-key-value :recent/pages)
                    (remove string/blank?)
                    (filter string?)
                    (map (fn [page] {:lowercase (util/safe-page-name-sanity-lc page)
                                     :page page}))
                    (util/distinct-by :lowercase)
                    (map :page))]
     [:ul.text-sm
      (for [name pages]
        (when-let [entity (db/entity [:block/name (util/safe-page-name-sanity-lc name)])]
          [:li.recent-item.select-none
           {:key name
            :title name
            :data-ref name}
           (page-name name (get-page-icon entity) true)]))])))

(rum/defcs flashcards < db-mixins/query rum/reactive
  {:did-mount (fn [state]
                (srs/update-cards-due-count!)
                state)}
  [_state srs-open?]
  (let [num (state/sub :srs/cards-due-count)]
    [:a.item.group.flex.items-center.px-2.py-2.text-sm.font-medium.rounded-md
     {:class (util/classnames [{:active srs-open?}])
      :on-click #(do
                   (srs/update-cards-due-count!)
                   (state/pub-event! [:modal/show-cards]))}
     (ui/icon "infinity")
     [:span.flex-1 (t :right-side-bar/flashcards)]
     (when (and num (not (zero? num)))
       [:span.ml-3.inline-block.py-0.5.px-3.text-xs.font-medium.rounded-full.fade-in num])]))

(defn get-default-home-if-valid
  []
  (when-let [default-home (state/get-default-home)]
    (let [page (:page default-home)
          page (when (and (string? page)
                          (not (string/blank? page)))
                 (db/entity [:block/name (util/safe-page-name-sanity-lc page)]))]
      (if page
        default-home
        (dissoc default-home :page)))))

(defn sidebar-item
  [{on-click-handler :on-click-handler
    class :class
    title :title
    icon :icon
    icon-extension? :icon-extension?
    active :active
    href :href}]
  [:div
   {:class class}
   [:a.item.group.flex.items-center.text-sm.font-medium.rounded-md
    {:on-click on-click-handler
     :class (when active "active")
     :href href}
    (ui/icon (str icon) {:extension? icon-extension?})
    [:span.flex-1 title]]])

(defn close-sidebar-on-mobile!
  []
  (and (util/sm-breakpoint?)
    (state/toggle-left-sidebar!)))

(defn create-dropdown
  []
  (ui/dropdown-with-links
   (fn [{:keys [toggle-fn]}]
     [:button#create-button
      {:on-click toggle-fn}
      [:<>
       (ui/icon "plus" {:font? "true"})
       [:span.mx-1 (t :left-side-bar/create)]]])
   (->>
    [{:title (t :left-side-bar/new-page)
      :class "new-page-link"
      :shortcut (ui/keyboard-shortcut-from-config :go/search)
      :options {:on-click #(do (close-sidebar-on-mobile!)
                               (state/pub-event! [:go/search]))}
      :icon (ui/type-icon {:name "new-page"
                           :class "highlight"
                           :extension? true})}
     {:title (t :left-side-bar/new-whiteboard)
      :class "new-whiteboard-link"
      :shortcut (ui/keyboard-shortcut-from-config :editor/new-whiteboard)
      :options {:on-click #(do (close-sidebar-on-mobile!)
                               (whiteboard-handler/create-new-whiteboard-and-redirect!))}
      :icon (ui/type-icon {:name "new-whiteboard"
                           :class "highlight"
                           :extension? true})}])
   {}))

(rum/defc sidebar-nav < rum/reactive
  [route-match close-modal-fn left-sidebar-open? srs-open?]
  (let [default-home (get-default-home-if-valid)
        route-name (get-in route-match [:data :name])
        enable-whiteboards? (state/enable-whiteboards?)
        on-contents-scroll #(when-let [^js el (.-target %)]
                              (let [top (.-scrollTop el)
                                    cls (.-classList el)
                                    cls' "is-scrolled"]
                                (if (> top 2)
                                  (.add cls cls')
                                  (.remove cls cls'))))]

    [:div.left-sidebar-inner.flex-1.flex.flex-col.min-h-0
     {:on-click #(when-let [^js target (and (util/sm-breakpoint?) (.-target %))]
                   (when (some (fn [sel] (boolean (.closest target sel)))
                               [".favorites .bd" ".recent .bd" ".dropdown-wrapper" ".nav-header"])
                     (close-modal-fn)))}

     [:div.flex.flex-col.wrap.gap-1.relative
      (when (mobile-util/native-platform?)
        [:div.fake-bar.absolute
         [:button
          {:on-click state/toggle-left-sidebar!}
          (ui/icon "menu-2" {:size ui/icon-size})]])

      [:nav.px-4.flex.flex-col.gap-1.cp__menubar-repos
       {:aria-label "Navigation menu"}
       (repo/repos-dropdown)

       [:div.nav-header.flex.gap-1.flex-col
        (let [page (:page default-home)]
          (if (and page (not (state/enable-journals? (state/get-current-repo))))
            (sidebar-item
             {:class            "home-nav"
              :title            page
              :on-click-handler route-handler/redirect-to-home!
              :active           (and (not srs-open?)
                                     (= route-name :page)
                                     (= page (get-in route-match [:path-params :name])))
              :icon             "home"})
            (sidebar-item
             {:class            "journals-nav"
              :active           (and (not srs-open?)
                                     (or (= route-name :all-journals) (= route-name :home)))
              :title            (t :left-side-bar/journals)
              :on-click-handler (fn [e]
                                  (if (gobj/get e "shiftKey")
                                    (route-handler/sidebar-journals!)
                                    (route-handler/go-to-journals!)))
              :icon             "calendar"})))

        (when (state/enable-flashcards? (state/get-current-repo))
          [:div.flashcards-nav
           (flashcards srs-open?)])

        (sidebar-item
         {:class  "graph-view-nav"
          :title  (t :right-side-bar/graph-view)
          :href   (rfe/href :graph)
          :active (and (not srs-open?) (= route-name :graph))
          :icon   "hierarchy"})

        (sidebar-item
         {:class  "all-pages-nav"
          :title  (t :right-side-bar/all-pages)
          :href   (rfe/href :all-pages)
          :active (and (not srs-open?) (= route-name :all-pages))
          :icon   "files"})

        (when enable-whiteboards?
          (sidebar-item
           {:class "whiteboard"
            :title (t :right-side-bar/whiteboards)
            :href  (rfe/href :whiteboards)
            :active (and (not srs-open?) (#{:whiteboard :whiteboards} route-name))
            :icon  "whiteboard"
            :icon-extension? true}))]]

      [:div.nav-contents-container.flex.flex-col.gap-1.pt-1
       {:on-scroll on-contents-scroll}
       (when left-sidebar-open?
         (favorites t))

       (when (and left-sidebar-open? (not config/publishing?))
         (recent-pages t))]

      [:footer.px-2 {:class "create"}
       (when-not config/publishing?
         (if enable-whiteboards?
           (create-dropdown)
           [:a.item.group.flex.items-center.px-2.py-2.text-sm.font-medium.rounded-md.new-page-link
            {:on-click (fn []
                         (and (util/sm-breakpoint?)
                              (state/toggle-left-sidebar!))
                         (state/pub-event! [:go/search]))}
            (ui/icon "circle-plus" {:style {:font-size 20}})
            [:span.flex-1 (t :right-side-bar/new-page)]]))]]]))

(rum/defc left-sidebar < rum/reactive
  [{:keys [left-sidebar-open? route-match]}]
  (let [close-fn #(state/set-left-sidebar-open! false)
        srs-open? (= :srs (state/sub :modal/id))]
    [:div#left-sidebar.cp__sidebar-left-layout
     {:class (util/classnames [{:is-open left-sidebar-open?}])}

     ;; sidebar contents
     (sidebar-nav route-match close-fn left-sidebar-open? srs-open?)
     [:span.shade-mask {:on-click close-fn}]]))

(rum/defc recording-bar
  []
  [:> react-draggable
   {:onStart (fn [_event]
               (when-let [pos (some-> (state/get-input) cursor/pos)]
                 (state/set-editor-last-pos! pos)))
    :onStop (fn [_event]
              (when-let [block (get-in @state/state [:editor/block :block/uuid])]
                (editor-handler/edit-block! block :max (:block/uuid block))
                (when-let [input (state/get-input)]
                  (when-let [saved-cursor (state/get-editor-last-pos)]
                    (cursor/move-cursor-to input saved-cursor)))))}
   [:div#audio-record-toolbar
    {:style {:bottom (+ @util/keyboard-height 45)}}
    (footer/audio-record-cp)]])

(rum/defc main <
  {:did-mount (fn [state]
                (when-let [element (gdom/getElement "main-content-container")]
                  (dnd/subscribe!
                   element
                   :upload-files
                   {:drop (fn [_e files]
                            (when-let [id (state/get-edit-input-id)]
                              (let [format (:block/format (state/get-edit-block))]
                                (editor-handler/upload-asset id files format editor-handler/*asset-uploading? true))))})
                  (common-handler/listen-to-scroll! element))
                state)}
  [{:keys [route-match margin-less-pages? route-name indexeddb-support? db-restoring? main-content show-action-bar? show-recording-bar?]}]
  (let [left-sidebar-open? (state/sub :ui/left-sidebar-open?)
        onboarding-and-home? (and (or (nil? (state/get-current-repo)) (config/demo-graph?))
                                  (not config/publishing?)
                                  (= :home route-name))]
    [:div#main-container.cp__sidebar-main-layout.flex-1.flex
     {:class (util/classnames [{:is-left-sidebar-open left-sidebar-open?}])}

     ;; desktop left sidebar layout
     (left-sidebar {:left-sidebar-open? left-sidebar-open?
                    :route-match route-match})

     [:div#main-content-container.scrollbar-spacing.w-full.flex.justify-center.flex-row.outline-none

      {:tabIndex "-1"
       :data-is-margin-less-pages margin-less-pages?}

      (when (util/electron?)
        (find-in-page/search))

      (when show-action-bar?
        (action-bar/action-bar))

      [:div.cp__sidebar-main-content
       {:data-is-margin-less-pages margin-less-pages?
        :data-is-full-width        (or margin-less-pages?
                                       (contains? #{:all-files :all-pages :my-publishing} route-name))}

       (when show-recording-bar?
         (recording-bar))

       (mobile-bar)
       (footer/footer)

       (when (and (not (mobile-util/native-platform?))
                  (contains? #{:page :home} route-name))
         (widgets/demo-graph-alert))

       (cond
         (not indexeddb-support?)
         nil

         db-restoring?
         [:div.mt-20
          [:div.ls-center
           (ui/loading (t :loading))]]
         
         :else
         [:div
          {:class (if margin-less-pages? "" (util/hiccup->class "mx-auto.pb-24"))
           :style {:margin-bottom (cond
                                    margin-less-pages? 0
                                    onboarding-and-home? -48
                                    :else 120)
                   :padding-bottom (when (mobile-util/native-iphone?) "7rem")}}
          main-content])

       (when onboarding-and-home?
         [:div {:style {:padding-bottom 200}}
          (onboarding/intro)])]]]))

(defonce sidebar-inited? (atom false))
;; TODO: simplify logic

(rum/defc parsing-progress < rum/static
  [state]
  (let [finished (or (:finished state) 0)
        total (:total state)
        width (js/Math.round (* (.toFixed (/ finished total) 2) 100))
        left-label [:div.flex.flex-row.font-bold
                    (t :parsing-files)
                    [:div.hidden.md:flex.flex-row
                     [:span.mr-1 ": "]
                     [:div.text-ellipsis-wrapper {:style {:max-width 300}}
                      (util/node-path.basename
                       (:current-parsing-file state))]]]]
    (ui/progress-bar-with-label width left-label (str finished "/" total))))

(rum/defc main-content < rum/reactive db-mixins/query
  {:init (fn [state]
           (when-not @sidebar-inited?
             (let [current-repo (state/sub :git/current-repo)
                   default-home (get-default-home-if-valid)
                   sidebar (:sidebar default-home)
                   sidebar (if (string? sidebar) [sidebar] sidebar)]
               (when-let [pages (->> (seq sidebar)
                                     (remove string/blank?))]
                 (doseq [page pages]
                   (let [page (util/safe-page-name-sanity-lc page)
                         [db-id block-type] (if (= page "contents")
                                              ["contents" :contents]
                                              [page :page])]
                     (state/sidebar-add-block! current-repo db-id block-type)))
                 (reset! sidebar-inited? true))))
           (when (state/mobile?)
             (state/set-state! :mobile/show-tabbar? true))
           state)}
  []
  (let [default-home (get-default-home-if-valid)
        current-repo (state/sub :git/current-repo)
        loading-files? (when current-repo (state/sub [:repo/loading-files? current-repo]))
        journals-length (state/sub :journals-length)
        latest-journals (db/get-latest-journals (state/get-current-repo) journals-length)
        graph-parsing-state (state/sub [:graph/parsing-state current-repo])]
    (cond
      (or
       (:graph-loading? graph-parsing-state)
       (not= (:total graph-parsing-state) (:finished graph-parsing-state)))
      [:div.flex.items-center.justify-center.full-height-without-header
       [:div.flex-1
        (parsing-progress graph-parsing-state)]]

      :else
      [:div
       (cond
         (and default-home
              (= :home (state/get-current-route))
              (not (state/route-has-p?))
              (:page default-home))
         (route-handler/redirect-to-page! (:page default-home))

         (and config/publishing?
              (not default-home)
              (empty? latest-journals))
         (route-handler/redirect! {:to :all-pages})

         loading-files?
         (ui/loading (t :loading-files))

         (seq latest-journals)
         (journal/journals latest-journals)

         ;; FIXME: why will this happen?
         :else
         [:div])])))

(defn- hide-context-menu-and-clear-selection
  [e]
  (state/hide-custom-context-menu!)
  (when-not (or (gobj/get e "shiftKey")
                (util/meta-key? e)
                (state/get-edit-input-id))
    (editor-handler/clear-selection!)))

(rum/defc render-custom-context-menu
  [links position]
  (let [ref (rum/use-ref nil)]
    (rum/use-effect!
     #(let [el (rum/deref ref)
            {:keys [x y]} (util/calc-delta-rect-offset el js/document.documentElement)]
        (set! (.. el -style -transform)
              (str "translate3d(" (if (neg? x) x 0) "px," (if (neg? y) (- y 10) 0) "px" ",0)"))))
    [:<>
     [:div.menu-backdrop {:on-mouse-down (fn [e] (hide-context-menu-and-clear-selection e))}]
     [:div#custom-context-menu
      {:ref ref
       :style {:left (str (first position) "px")
               :top (str (second position) "px")}} links]]))

(rum/defc custom-context-menu < rum/reactive
  []
  (let [show? (state/sub :custom-context-menu/show?)
        links (state/sub :custom-context-menu/links)
        position (state/sub :custom-context-menu/position)]
    (when (and show? links position)
      (ui/css-transition
       {:class-names "fade"
        :timeout {:enter 500
                  :exit 300}}
       (render-custom-context-menu links position)))))


(rum/defc new-block-mode < rum/reactive
  []
  (when (state/sub [:document/mode?])
    (ui/tippy {:html [:div.p-2
                      [:p.mb-2 [:b "Document mode"]]
                      [:ul
                       [:li
                        [:div.inline-block.mr-1 (ui/render-keyboard-shortcut (shortcut-dh/gen-shortcut-seq :editor/new-line))]
                        [:p.inline-block  "to create new block"]]
                       [:li
                        [:p.inline-block.mr-1 "Click `D` or type"]
                        [:div.inline-block.mr-1 (ui/render-keyboard-shortcut (shortcut-dh/gen-shortcut-seq :ui/toggle-document-mode))]
                        [:p.inline-block "to toggle document mode"]]]]}
              [:a.block.px-1.text-sm.font-medium.bg-base-2.rounded-md.mx-2
               {:on-click state/toggle-document-mode!}
               "D"])))

(rum/defc help-button < rum/reactive
  []
  (when-not (state/sub :ui/sidebar-open?)
    [:div.cp__sidebar-help-btn
     [:div.inner
      {:title    (t :help-shortcut-title)
       :on-click (fn []
                   (state/sidebar-add-block! (state/get-current-repo) "help" :help))}
      "?"]]))

(rum/defcs ^:large-vars/cleanup-todo sidebar <
  (mixins/modal :modal/show?)
  rum/reactive
  (mixins/event-mixin
   (fn [state]
     (mixins/listen state js/window "click" hide-context-menu-and-clear-selection)
     (mixins/listen state js/window "keydown"
                    (fn [e]
                      (when (= 27 (.-keyCode e))
                        (if (and (state/modal-opened?)
                                 (not
                                  (and
                                   ;; FIXME: this does not work on CI tests
                                   util/node-test?
                                   (:editor/editing? @state/state))))
                          (state/close-modal!)
                          (hide-context-menu-and-clear-selection e)))))))
  {:did-mount (fn [state]
                (swipe/setup-listeners!)
                state)}
  [state route-match main-content]
  (let [{:keys [open-fn]} state
        current-repo (state/sub :git/current-repo)
        granted? (state/sub [:nfs/user-granted? (state/get-current-repo)])
        theme (state/sub :ui/theme)
        system-theme? (state/sub :ui/system-theme?)
        light? (= "light" (state/sub :ui/theme))
        sidebar-open?  (state/sub :ui/sidebar-open?)
        settings-open? (state/sub :ui/settings-open?)
        left-sidebar-open?  (state/sub :ui/left-sidebar-open?)
        wide-mode? (state/sub :ui/wide-mode?)
        onboarding-state (state/sub :file-sync/onboarding-state)
        right-sidebar-blocks (state/sub-right-sidebar-blocks)
        route-name (get-in route-match [:data :name])
        margin-less-pages? (boolean (#{:graph :whiteboard} route-name))
        db-restoring? (state/sub :db/restoring?)
        indexeddb-support? (state/sub :indexeddb/support?)
        page? (= :page route-name)
        home? (= :home route-name)
        edit? (:editor/editing? @state/state)
        default-home (get-default-home-if-valid)
        logged? (user-handler/logged-in?)
        show-action-bar? (state/sub :mobile/show-action-bar?)
        show-recording-bar? (state/sub :mobile/show-recording-bar?)
        preferred-language (state/sub [:preferred-language])]
    (theme/container
     {:t             t
      :theme         theme
      :route         route-match
      :current-repo  current-repo
      :edit?         edit?
      :nfs-granted?  granted?
      :db-restoring? db-restoring?
      :sidebar-open? sidebar-open?
      :settings-open? settings-open?
      :sidebar-blocks-len (count right-sidebar-blocks)
      :system-theme? system-theme?
      :onboarding-state onboarding-state
      :preferred-language preferred-language
      :on-click      (fn [e]
                       (editor-handler/unhighlight-blocks!)
                       (util/fix-open-external-with-shift! e))}

     [:main.theme-inner
      {:class (util/classnames [{:ls-left-sidebar-open left-sidebar-open?
                                 :ls-right-sidebar-open sidebar-open?
                                 :ls-wide-mode wide-mode?}])}
      [:button#skip-to-main
       {:on-key-up (fn [e]
                        (when (= (.-key e) "Enter")
                          (ui/focus-element (ui/main-node))))}
       "Skip to main content"]
      [:div.#app-container
       [:div#left-container
        {:class (if (state/sub :ui/sidebar-open?) "overflow-hidden" "w-full")}
        (header/header {:open-fn        open-fn
                        :light?         light?
                        :current-repo   current-repo
                        :logged?        logged?
                        :page?          page?
                        :route-match    route-match
                        :default-home   default-home
                        :new-block-mode new-block-mode})

        (main {:route-match         route-match
               :margin-less-pages?  margin-less-pages?
               :logged?             logged?
               :home?               home?
               :route-name          route-name
               :indexeddb-support?  indexeddb-support?
               :light?              light?
               :db-restoring?       db-restoring?
               :main-content        main-content
               :show-action-bar?    show-action-bar?
               :show-recording-bar? show-recording-bar?})]

       (right-sidebar/sidebar)

       [:div#app-single-container]]

      (ui/notification)
      (ui/modal)
      (ui/sub-modal)
      (command-palette/command-palette-modal)
      (select/select-modal)
      (custom-context-menu)
      (plugins/custom-js-installer {:t t
                                    :current-repo current-repo
                                    :nfs-granted? granted?
                                    :db-restoring? db-restoring?})
      [:a#download.hidden]
      (when
       (and (not config/mobile?)
            (not config/publishing?))
        (help-button))])))<|MERGE_RESOLUTION|>--- conflicted
+++ resolved
@@ -84,17 +84,11 @@
                (state/get-current-repo)
                (:db/id page-entity)
                :page))
-<<<<<<< HEAD
             (if whiteboard-page?
               (route-handler/redirect-to-whiteboard! name)
               (route-handler/redirect-to-page! name {:click-from-recent? recent?})))))}
      [:span.page-icon (if whiteboard-page? (ui/icon "whiteboard" {:extension? true}) icon)]
-     [:span.page-title (pdf-assets/fix-local-asset-filename original-name)]]))
-=======
-            (route-handler/redirect-to-page! name {:click-from-recent? recent?}))))}
-     [:span.page-icon icon]
      [:span.page-title (pdf-assets/fix-local-asset-pagename original-name)]]))
->>>>>>> 8ec98c0a
 
 (defn get-page-icon [page-entity]
   (let [default-icon (ui/icon "page" {:extension? true})
