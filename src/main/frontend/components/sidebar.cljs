--- conflicted
+++ resolved
@@ -222,7 +222,7 @@
                                [".favorites .bd" ".recent .bd" ".dropdown-wrapper" ".nav-header"])
                      (close-modal-fn)))}
      [:div.flex.flex-col.pb-4.wrap
-      [:nav.px-4.pt-3.space-y-1 {:aria-label "Sidebar"}
+      [:nav.px-4.pt-1.space-y-1 {:aria-label "Sidebar"}
        (repo/repos-dropdown)
 
        [:div.nav-header
@@ -265,30 +265,17 @@
 
       (when (and left-sidebar-open? (not config/publishing?)) (recent-pages t))
 
-<<<<<<< HEAD
-      [:nav.px-2 {:aria-label "Sidebar"
-                  :class      "new-page"}
-       (when-not config/publishing?
-         [:a.item.group.flex.items-center.px-4.py-2.text-sm.font-medium.rounded-md.new-page-link
-          {:on-click (fn []
-                       (and (util/sm-breakpoint?)
-                            (state/toggle-left-sidebar!))
-                       (state/pub-event! [:go/search]))}
-          (ui/icon "circle-plus mr-3" {:style {:font-size 16}})
-          [:span.flex-1 (t :right-side-bar/new-page)]])]]]))
-=======
       (when-not (mobile-util/native-platform?)
        [:nav.px-2 {:aria-label "Sidebar"
                    :class      "new-page"}
         (when-not config/publishing?
-          [:a.item.group.flex.items-center.px-2.py-2.text-sm.font-medium.rounded-md
+          [:a.item.group.flex.items-center.px-2.py-2.text-sm.font-medium.rounded-md.new-page-link
            {:on-click (fn []
                         (and (util/sm-breakpoint?)
                              (state/toggle-left-sidebar!))
                         (state/pub-event! [:go/search]))}
            (ui/icon "circle-plus mr-3" {:style {:font-size 20}})
            [:span.flex-1 (t :right-side-bar/new-page)]])])]]))
->>>>>>> 1363ca13
 
 (rum/defc left-sidebar < rum/reactive
   [{:keys [left-sidebar-open? route-match]}]
