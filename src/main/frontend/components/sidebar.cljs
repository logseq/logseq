--- conflicted
+++ resolved
@@ -444,18 +444,11 @@
   []
   (when-not (state/sub :ui/sidebar-open?)
     [:div.cp__sidebar-help-btn
-<<<<<<< HEAD
      [:div.inner
       {:title    (t :help-shortcut-title)
        :on-click (fn []
-                   (state/sidebar-add-block! (state/get-current-repo) "help" :help nil))}
+                   (state/sidebar-add-block! (state/get-current-repo) "help" :help))}
       "?"]]))
-=======
-     {:title (t :help-shortcut-title)
-      :on-click (fn []
-                  (state/sidebar-add-block! (state/get-current-repo) "help" :help))}
-     "?"]))
->>>>>>> 504b47b6
 
 (defn- hide-context-menu-and-clear-selection
   [e]
