(ns frontend.components.sidebar
  (:require [cljs-drag-n-drop.core :as dnd]
            [clojure.string :as string]
            [frontend.components.command-palette :as command-palette]
            [frontend.components.header :as header]
            [frontend.components.journal :as journal]
            [frontend.components.onboarding :as onboarding]
            [frontend.components.plugins :as plugins]
            [frontend.components.repo :as repo]
            [frontend.components.right-sidebar :as right-sidebar]
            [frontend.components.select :as select]
            [frontend.components.svg :as svg]
            [frontend.components.theme :as theme]
            [frontend.components.widgets :as widgets]
            [frontend.components.find-in-page :as find-in-page]
            [frontend.config :as config]
            [frontend.context.i18n :refer [t]]
            [frontend.db :as db]
            [frontend.db-mixins :as db-mixins]
            [frontend.db.model :as db-model]
            [frontend.extensions.pdf.assets :as pdf-assets]
            [frontend.extensions.srs :as srs]
            [frontend.handler.common :as common-handler]
            [frontend.handler.editor :as editor-handler]
            [frontend.handler.mobile.swipe :as swipe]
            [frontend.handler.page :as page-handler]
            [frontend.handler.route :as route-handler]
            [frontend.handler.user :as user-handler]
            [frontend.mixins :as mixins]
            [frontend.mobile.action-bar :as action-bar]
            [frontend.mobile.footer :as footer]
            [frontend.mobile.mobile-bar :refer [mobile-bar]]
            [frontend.mobile.util :as mobile-util]
            [frontend.modules.shortcut.data-helper :as shortcut-dh]
            [frontend.state :as state]
            [frontend.ui :as ui]
            [frontend.util :as util]
            [frontend.util.cursor :as cursor]
            [goog.dom :as gdom]
            [goog.object :as gobj]
            [react-draggable]
            [reitit.frontend.easy :as rfe]
            [rum.core :as rum]))

(rum/defc nav-content-item < rum/reactive
  [name {:keys [class]} child]

  [:div.nav-content-item
   {:class (util/classnames [class {:is-expand (not (state/sub [:ui/navigation-item-collapsed? class]))}])}
   [:div.nav-content-item-inner
    [:div.header.items-center.mb-1
     {:on-click (fn [^js/MouseEvent _e]
                  (state/toggle-navigation-item-collapsed! class))}
     [:div.font-medium.fade-link name]
     [:span
      [:a.more svg/arrow-down-v2]]]
    [:div.bd child]]])

(defn- delta-y
  [e]
  (when-let [target (.. e -target)]
    (let [rect (.. target getBoundingClientRect)]
      (- (.. e -pageY) (.. rect -top)))))

(defn- move-up?
  [e]
  (let [delta (delta-y e)]
    (< delta 14)))

(rum/defc page-name
  [name icon recent?]
  (let [original-name (db-model/get-page-original-name name)]
    [:a {:on-click (fn [e]
                     (let [name (util/safe-page-name-sanity-lc name)
                           source-page (db-model/get-alias-source-page (state/get-current-repo) name)
                           name (if (empty? source-page) name (:block/name source-page))]
                       (if (gobj/get e "shiftKey")
                         (when-let [page-entity (if (empty? source-page) (db/entity [:block/name name]) source-page)]
                           (state/sidebar-add-block!
                            (state/get-current-repo)
                            (:db/id page-entity)
                            :page))
                         (route-handler/redirect-to-page! name {:click-from-recent? recent?}))))}
     [:span.page-icon icon]
     (pdf-assets/fix-local-asset-filename original-name)]))

(defn get-page-icon [page-entity]
  (let [default-icon (ui/icon "file-text")
        from-properties (get-in (into {} page-entity) [:block/properties :icon])]
    (or
     (when (not= from-properties "") from-properties)
     default-icon))) ;; Fall back to default if icon is undefined or empty

(rum/defcs favorite-item <
  (rum/local nil ::up?)
  (rum/local nil ::dragging-over)
  [state _t name icon]
  (let [up? (get state ::up?)
        dragging-over (get state ::dragging-over)
        target (state/sub :favorites/dragging)]
    [:li.favorite-item
     {:key name
      :title name
      :data-ref name
      :class (if (and target @dragging-over (not= target @dragging-over))
               "dragging-target"
               "")
      :draggable true
      :on-drag-start (fn [_event]
                       (state/set-state! :favorites/dragging name))
      :on-drag-over (fn [e]
                      (util/stop e)
                      (reset! dragging-over name)
                      (when-not (= name (get @state/state :favorites/dragging))
                        (reset! up? (move-up? e))))
      :on-drag-leave (fn [_e]
                       (reset! dragging-over nil))
      :on-drop (fn [e]
                 (page-handler/reorder-favorites! {:to name
                                                   :up? (move-up? e)})
                 (reset! up? nil)
                 (reset! dragging-over nil))}
     (page-name name icon false)]))

(rum/defc favorites < rum/reactive
  [t]
  (nav-content-item
   [:a.flex.items-center.text-sm.font-medium.rounded-md.wrap-th
    (ui/icon "star mr-1" {:style {:font-size 16}})
    [:span.flex-1.ml-1 (string/upper-case (t :left-side-bar/nav-favorites))]]

   {:class "favorites"
    :edit-fn
    (fn [e]
      (rfe/push-state :page {:name "Favorites"})
      (util/stop e))}

   (let [favorites (->> (:favorites (state/sub-graph-config))
                        (remove string/blank?)
                        (filter string?))]
     (when (seq favorites)
       [:ul.favorites.text-sm
        (for [name favorites]
          (when-not (string/blank? name)
            (when-let [entity (db/entity [:block/name (util/safe-page-name-sanity-lc name)])]
              (let [icon (get-page-icon entity)]
                (favorite-item t name icon)))))]))))

(rum/defc recent-pages < rum/reactive db-mixins/query
  [t]
  (nav-content-item
   [:a.flex.items-center.text-sm.font-medium.rounded-md.wrap-th
    (ui/icon "history mr-2" {:style {:font-size 16}})
    [:span.flex-1
     (string/upper-case (t :left-side-bar/nav-recent-pages))]]

   {:class "recent"}

   (let [pages (->> (db/sub-key-value :recent/pages)
                    (remove string/blank?)
                    (filter string?)
                    (map (fn [page] {:lowercase (util/safe-page-name-sanity-lc page)
                                     :page page}))
                    (util/distinct-by :lowercase)
                    (map :page))]
     [:ul.text-sm
      (for [name pages]
        (when-let [entity (db/entity [:block/name (util/safe-page-name-sanity-lc name)])]
          [:li.recent-item.select-none
           {:key name
            :title name
            :data-ref name}
           (page-name name (get-page-icon entity) true)]))])))

(rum/defcs flashcards < db-mixins/query rum/reactive
  {:did-mount (fn [state]
                (srs/update-cards-due-count!)
                state)}
  [_state srs-open?]
  (let [num (state/sub :srs/cards-due-count)]
    [:a.item.group.flex.items-center.px-2.py-2.text-sm.font-medium.rounded-md
     {:class (util/classnames [{:active srs-open?}])
      :on-click #(do
                   (srs/update-cards-due-count!)
                   (state/pub-event! [:modal/show-cards]))}
     (ui/icon "infinity")
     [:span.flex-1 (t :right-side-bar/flashcards)]
     (when (and num (not (zero? num)))
       [:span.ml-3.inline-block.py-0.5.px-3.text-xs.font-medium.rounded-full.fade-in num])]))

(defn get-default-home-if-valid
  []
  (when-let [default-home (state/get-default-home)]
    (let [page (:page default-home)
          page (when (and (string? page)
                          (not (string/blank? page)))
                 (db/entity [:block/name (util/safe-page-name-sanity-lc page)]))]
      (if page
        default-home
        (dissoc default-home :page)))))

(defn sidebar-item
  [{on-click-handler :on-click-handler
    class :class
    title :title
    icon :icon
    active :active
    href :href}]
  [:div
   {:class class}
   [:a.item.group.flex.items-center.px-2.py-2.text-sm.font-medium.rounded-md
    {:on-click on-click-handler
     :class (when active "active")
     :href href}
    (ui/icon (str icon))
    [:span.flex-1 title]]])

(rum/defc sidebar-nav
  [route-match close-modal-fn left-sidebar-open? srs-open?]
  (let [default-home (get-default-home-if-valid)
        route-name (get-in route-match [:data :name])]

    [:div.left-sidebar-inner.flex-1.flex.flex-col.min-h-0
     {:on-click #(when-let [^js target (and (util/sm-breakpoint?) (.-target %))]
                   (when (some (fn [sel] (boolean (.closest target sel)))
                               [".favorites .bd" ".recent .bd" ".dropdown-wrapper" ".nav-header"])
                     (close-modal-fn)))}
     [:div.flex.flex-col.pb-4.wrap.gap-4
      [:nav.px-4.flex.flex-col.gap-1 {:aria-label "Navigation menu"}
       (repo/repos-dropdown)

       [:div.nav-header.flex.gap-1.flex-col
        (if-let [page (:page default-home)]
          (sidebar-item
           {:class            "home-nav"
            :title            page
            :on-click-handler route-handler/redirect-to-home!
            :active           (and (not srs-open?)
                                   (= route-name :page)
                                   (= page (get-in route-match [:path-params :name])))
            :icon             "home"})
          (sidebar-item
           {:class            "journals-nav"
            :active           (and (not srs-open?)
                                   (or (= route-name :all-journals) (= route-name :home)))
            :title            (t :left-side-bar/journals)
            :on-click-handler route-handler/go-to-journals!
            :icon             "calendar"}))

        (when (state/enable-flashcards? (state/get-current-repo))
          [:div.flashcards-nav
           (flashcards srs-open?)])

        (sidebar-item
         {:class  "graph-view-nav"
          :title  (t :right-side-bar/graph-view)
          :href   (rfe/href :graph)
          :active (and (not srs-open?) (= route-name :graph))
          :icon   "hierarchy"})

        (sidebar-item
         {:class  "all-pages-nav"
          :title  (t :right-side-bar/all-pages)
          :href   (rfe/href :all-pages)
          :active (and (not srs-open?) (= route-name :all-pages))
          :icon   "files"})]]

      (when left-sidebar-open? (favorites t))

      (when (and left-sidebar-open? (not config/publishing?)) (recent-pages t))

      (when-not (mobile-util/native-platform?)
        [:footer.px-2 {:class "new-page"}
         (when-not config/publishing?
           [:a.item.group.flex.items-center.px-2.py-2.text-sm.font-medium.rounded-md.new-page-link
            {:on-click (fn []
                         (and (util/sm-breakpoint?)
                              (state/toggle-left-sidebar!))
                         (state/pub-event! [:go/search]))}
            (ui/icon "circle-plus mr-3" {:style {:font-size 20}})
            [:span.flex-1 (t :right-side-bar/new-page)]])])]]))

(rum/defc left-sidebar < rum/reactive
  [{:keys [left-sidebar-open? route-match]}]
  (let [close-fn #(state/set-left-sidebar-open! false)
        srs-open? (= :srs (state/sub :modal/id))]
    [:div#left-sidebar.cp__sidebar-left-layout
     {:class (util/classnames [{:is-open left-sidebar-open?}])}

     ;; sidebar contents
     (sidebar-nav route-match close-fn left-sidebar-open? srs-open?)
     [:span.shade-mask {:on-click close-fn}]]))

(rum/defc recording-bar
  []
  [:> react-draggable
   {:onStart (fn [_event]
               (when-let [pos (some-> (state/get-input) cursor/pos)]
                 (state/set-editor-last-pos! pos)))
    :onStop (fn [_event]
              (when-let [block (get-in @state/state [:editor/block :block/uuid])]
                (editor-handler/edit-block! block :max (:block/uuid block))
                (when-let [input (state/get-input)]
                  (when-let [saved-cursor (state/get-editor-last-pos)]
                    (cursor/move-cursor-to input saved-cursor)))))}
   [:div#audio-record-toolbar
    {:style {:bottom (+ @util/keyboard-height 45)}}
    (footer/audio-record-cp)]])

(rum/defc main <
  {:did-mount (fn [state]
                (when-let [element (gdom/getElement "main-content-container")]
                  (dnd/subscribe!
                   element
                   :upload-files
                   {:drop (fn [_e files]
                            (when-let [id (state/get-edit-input-id)]
                              (let [format (:block/format (state/get-edit-block))]
                                (editor-handler/upload-asset id files format editor-handler/*asset-uploading? true))))})
                  (common-handler/listen-to-scroll! element))
                state)}
  [{:keys [route-match global-graph-pages? route-name indexeddb-support? db-restoring? main-content show-action-bar? show-recording-bar?]}]
  (let [left-sidebar-open? (state/sub :ui/left-sidebar-open?)
        onboarding-and-home? (and (or (nil? (state/get-current-repo)) (config/demo-graph?))
                                  (not config/publishing?)
                                  (= :home route-name))]
    [:div#main-container.cp__sidebar-main-layout.flex-1.flex
     {:class (util/classnames [{:is-left-sidebar-open left-sidebar-open?}])}

     ;; desktop left sidebar layout
     (left-sidebar {:left-sidebar-open? left-sidebar-open?
                    :route-match route-match})

     [:div#main-content-container.scrollbar-spacing.w-full.flex.justify-center.flex-row
      
      {:tabindex "-1"}

      (when (util/electron?)
        (find-in-page/search))

      (when show-action-bar?
        (action-bar/action-bar))

      [:div.cp__sidebar-main-content
       {:data-is-global-graph-pages global-graph-pages?
        :data-is-full-width         (or global-graph-pages?
                                        (contains? #{:all-files :all-pages :my-publishing} route-name))}

       (when show-recording-bar?
         (recording-bar))

       (mobile-bar)
       (footer/footer)

       (when (and (not (mobile-util/native-platform?))
                  (contains? #{:page :home} route-name))
         (widgets/demo-graph-alert))

       (cond
         (not indexeddb-support?)
         nil

         db-restoring?
         [:div.mt-20
          [:div.ls-center
           (ui/loading (t :loading))]]

         :else
         [:div {:class (if global-graph-pages? "" (util/hiccup->class "max-w-7xl.mx-auto.pb-24"))
                :style {:margin-bottom (cond
                                         global-graph-pages? 0
                                         onboarding-and-home? -48
                                         :else 120)
                        :padding-bottom (when (mobile-util/native-iphone?) "7rem")}}
          main-content])

       (when onboarding-and-home?
         [:div {:style {:padding-bottom 200}}
          (onboarding/intro)])]]]))

(defonce sidebar-inited? (atom false))
;; TODO: simplify logic

(rum/defc parsing-progress < rum/static
  [state]
  (let [finished (or (:finished state) 0)
        total (:total state)
        width (js/Math.round (* (.toFixed (/ finished total) 2) 100))
        left-label [:div.flex.flex-row.font-bold
                    (t :parsing-files)
                    [:div.hidden.md:flex.flex-row
                     [:span.mr-1 ": "]
                     [:div.text-ellipsis-wrapper {:style {:max-width 300}}
                      (util/node-path.basename
                       (:current-parsing-file state))]]]]
    (ui/progress-bar-with-label width left-label (str finished "/" total))))

(rum/defc file-sync-download-progress < rum/static
  [state]
  (let [finished (or (:finished state) 0)
        total (:total state)
        width (js/Math.round (* (.toFixed (/ finished total) 2) 100))
        left-label [:div.flex.flex-row.font-bold
                    "Downloading"
                    [:div.hidden.md:flex.flex-row
                     [:span.mr-1 ": "]
                     [:ul
                      (for [file (:downloading-files state)]
                        [:li file])]]]]
    (ui/progress-bar-with-label width left-label (str finished "/" total))))

(rum/defc main-content < rum/reactive db-mixins/query
  {:init (fn [state]
           (when-not @sidebar-inited?
             (let [current-repo (state/sub :git/current-repo)
                   default-home (get-default-home-if-valid)
                   sidebar (:sidebar default-home)
                   sidebar (if (string? sidebar) [sidebar] sidebar)]
               (when-let [pages (->> (seq sidebar)
                                     (remove string/blank?))]
                 (doseq [page pages]
                   (let [page (util/safe-page-name-sanity-lc page)
                         [db-id block-type] (if (= page "contents")
                                              ["contents" :contents]
                                              [page :page])]
                     (state/sidebar-add-block! current-repo db-id block-type)))
                 (reset! sidebar-inited? true))))
           (when (state/mobile?)
             (state/set-state! :mobile/show-tabbar? true))
           state)}
  []
  (let [default-home (get-default-home-if-valid)
        current-repo (state/sub :git/current-repo)
        loading-files? (when current-repo (state/sub [:repo/loading-files? current-repo]))
        journals-length (state/sub :journals-length)
        latest-journals (db/get-latest-journals (state/get-current-repo) journals-length)
        graph-parsing-state (state/sub [:graph/parsing-state current-repo])
        graph-file-sync-download-init-state (state/sub [:file-sync/download-init-progress current-repo])]
    (cond
      (or
       (:downloading? graph-file-sync-download-init-state)
       (not= (:total graph-file-sync-download-init-state) (:finished graph-file-sync-download-init-state)))
      [:div.flex.items-center.justify-center.full-height-without-header
       [:div.flex-1
        (file-sync-download-progress graph-file-sync-download-init-state)]]

      (or
       (:graph-loading? graph-parsing-state)
       (not= (:total graph-parsing-state) (:finished graph-parsing-state)))
      [:div.flex.items-center.justify-center.full-height-without-header
       [:div.flex-1
        (parsing-progress graph-parsing-state)]]

      :else
      [:div
       (cond
         (and default-home
              (= :home (state/get-current-route))
              (not (state/route-has-p?))
              (:page default-home))
         (route-handler/redirect-to-page! (:page default-home))

         (and config/publishing?
              (not default-home)
              (empty? latest-journals))
         (route-handler/redirect! {:to :all-pages})

         loading-files?
         (ui/loading (t :loading-files))

         (seq latest-journals)
         (journal/journals latest-journals)

         ;; FIXME: why will this happen?
         :else
         [:div])])))

(defn- hide-context-menu-and-clear-selection
  [e]
  (state/hide-custom-context-menu!)
  (when-not (or (gobj/get e "shiftKey")
                (util/meta-key? e)
                (state/get-edit-input-id))
    (editor-handler/clear-selection!)))

(rum/defc render-custom-context-menu
  [links position]
  (let [ref (rum/use-ref nil)]
    (rum/use-effect!
     #(let [el (rum/deref ref)
            {:keys [x y]} (util/calc-delta-rect-offset el js/document.documentElement)]
        (set! (.. el -style -transform)
              (str "translate3d(" (if (neg? x) x 0) "px," (if (neg? y) (- y 10) 0) "px" ",0)"))))
    [:<>
     [:div.menu-backdrop {:on-mouse-down (fn [e] (hide-context-menu-and-clear-selection e))}]
     [:div#custom-context-menu
      {:ref ref
       :style {:left (str (first position) "px")
               :top (str (second position) "px")}} links]]))

(rum/defc custom-context-menu < rum/reactive
  []
  (let [show? (state/sub :custom-context-menu/show?)
        links (state/sub :custom-context-menu/links)
        position (state/sub :custom-context-menu/position)]
    (when (and show? links position)
      (ui/css-transition
       {:class-names "fade"
        :timeout {:enter 500
                  :exit 300}}
       (render-custom-context-menu links position)))))


(rum/defc new-block-mode < rum/reactive
  []
  (when (state/sub [:document/mode?])
    (ui/tippy {:html [:div.p-2
                      [:p.mb-2 [:b "Document mode"]]
                      [:ul
                       [:li
                        [:div.inline-block.mr-1 (ui/render-keyboard-shortcut (shortcut-dh/gen-shortcut-seq :editor/new-line))]
                        [:p.inline-block  "to create new block"]]
                       [:li
                        [:p.inline-block.mr-1 "Click `D` or type"]
                        [:div.inline-block.mr-1 (ui/render-keyboard-shortcut (shortcut-dh/gen-shortcut-seq :ui/toggle-document-mode))]
                        [:p.inline-block "to toggle document mode"]]]]}
              [:a.block.px-1.text-sm.font-medium.bg-base-2.rounded-md.mx-2
               {:on-click state/toggle-document-mode!}
               "D"])))

(rum/defc help-button < rum/reactive
  []
  (when-not (state/sub :ui/sidebar-open?)
    [:div.cp__sidebar-help-btn
     [:div.inner
      {:title    (t :help-shortcut-title)
       :on-click (fn []
                   (state/sidebar-add-block! (state/get-current-repo) "help" :help))}
      "?"]]))

(rum/defcs ^:large-vars/cleanup-todo sidebar <
  (mixins/modal :modal/show?)
  rum/reactive
  (mixins/event-mixin
   (fn [state]
     (mixins/listen state js/window "click" hide-context-menu-and-clear-selection)
     (mixins/listen state js/window "keydown"
                    (fn [e]
                      (when (= 27 (.-keyCode e))
                        (if (and (state/modal-opened?)
                                 (not
                                  (and
                                   ;; FIXME: this does not work on CI tests
                                   util/node-test?
                                   (:editor/editing? @state/state))))
                          (state/close-modal!)
                          (hide-context-menu-and-clear-selection e)))))))
  {:did-mount (fn [state]
                (swipe/setup-listeners!)
                state)}
  [state route-match main-content]
  (let [{:keys [open-fn]} state
        current-repo (state/sub :git/current-repo)
        granted? (state/sub [:nfs/user-granted? (state/get-current-repo)])
        theme (state/sub :ui/theme)
        system-theme? (state/sub :ui/system-theme?)
        light? (= "light" (state/sub :ui/theme))
        sidebar-open?  (state/sub :ui/sidebar-open?)
        settings-open? (state/sub :ui/settings-open?)
        left-sidebar-open?  (state/sub :ui/left-sidebar-open?)
        wide-mode? (state/sub :ui/wide-mode?)
        ls-block-hl-colored? (state/sub :pdf/block-highlight-colored?)
        right-sidebar-blocks (state/sub-right-sidebar-blocks)
        route-name (get-in route-match [:data :name])
        global-graph-pages? (= :graph route-name)
        db-restoring? (state/sub :db/restoring?)
        indexeddb-support? (state/sub :indexeddb/support?)
        page? (= :page route-name)
        home? (= :home route-name)
        edit? (:editor/editing? @state/state)
        default-home (get-default-home-if-valid)
        logged? (user-handler/logged-in?)
        show-action-bar? (state/sub :mobile/show-action-bar?)
        show-recording-bar? (state/sub :mobile/show-recording-bar?)
        preferred-language (state/sub [:preferred-language])]
    (theme/container
     {:t             t
      :theme         theme
      :route         route-match
      :current-repo  current-repo
      :edit?         edit?
      :nfs-granted?  granted?
      :db-restoring? db-restoring?
      :sidebar-open? sidebar-open?
      :settings-open? settings-open?
      :sidebar-blocks-len (count right-sidebar-blocks)
      :system-theme? system-theme?
      :preferred-language preferred-language
      :on-click      (fn [e]
                       (editor-handler/unhighlight-blocks!)
                       (util/fix-open-external-with-shift! e))}

     [:main.theme-inner
      {:class (util/classnames [{:ls-left-sidebar-open left-sidebar-open?
                                 :ls-right-sidebar-open sidebar-open?
<<<<<<< HEAD
                                 :ls-wide-mode wide-mode?
                                 :ls-hl-colored ls-block-hl-colored?}])}

=======
                                 :ls-wide-mode wide-mode?}])}
      [:button#skip-to-main
       {:on-key-up (fn [e]
                        (when (= (.-key e) "Enter")
                          (ui/focus-element (ui/main-node))))}
       "Skip to main content"]
>>>>>>> f5824322
      [:div.#app-container
       [:div#left-container
        {:class (if (state/sub :ui/sidebar-open?) "overflow-hidden" "w-full")}
        (header/header {:open-fn        open-fn
                        :light?         light?
                        :current-repo   current-repo
                        :logged?        logged?
                        :page?          page?
                        :route-match    route-match
                        :default-home   default-home
                        :new-block-mode new-block-mode})

        (main {:route-match         route-match
               :global-graph-pages? global-graph-pages?
               :logged?             logged?
               :home?               home?
               :route-name          route-name
               :indexeddb-support?  indexeddb-support?
               :light?              light?
               :db-restoring?       db-restoring?
               :main-content        main-content
               :show-action-bar?    show-action-bar?
               :show-recording-bar? show-recording-bar?})]

       (right-sidebar/sidebar)

       [:div#app-single-container]]

      (ui/notification)
      (ui/modal)
      (ui/sub-modal)
      (command-palette/command-palette-modal)
      (select/select-modal)
      (custom-context-menu)
      (plugins/custom-js-installer {:t t
                                    :current-repo current-repo
                                    :nfs-granted? granted?
                                    :db-restoring? db-restoring?})
      [:a#download.hidden]
      (when
       (and (not config/mobile?)
            (not config/publishing?))
        (help-button))])))<|MERGE_RESOLUTION|>--- conflicted
+++ resolved
@@ -603,18 +603,14 @@
      [:main.theme-inner
       {:class (util/classnames [{:ls-left-sidebar-open left-sidebar-open?
                                  :ls-right-sidebar-open sidebar-open?
-<<<<<<< HEAD
                                  :ls-wide-mode wide-mode?
                                  :ls-hl-colored ls-block-hl-colored?}])}
 
-=======
-                                 :ls-wide-mode wide-mode?}])}
       [:button#skip-to-main
        {:on-key-up (fn [e]
                         (when (= (.-key e) "Enter")
                           (ui/focus-element (ui/main-node))))}
        "Skip to main content"]
->>>>>>> f5824322
       [:div.#app-container
        [:div#left-container
         {:class (if (state/sub :ui/sidebar-open?) "overflow-hidden" "w-full")}
