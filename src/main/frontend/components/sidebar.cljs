--- conflicted
+++ resolved
@@ -67,14 +67,9 @@
     (< delta 14)))
 
 (rum/defc page-name
-<<<<<<< HEAD
-  [name icon]
+  [name icon recent?]
   (let [original-name (db-model/get-page-original-name name)
         whiteboard-page? (db-model/whiteboard-page? name)]
-=======
-  [name icon recent?]
-  (let [original-name (db-model/get-page-original-name name)]
->>>>>>> 7eef27c0
     [:a {:on-click (fn [e]
                      (let [name (util/safe-page-name-sanity-lc name)]
                        (if (and (gobj/get e "shiftKey") (not whiteboard-page?))
@@ -83,17 +78,12 @@
                             (state/get-current-repo)
                             (:db/id page-entity)
                             :page))
-<<<<<<< HEAD
                          (if whiteboard-page?
                            (route-handler/redirect-to-whiteboard! name)
-                           (route-handler/redirect-to-page! name)))))}
+                           (route-handler/redirect-to-page! name {:click-from-recent? recent?})))))}
      [:span.page-icon (if whiteboard-page?
                         [:span.ti.ti-artboard]
                         icon)]
-=======
-                         (route-handler/redirect-to-page! name {:click-from-recent? recent?}))))}
-     [:span.page-icon icon]
->>>>>>> 7eef27c0
      (pdf-assets/fix-local-asset-filename original-name)]))
 
 (defn get-page-icon [page-entity]
