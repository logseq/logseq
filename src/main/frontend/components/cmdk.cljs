--- conflicted
+++ resolved
@@ -611,21 +611,13 @@
                    source-page (some-> item :source-page)
                    hls-page? (and page? (pdf-utils/hls-file? source-page))]]
          (let [item (shui/list-item (assoc item
-<<<<<<< HEAD
                                       :query (when-not (= group :create) @(::input state))
+                                      :text (if hls-page? (pdf-utils/fix-local-asset-pagename text) text)
+                                      :hls-page? hls-page?
                                       :compact true
                                       :rounded false
                                       :hoverable @*mouse-active?
                                       :highlighted highlighted?
-=======
-                                           :query (when-not (= group :create) @(::input state))
-                                           :text (if hls-page? (pdf-utils/fix-local-asset-pagename text) text)
-                                           :hls-page? hls-page?
-                                           :compact true
-                                           :rounded false
-                                           :hoverable @*mouse-active?
-                                           :highlighted highlighted?
->>>>>>> e40e39c3
                                       ;; for some reason, the highlight effect does not always trigger on a
                                       ;; boolean value change so manually pass in the dep
                                       :on-highlight-dep highlighted-item
