(ns frontend.components.cmdk
  (:require [clojure.string :as string]
   [frontend.components.block :as block]
   [frontend.context.i18n :refer [t]]
   [frontend.db :as db]
   [frontend.db.model :as model]
   [frontend.handler.command-palette :as cp-handler]
   [frontend.handler.editor :as editor-handler]
   [frontend.handler.page :as page-handler]
   [frontend.handler.route :as route-handler]
   [frontend.handler.whiteboard :as whiteboard-handler]
   [frontend.modules.shortcut.core :as shortcut]
   [frontend.search :as search]
   [frontend.state :as state]
   [frontend.ui :as ui]
   [frontend.util :as util]
   [frontend.util.page :as page-util]
   [goog.functions :as gfun]
   [goog.object :as gobj]
   [logseq.shui.core :as shui]
   [logseq.shui.ui :as shui-ui]
   [promesa.core :as p]
   [rum.core :as rum]
   [frontend.mixins :as mixins]
<<<<<<< HEAD
   [logseq.common.util.block-ref :as block-ref]
   [logseq.common.util :as common-util]
   [logseq.shui.button.v2 :as button]
=======
   [logseq.graph-parser.util.block-ref :as block-ref]
   [logseq.graph-parser.util :as gp-util]
>>>>>>> c4341c18
   [frontend.modules.shortcut.utils :as shortcut-utils]
   [frontend.config :as config]
   [logseq.common.path :as path]
   [electron.ipc :as ipc]
   [frontend.util.text :as text-util]
   [goog.userAgent]))

(defn translate [t {:keys [id desc]}]
  (when id
    (let [desc-i18n (t (shortcut-utils/decorate-namespace id))]
      (if (string/starts-with? desc-i18n "{Missing key")
        desc
        desc-i18n))))

(def GROUP-LIMIT 5)

(def search-actions
  [{:text "Search only pages"        :info "Add filter to search" :icon-theme :gray :icon "page" :filter {:mode "search"
                                                                                                          :group :pages}}
   {:text "Search only current page" :info "Add filter to search" :icon-theme :gray :icon "page" :filter {:mode "search"
                                                                                                          :group :current-page}}
   {:text "Search only blocks"       :info "Add filter to search" :icon-theme :gray :icon "block" :filter {:mode "search"
                                                                                                           :group :blocks}}
   {:text "Search only commands"     :info "Add filter to search" :icon-theme :gray :icon "command" :filter {:mode "search"
                                                                                                             :group :commands}}
   {:text "Search only whiteboards"  :info "Add filter to search" :icon-theme :gray :icon "whiteboard" :filter {:mode "search"
                                                                                                                :group :whiteboards}}
   {:text "Search only files"        :info "Add filter to search" :icon-theme :gray :icon "file" :filter {:mode "search"
                                                                                                          :group :files}}])

(def filters search-actions)

;; The results are separated into groups, and loaded/fetched/queried separately
(def default-results
  {:commands       {:status :success :show :less :items nil}
   :favorites      {:status :success :show :less :items nil}
   :current-page   {:status :success :show :less :items nil}
   :pages          {:status :success :show :less :items nil}
   :blocks         {:status :success :show :less :items nil}
   :files          {:status :success :show :less :items nil}
   :filters        {:status :success :show :less :items nil}})

(defn get-class-from-input
  [input]
  (string/replace input #"^#+" ""))

(defn create-items [q]
  (when-not (string/blank? q)
    (let [class? (string/starts-with? q "#")]
      (->> [{:text (if class? "Create class" "Create page")       :icon "new-page"
             :icon-theme :gray
             :info (if class?
                     (str "Create class called '" (get-class-from-input q) "'")
                     (str "Create page called '" q "'"))
             :source-create :page}
            (when-not class?
              {:text "Create whiteboard" :icon "new-whiteboard"
               :icon-theme :gray
               :info (str "Create whiteboard called '" q "'") :source-create :whiteboard})]
           (remove nil?)))))

;; Take the results, decide how many items to show, and order the results appropriately
(defn state->results-ordered [state search-mode]
  (let [sidebar? (:sidebar? (last (:rum/args state)))
        results @(::results state)
        input @(::input state)
        filter @(::filter state)
        filter-group (:group filter)
        index (volatile! -1)
        visible-items (fn [group]
                        (let [{:keys [items show]} (get results group)]
                          (cond
                            (or sidebar? (= group filter-group))
                            items

                            (= :more show)
                            items

                            :else
                            (take 5 items))))
        page-exists? (when-not (string/blank? input)
                       (db/entity [:block/name (string/trim input)]))
        include-slash? (or (string/includes? input "/")
                           (string/starts-with? input "/"))
        order* (cond
                 (= search-mode :graph)
                 [["Pages"          :pages          (visible-items :pages)]]

                 include-slash?
                 [(if page-exists?
                    ["Pages"          :pages          (visible-items :pages)]
                    ["Filters"        :filters        (visible-items :filters)])
                  (if page-exists?
                    ["Filters"        :filters        (visible-items :filters)]
                    ["Pages"          :pages          (visible-items :pages)])
                  (when-not page-exists?
                    ["Create"         :create         (create-items input)])
                  ["Current page"   :current-page   (visible-items :current-page)]
                  ["Blocks"         :blocks         (visible-items :blocks)]
                  ["Files"          :files          (visible-items :files)]]

                 filter-group
                 [(when (= filter-group :blocks)
                    ["Current page"   :current-page   (visible-items :current-page)])
                  [(if (= filter-group :current-page) "Current page" (name filter-group))
                   filter-group
                   (visible-items filter-group)]
                  (when (= filter-group :pages)
                    (when-not page-exists?
                      ["Create"         :create         (create-items input)]))]

                 :else
                 (->>
                  [["Pages"          :pages          (visible-items :pages)]
                   (when-not page-exists?
                     ["Create"         :create         (create-items input)])
                   ["Commands"       :commands       (visible-items :commands)]
                   ["Current page"   :current-page   (visible-items :current-page)]
                   ["Blocks"         :blocks         (visible-items :blocks)]
                   ["Files"          :files          (visible-items :files)]]
                  (remove nil?)))
        order (remove nil? order*)]
    (for [[group-name group-key group-items] order]
      [group-name
       group-key
       (if (= group-key :create)
         (count group-items)
         (count (get-in results [group-key :items])))
       (mapv #(assoc % :item-index (vswap! index inc)) group-items)])))

(defn state->highlighted-item [state]
  (or (some-> state ::highlighted-item deref)
      (some->> (state->results-ordered state (:search/mode @state/state))
               (mapcat last)
               (first))))

(defn state->action [state]
  (let [highlighted-item (state->highlighted-item state)]
    (cond (:source-page highlighted-item) :open
          (:source-block highlighted-item) :open
          (:file-path highlighted-item) :open
          (:source-search highlighted-item) :search
          (:source-command highlighted-item) :trigger
          (:source-create highlighted-item) :create
          (:filter highlighted-item) :filter
          :else nil)))

;; Each result group has it's own load-results function
(defmulti load-results (fn [group _state] group))

(defmethod load-results :initial [_ state]
  (let [!results (::results state)
        command-items (->> (cp-handler/top-commands 1000)
                           (remove (fn [c] (= :window/close (:id c))))
                           (map #(hash-map :icon "command"
                                           :icon-theme :gray
                                           :text (translate t %)
                                           :shortcut (:shortcut %)
                                           :source-command %)))]
    (reset! !results (assoc-in default-results [:commands :items] command-items))))

;; The commands search uses the command-palette handler
(defmethod load-results :commands [group state]
  (let [!input (::input state)
        !results (::results state)]
    (swap! !results assoc-in [group :status] :loading)
    (let [commands (->> (cp-handler/top-commands 1000)
                        (map #(assoc % :t (translate t %))))
          search-results (if (string/blank? @!input)
                           commands
                           (search/fuzzy-search commands @!input {:extract-fn :t}))]
      (->> search-results
           (map #(hash-map :icon "command"
                           :icon-theme :gray
                           :text (translate t %)
                           :shortcut (:shortcut %)
                           :source-command %))
           (hash-map :status :success :items)
           (swap! !results update group merge)))))

;; The pages search action uses an existing handler
(defmethod load-results :pages [group state]
  (let [!input (::input state)
        !results (::results state)
        repo (state/get-current-repo)]
    (swap! !results assoc-in [group :status] :loading)
    (p/let [pages (search/page-search @!input)
            items (->> pages
                       (remove nil?)
                       (map
                        (fn [page]
                          (let [entity (db/entity [:block/name (util/page-name-sanity-lc page)])
                                whiteboard? (= (:block/type entity) "whiteboard")
                                source-page (model/get-alias-source-page repo page)]
                            (hash-map :icon (if whiteboard? "whiteboard" "page")
                                      :icon-theme :gray
                                      :text page
                                      :source-page (if source-page
                                              (:block/original-name source-page)
                                              page))))))]
      (swap! !results update group        merge {:status :success :items items}))))

(defmethod load-results :whiteboards [group state]
  (let [!input (::input state)
        !results (::results state)]
    (swap! !results assoc-in [group :status] :loading)
    (p/let [whiteboards (->> (model/get-all-whiteboards (state/get-current-repo))
                             (map :block/original-name))
            pages (search/fuzzy-search whiteboards @!input {:limit 100})
            items (->> pages
                       (remove nil?)
                       (keep
                        (fn [page]
                          (let [entity (db/entity [:block/name (util/page-name-sanity-lc page)])
                                whiteboard? (= (:block/type entity) "whiteboard")]
                            (when whiteboard?
                              (hash-map :icon "whiteboard"
                                        :icon-theme :gray
                                        :text page
                                        :source-page page))))))]
      (swap! !results update group        merge {:status :success :items items}))))

(defn highlight-content-query
  "Return hiccup of highlighted content FTS result"
  [content q]
  (when-not (or (string/blank? content) (string/blank? q))
    [:div (loop [content content ;; why recur? because there might be multiple matches
                 result  []]
            (let [[b-cut hl-cut e-cut] (text-util/cut-by content "$pfts_2lqh>$" "$<pfts_2lqh$")
                  hiccups-add [(when-not (string/blank? b-cut)
                                 [:span b-cut])
                               (when-not (string/blank? hl-cut)
                                 [:mark.p-0.rounded-none hl-cut])]
                  hiccups-add (remove nil? hiccups-add)
                  new-result (concat result hiccups-add)]
              (if-not (string/blank? e-cut)
                (recur e-cut new-result)
                new-result)))]))

;; The blocks search action uses an existing handler
(defmethod load-results :blocks [group state]
  (let [!input (::input state)
        !results (::results state)
        repo (state/get-current-repo)
        current-page (when-let [id (page-util/get-current-page-id)]
                       (db/entity id))
        opts {:limit 100}]
    (swap! !results assoc-in [group :status] :loading)
    (swap! !results assoc-in [:current-page :status] :loading)
    (p/let [blocks (search/block-search repo @!input opts)
            blocks (remove nil? blocks)
            items (map (fn [block]
                         (let [id (:block/uuid block)]
                           {:icon "block"
                            :icon-theme :gray
                            :text (highlight-content-query (:block/content block) @!input)
                            :header (block/breadcrumb {:search? true} repo id {})
                            :current-page? (when-let [page-id (:block/page block)]
                                             (= page-id (:block/uuid current-page)))
                            :source-block block})) blocks)
            items-on-other-pages (remove :current-page? items)
            items-on-current-page (filter :current-page? items)]
      (swap! !results update group         merge {:status :success :items items-on-other-pages})
      (swap! !results update :current-page merge {:status :success :items items-on-current-page}))))

(defmethod load-results :files [group state]
  (let [!input (::input state)
        !results (::results state)]
    (swap! !results assoc-in [group :status] :loading)
    (p/let [files* (search/file-search @!input 99)
            files (remove
                   (fn [f]
                     (and
                      f
                      (string/ends-with? f ".edn")
                      (or (string/starts-with? f "whiteboards/")
                          (string/starts-with? f "assets/")
                          (string/starts-with? f "logseq/version-files")
                          (contains? #{"logseq/metadata.edn" "logseq/pages-metadata.edn" "logseq/graphs-txid.edn"} f))))
                   files*)
            items (map
                   (fn [file]
                     (hash-map :icon "file"
                               :icon-theme :gray
                               :text file
                               :file-path file))
                   files)]
      (swap! !results update group        merge {:status :success :items items}))))

;; FIXME: recent search
;; (defmethod load-results :recents [group state]
;;   (let [!input (::input state)
;;         !results (::results state)
;;         recent-searches (mapv (fn [q] {:type :search :data q}) (db/get-key-value :recent/search))
;;         recent-pages (->> (filter string? (db/get-key-value :recent/pages))
;;                           (keep (fn [page]
;;                                   (when-let [page-entity (db/entity [:block/name (util/page-name-sanity-lc page)])]
;;                                     {:type :page :data (:block/original-name page-entity)})))
;;                           vec)]
;;     (swap! !results assoc-in [group :status] :loading)
;;     (let [items (->> (concat recent-searches recent-pages)
;;                      (filter #(string/includes? (lower-case-str (:data %)) (lower-case-str @!input)))
;;                      (map #(hash-map :icon (if (= :page (:type %)) "page" "history")
;;                                      :icon-theme :gray
;;                                      :text (:data %)
;;                                      :source-recent %
;;                                      :source-page (when (= :page (:type %)) (:data %))
;;                                      :source-search (when (= :search (:type %)) (:data %)))))]
;;       (swap! !results update group merge {:status :success :items items}))))

(defn- get-filter-q
  [input]
  (or (when (string/starts-with? input "/")
        (subs input 1))
      (last (common-util/split-last "/" input))))

(defmethod load-results :filters [group state]
  (let [!results (::results state)
        !input (::input state)
        input @!input
        q (or (get-filter-q input) "")
        matched-items (if (string/blank? q)
                        filters
                        (search/fuzzy-search filters q {:extract-fn :text}))]
    (swap! !results update group merge {:status :success :items matched-items})))

(defmethod load-results :current-page [group state]
  (if-let [current-page (page-util/get-current-page-id)]
    (let [!results (::results state)
          !input (::input state)
          repo (state/get-current-repo)
          opts {:limit 100 :page current-page}]
      (swap! !results assoc-in [group :status] :loading)
      (swap! !results assoc-in [:current-page :status] :loading)
      (p/let [blocks (search/block-search repo @!input opts)
              blocks (remove nil? blocks)
              items (map (fn [block]
                           (let [id (if (uuid? (:block/uuid block))
                                      (:block/uuid block)
                                      (uuid (:block/uuid block)))]
                             {:icon "block"
                              :icon-theme :gray
                              :text (:block/content block)
                              :header (block/breadcrumb {:search? true} repo id {})
                              :current-page? true
                              :source-block block})) blocks)]
        (swap! !results update :current-page merge {:status :success :items items})))
    (reset! (::filter state) nil)))

;; The default load-results function triggers all the other load-results function
(defmethod load-results :default [_ state]
  (if-not (some-> state ::input deref seq)
    (load-results :initial state)
    (let [filter-group (:group @(::filter state))]
      (if filter-group
        (load-results filter-group state)
        (do
          (load-results :commands state)
          (load-results :blocks state)
          (load-results :pages state)
          (load-results :filters state)
          (load-results :files state)
          ;; (load-results :recents state)
          (load-results :whiteboards state))))))

(defn- copy-block-ref [state]
  (when-let [block-uuid (some-> state state->highlighted-item :source-block :block/uuid)]
    (editor-handler/copy-block-ref! block-uuid block-ref/->block-ref)
    (state/close-modal!)))

(defmulti handle-action (fn [action _state _event] action))

(defn- get-highlighted-page-name
  [state]
  (let [highlighted-item (some-> state state->highlighted-item)]
    (or (when-let [id (:block/uuid (:source-block highlighted-item))]
          (:block/name (db/entity [:block/uuid id])))
        (:source-page highlighted-item))))

(defmethod handle-action :open-page [_ state _event]
  (when-let [page-name (get-highlighted-page-name state)]
    (let [redirect-page-name (model/get-redirect-page-name page-name)
          page (db/entity [:block/name (util/page-name-sanity-lc redirect-page-name)])
          original-name (:block/original-name page)]
      (if (= (:block/type page) "whiteboard")
        (route-handler/redirect-to-whiteboard! original-name)
        (route-handler/redirect-to-page! original-name)))
    (state/close-modal!)))

(defmethod handle-action :open-block [_ state _event]
  (let [block-id (some-> state state->highlighted-item :source-block :block/uuid)
        get-block-page (partial model/get-block-page (state/get-current-repo))
        block (db/entity [:block/uuid block-id])]
    (when block
      (when-let [page (some-> block-id get-block-page)]
        (let [page-name (:block/name page)]
          (cond
            (= (:block/type page) "whiteboard")
            (route-handler/redirect-to-whiteboard! page-name {:block-id block-id})
            (model/parents-collapsed? (state/get-current-repo) block-id)
            (route-handler/redirect-to-page! (:block/uuid block))
            :else
            (route-handler/redirect-to-page! page-name {:anchor (str "ls-block-" block-id)})))
        (state/close-modal!)))))

(defmethod handle-action :open-page-right [_ state _event]
  (when-let [page-name (get-highlighted-page-name state)]
    (let [redirect-page-name (model/get-redirect-page-name page-name)
          page (db/entity [:block/name (util/page-name-sanity-lc redirect-page-name)])]
      (when page
        (editor-handler/open-block-in-sidebar! (:block/uuid page))))
    (state/close-modal!)))

(defmethod handle-action :open-block-right [_ state _event]
  (when-let [block-uuid (some-> state state->highlighted-item :source-block :block/uuid)]
    (editor-handler/open-block-in-sidebar! block-uuid)
    (state/close-modal!)))

(defn- open-file
  [file-path]
  (if (or (string/ends-with? file-path ".edn")
          (string/ends-with? file-path ".js")
          (string/ends-with? file-path ".css"))
    (route-handler/redirect! {:to :file
                              :path-params {:path file-path}})
    ;; open this file in directory
    (when (util/electron?)
      (let [file-fpath (path/path-join (config/get-repo-dir (state/get-current-repo)) file-path)]
        (ipc/ipc "openFileInFolder" file-fpath)))))

(defmethod handle-action :open [_ state event]
  (when-let [item (some-> state state->highlighted-item)]
    (let [block-uuid (:block/uuid (:source-block item))
          page? (or (boolean (:source-page item))
                    (and block-uuid (:block/name (db/entity [:block/uuid block-uuid]))))
          block? (boolean (:source-block item))
          shift?  @(::shift? state)
          shift-or-sidebar? (or shift? (boolean (:open-sidebar? (:opts state))))
          search-mode (:search/mode @state/state)
          graph-view? (= search-mode :graph)]
      (cond
        (:file-path item) (do
                            (open-file (:file-path item))
                            (state/close-modal!))
        (and graph-view? page? (not shift?)) (do
                                               (state/add-graph-search-filter! @(::input state))
                                               (reset! (::input state) ""))
        (and shift-or-sidebar? block?) (handle-action :open-block-right state event)
        (and shift-or-sidebar? page?) (handle-action :open-page-right state event)
        page? (handle-action :open-page state event)
        block? (handle-action :open-block state event)))))

(defmethod handle-action :search [_ state _event]
  (when-let [item (some-> state state->highlighted-item)]
    (let [search-query (:source-search item)]
      (reset! (::input state) search-query))))

(defmethod handle-action :trigger [_ state _event]
  (let [command (some-> state state->highlighted-item :source-command)]
    (when-let [action (:action command)]
      (action)
      (when-not (contains? #{:graph/open :graph/remove :dev/replace-graph-with-db-file :ui/toggle-settings :go/flashcards} (:id command))
        (state/close-modal!)))))

(defmethod handle-action :create [_ state _event]
  (let [item (state->highlighted-item state)
        !input (::input state)
        create-class? (string/starts-with? @!input "#")
        create-whiteboard? (= :whiteboard (:source-create item))
        create-page? (= :page (:source-create item))
        class (when create-class? (get-class-from-input @!input))]
    (p/do!
     (cond
       create-class? (page-handler/<create! class
                                            {:redirect? false
                                             :create-first-block? false
                                             :class? true})
       create-whiteboard? (whiteboard-handler/<create-new-whiteboard-and-redirect! @!input)
       create-page? (page-handler/<create! @!input {:redirect? true}))
     (if create-class?
       (state/pub-event! [:class/configure (db/entity [:block/name (util/page-name-sanity-lc class)])])
       (state/close-modal!)))))

(defn- get-filter-user-input
  [input]
  (cond
    (string/includes? input "/")
    (first (common-util/split-last "/" input))
    (string/starts-with? input "/")
    ""
    :else
    input))

(defmethod handle-action :filter [_ state _event]
  (let [item (some-> state state->highlighted-item)
        !input (::input state)]
    (reset! !input (get-filter-user-input @!input))
    (let [!filter (::filter state)
          group (get-in item [:filter :group])]
      (swap! !filter assoc :group group)
      (load-results group state))))

(defmethod handle-action :default [_ state event]
  (when-let [action (state->action state)]
    (handle-action action state event)))

(defn- scroll-into-view-when-invisible
  [state target]
  (let [*container-ref (::scroll-container-ref state)
        container-rect (.getBoundingClientRect @*container-ref)
        t1 (.-top container-rect)
        b1 (.-bottom container-rect)
        target-rect (.getBoundingClientRect target)
        t2 (.-top target-rect)
        b2 (.-bottom target-rect)]
    (when-not (<= t1 t2 b2 b1)          ; not visible
      (.scrollIntoView target
                       #js {:inline "nearest"
                            :behavior "smooth"}))))

(rum/defc mouse-active-effect!
  [*mouse-active? deps]
  (rum/use-effect!
   #(reset! *mouse-active? false)
   deps)
  nil)

(rum/defcs result-group
  < rum/reactive
  (rum/local false ::mouse-active?)
  [state' state title group visible-items first-item sidebar?]
  (let [{:keys [show items]} (some-> state ::results deref group)
        highlighted-item (or @(::highlighted-item state) first-item)
        highlighted-group @(::highlighted-group state)
        *mouse-active? (::mouse-active? state')
        filter @(::filter state)
        can-show-less? (< GROUP-LIMIT (count visible-items))
        can-show-more? (< (count visible-items) (count items))
        show-less #(swap! (::results state) assoc-in [group :show] :less)
        show-more #(swap! (::results state) assoc-in [group :show] :more)]
    [:<>
     (mouse-active-effect! *mouse-active? [highlighted-item])
     [:div {:class         "border-b border-gray-06 pb-1 last:border-b-0"
            :on-mouse-move #(reset! *mouse-active? true)}
      [:div {:class "text-xs py-1.5 px-3 flex justify-between items-center gap-2 text-gray-11 bg-gray-02 h-8"}
       [:div {:class "font-bold text-gray-11 pl-0.5 cursor-pointer select-none"
              :on-click (fn [_e]
                          ;; change :less to :more or :more to :less
                          (swap! (::results state) update-in [group :show] {:more :less
                                                                            :less :more}))}
        title]
       (when (not= group :create)
         [:div {:class "pl-1.5 text-gray-12 rounded-full"
                :style {:font-size "0.7rem"}}
          (if (<= 100 (count items))
            (str "99+")
            (count items))])

       [:div {:class "flex-1"}]

       (when (and (= group highlighted-group)
                  (or can-show-more? can-show-less?)
                  (empty? filter)
                  (not sidebar?))
         [:a.text-link.select-node.opacity-50.hover:opacity-90
          {:on-click (if (= show :more) show-less show-more)}
          (if (= show :more)
            [:div.flex.flex-row.gap-1.items-center
             "Show less"
             (shui/shortcut "mod up" nil)]
            [:div.flex.flex-row.gap-1.items-center
             "Show more"
             (shui/shortcut "mod down" nil)])])]

      [:div.search-results
       (for [item visible-items
             :let [highlighted? (= item highlighted-item)]]
         (let [item (shui/list-item (assoc item
                                           :query (when-not (= group :create) @(::input state))
                                           :compact true
                                           :rounded false
                                           :hoverable @*mouse-active?
                                           :highlighted highlighted?
                                      ;; for some reason, the highlight effect does not always trigger on a
                                      ;; boolean value change so manually pass in the dep
                                           :on-highlight-dep highlighted-item
                                           :on-click (fn [e]
                                                       (reset! (::highlighted-item state) item)
                                                       (handle-action :default state item)
                                                       (when-let [on-click (:on-click item)]
                                                         (on-click e)))
                                      ;; :on-mouse-enter (fn [e]
                                      ;;                   (when (not highlighted?)
                                      ;;                     (reset! (::highlighted-item state) (assoc item :mouse-enter-triggered-highlight true))))
                                           :on-highlight (fn [ref]
                                                           (reset! (::highlighted-group state) group)
                                                           (when (and ref (.-current ref)
                                                                      (not (:mouse-enter-triggered-highlight @(::highlighted-item state))))
                                                             (scroll-into-view-when-invisible state (.-current ref)))))
                                    nil)]
           (if (= group :blocks)
             (ui/lazy-visible (fn [] item) {:trigger-once? true})
             item)))]]]))

(defn move-highlight [state n]
  (let [items (mapcat last (state->results-ordered state (:search/mode @state/state)))
        highlighted-item (some-> state ::highlighted-item deref (dissoc :mouse-enter-triggered-highlight))
        current-item-index (some->> highlighted-item (.indexOf items))
        next-item-index (some-> (or current-item-index 0) (+ n) (mod (count items)))]
    (if-let [next-highlighted-item (nth items next-item-index nil)]
      (reset! (::highlighted-item state) next-highlighted-item)
      (reset! (::highlighted-item state) nil))))

(defn handle-input-change
  ([state e] (handle-input-change state e (.. e -target -value)))
  ([state e input]
   (let [composing? (util/native-event-is-composing? e)
         e-type (gobj/getValueByKeys e "type")
         !input (::input state)
         !load-results-throttled (::load-results-throttled state)]
     ;; update the input value in the UI
     (reset! !input input)

     (reset! (::input-changed? state) true)

       ;; ensure that there is a throttled version of the load-results function
     (when-not @!load-results-throttled
       (reset! !load-results-throttled (gfun/throttle load-results 50)))

       ;; retrieve the load-results function and update all the results
     (when (or (not composing?) (= e-type "compositionend"))
       (when-let [load-results-throttled @!load-results-throttled]
         (load-results-throttled :default state))))))

(defn- keydown-handler
  [state e]
  (let [shift? (.-shiftKey e)
        meta? (util/meta-key? e)
        ctrl? (.-ctrlKey e)
        keyname (.-key e)
        enter? (= keyname "Enter")
        esc? (= keyname "Escape")
        composing? (util/goog-event-is-composing? e)
        highlighted-group @(::highlighted-group state)
        show-less (fn [] (swap! (::results state) assoc-in [highlighted-group :show] :less))
        show-more (fn [] (swap! (::results state) assoc-in [highlighted-group :show] :more))
        input @(::input state)
        as-keydown? (or (= keyname "ArrowDown") (and ctrl? (= keyname "n")))
        as-keyup? (or (= keyname "ArrowUp") (and ctrl? (= keyname "p")))]
    (reset! (::shift? state) shift?)
    (reset! (::meta? state) meta?)
    (when (or as-keydown? as-keyup?)
      (util/stop e))

    (cond
      (and meta? enter?)
      (let [repo (state/get-current-repo)]
        (state/close-modal!)
        (state/sidebar-add-block! repo input :search))
      as-keydown? (if meta?
                    (show-more)
                    (move-highlight state 1))
      as-keyup? (if meta?
                  (show-less)
                  (move-highlight state -1))
      (and enter? (not composing?)) (do
                                      (handle-action :default state e)
                                      (util/stop-propagation e))
      esc? (let [filter @(::filter state)]
             (when-not (string/blank? input)
               (util/stop e)
               (handle-input-change state nil ""))
             (when (and filter (string/blank? input))
               (util/stop e)
               (reset! (::filter state) nil)))
      (and meta? (= keyname "c")) (do
                                    (copy-block-ref state)
                                    (util/stop-propagation e))
      :else nil)))

(defn- keyup-handler
  [state e]
  (let [shift? (.-shiftKey e)
        meta? (util/meta-key? e)]
    (reset! (::shift? state) shift?)
    (reset! (::meta? state) meta?)))

(defn- input-placeholder
  [sidebar?]
  (let [search-mode (:search/mode @state/state)]
    (cond
      (and (= search-mode :graph) (not sidebar?))
      "Add graph filter"

      :else
      "What are you looking for?")))

(rum/defc input-row
  [state all-items opts]
  (let [highlighted-item @(::highlighted-item state)
        input @(::input state)
        input-ref (::input-ref state)]
    ;; use-effect [results-ordered input] to check whether the highlighted item is still in the results,
    ;; if not then clear that puppy out!
    ;; This was moved to a functional component
    (rum/use-effect! (fn []
                       (when (and highlighted-item (= -1 (.indexOf all-items (dissoc highlighted-item :mouse-enter-triggered-highlight))))
                         (reset! (::highlighted-item state) nil)))
                     [all-items])
    (rum/use-effect! (fn [] (load-results :default state)) [])
    [:div {:class "bg-gray-02 border-b border-1 border-gray-07"}
     [:input#search
      {:class "text-xl bg-transparent border-none w-full outline-none px-3 py-3"
       :auto-focus true
       :autoComplete "off"
       :placeholder (input-placeholder false)
       :ref #(when-not @input-ref (reset! input-ref %))
       :on-change (fn [e]
                    (let [new-value (.-value (.-target e))]
                      (handle-input-change state e)
                      (when-let [on-change (:on-input-change opts)]
                        (on-change new-value))))
       :on-blur (fn [_e]
                  (when-let [on-blur (:on-input-blur opts)]
                    (on-blur input)))
       :on-composition-end (fn [e] (handle-input-change state e))
       :on-key-down (fn [e]
                      (p/let [value (.-value @input-ref)
                              last-char (last value)
                              backspace? (= (util/ekey e) "Backspace")
                              filter-group (:group @(::filter state))
                              slash? (= (util/ekey e) "/")
                              namespace-pages (when (and slash? (contains? #{:pages :whiteboards} filter-group))
                                                (search/page-search (str value "/")))
                              namespace-page-matched? (some #(string/includes? % "/") namespace-pages)]
                        (when (and filter-group
                                   (or (and slash? (not namespace-page-matched?))
                                       (and backspace? (= last-char "/"))
                                       (and backspace? (= input ""))))
                          (reset! (::filter state) nil))))
       :value input}]]))

(defn rand-tip
  []
  (rand-nth
   [[:div.flex.flex-row.gap-1.items-center.opacity-50.hover:opacity-100
     [:div "Type"]
     (shui/shortcut "/")
     [:div "to filter search results"]]
    [:div.flex.flex-row.gap-1.items-center.opacity-50.hover:opacity-100
     (shui/shortcut ["mod" "enter"])
     [:div "to open search in the sidebar"]]]))

(rum/defcs tip <
  {:init (fn [state]
           (assoc state ::rand-tip (rand-tip)))}
  [inner-state state]
  (let [filter @(::filter state)]
    (cond
      filter
      [:div.flex.flex-row.gap-1.items-center.opacity-50.hover:opacity-100
       [:div "Type"]
       (shui/shortcut "esc" {:tiled false})
       [:div "to clear search filter"]]

      :else
      (::rand-tip inner-state))))

(rum/defc hint-button
  [text shortcut opts]
  (shui-ui/button
    (merge {:class "hint-button [&>span:first-child]:hover:opacity-100 opacity-40 hover:opacity-80"
            :variant :ghost
            :size  :sm}
      opts)
    [[:span.opacity-60 text]
     ;; shortcut
     (when (not-empty shortcut)
       (for [key shortcut]
         [:div.ui__button-shortcut-key
          (case key
            "cmd" [:div (if goog.userAgent/MAC "⌘" "Ctrl")]
            "shift" [:div "⇧"]
            "return" [:div "⏎"]
            "esc" [:div.tracking-tightest {:style {:transform   "scaleX(0.8) scaleY(1.2) "
                                                   :font-size   "0.5rem"
                                                   :font-weight "500"}} "ESC"]
            (cond-> key (string? key) .toUpperCase))]))]))

(rum/defc hints
  [state]
  (let [action (state->action state)
        button-fn (fn [text shortcut & {:as opts}]
                    (hint-button text shortcut
                      {:on-click #(handle-action action (assoc state :opts opts) %)
                       :muted    true}))]
    (when action
      [:div {:class "flex w-full px-3 py-2 gap-2 justify-between"
             :style {:background "var(--lx-gray-03)"
                     :border-top "1px solid var(--lx-gray-07)"}}
       [:div.text-sm.leading-6
        [:div.flex.flex-row.gap-1.items-center
         [:div.font-medium.text-gray-12 "Tip:"]
         (tip state)]]

       [:div.gap-2.hidden.md:flex {:style {:margin-right -6}}
        (case action
          :open
          [:<>
           (button-fn "Open" ["return"])
           (button-fn "Open in sidebar" ["shift" "return"] {:open-sidebar? true})
           (when (:source-block @(::highlighted-item state)) (button-fn "Copy ref" ["⌘" "c"]))]

          :search
          [:<>
           (button-fn "Search" ["return"])]

          :trigger
          [:<>
           (button-fn "Trigger" ["return"])]

          :create
          [:<>
           (button-fn "Create" ["return"])]

          :filter
          [:<>
           (button-fn "Filter" ["return"])]

          nil)]])))

(rum/defc search-only
  [state group-name]
  [:div.flex.flex-row.gap-1.items-center
   [:div "Search only:"]
   [:div group-name]
   (shui-ui/button
     {:variant  :ghost
      :size     :icon
      :class    "p-1 scale-75"
      :on-click (fn []
                  (reset! (::filter state) nil))}
     (shui-ui/tabler-icon "x"))])

(rum/defcs cmdk < rum/static
  rum/reactive
  {:will-mount
   (fn [state]
     (when-not (:sidebar? (last (:rum/args state)))
       (shortcut/unlisten-all!))
     state)

   :will-unmount
   (fn [state]
     (when-not (:sidebar? (last (:rum/args state)))
       (shortcut/listen-all!))
     state)}
  {:init (fn [state]
           (let [search-mode (:search/mode @state/state)
                 opts (last (:rum/args state))]
             (assoc state
                    ::ref (atom nil)
                    ::filter (if (and search-mode
                                      (not (contains? #{:global :graph} search-mode))
                                      (not (:sidebar? opts)))
                               (atom {:group search-mode})
                               (atom nil))
                    ::input (atom (or (:initial-input opts) "")))))
   :will-unmount (fn [state]
                   (state/set-state! :search/mode nil)
                   state)}
  (mixins/event-mixin
   (fn [state]
     (let [ref @(::ref state)]
       (mixins/on-key-down state {}
                           {:target ref
                            :all-handler (fn [e _key] (keydown-handler state e))})
       (mixins/on-key-up state {} (fn [e _key]
                                    (keyup-handler state e))))))
  (rum/local false ::shift?)
  (rum/local false ::meta?)
  (rum/local nil ::highlighted-group)
  (rum/local nil ::highlighted-item)
  (rum/local default-results ::results)
  (rum/local nil ::load-results-throttled)
  (rum/local nil ::scroll-container-ref)
  (rum/local nil ::input-ref)
  (rum/local false ::input-changed?)
  [state {:keys [sidebar?] :as opts}]
  (let [*input (::input state)
        _input (rum/react *input)
        search-mode (:search/mode @state/state)
        group-filter (:group (rum/react (::filter state)))
        results-ordered (state->results-ordered state search-mode)
        all-items (mapcat last results-ordered)
        first-item (first all-items)]
    [:div.cp__cmdk {:ref #(when-not @(::ref state) (reset! (::ref state) %))
                    :class (cond-> "w-full h-full relative flex flex-col justify-start"
                             (not sidebar?) (str " rounded-lg"))}
     (input-row state all-items opts)
     [:div {:class (cond-> "w-full flex-1 overflow-y-auto min-h-[65dvh] max-h-[65dvh]"
                     (not sidebar?) (str " pb-14"))
            :ref #(let [*ref (::scroll-container-ref state)]
                    (when-not @*ref (reset! *ref %)))
            :style {:background "var(--lx-gray-02)"
                    :scroll-padding-block 32}}

      (when group-filter
        [:div.flex.flex-col.px-3.py-1.opacity-70.text-sm
         (search-only state (string/capitalize (name group-filter)))])

      (let [items (filter
                   (fn [[_group-name group-key group-count _group-items]]
                     (and (not= 0 group-count)
                          (if-not group-filter true
                                  (or (= group-filter group-key)
                                      (and (= group-filter :blocks)
                                           (= group-key :current-page))
                                      (and (contains? #{:pages :create} group-filter)
                                           (= group-key :create))))))
                   results-ordered)]
        (if (seq items)
          (for [[group-name group-key _group-count group-items] items]
            (let [title (string/capitalize group-name)]
              (result-group state title group-key group-items first-item sidebar?)))
          [:div.flex.flex-col.p-4.opacity-50
           (when-not (string/blank? (rum/react *input))
             "No matched results")]))]
     (when-not sidebar? (hints state))]))

(rum/defc cmdk-modal [props]
  [:div {:class "cp__cmdk__modal rounded-lg w-[90dvw] max-w-4xl relative"}
   (cmdk props)])

(rum/defc cmdk-block [props]
  [:div {:class "cp__cmdk__block rounded-md"}
   (cmdk props)])<|MERGE_RESOLUTION|>--- conflicted
+++ resolved
@@ -22,14 +22,8 @@
    [promesa.core :as p]
    [rum.core :as rum]
    [frontend.mixins :as mixins]
-<<<<<<< HEAD
    [logseq.common.util.block-ref :as block-ref]
    [logseq.common.util :as common-util]
-   [logseq.shui.button.v2 :as button]
-=======
-   [logseq.graph-parser.util.block-ref :as block-ref]
-   [logseq.graph-parser.util :as gp-util]
->>>>>>> c4341c18
    [frontend.modules.shortcut.utils :as shortcut-utils]
    [frontend.config :as config]
    [logseq.common.path :as path]
