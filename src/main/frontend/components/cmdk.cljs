--- conflicted
+++ resolved
@@ -264,29 +264,27 @@
                    files)]
       (swap! !results update group        merge {:status :success :items items}))))
 
-<<<<<<< HEAD
-=======
-(defmethod load-results :recents [group state]
-  (let [!input (::input state)
-        !results (::results state)
-        recent-searches (mapv (fn [q] {:type :search :data q}) (db/get-key-value :recent/search))
-        recent-pages (->> (filter string? (db/get-key-value :recent/pages))
-                          (keep (fn [page]
-                                  (when-let [page-entity (db/entity [:block/name (util/page-name-sanity-lc page)])]
-                                    {:type :page :data (:block/original-name page-entity)})))
-                          vec)]
-    (swap! !results assoc-in [group :status] :loading)
-    (let [items (->> (concat recent-searches recent-pages)
-                     (filter #(string/includes? (lower-case-str (:data %)) (lower-case-str @!input)))
-                     (map #(hash-map :icon (if (= :page (:type %)) "page" "history")
-                                     :icon-theme :gray
-                                     :text (:data %)
-                                     :source-recent %
-                                     :source-page (when (= :page (:type %)) (:data %))
-                                     :source-search (when (= :search (:type %)) (:data %)))))]
-      (swap! !results update group merge {:status :success :items items}))))
-
->>>>>>> 5761f206
+;; FIXME: recent search
+;; (defmethod load-results :recents [group state]
+;;   (let [!input (::input state)
+;;         !results (::results state)
+;;         recent-searches (mapv (fn [q] {:type :search :data q}) (db/get-key-value :recent/search))
+;;         recent-pages (->> (filter string? (db/get-key-value :recent/pages))
+;;                           (keep (fn [page]
+;;                                   (when-let [page-entity (db/entity [:block/name (util/page-name-sanity-lc page)])]
+;;                                     {:type :page :data (:block/original-name page-entity)})))
+;;                           vec)]
+;;     (swap! !results assoc-in [group :status] :loading)
+;;     (let [items (->> (concat recent-searches recent-pages)
+;;                      (filter #(string/includes? (lower-case-str (:data %)) (lower-case-str @!input)))
+;;                      (map #(hash-map :icon (if (= :page (:type %)) "page" "history")
+;;                                      :icon-theme :gray
+;;                                      :text (:data %)
+;;                                      :source-recent %
+;;                                      :source-page (when (= :page (:type %)) (:data %))
+;;                                      :source-search (when (= :search (:type %)) (:data %)))))]
+;;       (swap! !results update group merge {:status :success :items items}))))
+
 (defn- get-filter-q
   [input]
   (or (when (string/starts-with? input "/")
@@ -394,28 +392,17 @@
         create-class? (string/starts-with? @!input "#")
         create-whiteboard? (= :whiteboard (:source-create item))
         create-page? (= :page (:source-create item))
-<<<<<<< HEAD
-        alt? (some-> state ::alt deref)
         class (when create-class? (get-class-from-input @!input))]
     (cond
       create-class? (page-handler/create! class
                                           {:redirect? false
                                            :create-first-block? false
                                            :class? true})
-      (and create-whiteboard? alt?) (whiteboard-handler/create-new-whiteboard-page! @!input)
-      (and create-whiteboard? (not alt?)) (whiteboard-handler/create-new-whiteboard-and-redirect! @!input)
-      (and create-page? alt?) (page-handler/create! @!input {:redirect? false})
-      (and create-page? (not alt?)) (page-handler/create! @!input {:redirect? true}))
+      create-whiteboard? (whiteboard-handler/create-new-whiteboard-and-redirect! @!input)
+      create-page? (page-handler/create! @!input {:redirect? true}))
     (if create-class?
       (state/pub-event! [:class/configure (db/entity [:block/name (util/page-name-sanity-lc class)])])
-      (close-unless-alt! state))))
-=======
-        !input (::input state)]
-    (cond
-      create-whiteboard? (whiteboard-handler/create-new-whiteboard-and-redirect! @!input)
-      create-page? (page-handler/create! @!input {:redirect? true}))
-    (state/close-modal!)))
->>>>>>> 5761f206
+      (state/close-modal!))))
 
 (defn- get-filter-user-input
   [input]
