(ns frontend.components.cmdk.core
  (:require [cljs-bean.core :as bean]
            [clojure.string :as string]
            [electron.ipc :as ipc]
            [frontend.components.block :as block]
            [frontend.components.cmdk.list-item :as list-item]
            [frontend.config :as config]
            [frontend.context.i18n :refer [t]]
            [frontend.db :as db]
            [frontend.db.async :as db-async]
            [frontend.db.model :as model]
            [frontend.extensions.pdf.utils :as pdf-utils]
            [frontend.handler.block :as block-handler]
            [frontend.handler.command-palette :as cp-handler]
            [frontend.handler.db-based.page :as db-page-handler]
            [frontend.handler.editor :as editor-handler]
            [frontend.handler.notification :as notification]
            [frontend.handler.page :as page-handler]
            [frontend.handler.route :as route-handler]
            [frontend.handler.whiteboard :as whiteboard-handler]
            [frontend.mixins :as mixins]
            [frontend.modules.shortcut.core :as shortcut]
            [frontend.modules.shortcut.utils :as shortcut-utils]
            [frontend.search :as search]
            [frontend.state :as state]
            [frontend.ui :as ui]
            [frontend.util :as util]
            [frontend.util.page :as page-util]
            [frontend.util.text :as text-util]
            [goog.functions :as gfun]
            [goog.object :as gobj]
            [goog.userAgent]
            [logseq.common.path :as path]
            [logseq.common.util :as common-util]
            [logseq.common.util.block-ref :as block-ref]
            [logseq.db :as ldb]
            [logseq.graph-parser.text :as text]
            [logseq.shui.hooks :as hooks]
            [logseq.shui.ui :as shui]
            [promesa.core :as p]
            [rum.core :as rum]))

(defn translate [t {:keys [id desc]}]
  (when id
    (let [desc-i18n (t (shortcut-utils/decorate-namespace id))]
      (if (string/starts-with? desc-i18n "{Missing key")
        desc
        desc-i18n))))

(defn- get-group-limit
  [group]
  (if (= group :nodes)
    10
    5))

(defn filters
  []
  (let [current-page (state/get-current-page)]
    (->>
     [(when current-page
        {:filter {:group :current-page} :text "Search only current page" :info "Add filter to search" :icon-theme :gray :icon "file"})
      {:filter {:group :nodes} :text "Search only nodes" :info "Add filter to search" :icon-theme :gray :icon "letter-n"}
      {:filter {:group :commands} :text "Search only commands" :info "Add filter to search" :icon-theme :gray :icon "command"}
      {:filter {:group :files} :text "Search only files" :info "Add filter to search" :icon-theme :gray :icon "file"}
      {:filter {:group :themes} :text "Search only themes" :info "Add filter to search" :icon-theme :gray :icon "palette"}]
     (remove nil?))))

;; The results are separated into groups, and loaded/fetched/queried separately
(def default-results
  {:recently-updated-pages {:status :success :show :less :items nil}
   :commands       {:status :success :show :less :items nil}
   :favorites      {:status :success :show :less :items nil}
   :current-page   {:status :success :show :less :items nil}
   :nodes         {:status :success :show :less :items nil}
   :files          {:status :success :show :less :items nil}
   :themes         {:status :success :show :less :items nil}
   :filters        {:status :success :show :less :items nil}})

(defn get-class-from-input
  [input]
  (string/replace input #"^#+" ""))

(defn create-items [q]
  (when (and (not (string/blank? q))
             (not (#{"config.edn" "custom.js" "custom.css"} q))
             (not config/publishing?))
    (let [class? (string/starts-with? q "#")
          class-name (get-class-from-input q)
          class (ldb/class? (db/get-case-page class-name))]
      (->> [{:text (cond
                     class "Configure tag"
                     class? "Create tag"
                     :else "Create page")
             :icon "new-page"
             :icon-theme :gray
             :info (if class?
                     (let [class-name (get-class-from-input q)
                           class (db/get-case-page class-name)]
                       (if class
                         (str "Configure #" class-name)
                         (str "Create tag called '" class-name "'")))
                     (str "Create page called '" q "'"))
             :source-create :page}]
           (remove nil?)))))

;; Take the results, decide how many items to show, and order the results appropriately
(defn state->results-ordered [state search-mode]
  (let [sidebar? (:sidebar? (last (:rum/args state)))
        results @(::results state)
        input @(::input state)
        filter' @(::filter state)
        filter-group (:group filter')
        index (volatile! -1)
        visible-items (fn [group]
                        (let [{:keys [items show]} (get results group)]
                          (cond
                            (or sidebar? (= group filter-group))
                            items

                            (= :more show)
                            items

                            :else
                            (take (get-group-limit group) items))))
        node-exists? (let [blocks-result (keep :source-block (get-in results [:nodes :items]))]
                       (when-not (string/blank? input)
                         (or (let [page (some-> (text/get-namespace-last-part input)
                                                string/trim
                                                db/get-page)
                                   parent-title (:block/title (:block/parent page))
                                   namespace? (string/includes? input "/")]
                               (and page
                                    (or (not namespace?)
                                        (and
                                         parent-title
                                         (= (util/page-name-sanity-lc parent-title)
                                            (some-> (util/nth-safe (reverse (string/split input "/")) 1)
                                                    util/page-name-sanity-lc))))))
                             (some (fn [block]
                                     (and
                                      (:block/tags block)
                                      (= input (util/page-name-sanity-lc (:block/title block))))) blocks-result))))
        include-slash? (or (string/includes? input "/")
                           (string/starts-with? input "/"))
        start-with-slash? (string/starts-with? input "/")
        order* (cond
                 (= search-mode :graph)
                 []

                 start-with-slash?
                 [["Filters" :filters (visible-items :filters)]
                  ["Current page"   :current-page   (visible-items :current-page)]
                  ["Nodes"          :nodes         (visible-items :nodes)]]

                 include-slash?
                 [(when-not node-exists?
                    ["Create"         :create         (create-items input)])

                  ["Current page"   :current-page   (visible-items :current-page)]
                  ["Nodes"         :nodes         (visible-items :nodes)]
                  ["Files"          :files          (visible-items :files)]
                  ["Filters" :filters (visible-items :filters)]]

                 filter-group
                 [(when (= filter-group :nodes)
                    ["Current page"   :current-page   (visible-items :current-page)])
                  [(if (= filter-group :current-page) "Current page" (name filter-group))
                   filter-group
                   (visible-items filter-group)]
                  (when-not node-exists?
                    ["Create"         :create         (create-items input)])]

                 :else
                 (->>
                  [(when-not node-exists?
                     ["Create"         :create       (create-items input)])
                   ["Current page"     :current-page   (visible-items :current-page)]
                   ["Nodes"            :nodes         (visible-items :nodes)]
                   ["Recently updated" :recently-updated-pages (visible-items :recently-updated-pages)]
                   ["Commands"         :commands       (visible-items :commands)]
                   ["Files"            :files          (visible-items :files)]
                   ["Filters"          :filters        (visible-items :filters)]]
                  (remove nil?)))
        order (remove nil? order*)]
    (for [[group-name group-key group-items] order]
      [group-name
       group-key
       (if (= group-key :create)
         (count group-items)
         (count (get-in results [group-key :items])))
       (mapv #(assoc % :item-index (vswap! index inc)) group-items)])))

(defn state->highlighted-item [state]
  (or (some-> state ::highlighted-item deref)
      (some->> (state->results-ordered state (:search/mode @state/state))
               (mapcat last)
               (first))))

(defn state->action [state]
  (let [highlighted-item (state->highlighted-item state)]
    (cond (:source-page highlighted-item) :open
          (:source-block highlighted-item) :open
          (:file-path highlighted-item) :open
          (:source-search highlighted-item) :search
          (:source-command highlighted-item) :trigger
          (:source-create highlighted-item) :create
          (:filter highlighted-item) :filter
          (:source-theme highlighted-item) :theme
          :else nil)))

;; Each result group has it's own load-results function
(defmulti load-results (fn [group _state] group))

(defn get-page-icon
  [entity]
  (cond
    (ldb/class? entity)
    "hash"
    (ldb/property? entity)
    "letter-p"
    (ldb/whiteboard? entity)
    "writing"
    :else
    "file"))

(defmethod load-results :initial [_ state]
  (when-let [db (db/get-db)]
    (let [!results (::results state)
          recent-pages (map (fn [block]
                              (let [text (block-handler/block-unique-title block)
                                    icon (get-page-icon block)]
                                {:icon icon
                                 :icon-theme :gray
                                 :text text
                                 :source-block block}))
                            (ldb/get-recent-updated-pages db))]
      (reset! !results (assoc-in default-results [:recently-updated-pages :items] recent-pages)))))

;; The commands search uses the command-palette handler
(defmethod load-results :commands [group state]
  (let [!input (::input state)
        !results (::results state)]
    (swap! !results assoc-in [group :status] :loading)
    (let [commands (->> (cp-handler/top-commands 1000)
                        (map #(assoc % :t (translate t %))))
          search-results (if (string/blank? @!input)
                           commands
                           (search/fuzzy-search commands @!input {:extract-fn :t}))]
      (->> search-results
           (map #(hash-map :icon "command"
                           :icon-theme :gray
                           :text (translate t %)
                           :shortcut (:shortcut %)
                           :source-command %))
           (hash-map :status :success :items)
           (swap! !results update group merge)))))

(defmethod load-results :recently-updated-pages [group state]
  (let [!input (::input state)
        !results (::results state)]
    (swap! !results assoc-in [group :status] :loading)
    (let [recent-pages (ldb/get-recent-updated-pages (db/get-db))
          search-results (if (string/blank? @!input)
                           recent-pages
                           (search/fuzzy-search recent-pages @!input {:extract-fn :block/title}))]
      (->> search-results
           (map (fn [block]
                  (let [text (block-handler/block-unique-title block)
                        icon (get-page-icon block)]
                    {:icon icon
                     :icon-theme :gray
                     :text text
                     :source-block block})))
           (hash-map :status :success :items)
           (swap! !results update group merge)))))

(defn highlight-content-query
  "Return hiccup of highlighted content FTS result"
  [content q]
  (when-not (or (string/blank? content) (string/blank? q))
    [:div (loop [content content ;; why recur? because there might be multiple matches
                 result  []]
            (let [[b-cut hl-cut e-cut] (text-util/cut-by content "$pfts_2lqh>$" "$<pfts_2lqh$")
                  hiccups-add [[:span b-cut]
                               [:mark.p-0.rounded-none hl-cut]]
                  hiccups-add (remove nil? hiccups-add)
                  new-result (concat result hiccups-add)]
              (if-not (string/blank? e-cut)
                (recur e-cut new-result)
                new-result)))]))

(defn page-item
  [repo page]
  (let [entity (db/entity [:block/uuid (:block/uuid page)])
        source-page (or (model/get-alias-source-page repo (:db/id entity))
                        (:alias page))
        icon (get-page-icon entity)
        title (block-handler/block-unique-title (or entity page))
        title' (if source-page (str title " -> alias: " (:block/title source-page)) title)]
    (hash-map :icon icon
              :icon-theme :gray
              :text title'
              :header (when (:block/parent entity)
                        (block/breadcrumb {:disable-preview? true
                                           :search? true} repo (:block/uuid page) {}))
              :alias (:alias page)
              :source-page (or source-page page))))

(defn block-item
  [repo block current-page input]
  (let [id (:block/uuid block)
<<<<<<< HEAD
        text (block-handler/block-unique-title block)]
    {:text (highlight-content-query text input)
     :header (when-not (db/page? block) (block/breadcrumb {:search? true} repo id {}))
=======
        text (block-handler/block-unique-title block)
        icon "letter-n"]
    {:icon icon
     :icon-theme :gray
     :text (highlight-content-query text @!input)
     :header (block/breadcrumb {:disable-preview? true
                                :search? true} repo id {})
>>>>>>> bc56fa3b
     :current-page? (when-let [page-id (:block/page block)]
                      (= page-id (:block/uuid current-page)))
     :source-block block}))

;; The blocks search action uses an existing handler
(defmethod load-results :nodes [group state]
  (let [!input (::input state)
        !results (::results state)
        repo (state/get-current-repo)
        current-page (when-let [id (page-util/get-current-page-id)]
                       (db/entity id))
        opts {:limit 100 :dev? config/dev? :built-in? true}]
    (swap! !results assoc-in [group :status] :loading)
    (swap! !results assoc-in [:current-page :status] :loading)
    (p/let [blocks (search/block-search repo @!input opts)
            blocks (remove nil? blocks)
            items (keep (fn [block]
                          (if (:page? block)
                            (page-item repo block)
                            (block-item repo block current-page @!input))) blocks)]
      (if (= group :current-page)
        (let [items-on-current-page (filter :current-page? items)]
          (swap! !results update group         merge {:status :success :items items-on-current-page}))
        (swap! !results update group         merge {:status :success :items items})))))

(defmethod load-results :files [group state]
  (let [!input (::input state)
        !results (::results state)]
    (swap! !results assoc-in [group :status] :loading)
    (p/let [files* (search/file-search @!input 99)
            files (remove
                   (fn [f]
                     (and
                      f
                      (string/ends-with? f ".edn")
                      (or (string/starts-with? f "whiteboards/")
                          (string/starts-with? f "assets/")
                          (string/starts-with? f "logseq/version-files")
                          (contains? #{"logseq/metadata.edn" "logseq/pages-metadata.edn" "logseq/graphs-txid.edn"} f))))
                   files*)
            items (map
                   (fn [file]
                     (hash-map :icon "file"
                               :icon-theme :gray
                               :text file
                               :file-path file))
                   files)]
      (swap! !results update group merge {:status :success :items items}))))

(defmethod load-results :themes [group _state]
  (let [!input (::input _state)
        !results (::results _state)
        themes (state/sub :plugin/installed-themes)
        themes (if (string/blank? @!input)
                 themes
                 (search/fuzzy-search themes @!input :limit 100 :extract-fn :name))
        themes (cons {:name "Logseq Default theme"
                      :pid "logseq-classic-theme"
                      :mode (state/sub :ui/theme)
                      :url nil} themes)
        selected (state/sub :plugin/selected-theme)]
    (swap! !results assoc-in [group :status] :loading)
    (let [items (for [t themes
                      :let [selected? (= (:url t) selected)]]
                  {:icon-theme :gray :text (:name t) :info (str (:mode t) " #" (:pid t))
                   :icon (if selected? "checkbox" "palette") :source-theme t :selected selected?})]
      (swap! !results update group merge {:status :success :items items}))))

(defn- get-filter-q
  [input]
  (or (when (string/starts-with? input "/")
        (subs input 1))
      (last (common-util/split-last "/" input))))

(defmethod load-results :filters [group state]
  (let [!results (::results state)
        !input (::input state)
        input @!input
        q (or (get-filter-q input) "")
        matched-items (if (string/blank? q)
                        (filters)
                        (search/fuzzy-search (filters) q {:extract-fn :text}))]
    (swap! !results update group merge {:status :success :items matched-items})))

(defmethod load-results :current-page [group state]
  (if-let [current-page (when-let [id (page-util/get-current-page-id)]
                          (db/entity id))]
    (let [!results (::results state)
          !input (::input state)
          repo (state/get-current-repo)
          opts {:limit 100 :page (str (:block/uuid current-page))}]
      (swap! !results assoc-in [group :status] :loading)
      (swap! !results assoc-in [:current-page :status] :loading)
      (p/let [blocks (search/block-search repo @!input opts)
              blocks (remove nil? blocks)
              items (map (fn [block]
                           (let [id (if (uuid? (:block/uuid block))
                                      (:block/uuid block)
                                      (uuid (:block/uuid block)))]
                             {:icon "node"
                              :icon-theme :gray
                              :text (highlight-content-query (:block/title block) @!input)
                              :header (block/breadcrumb {:search? true} repo id {})
                              :current-page? true
                              :source-block block})) blocks)]
        (swap! !results update :current-page merge {:status :success :items items})))
    (reset! (::filter state) nil)))

;; The default load-results function triggers all the other load-results function
(defmethod load-results :default [_ state]
  (let [filter-group (:group @(::filter state))]
    (if (and (not (some-> state ::input deref seq))
             (not filter-group))
      (do (load-results :initial state)
          (load-results :filters state))
      (if filter-group
        (load-results filter-group state)
        (do
          (load-results :commands state)
          (load-results :nodes state)
          (load-results :filters state)
          (load-results :files state)
          (load-results :recently-updated-pages state)
          ;; (load-results :recents state)
          )))))

(defn- copy-block-ref [state]
  (when-let [block-uuid (some-> state state->highlighted-item :source-block :block/uuid)]
    (editor-handler/copy-block-ref! block-uuid block-ref/->block-ref)
    (shui/dialog-close! :ls-dialog-cmdk)))

(defmulti handle-action (fn [action _state _event] action))

(defn- get-highlighted-page-uuid-or-name
  [state]
  (let [highlighted-item (some-> state state->highlighted-item)
        block (or (:alias highlighted-item)
                  (:source-block highlighted-item)
                  (:source-page highlighted-item))]
    (:block/uuid block)))

(defmethod handle-action :open-page [_ state _event]
  (when-let [page-name (get-highlighted-page-uuid-or-name state)]
    (let [page-uuid (get (db/get-page page-name) :block/uuid
                         (when (uuid? page-name) page-name))]
      (route-handler/redirect-to-page! page-uuid))
    (shui/dialog-close! :ls-dialog-cmdk)))

(defmethod handle-action :open-block [_ state _event]
  (when-let [block-id (some-> state state->highlighted-item :source-block :block/uuid)]
    (p/let [repo (state/get-current-repo)
            _ (db-async/<get-block repo block-id :children? false)
            block (db/entity [:block/uuid block-id])
            parents (db-async/<get-block-parents (state/get-current-repo) (:db/id block) 1000)
            created-from-block (some (fn [block']
                                       (let [block (db/entity (:db/id block'))]
                                         (when (:logseq.property/created-from-property block)
                                           (:block/parent block)))) parents)
            [block-id block] (if created-from-block
                               (let [block (db/entity (:db/id created-from-block))]
                                 [(:block/uuid block) block])
                               [block-id block])]
      (let [get-block-page (partial model/get-block-page repo)]
        (when block
          (when-let [page (some-> block-id get-block-page)]
            (cond
              (db/whiteboard-page? page)
              (route-handler/redirect-to-page! (:block/uuid page) {:block-id block-id})
              (model/parents-collapsed? (state/get-current-repo) block-id)
              (route-handler/redirect-to-page! block-id)
              :else
              (route-handler/redirect-to-page! (:block/uuid page) {:anchor (str "ls-block-" block-id)}))
            (shui/dialog-close! :ls-dialog-cmdk)))))))

(defmethod handle-action :open-page-right [_ state _event]
  (when-let [page-name (get-highlighted-page-uuid-or-name state)]
    (let [page (db/get-page page-name)]
      (when page
        (editor-handler/open-block-in-sidebar! (:block/uuid page))))
    (shui/dialog-close! :ls-dialog-cmdk)))

(defmethod handle-action :open-block-right [_ state _event]
  (when-let [block-uuid (some-> state state->highlighted-item :source-block :block/uuid)]
    (p/let [repo (state/get-current-repo)
            _ (db-async/<get-block repo block-uuid :children? false)]
      (editor-handler/open-block-in-sidebar! block-uuid)
      (shui/dialog-close! :ls-dialog-cmdk))))

(defn- open-file
  [file-path]
  (if (or (string/ends-with? file-path ".edn")
          (string/ends-with? file-path ".js")
          (string/ends-with? file-path ".css"))
    (route-handler/redirect! {:to :file
                              :path-params {:path file-path}})
    ;; open this file in directory
    (when (util/electron?)
      (let [file-fpath (path/path-join (config/get-repo-dir (state/get-current-repo)) file-path)]
        (ipc/ipc "openFileInFolder" file-fpath)))))

(defn- page-item?
  [item]
  (let [block-uuid (:block/uuid (:source-block item))]
    (or (boolean (:source-page item))
        (and block-uuid (:block/name (db/entity [:block/uuid block-uuid]))))))

(defmethod handle-action :open [_ state event]
  (when-let [item (some-> state state->highlighted-item)]
    (let [page? (page-item? item)
          block? (boolean (:source-block item))
          shift?  @(::shift? state)
          shift-or-sidebar? (or shift? (boolean (:open-sidebar? (:opts state))))
          search-mode (:search/mode @state/state)
          graph-view? (= search-mode :graph)]
      (cond
        (:file-path item) (do
                            (open-file (:file-path item))
                            (shui/dialog-close! :ls-dialog-cmdk))
        (and graph-view? page? (not shift?)) (do
                                               (state/add-graph-search-filter! @(::input state))
                                               (reset! (::input state) ""))
        (and shift-or-sidebar? block?) (handle-action :open-block-right state event)
        (and shift-or-sidebar? page?) (handle-action :open-page-right state event)
        page? (handle-action :open-page state event)
        block? (handle-action :open-block state event)))))

(defmethod handle-action :search [_ state _event]
  (when-let [item (some-> state state->highlighted-item)]
    (let [search-query (:source-search item)]
      (reset! (::input state) search-query))))

(defmethod handle-action :trigger [_ state _event]
  (let [command (some-> state state->highlighted-item :source-command)
        dont-close-commands #{:graph/open :graph/remove :dev/replace-graph-with-db-file :misc/import-edn-data}]
    (when-let [action (:action command)]
      (when-not (contains? dont-close-commands (:id command))
        (shui/dialog-close! :ls-dialog-cmdk))
      (util/schedule #(action) 32))))

(defmethod handle-action :create [_ state _event]
  (let [item (state->highlighted-item state)
        !input (::input state)
        create-class? (string/starts-with? @!input "#")
        create-whiteboard? (= :whiteboard (:source-create item))
        create-page? (= :page (:source-create item))
        class (when create-class? (get-class-from-input @!input))]
    (p/let [result (cond
                     create-class?
                     (db-page-handler/<create-class! class
                                                     {:redirect? false})
                     create-whiteboard? (whiteboard-handler/<create-new-whiteboard-and-redirect! @!input)
                     create-page? (page-handler/<create! @!input {:redirect? true}))]
      (shui/dialog-close! :ls-dialog-cmdk)
      (when (and create-class? result)
        (state/pub-event! [:dialog/show-block result {:tag-dialog? true}])))))

(defn- get-filter-user-input
  [input]
  (cond
    (string/includes? input "/")
    (first (common-util/split-last "/" input))
    (string/starts-with? input "/")
    ""
    :else
    input))

(defmethod handle-action :filter [_ state _event]
  (let [item (some-> state state->highlighted-item)
        !input (::input state)
        input-ref @(::input-ref state)]
    (let [value (get-filter-user-input @!input)]
      (reset! !input value)
      (set! (.-value input-ref) value))
    (let [!filter (::filter state)
          group (get-in item [:filter :group])]
      (swap! !filter assoc :group group)
      (load-results group state))))

(defmethod handle-action :theme [_ state]
  (when-let [item (some-> state state->highlighted-item)]
    (js/LSPluginCore.selectTheme (bean/->js (:source-theme item)))
    (shui/dialog-close!)))

(defmethod handle-action :default [_ state event]
  (when-let [action (state->action state)]
    (handle-action action state event)))

(defn- scroll-into-view-when-invisible
  [state target]
  (let [*container-ref (::scroll-container-ref state)
        container-rect (.getBoundingClientRect @*container-ref)
        t1 (.-top container-rect)
        b1 (.-bottom container-rect)
        target-rect (.getBoundingClientRect target)
        t2 (.-top target-rect)
        b2 (.-bottom target-rect)]
    (when-not (<= t1 t2 b2 b1)          ; not visible
      (.scrollIntoView target
                       #js {:inline "nearest"
                            :behavior "smooth"}))))

(rum/defc mouse-active-effect!
  [*mouse-active? deps]
  (hooks/use-effect!
   #(reset! *mouse-active? false)
   deps)
  nil)

(rum/defcs result-group
  < rum/reactive
  (rum/local false ::mouse-active?)
  [state' state title group visible-items first-item sidebar?]
  (let [{:keys [show items]} (some-> state ::results deref group)
        highlighted-item (or @(::highlighted-item state) first-item)
        highlighted-group @(::highlighted-group state)
        *mouse-active? (::mouse-active? state')
        filter' @(::filter state)
        can-show-less? (< (get-group-limit group) (count visible-items))
        can-show-more? (< (count visible-items) (count items))
        show-less #(swap! (::results state) assoc-in [group :show] :less)
        show-more #(swap! (::results state) assoc-in [group :show] :more)]
    [:<>
     (mouse-active-effect! *mouse-active? [highlighted-item])
     [:div {:class         (if (= title "Create")
                             "border-b border-gray-06 last:border-b-0"
                             "border-b border-gray-06 pb-1 last:border-b-0")
            :on-mouse-move #(reset! *mouse-active? true)}
      (when-not (= title "Create")
        [:div {:class "text-xs py-1.5 px-3 flex justify-between items-center gap-2 text-gray-11 bg-gray-02 h-8"}
         [:div {:class "font-bold text-gray-11 pl-0.5 cursor-pointer select-none"
                :on-click (fn [_e]
                          ;; change :less to :more or :more to :less
                            (swap! (::results state) update-in [group :show] {:more :less
                                                                              :less :more}))}
          title]
         (when (not= group :create)
           [:div {:class "pl-1.5 text-gray-12 rounded-full"
                  :style {:font-size "0.7rem"}}
            (if (<= 100 (count items))
              (str "99+")
              (count items))])

         [:div {:class "flex-1"}]

         (when (and (= group highlighted-group)
                    (or can-show-more? can-show-less?)
                    (empty? filter')
                    (not sidebar?))
           [:a.text-link.select-node.opacity-50.hover:opacity-90
            {:on-click (if (= show :more) show-less show-more)}
            (if (= show :more)
              [:div.flex.flex-row.gap-1.items-center
               "Show less"
               (shui/shortcut "mod up" nil)]
              [:div.flex.flex-row.gap-1.items-center
               "Show more"
               (shui/shortcut "mod down" nil)])])])

      [:div.search-results
       (for [item visible-items
             :let [highlighted? (= item highlighted-item)
                   page? (= "file" (some-> item :icon))
                   text (some-> item :text)
                   source-page (some-> item :source-page)
                   hls-page? (and page? (pdf-utils/hls-file? (:block/title source-page)))]]
         (let [item (list-item/root
                     (assoc item
                            :group group
                            :query (when-not (= group :create) @(::input state))
                            :text (if hls-page? (pdf-utils/fix-local-asset-pagename text) text)
                            :hls-page? hls-page?
                            :compact true
                            :rounded false
                            :hoverable @*mouse-active?
                            :highlighted highlighted?
                             ;; for some reason, the highlight effect does not always trigger on a
                             ;; boolean value change so manually pass in the dep
                            :on-highlight-dep highlighted-item
                            :on-click (fn [e]
                                        (reset! (::highlighted-item state) item)
                                        (handle-action :default state item)
                                        (when-let [on-click (:on-click item)]
                                          (on-click e)))
                             ;; :on-mouse-enter (fn [e]
                             ;;                   (when (not highlighted?)
                             ;;                     (reset! (::highlighted-item state) (assoc item :mouse-enter-triggered-highlight true))))
                            :on-highlight (fn [ref]
                                            (reset! (::highlighted-group state) group)
                                            (when (and ref (.-current ref)
                                                       (not (:mouse-enter-triggered-highlight @(::highlighted-item state))))
                                              (scroll-into-view-when-invisible state (.-current ref)))))
                     nil)]
           (if (= group :nodes)
             (ui/lazy-visible (fn [] item) {:trigger-once? true})
             item)))]]]))

(defn move-highlight [state n]
  (let [items (mapcat last (state->results-ordered state (:search/mode @state/state)))
        highlighted-item (some-> state ::highlighted-item deref (dissoc :mouse-enter-triggered-highlight))
        current-item-index (some->> highlighted-item (.indexOf items))
        next-item-index (some-> (or current-item-index 0) (+ n) (mod (count items)))]
    (if-let [next-highlighted-item (nth items next-item-index nil)]
      (reset! (::highlighted-item state) next-highlighted-item)
      (reset! (::highlighted-item state) nil))))

(defn handle-input-change
  ([state e] (handle-input-change state e (.. e -target -value)))
  ([state e input]
   (let [composing? (util/native-event-is-composing? e)
         e-type (gobj/getValueByKeys e "type")
         composing-end? (= e-type "compositionend")
         !input (::input state)
         input-ref @(::input-ref state)]

     ;; update the input value in the UI
     (reset! !input input)
     (set! (.-value input-ref) input)

     (reset! (::input-changed? state) true)

     ;; retrieve the load-results function and update all the results
     (when (or (not composing?) composing-end?)
       (load-results :default state)))))

(defn- open-current-item-link
  "Opens a link for the current item if a page or block. For pages, opens the
  first :url property if a db graph or for file graphs opens first property
  value with a url. For blocks, opens the first url found in the block content"
  [state]
  (let [item (some-> state state->highlighted-item)
        repo (state/get-current-repo)]
    (cond
      (page-item? item)
      (p/let [page (some-> (get-highlighted-page-uuid-or-name state) db/get-page)
              _ (db-async/<get-block repo (:block/uuid page) :children? false)
              page' (db/entity repo [:block/uuid (:block/uuid page)])
              link (if (config/db-based-graph? repo)
                     (some (fn [[k v]]
                             (when (= :url (:logseq.property/type (db/entity repo k)))
                               (:block/title v)))
                           (:block/properties page'))
                     (some #(re-find editor-handler/url-regex (val %)) (:block/properties page')))]
        (if link
          (js/window.open link)
          (notification/show! "No link found in this page's properties." :warning)))

      (:source-block item)
      (p/let [block-id (:block/uuid (:source-block item))
              _ (db-async/<get-block repo block-id :children? false)
              block (db/entity [:block/uuid block-id])
              link (re-find editor-handler/url-regex (:block/title block))]
        (if link
          (js/window.open link)
          (notification/show! "No link found in this block's content." :warning)))
      :else
      (notification/show! "No link for this search item." :warning))))

(defn- keydown-handler
  [state e]
  (let [shift? (.-shiftKey e)
        meta? (util/meta-key? e)
        ctrl? (.-ctrlKey e)
        keyname (.-key e)
        enter? (= keyname "Enter")
        esc? (= keyname "Escape")
        composing? (util/goog-event-is-composing? e)
        highlighted-group @(::highlighted-group state)
        show-less (fn [] (swap! (::results state) assoc-in [highlighted-group :show] :less))
        show-more (fn [] (swap! (::results state) assoc-in [highlighted-group :show] :more))
        input @(::input state)
        as-keydown? (or (= keyname "ArrowDown") (and ctrl? (= keyname "n")))
        as-keyup? (or (= keyname "ArrowUp") (and ctrl? (= keyname "p")))]
    (reset! (::shift? state) shift?)
    (reset! (::meta? state) meta?)
    (when (or as-keydown? as-keyup?)
      (util/stop e))

    (cond
      (and meta? enter?)
      (let [repo (state/get-current-repo)]
        (shui/dialog-close! :ls-dialog-cmdk)
        (state/sidebar-add-block! repo input :search))
      as-keydown? (if meta?
                    (show-more)
                    (move-highlight state 1))
      as-keyup? (if meta?
                  (show-less)
                  (move-highlight state -1))
      (and enter? (not composing?)) (do
                                      (handle-action :default state e)
                                      (util/stop-propagation e))
      esc? (let [filter' @(::filter state)]
             (if filter'
               (do
                 (util/stop e)
                 (reset! (::filter state) nil)
                 (load-results :default state))
               (when-not (string/blank? input)
                 (util/stop e)
                 (handle-input-change state nil ""))))
      (and meta? (= keyname "c")) (do
                                    (copy-block-ref state)
                                    (util/stop-propagation e))
      (and meta? (= keyname "o"))
      (open-current-item-link state)
      :else nil)))

(defn- keyup-handler
  [state e]
  (let [shift? (.-shiftKey e)
        meta? (util/meta-key? e)]
    (reset! (::shift? state) shift?)
    (reset! (::meta? state) meta?)))

(defn- input-placeholder
  [sidebar?]
  (let [search-mode (:search/mode @state/state)
        search-args (:search/args @state/state)]
    (cond
      (and (= search-mode :graph) (not sidebar?))
      "Add graph filter"

      (= search-args :new-page)
      "Type a page name to create"

      :else
      "What are you looking for?")))

(rum/defc input-row
  [state all-items opts]
  (let [highlighted-item @(::highlighted-item state)
        input @(::input state)
        input-ref (::input-ref state)
        debounced-on-change (hooks/use-callback
                             (gfun/debounce
                              (fn [e]
                                (let [new-value (.-value (.-target e))]
                                  (handle-input-change state e)
                                  (when-let [on-change (:on-input-change opts)]
                                    (on-change new-value))))
                              200)
                             [])]
    ;; use-effect [results-ordered input] to check whether the highlighted item is still in the results,
    ;; if not then clear that puppy out!
    ;; This was moved to a functional component
    (hooks/use-effect! (fn []
                         (when (and highlighted-item (= -1 (.indexOf all-items (dissoc highlighted-item :mouse-enter-triggered-highlight))))
                           (reset! (::highlighted-item state) nil)))
                       [all-items])
    (hooks/use-effect! (fn [] (load-results :default state)) [])
    [:div {:class "bg-gray-02 border-b border-1 border-gray-07"}
     [:input.cp__cmdk-search-input
      {:class "text-xl bg-transparent border-none w-full outline-none px-3 py-3"
       :auto-focus true
       :autoComplete "off"
       :autoCapitalize false
       :placeholder (input-placeholder false)
       :ref #(when-not @input-ref (reset! input-ref %))
       :on-change debounced-on-change
       :on-blur (fn [_e]
                  (when-let [on-blur (:on-input-blur opts)]
                    (on-blur input)))
       :on-composition-end (gfun/debounce (fn [e] (handle-input-change state e)) 100)
       :on-key-down (fn [e]
                      (case (util/ekey e)
                        "Esc"
                        (when-not @(::filter state)
                          (shui/dialog-close!))
                        nil))
       :default-value input}]]))

(defn rand-tip
  []
  (rand-nth
   [[:div.flex.flex-row.gap-1.items-center.opacity-50.hover:opacity-100
     [:div "Type"]
     (shui/shortcut "/")
     [:div "to filter search results"]]
    [:div.flex.flex-row.gap-1.items-center.opacity-50.hover:opacity-100
     (shui/shortcut ["mod" "enter"])
     [:div "to open search in the sidebar"]]]))

(rum/defcs tip <
  {:init (fn [state]
           (assoc state ::rand-tip (rand-tip)))}
  [inner-state state]
  (let [filter' @(::filter state)]
    (cond
      filter'
      [:div.flex.flex-row.gap-1.items-center.opacity-50.hover:opacity-100
       [:div "Type"]
       (shui/shortcut "esc" {:tiled false})
       [:div "to clear search filter"]]

      :else
      (::rand-tip inner-state))))

(rum/defc hint-button
  [text shortcut opts]
  (shui/button
   (merge {:class "hint-button [&>span:first-child]:hover:opacity-100 opacity-40 hover:opacity-80"
           :variant :ghost
           :size  :sm}
          opts)
   [[:span.opacity-60 text]
     ;; shortcut
    (when (not-empty shortcut)
      (for [key shortcut]
        [:div.ui__button-shortcut-key
         (case key
           "cmd" [:div (if goog.userAgent/MAC "⌘" "Ctrl")]
           "shift" [:div "⇧"]
           "return" [:div "⏎"]
           "esc" [:div.tracking-tightest {:style {:transform   "scaleX(0.8) scaleY(1.2) "
                                                  :font-size   "0.5rem"
                                                  :font-weight "500"}} "ESC"]
           (cond-> key (string? key) .toUpperCase))]))]))

(rum/defc hints
  [state]
  (let [action (state->action state)
        button-fn (fn [text shortcut & {:as opts}]
                    (hint-button text shortcut
                                 {:on-click #(handle-action action (assoc state :opts opts) %)
                                  :muted    true}))]
    (when action
      [:div.hints
       [:div.text-sm.leading-6
        [:div.flex.flex-row.gap-1.items-center
         [:div.font-medium.text-gray-12 "Tip:"]
         (tip state)]]

       [:div.gap-2.hidden.md:flex {:style {:margin-right -6}}
        (case action
          :open
          [:<>
           (button-fn "Open" ["return"])
           (button-fn "Open in sidebar" ["shift" "return"] {:open-sidebar? true})
           (when (:source-block @(::highlighted-item state)) (button-fn "Copy ref" ["⌘" "c"]))]

          :search
          [:<>
           (button-fn "Search" ["return"])]

          :trigger
          [:<>
           (button-fn "Trigger" ["return"])]

          :create
          [:<>
           (button-fn "Create" ["return"])]

          :filter
          [:<>
           (button-fn "Filter" ["return"])]

          nil)]])))

(rum/defc search-only
  [state group-name]
  [:div.flex.flex-row.gap-1.items-center
   [:div "Search only:"]
   [:div group-name]
   (shui/button
    {:variant  :ghost
     :size     :icon
     :class    "p-1 scale-75"
     :on-click (fn []
                 (reset! (::filter state) nil))}
    (shui/tabler-icon "x"))])

(rum/defcs cmdk
  < rum/static
  rum/reactive
  {:will-mount
   (fn [state]
     (when-not (:sidebar? (last (:rum/args state)))
       (shortcut/unlisten-all!))
     state)

   :will-unmount
   (fn [state]
     (when-not (:sidebar? (last (:rum/args state)))
       (shortcut/listen-all!))
     state)}
  {:init (fn [state]
           (let [search-mode (:search/mode @state/state)
                 opts (last (:rum/args state))]
             (assoc state
                    ::ref (atom nil)
                    ::filter (if (and search-mode
                                      (not (contains? #{:global :graph} search-mode))
                                      (not (:sidebar? opts)))
                               (atom {:group search-mode})
                               (atom nil))
                    ::input (atom (or (:initial-input opts) "")))))
   :will-unmount (fn [state]
                   (state/set-state! :search/mode nil)
                   (state/set-state! :search/args nil)
                   state)}
  (mixins/event-mixin
   (fn [state]
     (let [ref @(::ref state)]
       (mixins/on-key-down state {}
                           {:target ref
                            :all-handler (fn [e _key] (keydown-handler state e))})
       (mixins/on-key-up state {} (fn [e _key]
                                    (keyup-handler state e))))))
  (rum/local false ::shift?)
  (rum/local false ::meta?)
  (rum/local nil ::highlighted-group)
  (rum/local nil ::highlighted-item)
  (rum/local default-results ::results)
  (rum/local nil ::scroll-container-ref)
  (rum/local nil ::input-ref)
  (rum/local false ::input-changed?)
  [state {:keys [sidebar?] :as opts}]
  (let [*input (::input state)
        search-mode (:search/mode @state/state)
        group-filter (:group (rum/react (::filter state)))
        results-ordered (state->results-ordered state search-mode)
        all-items (mapcat last results-ordered)
        first-item (first all-items)]
    [:div.cp__cmdk {:ref #(when-not @(::ref state) (reset! (::ref state) %))
                    :class (cond-> "w-full h-full relative flex flex-col justify-start"
                             (not sidebar?) (str " rounded-lg"))}
     (input-row state all-items opts)
     [:div {:class (cond-> "w-full flex-1 overflow-y-auto min-h-[65dvh] max-h-[65dvh]"
                     (not sidebar?) (str " pb-14"))
            :ref #(let [*ref (::scroll-container-ref state)]
                    (when-not @*ref (reset! *ref %)))
            :style {:background "var(--lx-gray-02)"
                    :scroll-padding-block 32}}

      (when group-filter
        [:div.flex.flex-col.px-3.py-1.opacity-70.text-sm
         (search-only state (string/capitalize (name group-filter)))])

      (let [items (filter
                   (fn [[_group-name group-key group-count _group-items]]
                     (and (not= 0 group-count)
                          (if-not group-filter true
                                  (or (= group-filter group-key)
                                      (and (= group-filter :nodes)
                                           (= group-key :current-page))
                                      (and (contains? #{:create} group-filter)
                                           (= group-key :create))))))
                   results-ordered)]
        (if (seq items)
          (for [[group-name group-key _group-count group-items] items]
            (let [title (string/capitalize group-name)]
              (result-group state title group-key group-items first-item sidebar?)))
          [:div.flex.flex-col.p-4.opacity-50
           (when-not (string/blank? @*input)
             "No matched results")]))]
     (when-not sidebar? (hints state))]))

(rum/defc cmdk-modal [props]
  [:div {:class "cp__cmdk__modal rounded-lg w-[90dvw] max-w-4xl relative"}
   (cmdk props)])

(rum/defc cmdk-block [props]
  [:div {:class "cp__cmdk__block rounded-md"}
   (cmdk props)])<|MERGE_RESOLUTION|>--- conflicted
+++ resolved
@@ -309,19 +309,13 @@
 (defn block-item
   [repo block current-page input]
   (let [id (:block/uuid block)
-<<<<<<< HEAD
-        text (block-handler/block-unique-title block)]
-    {:text (highlight-content-query text input)
-     :header (when-not (db/page? block) (block/breadcrumb {:search? true} repo id {}))
-=======
         text (block-handler/block-unique-title block)
         icon "letter-n"]
     {:icon icon
      :icon-theme :gray
-     :text (highlight-content-query text @!input)
+     :text (highlight-content-query text input)
      :header (block/breadcrumb {:disable-preview? true
                                 :search? true} repo id {})
->>>>>>> bc56fa3b
      :current-page? (when-let [page-id (:block/page block)]
                       (= page-id (:block/uuid current-page)))
      :source-block block}))
