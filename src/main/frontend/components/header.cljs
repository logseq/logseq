--- conflicted
+++ resolved
@@ -33,7 +33,6 @@
 
 (rum/defc login < rum/reactive
   []
-<<<<<<< HEAD
   (let [_ (state/sub :auth/id-token)
         loading? (state/sub [:ui/loading? :login])]
     (when-not (or config/publishing?
@@ -42,100 +41,6 @@
        [:span (t :login)]
        (when loading?
          [:span.ml-2 (ui/loading "")])])))
-=======
-  (let [_ (state/sub :auth/id-token)]
-    (when-not config/publishing?
-      (if (user-handler/logged-in?)
-        (ui/dropdown-with-links
-         (fn [{:keys [toggle-fn]}]
-           [:button.button
-            {:on-click toggle-fn}
-            [:span.text-sm.font-medium (user-handler/email)]])
-         [{:title (t :logout)
-           :options {:on-click user-handler/logout}}]
-         {})
-        [:button.button.text-sm.font-medium.block {:on-click #(js/window.open config/LOGIN-URL)}
-         [:span (t :login)]]))))
-
-(rum/defcs file-sync-remote-graphs <
-  (rum/local nil ::remote-graphs)
-  [state]
-  (let [*remote-graphs (::remote-graphs state)
-        refresh-list-fn #(a/go (reset! *remote-graphs (a/<! (file-sync-handler/list-graphs))))]
-    (when (nil? @*remote-graphs)
-      (refresh-list-fn))
-    [:div
-     [:div.flex
-      [:h1.title "Remote Graphs"]
-      [:div
-       {:on-click refresh-list-fn}
-       svg/refresh]]
-     [:p.text-sm "click to delete the selected graph"]
-     [:ul
-      (for [graph @*remote-graphs]
-        [:li.mb-4
-         [:a.font-medium
-          {:on-click #(do (println "delete graph" (:GraphName graph) (:GraphUUID graph))
-                          (file-sync-handler/delete-graph (:GraphUUID graph)))}
-          (:GraphName graph)]])]]))
-
-(rum/defcs file-sync <
-  rum/reactive
-  (rum/local nil ::existed-graphs)
-  [state]
-  (let [_ (state/sub :auth/id-token)
-        sync-state (state/sub :file-sync/sync-state)
-        not-syncing? (or (nil? sync-state) (fs-sync/sync-state--stopped? sync-state))
-        *existed-graphs (::existed-graphs state)
-        _ (rum/react file-sync-handler/refresh-file-sync-component)
-        graph-txid-exists? (file-sync-handler/graph-txid-exists?)
-        uploading-files (:current-local->remote-files sync-state)
-        downloading-files (:current-remote->local-files sync-state)]
-    (when-not config/publishing?
-      (when (user-handler/logged-in?)
-        (when-not (file-sync-handler/graph-txid-exists?)
-          (a/go (reset! *existed-graphs (a/<! (file-sync-handler/list-graphs)))))
-        (ui/dropdown-with-links
-         (fn [{:keys [toggle-fn]}]
-           (if not-syncing?
-             [:button.button.icon.inline
-              {:on-click toggle-fn}
-              (ui/icon "cloud-off" {:style {:fontSize ui/icon-size}})]
-             [:button.button.icon.inline
-              {:on-click toggle-fn}
-              (ui/icon "cloud" {:style {:fontSize ui/icon-size}})]))
-         (cond-> []
-           (not graph-txid-exists?)
-           (concat (->> @*existed-graphs
-                        (filterv #(and (:GraphName %) (:GraphUUID %)))
-                        (mapv (fn [graph]
-                                {:title (:GraphName graph)
-                                 :options {:on-click #(file-sync-handler/switch-graph (:GraphUUID graph))}})))
-                   [{:hr true}
-                    {:title "create graph"
-                     :options {:on-click #(file-sync-handler/create-graph (path/basename (state/get-current-repo)))}}])
-           graph-txid-exists?
-           (concat
-            [{:title "toggle file sync"
-              :options {:on-click #(if not-syncing? (fs-sync/sync-start) (fs-sync/sync-stop))}}
-             {:title "remote graph list"
-              :options {:on-click #(state/set-sub-modal! file-sync-remote-graphs)}}]
-            [{:hr true}]
-            (map (fn [f] {:title f
-                          :icon (ui/icon "arrow-narrow-up")}) uploading-files)
-            (map (fn [f] {:title f
-                          :icon (ui/icon "arrow-narrow-down")}) downloading-files)
-            (when sync-state
-              (map-indexed (fn [i f] (:time f)
-                     {:title [:div {:key i} [:div (:path f)] [:div.opacity-50 (util/time-ago (:time f))]]})
-                   (take 10 (:history sync-state))))))
-
-         (cond-> {}
-           (not graph-txid-exists?) (assoc :links-header [:div.font-medium.text-sm.opacity-60.px-4.pt-2
-                                                          "Switch to:"])))))))
-
-
->>>>>>> f8ace0bc
 
 (rum/defc left-menu-button < rum/reactive
   [{:keys [on-click]}]
@@ -243,19 +148,13 @@
                                (not (mobile-util/native-platform?))
                                (not config/publishing?))
         left-menu (left-menu-button {:on-click (fn []
-<<<<<<< HEAD
-                                       (open-fn)
-                                       (state/set-left-sidebar-open!
-                                        (not (:ui/left-sidebar-open? @state/state))))})
-        graph-file-sync-init-downloading? (:downloading?
-                                           (state/sub [:file-sync/download-init-progress (state/get-current-repo)]))]
-=======
                                                  (open-fn)
                                                  (state/set-left-sidebar-open!
                                                   (not (:ui/left-sidebar-open? @state/state))))})
         custom-home-page? (and (state/custom-home-page?)
-                               (= (state/sub-default-home-page) (state/get-current-page)))]
->>>>>>> f8ace0bc
+                               (= (state/sub-default-home-page) (state/get-current-page)))
+        graph-file-sync-init-downloading? (:downloading?
+                                           (state/sub [:file-sync/download-init-progress (state/get-current-repo)]))]
     [:div.cp__header#head
      {:class           (util/classnames [{:electron-mac   electron-mac?
                                           :native-ios     (mobile-util/native-ios?)
@@ -286,25 +185,21 @@
              (ui/icon "chevron-left" {:style {:fontSize 25}})])))]
 
      [:div.r.flex
-      (when (not= (state/get-current-route) :home)
-        (home-button))
-      
       (when-not (or file-sync-handler/hiding-login&file-sync
                     graph-file-sync-init-downloading?)
         (fs-sync/indicator))
-      (when-not file-sync-handler/hiding-login&file-sync
-        (login))
-
-      (when plugin-handler/lsp-enabled?
-        (plugins/hook-ui-items :toolbar))
-<<<<<<< HEAD
-      
-=======
 
       (when (and (not= (state/get-current-route) :home)
                  (not custom-home-page?))
         (home-button))
->>>>>>> f8ace0bc
+
+      (when-not file-sync-handler/hiding-login&file-sync
+        (login))
+
+      (when plugin-handler/lsp-enabled?
+        (plugins/hook-ui-items :toolbar))
+
+
 
       (when (util/electron?)
         (back-and-forward))
