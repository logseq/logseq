--- conflicted
+++ resolved
@@ -387,7 +387,6 @@
                               (state/pub-event! [:go/search]))}
               (ui/icon "search" {:size ui/icon-size})])))]]
 
-<<<<<<< HEAD
      [:div.r.flex.drag-region.justify-between.items-center.gap-2.overflow-x-hidden.w-full
       [:div.flex.flex-1
        (block-breadcrumb (state/get-current-page))]
@@ -403,6 +402,9 @@
             (str "collab-" current-repo))
           (rtc-indicator/indicator)])
 
+       (when (user-handler/logged-in?)
+         (rtc-indicator/downloading-detail))
+
        (when (and current-repo
                   (not (config/demo-graph? current-repo))
                   (not (config/db-based-graph? current-repo))
@@ -438,58 +440,6 @@
        (sidebar/toggle)
 
        (updater-tips-new-version t)]]]))
-=======
-     [:div.r.flex.drag-region
-      (when (and current-repo
-                 (ldb/get-graph-rtc-uuid (db/get-db))
-                 (user-handler/logged-in?)
-                 (config/db-based-graph? current-repo)
-                 (user-handler/team-member?))
-        [:<>
-         (recent-slider)
-         (rum/with-key (rtc-collaborators)
-           (str "collab-" current-repo))
-         (rtc-indicator/indicator)])
-
-      (when (user-handler/logged-in?)
-        (rtc-indicator/downloading-detail))
-
-      (when (and current-repo
-                 (not (config/demo-graph? current-repo))
-                 (not (config/db-based-graph? current-repo))
-                 (user-handler/alpha-or-beta-user?))
-        (fs-sync/indicator))
-
-      (when (and (not= (state/get-current-route) :home)
-                 (not custom-home-page?))
-        (home-button))
-
-      (when config/lsp-enabled?
-        [:<>
-         (plugins/hook-ui-items :toolbar)
-         (plugins/updates-notifications)])
-
-      (when (state/feature-http-server-enabled?)
-        (server/server-indicator (state/sub :electron/server)))
-
-      (when (util/electron?)
-        (back-and-forward))
-
-      (when-not (mobile-util/native-platform?)
-        (new-block-mode))
-
-      (when config/publishing?
-        [:a.text-sm.font-medium.button {:href (rfe/href :graph)}
-         (t :graph)])
-
-      (toolbar-dots-menu {:t            t
-                          :current-repo current-repo
-                          :default-home default-home})
-
-      (sidebar/toggle)
-
-      (updater-tips-new-version t)]]))
->>>>>>> 2d676292
 
 (def ^:private header-related-flow
   (m/latest
