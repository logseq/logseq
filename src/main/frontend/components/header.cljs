(ns frontend.components.header
  (:require [cljs-bean.core :as bean]
            [frontend.components.export :as export]
            [frontend.components.page-menu :as page-menu]
            [frontend.components.plugins :as plugins]
            [frontend.components.right-sidebar :as sidebar]
            [frontend.components.svg :as svg]
            [frontend.config :as config]
            [frontend.context.i18n :refer [t]]
            [frontend.handler :as handler]
            [frontend.handler.file-sync :as file-sync-handler]
            [frontend.components.file-sync :as fs-sync]
            [frontend.handler.plugin :as plugin-handler]
            [frontend.handler.route :as route-handler]
            [frontend.handler.user :as user-handler]
            [frontend.handler.web.nfs :as nfs]
            [frontend.mobile.util :as mobile-util]
            [frontend.state :as state]
            [frontend.ui :as ui]
            [frontend.util :as util]
            [reitit.frontend.easy :as rfe]
            [rum.core :as rum]))

(rum/defc home-button []
  (ui/with-shortcut :go/home "left"
    [:button.button.icon.inline
     {:on-click #(do
                   (when (mobile-util/native-iphone?)
                     (state/set-left-sidebar-open! false))
                   (route-handler/redirect-to-home!))}
     (ui/icon "home" {:style {:fontSize ui/icon-size}})]))

(rum/defc login < rum/reactive
  []
  (let [_ (state/sub :auth/id-token)
        loading? (state/sub [:ui/loading? :login])]
    (when-not (or config/publishing?
                  (user-handler/logged-in?))
      [:a.button.text-sm.font-medium.block {:on-click #(js/window.open config/LOGIN-URL)}
       [:span (t :login)]
       (when loading?
         [:span.ml-2 (ui/loading "")])])))

(rum/defc left-menu-button < rum/reactive
  [{:keys [on-click]}]
  (ui/with-shortcut :ui/toggle-left-sidebar "bottom"
    [:button.#left-menu.cp__header-left-menu.button.icon
     {:on-click on-click}
      (ui/icon "menu-2" {:style {:fontSize ui/icon-size}})]))

(rum/defc dropdown-menu < rum/reactive
  [{:keys [current-repo t]}]
  (let [page-menu (page-menu/page-menu nil)
        page-menu-and-hr (when (seq page-menu)
                           (concat page-menu [{:hr true}]))]
    (ui/dropdown-with-links
     (fn [{:keys [toggle-fn]}]
       [:button.button.icon
        {:on-click toggle-fn}
        (ui/icon "dots" {:style {:fontSize ui/icon-size}})])
     (->>
      [(when (state/enable-editing?)
         {:title (t :settings)
          :options {:on-click state/open-settings!}
          :icon (ui/icon "settings")})

       (when plugin-handler/lsp-enabled?
         {:title (t :plugins)
          :options {:on-click #(plugin-handler/goto-plugins-dashboard!)}
          :icon (ui/icon "apps")})

       (when plugin-handler/lsp-enabled?
         {:title (t :themes)
          :options {:on-click #(plugins/open-select-theme!)}
          :icon (ui/icon "palette")})

       (when current-repo
         {:title (t :export-graph)
          :options {:on-click #(state/set-modal! export/export)}
          :icon (ui/icon "database-export")})

       (when (and current-repo (state/enable-editing?))
         {:title (t :import)
          :options {:href (rfe/href :import)}
          :icon (ui/icon "file-upload")})

       {:title [:div.flex-row.flex.justify-between.items-center
                [:span (t :join-community)]]
        :options {:href "https://discuss.logseq.com"
                  :title (t :discourse-title)
                  :target "_blank"}
<<<<<<< HEAD
        :icon (ui/icon "brand-discord")}

       (when (and (state/sub :auth/id-token) (user-handler/logged-in?))
         {:title (str (t :logout) " (" (user-handler/email) ")")
          :options {:on-click #(user-handler/logout)}
          :icon  (ui/icon "logout")})]
=======
        :icon (ui/icon "message-circle")}]
>>>>>>> 56afc593
      (concat page-menu-and-hr)
      (remove nil?))
     {})))

(rum/defc back-and-forward
  []
  [:div.flex.flex-row

   (ui/with-shortcut :go/backward "bottom"
     [:button.it.navigation.nav-left.button.icon
      {:title "Go back" :on-click #(js/window.history.back)}
      (ui/icon "arrow-left" {:style {:fontSize ui/icon-size}})])

   (ui/with-shortcut :go/forward "bottom"
     [:button.it.navigation.nav-right.button.icon
      {:title "Go forward" :on-click #(js/window.history.forward)}
      (ui/icon "arrow-right" {:style {:fontSize ui/icon-size}})])])

(rum/defc updater-tips-new-version
  [t]
  (let [[downloaded, set-downloaded] (rum/use-state nil)
        _ (rum/use-effect!
           (fn []
             (when-let [channel (and (util/electron?) "auto-updater-downloaded")]
               (let [callback (fn [_ args]
                                (js/console.debug "[new-version downloaded] args:" args)
                                (let [args (bean/->clj args)]
                                  (set-downloaded args)
                                  (state/set-state! :electron/auto-updater-downloaded args))
                                nil)]
                 (js/apis.addListener channel callback)
                 #(js/apis.removeListener channel callback))))
           [])]

    (when downloaded
      [:div.cp__header-tips
       [:p (t :updater/new-version-install)
        [:a.restart.ml-2
         {:on-click #(handler/quit-and-install-new-version!)}
         (svg/reload 16) [:strong (t :updater/quit-and-install)]]]])))

(rum/defc ^:large-vars/cleanup-todo header < rum/reactive
  [{:keys [open-fn current-repo default-home new-block-mode]}]
  (let [repos (->> (state/sub [:me :repos])
                   (remove #(= (:url %) config/local-repo)))
        electron-mac? (and util/mac? (util/electron?))
        show-open-folder? (and (nfs/supported?)
                               (or (empty? repos)
                                   (nil? (state/sub :git/current-repo)))
                               (not (mobile-util/native-platform?))
                               (not config/publishing?))
        left-menu (left-menu-button {:on-click (fn []
                                                 (open-fn)
                                                 (state/set-left-sidebar-open!
                                                  (not (:ui/left-sidebar-open? @state/state))))})
        custom-home-page? (and (state/custom-home-page?)
                               (= (state/sub-default-home-page) (state/get-current-page)))
        graph-file-sync-init-downloading? (:downloading?
                                           (state/sub [:file-sync/download-init-progress (state/get-current-repo)]))]
    [:div.cp__header#head
     {:class           (util/classnames [{:electron-mac   electron-mac?
                                          :native-ios     (mobile-util/native-ios?)
                                          :native-android (mobile-util/native-android?)}])
      :on-double-click (fn [^js e]
                         (when-let [target (.-target e)]
                           (when (and (util/electron?)
                                      (.. target -classList (contains "cp__header")))
                             (js/window.apis.toggleMaxOrMinActiveWindow))))
      :style           {:fontSize  50}}
     [:div.l.flex
      (when-not (mobile-util/native-platform?)
        [left-menu
         (when current-repo ;; this is for the Search button
           (ui/with-shortcut :go/search "right"
             [:button.button.icon#search-button
              {:on-click #(do (when (or (mobile-util/native-android?)
                                        (mobile-util/native-iphone?))
                                (state/set-left-sidebar-open! false))
                              (state/pub-event! [:go/search]))}
              (ui/icon "search" {:style {:fontSize ui/icon-size}})]))])
      (when (mobile-util/native-platform?)
        (if (or (state/home?) custom-home-page?)
          left-menu
          (ui/with-shortcut :go/backward "bottom"
            [:button.it.navigation.nav-left.button.icon
             {:title "Go back" :on-click #(js/window.history.back)}
             (ui/icon "chevron-left" {:style {:fontSize 25}})])))]

     [:div.r.flex
      (when-not (or file-sync-handler/hiding-login&file-sync
                    graph-file-sync-init-downloading?)
        (fs-sync/indicator))

      (when (and (not= (state/get-current-route) :home)
                 (not custom-home-page?))
        (home-button))

      (when-not file-sync-handler/hiding-login&file-sync
        (login))

      (when plugin-handler/lsp-enabled?
        (plugins/hook-ui-items :toolbar))



      (when (util/electron?)
        (back-and-forward))

      (when-not (mobile-util/native-platform?)
        (new-block-mode))

      (when show-open-folder?
        [:a.text-sm.font-medium.button.icon.add-graph-btn.flex.items-center
         {:on-click #(route-handler/redirect! {:to :repo-add})}
         (ui/icon "folder-plus")
         (when-not config/mobile?
           [:span.ml-1 {:style {:margin-top (if electron-mac? 0 2)}}
            (t :on-boarding/add-graph)])])

      (when config/publishing?
        [:button.text-sm.font-medium.button {:href (rfe/href :graph)}
         (t :graph)])

      (dropdown-menu {:t            t
                      :current-repo current-repo
                      :default-home default-home})

      (when (not (state/sub :ui/sidebar-open?))
        (sidebar/toggle))

      (updater-tips-new-version t)]]))<|MERGE_RESOLUTION|>--- conflicted
+++ resolved
@@ -89,16 +89,12 @@
         :options {:href "https://discuss.logseq.com"
                   :title (t :discourse-title)
                   :target "_blank"}
-<<<<<<< HEAD
         :icon (ui/icon "brand-discord")}
 
        (when (and (state/sub :auth/id-token) (user-handler/logged-in?))
          {:title (str (t :logout) " (" (user-handler/email) ")")
           :options {:on-click #(user-handler/logout)}
           :icon  (ui/icon "logout")})]
-=======
-        :icon (ui/icon "message-circle")}]
->>>>>>> 56afc593
       (concat page-menu-and-hr)
       (remove nil?))
      {})))
