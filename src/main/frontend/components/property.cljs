--- conflicted
+++ resolved
@@ -170,11 +170,7 @@
                   (state/set-state! :editor/editing-property-value-id
                                     {id true}))
                 (property-handler/set-block-property! repo (:block/uuid block)
-<<<<<<< HEAD
-                                                      property-name
-=======
                                                       (:db/ident (db/entity [:block/original-name property-name]))
->>>>>>> 3e351a43
                                                       (if (= type :default) "" :logseq.property/empty-placeholder)))))))}
       (shui/select-trigger
        {:class "!px-2 !py-0 !h-8"}
@@ -610,11 +606,7 @@
                          :class "property-k flex select-none jtrigger pl-2"
                          :on-pointer-down (fn [^js e]
                                             (when (util/meta-key? e)
-<<<<<<< HEAD
                                               (route-handler/redirect-to-page! (:block/uuid property))
-=======
-                                              (route-handler/redirect-to-page! (:block/name property))
->>>>>>> 3e351a43
                                               (.preventDefault e)))
                          :on-click (fn [^js e]
                                      (shui/popup-show!
@@ -723,7 +715,6 @@
                      (->> (db-property/get-class-ordered-properties block)
                           (map #(vector % %)))
                      (sort-by first block-properties))
-<<<<<<< HEAD
         remove-built-in-properties (fn [properties]
                                      (remove (fn [property]
                                                (let [id (if (vector? property) (first property) property)]
@@ -732,16 +723,6 @@
                                                   (when-let [ent (db/entity id)]
                                                     (and (not (get-in ent [:block/schema :public?]))
                                                          (ldb/built-in? ent))))))
-=======
-        alias (set (map :db/id (:block/alias block)))
-        alias-properties (when (seq alias)
-                           [[:block/alias alias]])
-        remove-built-in-properties (fn [properties]
-                                     (remove (fn [[id _]]
-                                               (when-let [ent (db/entity id)]
-                                                 (and (not (get-in ent [:block/schema :public?]))
-                                                      (ldb/built-in? ent))))
->>>>>>> 3e351a43
                                              properties))
         {:keys [classes all-classes classes-properties]} (db-property-handler/get-block-classes-properties (:db/id block))
         one-class? (= 1 (count classes))
