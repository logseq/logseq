--- conflicted
+++ resolved
@@ -365,25 +365,6 @@
         *show-new-property-config? (::show-new-property-config? state)
         *show-class-select? (::show-class-select? state)
         *property-schema (::property-schema state)
-<<<<<<< HEAD
-        page? (entity-util/page? block)
-        block-types (let [types (ldb/get-entity-types block)]
-                      (cond-> types
-                        (and page? (not (contains? types :page)))
-                        (conj :page)
-                        (empty? types)
-                        (conj :block)))
-        exclude-properties (fn [m]
-                             (let [view-context (get m :logseq.property/view-context :all)]
-                               (or (contains? #{:logseq.property/query} (:db/ident m))
-                                   (and (not page?) (contains? #{:block/alias} (:db/ident m)))
-                                   ;; Filters out properties from being in wrong :view-context and :never view-contexts
-                                   (and (not= view-context :all) (not (contains? block-types view-context)))
-                                   (and (ldb/built-in? block) (contains? #{:logseq.property.class/extends} (:db/ident m)))
-                                   ;; Filters out adding buggy class properties e.g. Alias and Parent
-                                   (and class-schema? (ldb/public-built-in-property? m) (:logseq.property/view-context m)))))
-=======
->>>>>>> 3ba5028a
         property (rum/react *property)
         property-key (rum/react *property-key)
         batch? (pv/batch-operation?)
