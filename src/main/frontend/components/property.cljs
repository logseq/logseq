(ns frontend.components.property
  "Block properties management."
  (:require [clojure.set :as set]
            [clojure.string :as string]
            [frontend.components.dnd :as dnd]
            [frontend.components.icon :as icon-component]
            [frontend.components.property.config :as property-config]
            [frontend.components.property.value :as pv]
            [frontend.components.select :as select]
            [frontend.components.svg :as svg]
            [frontend.config :as config]
            [frontend.db :as db]
            [frontend.db-mixins :as db-mixins]
            [frontend.db.async :as db-async]
            [frontend.db.model :as db-model]
            [frontend.handler.db-based.property :as db-property-handler]
            [frontend.handler.notification :as notification]
            [frontend.handler.property :as property-handler]
            [frontend.handler.route :as route-handler]
            [frontend.mixins :as mixins]
            [frontend.modules.shortcut.core :as shortcut]
            [frontend.state :as state]
            [frontend.ui :as ui]
            [frontend.util :as util]
            [logseq.db :as ldb]
            [logseq.db.common.order :as db-order]
            [logseq.db.frontend.entity-util :as entity-util]
            [logseq.db.frontend.property :as db-property]
            [logseq.db.frontend.property.type :as db-property-type]
            [logseq.outliner.core :as outliner-core]
            [logseq.outliner.property :as outliner-property]
            [logseq.shui.hooks :as hooks]
            [logseq.shui.ui :as shui]
            [promesa.core :as p]
            [rum.core :as rum]))

(defn- <add-property-from-dropdown
  "Adds an existing or new property from dropdown. Used from a block or page context."
  [entity id-or-name* schema {:keys [class-schema? block-uuid]}]
  (p/let [repo (state/get-current-repo)
          id-or-name (or block-uuid id-or-name*)
          ;; Both conditions necessary so that a class can add its own page properties
          add-class-property? (and (ldb/class? entity) class-schema?)
          property (db-async/<get-block repo id-or-name {:children? false})
          property? (ldb/property? property)
          property-title (or (:block/title property) id-or-name)]
    ;; existing property selected or entered
    (if property?
      (do
        (when (and (not (ldb/public-built-in-property? property))
                   (ldb/built-in? property))
          (notification/show! "This is a private built-in property that can't be used." :error))
        property)
      ;; new property entered or converting page to property
      (if (db-property/valid-property-name? property-title)
        (p/let [opts (cond-> {:property-name property-title}
                       (and (not property?) (ldb/internal-page? property))
                       (assoc :properties {:db/id (:db/id property)}))
                result (db-property-handler/upsert-property! nil schema opts)
                property (db/entity (:db/id result))
                _ (when add-class-property?
                    (pv/<add-property! entity (:db/ident property) "" {:class-schema? class-schema? :exit-edit? false}))]
          property)
        (notification/show! "This is an invalid property name. A property name cannot start with page reference characters '#' or '[['." :error)))))

;; TODO: This component should be cleaned up as it's only used for new properties and used to be used for existing properties
(rum/defcs property-type-select <
  shortcut/disable-all-shortcuts
  [state property {:keys [*property *property-name *property-schema built-in? disabled?
                          show-type-change-hints? block *show-new-property-config?
                          *show-class-select?
                          default-open? class-schema?]
                   :as opts}]
  (let [property-name (or (and *property-name @*property-name) (:block/title property))
        property-schema (or (and *property-schema @*property-schema)
                            (select-keys property [:logseq.property/type]))
        schema-types (->> (concat db-property-type/user-built-in-property-types
                                  (when built-in?
                                    db-property-type/internal-built-in-property-types))
                          (map (fn [type]
                                 {:label (property-config/property-type-label type)
                                  :value type})))]
    [:div {:class "flex items-center"}
     (shui/select
      (cond->
       {:default-open (boolean default-open?)
        :disabled disabled?
        :on-value-change
        (fn [v]
          (let [type (keyword (string/lower-case v))
                update-schema-fn #(assoc % :logseq.property/type type)]
            (when *property-schema
              (swap! *property-schema update-schema-fn))
            (let [schema (or (and *property-schema @*property-schema)
                             (update-schema-fn property-schema))]
              (when *show-new-property-config?
                (reset! *show-new-property-config? :adding-property))
              (p/let [property' (when block (<add-property-from-dropdown block property-name schema opts))
                      property (or property' property)
                      add-class-property? (and (ldb/class? block) class-schema?)]
                (when *property (reset! *property property))
                (p/do!
                 (when *show-new-property-config?
                   (reset! *show-new-property-config? false))
                 (when (= (:logseq.property/type schema) :node) (reset! *show-class-select? true))
                 (db-property-handler/upsert-property!
                  (:db/ident property)
                  schema
                  {})

                 (cond
                   (and *show-class-select? @*show-class-select?)
                   nil
                   add-class-property?
                   (shui/popup-hide!)
                   (pv/batch-operation?)
                   nil
                   (and block (= type :checkbox))
                   (p/do!
                    (ui/hide-popups-until-preview-popup!)
                    (let [value (if-some [value (:logseq.property/scalar-default-value property)]
                                  value
                                  false)]
                      (pv/<add-property! block (:db/ident property) value {:exit-edit? true})))
                   (and block
                        (contains? #{:default :url} type)
                        (not (seq (:property/closed-values property))))
                   (pv/<create-new-block! block property "" {:batch-op? true})))))))}

        ;; only set when in property configure modal
        (and *property-name (:logseq.property/type property-schema))
        (assoc :default-value (name (:logseq.property/type property-schema))))
      (shui/select-trigger
       {:class "!px-2 !py-0 !h-8"}
       (shui/select-value
        {:placeholder "Select a property type"}))
      (shui/select-content
       (shui/select-group
        (for [{:keys [label value disabled]} schema-types]
          (shui/select-item {:key label :value value :disabled disabled
                             :on-key-down (fn [e]
                                            (when (= "Enter" (.-key e))
                                              (util/stop-propagation e)))} label)))))
     (when show-type-change-hints?
       (ui/tooltip (svg/info)
                   [:span "Changing the property type clears some property configurations."]))]))

(rum/defc property-select
  [select-opts]
  (let [[properties set-properties!] (hooks/use-state nil)
        [q set-q!] (hooks/use-state "")]
    (hooks/use-effect!
     (fn []
       (p/let [repo (state/get-current-repo)
               properties (if (:class-schema? select-opts)
                            (property-handler/get-class-property-choices)
<<<<<<< HEAD
                            (db-model/get-all-properties repo {:remove-ui-non-suitable-properties? true
                                                               :block (:block select-opts)}))
               classes (->> (db-model/get-all-classes repo)
                            (remove ldb/built-in?))]
         (set-classes! classes)
=======
                            (db-model/get-all-properties repo {:remove-ui-non-suitable-properties? true}))]
>>>>>>> 88216d29
         (set-properties! properties)))
     [])
    (hooks/use-effect!
     (fn []
       (p/let [repo (state/get-current-repo)
               block (when-not (string/blank? q)
                       (db-async/<get-block repo q {:children? false}))
               internal-page-exists? (ldb/internal-page? block)]
         (when internal-page-exists?
           (set-properties!
            (cons (assoc block :convert-page-to-property? true) properties)))))
     [q])
    (let [items (->>
                 (map (fn [x]
                        (let [convert? (:convert-page-to-property? x)]
                          {:label (if convert?
                                    (util/format "Convert \"%s\" to property" (:block/title x))
                                    (:block/title x))
                           :value (:block/uuid x)
                           :convert-page-to-property? convert?})) properties)
                 (util/distinct-by-last-wins :value))]
      [:div.ls-property-add.flex.flex-row.items-center.property-key
       {:data-keep-selection true}
       [:div.ls-property-key
        (select/select (merge
                        {:items items
                         :grouped? true
                         :extract-fn :label
                         :dropdown? false
                         :close-modal? false
                         :new-case-sensitive? true
                         :show-new-when-not-exact-match? true
                         ;; :exact-match-exclude-items (fn [s] (contains? excluded-properties s))
                         :input-default-placeholder "Add or change property"
                         :on-input set-q!}
                        select-opts))]])))

(rum/defc property-icon
  [property property-type]
  (let [type (or (:logseq.property/type property) property-type :default)
        ident (:db/ident property)
        icon (cond
               (= ident :block/tags)
               "hash"
               (string/starts-with? (str ident) ":plugin.")
               "puzzle"
               :else
               (case type
                 :number "number"
                 :date "calendar"
                 :datetime "calendar"
                 :checkbox "checkbox"
                 :url "link"
                 :property "letter-p"
                 :page "page"
                 :node "letter-n"
                 "letter-t"))]
    (ui/icon icon {:class "opacity-50"
                   :size 15})))

(defn- property-input-on-chosen
  [block *property *property-key *show-new-property-config? {:keys [class-schema? remove-property?]}]
  (fn [{:keys [value label convert-page-to-property?]}]
    (let [property (when (uuid? value) (db/entity [:block/uuid value]))
          _ (reset! *property-key (if (uuid? value) (if convert-page-to-property? (:block/title property) label) value))
          batch? (pv/batch-operation?)
          repo (state/get-current-repo)]
      (if (and property remove-property?)
        (let [block-ids (map :block/uuid (pv/get-operating-blocks block))]
          (property-handler/batch-remove-block-property! repo block-ids (:db/ident property))
          (shui/popup-hide!))
        (do
          (when (and *show-new-property-config? (not (ldb/property? property)))
            (reset! *show-new-property-config? true))
          (reset! *property property)
          (when-not convert-page-to-property?
            (let [property' (some-> (:db/id property) db/entity)]
              (when (and property' (ldb/property? property'))
                (let [add-class-property? (and (ldb/class? block) class-schema?)
                      type (:logseq.property/type property')
                      default-or-url? (and (contains? #{:default :url} type)
                                           (not (seq (:property/closed-values property'))))]
                  (cond
                    add-class-property?
                    (p/do!
                     (pv/<add-property! block (:db/ident property') "" {:class-schema? class-schema?})
                     (shui/popup-hide!))

                    (and batch? (or (= :checkbox type) (and batch? default-or-url?)))
                    nil

                    (= :checkbox type)
                    (p/do!
                     (ui/hide-popups-until-preview-popup!)
                     (shui/popup-hide!)
                     (let [value (if-some [value (:logseq.property/scalar-default-value property')]
                                   value
                                   false)]
                       (pv/<add-property! block (:db/ident property') value {:exit-edit? true})))

                    default-or-url?
                    (pv/<create-new-block! block property' "" {:batch-op? true})

                    (or (not= :default type)
                        (and (= :default type) (seq (:property/closed-values property'))))
                    (reset! *show-new-property-config? false)))))))))))

(rum/defc property-key-title
  [block property class-schema?]
  (shui/trigger-as
   :a
   {:tabIndex 0
    :title (or (:block/title (:logseq.property/description property))
               (:block/title property))
    :class "property-k flex select-none jtrigger w-full"
    :on-pointer-down (fn [^js e]
                       (when (util/meta-key? e)
                         (route-handler/redirect-to-page! (:block/uuid property))
                         (.preventDefault e)))
    :on-click (fn [^js/MouseEvent e]
                (when-not (util/meta-key? e)
                  (shui/popup-show! (.-target e)
                                    (fn []
                                      (property-config/property-dropdown property block {:debug? (.-altKey e)
                                                                                         :class-schema? class-schema?}))
                                    {:content-props
                                     {:class "ls-property-dropdown as-root"
                                      :onEscapeKeyDown (fn [e]
                                                         (util/stop e)
                                                         (shui/popup-hide!)
                                                         (when-let [input (state/get-input)]
                                                           (.focus input)))}
                                     :align "start"
                                     :as-dropdown? true})))}

   (:block/title property)))

(rum/defc property-key-cp < rum/static
  [block property {:keys [other-position? class-schema?]}]
  (let [icon (:logseq.property/icon property)]
    [:div.property-key-inner.jtrigger-view
     ;; icon picker
     (when-not other-position?
       (let [content-fn (fn [{:keys [id]}]
                          (icon-component/icon-search
                           {:on-chosen
                            (fn [_e icon]
                              (if icon
                                (db-property-handler/set-block-property! (:db/id property)
                                                                         :logseq.property/icon icon)
                                (db-property-handler/remove-block-property! (:db/id property)
                                                                            :logseq.property/icon))
                              (shui/popup-hide! id))
                            :icon-value icon
                            :del-btn? (boolean icon)}))]

         [:div.property-icon
          (shui/trigger-as
           :button.property-m
           (-> (when-not config/publishing?
                 {:on-click (fn [^js e]
                              (shui/popup-show! (.-target e) content-fn
                                                {:as-dropdown? true :auto-focus? true
                                                 :content-props {:onEscapeKeyDown #(.preventDefault %)}}))})
               (assoc :class "flex items-center"))
           (if icon
             (icon-component/icon icon {:size 15 :color? true})
             (property-icon property nil)))]))

     (if config/publishing?
       [:a.property-k.flex.select-none.jtrigger
        {:on-click #(route-handler/redirect-to-page! (:block/uuid property))}
        (:block/title property)]
       (property-key-title block property class-schema?))]))

(rum/defcs ^:large-vars/cleanup-todo property-input < rum/reactive
  (rum/local false ::show-new-property-config?)
  (rum/local false ::show-class-select?)
  (rum/local {} ::property-schema)
  (mixins/event-mixin
   (fn [state]
     (mixins/hide-when-esc-or-outside
      state
      :on-hide (fn [_state _e type]
                 (when (contains? #{:esc} type)
                   (shui/popup-hide!)
                   (shui/popup-hide!)
                   (when-let [^js input (state/get-input)]
                     (.focus input)))))))
  {:init (fn [state]
           (state/set-editor-action! :property-input)
           (assoc state ::property (or (:*property (last (:rum/args state)))
                                       (atom nil))))
   :will-unmount (fn [state]
                   (let [args (:rum/args state)
                         *property-key (second args)
                         {:keys [original-block edit-original-block]} (last args)
                         editing-default-property? (and original-block (state/get-edit-block)
                                                        (not= (:db/id original-block) (:db/id (state/get-edit-block))))]
                     (when *property-key (reset! *property-key nil))
                     (when (and original-block edit-original-block)
                       (edit-original-block {:editing-default-property? editing-default-property?})))
                   (state/set-editor-action! nil)
                   state)}
  [state block *property-key {:keys [class-schema?]
                              :as opts}]
  (let [*property (::property state)
        *show-new-property-config? (::show-new-property-config? state)
        *show-class-select? (::show-class-select? state)
        *property-schema (::property-schema state)
        property (rum/react *property)
        property-key (rum/react *property-key)
        batch? (pv/batch-operation?)
        hide-property-key? (or (contains? #{:date :datetime} (:logseq.property/type property))
                               (pv/select-type? block property)
                               (and
                                batch?
                                (contains? #{:default :url} (:logseq.property/type property))
                                (not (seq (:property/closed-values property))))
                               (and property (ldb/class? property)))]
    [:div.ls-property-input.flex.flex-1.flex-row.items-center.flex-wrap.gap-1
     (if property-key
       [:div.ls-property-add.gap-1.flex.flex-1.flex-row.items-center
        (when-not hide-property-key?
          [:div.flex.flex-row.items-center.property-key.gap-1
           (when-not (:db/id property) (property-icon property (:logseq.property/type @*property-schema)))
           (if (:db/id property)                              ; property exists already
             (property-key-cp block property opts)
             [:div property-key])])
        [:div.flex.flex-row {:on-pointer-down (fn [e] (util/stop-propagation e))}
         (when (not= @*show-new-property-config? :adding-property)
           (cond
             (or (nil? property) @*show-new-property-config?)
             (property-type-select property (merge opts
                                                   {:*property *property
                                                    :*property-name *property-key
                                                    :*property-schema *property-schema
                                                    :default-open? true
                                                    :block block
                                                    :*show-new-property-config? *show-new-property-config?
                                                    :*show-class-select? *show-class-select?}))

             (and property @*show-class-select?)
             (property-config/class-select property (assoc opts
                                                           :on-hide #(reset! *show-class-select? false)
                                                           :multiple-choices? false
                                                           :default-open? true
                                                           :no-class? true))

             :else
             (when (and property (not class-schema?))
               (pv/property-value block property (assoc opts :editing? true)))))]]

       (let [on-chosen (property-input-on-chosen block *property *property-key *show-new-property-config? opts)
             input-opts {:on-key-down
                         (fn [e]
                           ;; `Backspace` to close property popup and back to editing the current block
                           (when (and (= (util/ekey e) "Backspace")
                                      (= "" (.-value (.-target e))))
                             (util/stop e)
                             (shui/popup-hide!)))}]
         (property-select (merge (:select-opts opts) {:on-chosen on-chosen
                                                      :input-opts input-opts
                                                      :block block
                                                      :class-schema? class-schema?}))))]))

(rum/defcs new-property < rum/reactive
  [state block opts]
  (when-not config/publishing?
    (let [add-new-property! (fn [e]
                              (state/pub-event! [:editor/new-property (merge opts {:block block
                                                                                   :target (.-target e)})]))]
      [:div.ls-new-property {:style {:margin-left 7 :margin-top 1 :font-size 15}}
       [:a.flex.jtrigger
        {:tab-index 0
         :on-click add-new-property!
         :on-key-press (fn [e]
                         (when (contains? #{"Enter" " "} (util/ekey e))
                           (.preventDefault e)
                           (add-new-property! e)))}
        [:div.flex.flex-row.items-center.shrink-0
         (ui/icon "plus" {:size 15 :class "opacity-50"})
         [:div.ml-1 {:style {:margin-top 1}}
          "Add property"]]]])))

(defn- resolve-linked-block-if-exists
  "Properties will be updated for the linked page instead of the refed block.
  For example, the block below has a reference to the page \"How to solve it\",
  we'd like the properties of the class \"book\" (e.g. Authors, Published year)
  to be assigned for the page `How to solve it` instead of the referenced block.

  Block:
  - [[How to solve it]] #book
  "
  [block]
  (if-let [linked-block (:block/link block)]
    (db/sub-block (:db/id linked-block))
    (db/sub-block (:db/id block))))

(rum/defc property-cp <
  rum/reactive
  db-mixins/query
  [block k v {:keys [inline-text page-cp sortable-opts] :as opts}]
  (when (keyword? k)
    (when-let [property (db/sub-block (:db/id (db/entity k)))]
      (let [type (get property :logseq.property/type :default)
            closed-values? (seq (:property/closed-values property))
            block? (and v
                        (not closed-values?)
                        (or (and (map? v) (:block/page v))
                            (and (coll? v)
                                 (map? (first v))
                                 (or (:block/page (first v))
                                     (= :logseq.property/empty-placeholder (:db/ident (first v))))))
                        (contains? #{:default :url} type))
            date? (= type :date)
            datetime? (= type :datetime)
            checkbox? (= type :checkbox)
            property-key-cp' (property-key-cp block property (assoc (select-keys opts [:class-schema?])
                                                                    :block? block?
                                                                    :inline-text inline-text
                                                                    :page-cp page-cp))]
        [:div {:key (str "property-pair-" (:db/id block) "-" (:db/id property))
               :class (cond
                        (or date? datetime? checkbox?)
                        "property-pair items-center"
                        :else
                        "property-pair items-start")}
         (if (seq sortable-opts)
           (dnd/sortable-item (assoc sortable-opts :class "property-key") property-key-cp')
           [:div.property-key property-key-cp'])

         (let [property-desc (when-not (= (:db/ident property) :logseq.property/description)
                               (:logseq.property/description property))]
           [:div.ls-block.property-value-container.flex.flex-row.gap-1.items-center

            (when-not (or block? (and property-desc (:class-schema? opts)))
              [:div {:class "pl-1.5 -mr-[3px] opacity-60"}
               [:span.bullet-container [:span.bullet]]])
            [:div.flex.flex-1
             [:div.property-value.flex.flex-1
              (if (:class-schema? opts)
                (pv/property-value property (db/entity :logseq.property/description) opts)
                (pv/property-value block property opts))]]])]))))

(rum/defc ordered-properties
  [block properties* opts]
  (let [[properties set-properties!] (hooks/use-state properties*)
        [properties-order set-properties-order!] (hooks/use-state (mapv first properties))
        m (zipmap (map first properties*) (map second properties*))
        properties (mapv (fn [k] [k (get m k)]) properties-order)
        choices (map (fn [[k v]]
                       (let [id (subs (str k) 1)
                             opts (assoc opts :sortable-opts {:id id})]
                         {:id id
                          :value k
                          :content (property-cp block k v opts)})) properties)]
    (hooks/use-effect!
     (fn []
       (when (not= properties properties*)
         (set-properties! properties*))

       (when (not= (set (map first properties*))
                   (set (map first properties)))
         (set-properties-order! (mapv first properties*))))
     [properties*])
    (dnd/items choices
               {:sort-by-inner-element? true
                :on-drag-end (fn [properties-order {:keys [active-id over-id direction]}]
                               (set-properties-order! properties-order)
                               (let [move-down? (= direction :down)
                                     over (db/entity (keyword over-id))
                                     active (db/entity (keyword active-id))
                                     over-order (:block/order over)
                                     new-order (if move-down?
                                                 (let [next-order (db-order/get-next-order (db/get-db) nil (:db/id over))]
                                                   (db-order/gen-key over-order next-order))
                                                 (let [prev-order (db-order/get-prev-order (db/get-db) nil (:db/id over))]
                                                   (db-order/gen-key prev-order over-order)))]
                                 (db/transact! (state/get-current-repo)
                                               [{:db/id (:db/id active)
                                                 :block/order new-order}
                                                (outliner-core/block-with-updated-at
                                                 {:db/id (:db/id block)})]
                                               {:outliner-op :save-block})))})))

(rum/defc properties-section < rum/static
  [block properties opts]
  (when (seq properties)
      ;; Sort properties by :block/order
    (let [properties' (sort-by (fn [[k _v]]
                                 (if (= k :logseq.property.class/properties)
                                   "zzzzzzzzzzzzzzzzzzzzzzzzzzzzzzzzzzzzzzzzzzz"
                                   (:block/order (db/entity k)))) properties)]
      (ordered-properties block properties' opts))))

(rum/defcs ^:large-vars/cleanup-todo properties-area < rum/reactive db-mixins/query
  {:init (fn [state]
           (let [target-block (first (:rum/args state))
                 block (resolve-linked-block-if-exists target-block)]
             (assoc state
                    ::id (str (random-uuid))
                    ::block block)))}
  [state _target-block {:keys [sidebar-properties? tag-dialog?] :as opts}]
  (let [id (::id state)
        db-id (:db/id (::block state))
        block (db/sub-block db-id)
        show-properties? (or sidebar-properties? tag-dialog?)
        show-empty-and-hidden-properties? (let [{:keys [mode show? ids]} (state/sub :ui/show-empty-and-hidden-properties?)]
                                            (and show?
                                                 (or (= mode :global)
                                                     (and (set? ids) (contains? ids (:block/uuid block))))))
        properties (:block/properties block)
        remove-built-in-or-other-position-properties
        (fn [properties]
          (remove (fn [property]
                    (let [id (if (vector? property) (first property) property)]
                      (or
                       (= id :block/tags)
                       (when-let [ent (db/entity id)]
                         (or
                          ;; built-in
                          (and (not (ldb/public-built-in-property? ent))
                               (ldb/built-in? ent))
                          ;; other position
                          (when-not (or show-properties?
                                        (and (:sidebar? opts) (= (:id opts) (str (:block/uuid block))))
                                        show-empty-and-hidden-properties?)
                            (outliner-property/property-with-other-position? ent))

                          (and (:gallery-view? opts)
                               (contains? #{:logseq.property.class/properties} (:db/ident ent))))))))
                  properties))
        {:keys [all-classes classes-properties]} (outliner-property/get-block-classes-properties (db/get-db) (:db/id block))
        classes-properties-set (set (map :db/ident classes-properties))
        block-own-properties (->> properties
                                  (remove (fn [[id _]] (classes-properties-set id))))
        root-block? (= (:id opts) (str (:block/uuid block)))
        state-hide-empty-properties? (:ui/hide-empty-properties? (state/get-config))
        ;; This section produces own-properties and full-hidden-properties
        hide-with-property-id (fn [property-id]
                                (let [property (db/entity property-id)]
                                  (boolean
                                   (cond
                                     show-empty-and-hidden-properties?
                                     false
                                     state-hide-empty-properties?
                                     (nil? (get block property-id))
                                     :else
                                     ;; sidebar or tag dialog properties ignore these checks
                                     (when-not show-properties?
                                       (cond
                                         root-block?
                                         false
                                         (and (:logseq.property/hide-empty-value property)
                                              (nil? (get properties property-id)))
                                         true
                                         :else
                                         (boolean (:logseq.property/hide? property))))))))
        property-hide-f (cond
                          config/publishing?
                          ;; Publishing is read only so hide all blank properties as they
                          ;; won't be edited and distract from properties that have values
                          (fn [[property-id property-value]]
                            (or (nil? property-value)
                                (hide-with-property-id property-id)))
                          state-hide-empty-properties?
                          (fn [[property-id property-value]]
                            ;; User's selection takes precedence over config
                            (if (:logseq.property/hide? (db/entity property-id))
                              (hide-with-property-id property-id)
                              (nil? property-value)))
                          :else
                          (comp hide-with-property-id first))
        {_block-hidden-properties true
         block-own-properties' false} (group-by property-hide-f block-own-properties)
        class-properties (loop [classes all-classes
                                properties (set (map first block-own-properties'))
                                result []]
                           (if-let [class (first classes)]
                             (let [cur-properties (->> (db-property/get-class-ordered-properties class)
                                                       (map :db/ident)
                                                       (remove properties)
                                                       (remove hide-with-property-id))]
                               (recur (rest classes)
                                      (set/union properties (set cur-properties))
                                      (if (seq cur-properties)
                                        (into result cur-properties)
                                        result)))
                             result))
        full-properties (->> (concat block-own-properties'
                                     (map (fn [p] [p (get block p)]) class-properties))
                             remove-built-in-or-other-position-properties)]
    (cond
      (empty? full-properties)
      (when show-properties?
        (rum/with-key (new-property block opts) (str id "-add-property")))

      :else
      (let [remove-properties #{:logseq.property/icon :logseq.property/query}
            properties' (->> (remove (fn [[k _v]] (contains? remove-properties k))
                                     full-properties)
                             (remove (fn [[k _v]] (= k :logseq.property.class/properties))))
            page? (entity-util/page? block)
            class? (entity-util/class? block)]
        [:div.ls-properties-area
         {:id id
          :class (util/classnames [{:ls-page-properties page?}])
          :tab-index 0}
         [:<>
          (properties-section block properties' opts)

          (when (and page? (not class?))
            (rum/with-key (new-property block opts) (str id "-add-property")))

          (when class?
            (let [properties (->> (:logseq.property.class/properties block)
                                  (map (fn [e] [(:db/ident e)])))
                  opts' (assoc opts :class-schema? true)]
              [:div.flex.flex-col.gap-1
               [:div {:style {:font-size 15}}
                [:div.property-pair
                 [:div.property-key.text-sm
                  (property-key-cp block (db/entity :logseq.property.class/properties) {})]]
                [:div.text-muted-foreground {:style {:margin-left 26}}
                 "Tag properties are inherited by all nodes using the tag — for example, each #Task node inherits 'Status' and 'Priority'."]]
               [:div.ml-4
                (properties-section block properties opts')
                (rum/with-key (new-property block opts') (str id "-class-add-property"))]]))]]))))<|MERGE_RESOLUTION|>--- conflicted
+++ resolved
@@ -154,15 +154,7 @@
        (p/let [repo (state/get-current-repo)
                properties (if (:class-schema? select-opts)
                             (property-handler/get-class-property-choices)
-<<<<<<< HEAD
-                            (db-model/get-all-properties repo {:remove-ui-non-suitable-properties? true
-                                                               :block (:block select-opts)}))
-               classes (->> (db-model/get-all-classes repo)
-                            (remove ldb/built-in?))]
-         (set-classes! classes)
-=======
                             (db-model/get-all-properties repo {:remove-ui-non-suitable-properties? true}))]
->>>>>>> 88216d29
          (set-properties! properties)))
      [])
     (hooks/use-effect!
