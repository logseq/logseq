(ns frontend.components.property
  "Block properties management."
  (:require [clojure.set :as set]
            [clojure.string :as string]
            [frontend.components.dnd :as dnd]
            [frontend.components.icon :as icon-component]
            [frontend.components.property.config :as property-config]
            [frontend.components.property.value :as pv]
            [frontend.components.select :as select]
            [frontend.components.svg :as svg]
            [frontend.config :as config]
            [frontend.db :as db]
            [frontend.db-mixins :as db-mixins]
            [frontend.db.async :as db-async]
            [frontend.db.model :as db-model]
            [frontend.handler.db-based.property :as db-property-handler]
            [frontend.handler.notification :as notification]
            [frontend.handler.property :as property-handler]
            [frontend.handler.route :as route-handler]
            [frontend.mixins :as mixins]
            [frontend.modules.shortcut.core :as shortcut]
            [frontend.state :as state]
            [frontend.ui :as ui]
            [frontend.util :as util]
            [logseq.db :as ldb]
            [logseq.db.common.order :as db-order]
            [logseq.db.frontend.entity-util :as entity-util]
            [logseq.db.frontend.property :as db-property]
            [logseq.db.frontend.property.type :as db-property-type]
            [logseq.outliner.core :as outliner-core]
            [logseq.outliner.property :as outliner-property]
            [logseq.shui.hooks :as hooks]
            [logseq.shui.ui :as shui]
            [promesa.core :as p]
            [rum.core :as rum]))

(defn- <add-property-from-dropdown
  "Adds an existing or new property from dropdown. Used from a block or page context."
  [entity id-or-name* schema {:keys [class-schema? block-uuid]}]
  (p/let [repo (state/get-current-repo)
          id-or-name (or block-uuid id-or-name*)
          ;; Both conditions necessary so that a class can add its own page properties
          add-class-property? (and (ldb/class? entity) class-schema?)
          property (db-async/<get-block repo id-or-name {:children? false})
          property? (ldb/property? property)
          property-title (or (:block/title property) id-or-name)]
    ;; existing property selected or entered
    (if property?
      (do
        (when (and (not (ldb/public-built-in-property? property))
                   (ldb/built-in? property))
          (notification/show! "This is a private built-in property that can't be used." :error))
        property)
      ;; new property entered or converting page to property
      (if (db-property/valid-property-name? property-title)
        (p/let [opts (cond-> {:property-name property-title}
                       (and (not property?) (ldb/internal-page? property))
                       (assoc :properties {:db/id (:db/id property)}))
                result (db-property-handler/upsert-property! nil schema opts)
                property (db/entity (:db/id result))
                _ (when add-class-property?
                    (pv/<add-property! entity (:db/ident property) "" {:class-schema? class-schema? :exit-edit? false}))]
          property)
        (notification/show! "This is an invalid property name. A property name cannot start with page reference characters '#' or '[['." :error)))))

;; TODO: This component should be cleaned up as it's only used for new properties and used to be used for existing properties
(rum/defcs property-type-select <
  shortcut/disable-all-shortcuts
  [state property {:keys [*property *property-name *property-schema built-in? disabled?
                          show-type-change-hints? block *show-new-property-config?
                          *show-class-select?
                          default-open? class-schema?]
                   :as opts}]
  (let [property-name (or (and *property-name @*property-name) (:block/title property))
        property-schema (or (and *property-schema @*property-schema)
                            (select-keys property [:logseq.property/type]))
        schema-types (->> (concat db-property-type/user-built-in-property-types
                                  (when built-in?
                                    db-property-type/internal-built-in-property-types))
                          (map (fn [type]
                                 {:label (property-config/property-type-label type)
                                  :value type})))]
    [:div {:class "flex items-center"}
     (shui/select
      (cond->
       {:default-open (boolean default-open?)
        :disabled disabled?
        :on-value-change
        (fn [v]
          (let [type (keyword (string/lower-case v))
                update-schema-fn #(assoc % :logseq.property/type type)]
            (when *property-schema
              (swap! *property-schema update-schema-fn))
            (let [schema (or (and *property-schema @*property-schema)
                             (update-schema-fn property-schema))]
              (when *show-new-property-config?
                (reset! *show-new-property-config? :adding-property))
              (p/let [property' (when block (<add-property-from-dropdown block property-name schema opts))
                      property (or property' property)
                      add-class-property? (and (ldb/class? block) class-schema?)]
                (when *property (reset! *property property))
                (p/do!
                 (when *show-new-property-config?
                   (reset! *show-new-property-config? false))
                 (when (= (:logseq.property/type schema) :node) (reset! *show-class-select? true))
                 (db-property-handler/upsert-property!
                  (:db/ident property)
                  schema
                  {})

                 (cond
                   (and *show-class-select? @*show-class-select?)
                   nil
                   add-class-property?
                   (shui/popup-hide!)
                   (pv/batch-operation?)
                   nil
                   (and block (= type :checkbox))
                   (p/do!
                    (ui/hide-popups-until-preview-popup!)
                    (let [value (if-some [value (:logseq.property/scalar-default-value property)]
                                  value
                                  false)]
                      (pv/<add-property! block (:db/ident property) value {:exit-edit? true})))
                   (and block
                        (contains? #{:default :url} type)
                        (not (seq (:property/closed-values property))))
                   (pv/<create-new-block! block property "" {:batch-op? true})))))))}

        ;; only set when in property configure modal
        (and *property-name (:logseq.property/type property-schema))
        (assoc :default-value (name (:logseq.property/type property-schema))))
      (shui/select-trigger
       {:class "!px-2 !py-0 !h-8"}
       (shui/select-value
        {:placeholder "Select a property type"}))
      (shui/select-content
       (shui/select-group
        (for [{:keys [label value disabled]} schema-types]
          (shui/select-item {:key label :value value :disabled disabled
                             :on-key-down (fn [e]
                                            (when (= "Enter" (.-key e))
                                              (util/stop-propagation e)))} label)))))
     (when show-type-change-hints?
       (ui/tooltip (svg/info)
                   [:span "Changing the property type clears some property configurations."]))]))

(rum/defc property-select
  [select-opts]
  (let [[properties set-properties!] (hooks/use-state nil)
        [q set-q!] (hooks/use-state "")]
    (hooks/use-effect!
     (fn []
       (p/let [repo (state/get-current-repo)
               properties (if (:class-schema? select-opts)
                            (property-handler/get-class-property-choices)
                            (db-model/get-all-properties repo {:remove-ui-non-suitable-properties? true}))]
         (set-properties! properties)))
     [])
    (hooks/use-effect!
     (fn []
       (p/let [repo (state/get-current-repo)
               block (when-not (string/blank? q)
                       (db-async/<get-block repo q {:children? false}))
               internal-page-exists? (ldb/internal-page? block)]
         (when internal-page-exists?
           (set-properties!
            (cons (assoc block :convert-page-to-property? true) properties)))))
     [q])
    (let [items (->>
                 (map (fn [x]
                        (let [convert? (:convert-page-to-property? x)]
                          {:label (if convert?
                                    (util/format "Convert \"%s\" to property" (:block/title x))
                                    (:block/title x))
                           :value (:block/uuid x)
                           :convert-page-to-property? convert?})) properties)
                 (util/distinct-by-last-wins :value))]
      [:div.ls-property-add.flex.flex-row.items-center.property-key
       {:data-keep-selection true}
       [:div.ls-property-key
        (select/select (merge
                        {:items items
                         :grouped? true
                         :extract-fn :label
                         :dropdown? false
                         :close-modal? false
                         :new-case-sensitive? true
                         :show-new-when-not-exact-match? true
                         ;; :exact-match-exclude-items (fn [s] (contains? excluded-properties s))
                         :input-default-placeholder "Add or change property"
                         :on-input set-q!}
                        select-opts))]])))

(rum/defc property-icon
  [property property-type]
  (let [type (or (:logseq.property/type property) property-type :default)
        ident (:db/ident property)
        icon (cond
               (= ident :block/tags)
               "hash"
               (string/starts-with? (str ident) ":plugin.")
               "puzzle"
               :else
               (case type
                 :number "number"
                 :date "calendar"
                 :datetime "calendar"
                 :checkbox "checkbox"
                 :url "link"
                 :property "letter-p"
                 :page "page"
                 :node "letter-n"
                 "letter-t"))]
    (ui/icon icon {:class "opacity-50"
                   :size 15})))

(defn- property-input-on-chosen
  [block *property *property-key *show-new-property-config? {:keys [class-schema? remove-property?]}]
  (fn [{:keys [value label convert-page-to-property?]}]
    (let [property (when (uuid? value) (db/entity [:block/uuid value]))
          _ (reset! *property-key (if (uuid? value) (if convert-page-to-property? (:block/title property) label) value))
          batch? (pv/batch-operation?)
          repo (state/get-current-repo)]
      (if (and property remove-property?)
        (let [block-ids (map :block/uuid (pv/get-operating-blocks block))]
          (property-handler/batch-remove-block-property! repo block-ids (:db/ident property))
          (shui/popup-hide!))
        (do
          (when (and *show-new-property-config? (not (ldb/property? property)))
            (reset! *show-new-property-config? true))
          (reset! *property property)
<<<<<<< HEAD
          (when-not convert-page-to-property?
            (let [property' (some-> (:db/id property) db/entity)]
              (when (and property' (ldb/property? property'))
                (let [add-class-property? (and (ldb/class? block) class-schema?)
                      type (:logseq.property/type property')
                      default-or-url? (and (contains? #{:default :url} type)
                                           (not (seq (:property/closed-values property'))))]
                  (cond
                    add-class-property?
                    (p/do!
                     (pv/<add-property! block (:db/ident property') "" {:class-schema? class-schema?})
                     (shui/popup-hide!)
                     (shui/dialog-close!))
=======
          (when property
            (let [add-class-property? (and (ldb/class? block) class-schema?)
                  type (:logseq.property/type property)
                  default-or-url? (and (contains? #{:default :url} type)
                                       (not (seq (:property/closed-values property))))]
              (cond
                add-class-property?
                (p/do!
                 (pv/<add-property! block (:db/ident property) "" {:class-schema? class-schema?})
                 (shui/popup-hide!))
>>>>>>> 3b26b3fb

                    (and batch? (or (= :checkbox type) (and batch? default-or-url?)))
                    nil

<<<<<<< HEAD
                    (= :checkbox type)
                    (p/do!
                     (ui/hide-popups-until-preview-popup!)
                     (shui/popup-hide!)
                     (shui/dialog-close!)
                     (let [value (if-some [value (:logseq.property/scalar-default-value property')]
                                   value
                                   false)]
                       (pv/<add-property! block (:db/ident property') value {:exit-edit? true})))

                    default-or-url?
                    (pv/<create-new-block! block property' "" {:batch-op? true})

                    (or (not= :default type)
                        (and (= :default type) (seq (:property/closed-values property'))))
                    (reset! *show-new-property-config? false)))))))))))
=======
                (= :checkbox type)
                (p/do!
                 (ui/hide-popups-until-preview-popup!)
                 (shui/popup-hide!)
                 (let [value (if-some [value (:logseq.property/scalar-default-value property)]
                               value
                               false)]
                   (pv/<add-property! block (:db/ident property) value {:exit-edit? true})))

                default-or-url?
                (pv/<create-new-block! block property "" {:batch-op? true})

                (or (not= :default type)
                    (and (= :default type) (seq (:property/closed-values property))))
                (reset! *show-new-property-config? false)))))))))
>>>>>>> 3b26b3fb

(rum/defc property-key-title
  [block property class-schema?]
  (shui/trigger-as
   :a
   {:tabIndex 0
    :title (or (:block/title (:logseq.property/description property))
               (:block/title property))
    :class "property-k flex select-none jtrigger w-full"
    :on-pointer-down (fn [^js e]
                       (when (util/meta-key? e)
                         (route-handler/redirect-to-page! (:block/uuid property))
                         (.preventDefault e)))
    :on-click (fn [^js/MouseEvent e]
                (when-not (util/meta-key? e)
                  (shui/popup-show! (.-target e)
                                    (fn []
                                      (property-config/property-dropdown property block {:debug? (.-altKey e)
                                                                                         :class-schema? class-schema?}))
                                    {:content-props
                                     {:class "ls-property-dropdown as-root"
                                      :onEscapeKeyDown (fn [e]
                                                         (util/stop e)
                                                         (shui/popup-hide!)
                                                         (when-let [input (state/get-input)]
                                                           (.focus input)))}
                                     :align "start"
                                     :as-dropdown? true})))}

   (:block/title property)))

(rum/defc property-key-cp < rum/static
  [block property {:keys [other-position? class-schema?]}]
  (let [icon (:logseq.property/icon property)]
    [:div.property-key-inner.jtrigger-view
     ;; icon picker
     (when-not other-position?
       (let [content-fn (fn [{:keys [id]}]
                          (icon-component/icon-search
                           {:on-chosen
                            (fn [_e icon]
                              (if icon
                                (db-property-handler/set-block-property! (:db/id property)
                                                                         :logseq.property/icon icon)
                                (db-property-handler/remove-block-property! (:db/id property)
                                                                            :logseq.property/icon))
                              (shui/popup-hide! id))
                            :icon-value icon
                            :del-btn? (boolean icon)}))]

         [:div.property-icon
          (shui/trigger-as
           :button.property-m
           (-> (when-not config/publishing?
                 {:on-click (fn [^js e]
                              (shui/popup-show! (.-target e) content-fn
                                                {:as-dropdown? true :auto-focus? true
                                                 :content-props {:onEscapeKeyDown #(.preventDefault %)}}))})
               (assoc :class "flex items-center"))
           (if icon
             (icon-component/icon icon {:size 15 :color? true})
             (property-icon property nil)))]))

     (if config/publishing?
       [:a.property-k.flex.select-none.jtrigger
        {:on-click #(route-handler/redirect-to-page! (:block/uuid property))}
        (:block/title property)]
       (property-key-title block property class-schema?))]))

(rum/defcs ^:large-vars/cleanup-todo property-input < rum/reactive
  (rum/local false ::show-new-property-config?)
  (rum/local false ::show-class-select?)
  (rum/local {} ::property-schema)
  (mixins/event-mixin
   (fn [state]
     (mixins/hide-when-esc-or-outside
      state
      :on-hide (fn [_state _e type]
                 (when (contains? #{:esc} type)
                   (shui/popup-hide!)
                   (shui/popup-hide!)
                   (when-let [^js input (state/get-input)]
                     (.focus input)))))))
  {:init (fn [state]
           (state/set-editor-action! :property-input)
           (assoc state ::property (or (:*property (last (:rum/args state)))
                                       (atom nil))))
   :will-unmount (fn [state]
                   (let [args (:rum/args state)
                         *property-key (second args)
                         {:keys [original-block edit-original-block]} (last args)
                         editing-default-property? (and original-block (state/get-edit-block)
                                                        (not= (:db/id original-block) (:db/id (state/get-edit-block))))]
                     (when *property-key (reset! *property-key nil))
                     (when (and original-block edit-original-block)
                       (edit-original-block {:editing-default-property? editing-default-property?})))
                   (state/set-editor-action! nil)
                   state)}
  [state block *property-key {:keys [class-schema?]
                              :as opts}]
  (let [*property (::property state)
        *show-new-property-config? (::show-new-property-config? state)
        *show-class-select? (::show-class-select? state)
        *property-schema (::property-schema state)
        property (rum/react *property)
        property-key (rum/react *property-key)
        batch? (pv/batch-operation?)
        hide-property-key? (or (contains? #{:date :datetime} (:logseq.property/type property))
                               (pv/select-type? block property)
                               (and
                                batch?
                                (contains? #{:default :url} (:logseq.property/type property))
                                (not (seq (:property/closed-values property))))
                               (and property (ldb/class? property)))]
    [:div.ls-property-input.flex.flex-1.flex-row.items-center.flex-wrap.gap-1
     (if property-key
       [:div.ls-property-add.gap-1.flex.flex-1.flex-row.items-center
        (when-not hide-property-key?
          [:div.flex.flex-row.items-center.property-key.gap-1
           (when-not (:db/id property) (property-icon property (:logseq.property/type @*property-schema)))
           (if (:db/id property)                              ; property exists already
             (property-key-cp block property opts)
             [:div property-key])])
        [:div.flex.flex-row {:on-pointer-down (fn [e] (util/stop-propagation e))}
         (when (not= @*show-new-property-config? :adding-property)
           (cond
             (or (nil? property) @*show-new-property-config?)
             (property-type-select property (merge opts
                                                   {:*property *property
                                                    :*property-name *property-key
                                                    :*property-schema *property-schema
                                                    :default-open? true
                                                    :block block
                                                    :*show-new-property-config? *show-new-property-config?
                                                    :*show-class-select? *show-class-select?}))

             (and property @*show-class-select?)
             (property-config/class-select property (assoc opts
                                                           :on-hide #(reset! *show-class-select? false)
                                                           :multiple-choices? false
                                                           :default-open? true
                                                           :no-class? true))

             :else
             (when (and property (not class-schema?))
               (pv/property-value block property (assoc opts :editing? true)))))]]

       (let [on-chosen (property-input-on-chosen block *property *property-key *show-new-property-config? opts)
             input-opts {:on-key-down
                         (fn [e]
                           ;; `Backspace` to close property popup and back to editing the current block
                           (when (and (= (util/ekey e) "Backspace")
                                      (= "" (.-value (.-target e))))
                             (util/stop e)
                             (shui/popup-hide!)))}]
         (property-select (merge (:select-opts opts) {:on-chosen on-chosen
                                                      :input-opts input-opts
                                                      :class-schema? class-schema?}))))]))

(rum/defcs new-property < rum/reactive
  [state block opts]
  (when-not config/publishing?
    (let [add-new-property! (fn [e]
                              (state/pub-event! [:editor/new-property (merge opts {:block block
                                                                                   :target (.-target e)})]))]
      [:div.ls-new-property {:style {:margin-left 7 :margin-top 1 :font-size 15}}
       [:a.flex.jtrigger
        {:tab-index 0
         :on-click add-new-property!
         :on-key-press (fn [e]
                         (when (contains? #{"Enter" " "} (util/ekey e))
                           (.preventDefault e)
                           (add-new-property! e)))}
        [:div.flex.flex-row.items-center.shrink-0
         (ui/icon "plus" {:size 15 :class "opacity-50"})
         [:div.ml-1 {:style {:margin-top 1}}
          "Add property"]]]])))

(defn- resolve-linked-block-if-exists
  "Properties will be updated for the linked page instead of the refed block.
  For example, the block below has a reference to the page \"How to solve it\",
  we'd like the properties of the class \"book\" (e.g. Authors, Published year)
  to be assigned for the page `How to solve it` instead of the referenced block.

  Block:
  - [[How to solve it]] #book
  "
  [block]
  (if-let [linked-block (:block/link block)]
    (db/sub-block (:db/id linked-block))
    (db/sub-block (:db/id block))))

(rum/defc property-cp <
  rum/reactive
  db-mixins/query
  [block k v {:keys [inline-text page-cp sortable-opts] :as opts}]
  (when (keyword? k)
    (when-let [property (db/sub-block (:db/id (db/entity k)))]
      (let [type (get property :logseq.property/type :default)
            closed-values? (seq (:property/closed-values property))
            block? (and v
                        (not closed-values?)
                        (or (and (map? v) (:block/page v))
                            (and (coll? v)
                                 (map? (first v))
                                 (or (:block/page (first v))
                                     (= :logseq.property/empty-placeholder (:db/ident (first v))))))
                        (contains? #{:default :url} type))
            date? (= type :date)
            datetime? (= type :datetime)
            checkbox? (= type :checkbox)
            property-key-cp' (property-key-cp block property (assoc (select-keys opts [:class-schema?])
                                                                    :block? block?
                                                                    :inline-text inline-text
                                                                    :page-cp page-cp))]
        [:div {:key (str "property-pair-" (:db/id block) "-" (:db/id property))
               :class (cond
                        (or date? datetime? checkbox?)
                        "property-pair items-center"
                        :else
                        "property-pair items-start")}
         (if (seq sortable-opts)
           (dnd/sortable-item (assoc sortable-opts :class "property-key") property-key-cp')
           [:div.property-key property-key-cp'])

         (let [property-desc (when-not (= (:db/ident property) :logseq.property/description)
                               (:logseq.property/description property))]
           [:div.ls-block.property-value-container.flex.flex-row.gap-1.items-center

            (when-not (or block? (and property-desc (:class-schema? opts)))
              [:div {:class "pl-1.5 -mr-[3px] opacity-60"}
               [:span.bullet-container [:span.bullet]]])
            [:div.flex.flex-1
             [:div.property-value.flex.flex-1
              (if (:class-schema? opts)
                (pv/property-value property (db/entity :logseq.property/description) opts)
                (pv/property-value block property opts))]]])]))))

(rum/defc ordered-properties
  [block properties* opts]
  (let [[properties set-properties!] (hooks/use-state properties*)
        [properties-order set-properties-order!] (hooks/use-state (mapv first properties))
        m (zipmap (map first properties*) (map second properties*))
        properties (mapv (fn [k] [k (get m k)]) properties-order)
        choices (map (fn [[k v]]
                       (let [id (subs (str k) 1)
                             opts (assoc opts :sortable-opts {:id id})]
                         {:id id
                          :value k
                          :content (property-cp block k v opts)})) properties)]
    (hooks/use-effect!
     (fn []
       (when (not= properties properties*)
         (set-properties! properties*))

       (when (not= (set (map first properties*))
                   (set (map first properties)))
         (set-properties-order! (mapv first properties*))))
     [properties*])
    (dnd/items choices
               {:sort-by-inner-element? true
                :on-drag-end (fn [properties-order {:keys [active-id over-id direction]}]
                               (set-properties-order! properties-order)
                               (let [move-down? (= direction :down)
                                     over (db/entity (keyword over-id))
                                     active (db/entity (keyword active-id))
                                     over-order (:block/order over)
                                     new-order (if move-down?
                                                 (let [next-order (db-order/get-next-order (db/get-db) nil (:db/id over))]
                                                   (db-order/gen-key over-order next-order))
                                                 (let [prev-order (db-order/get-prev-order (db/get-db) nil (:db/id over))]
                                                   (db-order/gen-key prev-order over-order)))]
                                 (db/transact! (state/get-current-repo)
                                               [{:db/id (:db/id active)
                                                 :block/order new-order}
                                                (outliner-core/block-with-updated-at
                                                 {:db/id (:db/id block)})]
                                               {:outliner-op :save-block})))})))

(rum/defc properties-section < rum/static
  [block properties opts]
  (when (seq properties)
      ;; Sort properties by :block/order
    (let [properties' (sort-by (fn [[k _v]]
                                 (if (= k :logseq.property.class/properties)
                                   "zzzzzzzzzzzzzzzzzzzzzzzzzzzzzzzzzzzzzzzzzzz"
                                   (:block/order (db/entity k)))) properties)]
      (ordered-properties block properties' opts))))

(rum/defcs ^:large-vars/cleanup-todo properties-area < rum/reactive db-mixins/query
  {:init (fn [state]
           (let [target-block (first (:rum/args state))
                 block (resolve-linked-block-if-exists target-block)]
             (assoc state
                    ::id (str (random-uuid))
                    ::block block)))}
  [state _target-block {:keys [sidebar-properties? tag-dialog?] :as opts}]
  (let [id (::id state)
        db-id (:db/id (::block state))
        block (db/sub-block db-id)
        show-properties? (or sidebar-properties? tag-dialog?)
        show-empty-and-hidden-properties? (let [{:keys [mode show? ids]} (state/sub :ui/show-empty-and-hidden-properties?)]
                                            (and show?
                                                 (or (= mode :global)
                                                     (and (set? ids) (contains? ids (:block/uuid block))))))
        properties (:block/properties block)
        remove-built-in-or-other-position-properties
        (fn [properties]
          (remove (fn [property]
                    (let [id (if (vector? property) (first property) property)]
                      (or
                       (= id :block/tags)
                       (when-let [ent (db/entity id)]
                         (or
                          ;; built-in
                          (and (not (ldb/public-built-in-property? ent))
                               (ldb/built-in? ent))
                          ;; other position
                          (when-not (or show-properties?
                                        (and (:sidebar? opts) (= (:id opts) (str (:block/uuid block))))
                                        show-empty-and-hidden-properties?)
                            (outliner-property/property-with-other-position? ent))

                          (and (:gallery-view? opts)
                               (contains? #{:logseq.property.class/properties} (:db/ident ent))))))))
                  properties))
        {:keys [all-classes classes-properties]} (outliner-property/get-block-classes-properties (db/get-db) (:db/id block))
        classes-properties-set (set (map :db/ident classes-properties))
        block-own-properties (->> properties
                                  (remove (fn [[id _]] (classes-properties-set id))))
        root-block? (= (:id opts) (str (:block/uuid block)))
        state-hide-empty-properties? (:ui/hide-empty-properties? (state/get-config))
        ;; This section produces own-properties and full-hidden-properties
        hide-with-property-id (fn [property-id]
                                (let [property (db/entity property-id)]
                                  (boolean
                                   (cond
                                     show-empty-and-hidden-properties?
                                     false
                                     state-hide-empty-properties?
                                     (nil? (get block property-id))
                                     :else
                                     ;; sidebar or tag dialog properties ignore these checks
                                     (when-not show-properties?
                                       (cond
                                         root-block?
                                         false
                                         (and (:logseq.property/hide-empty-value property)
                                              (nil? (get properties property-id)))
                                         true
                                         :else
                                         (boolean (:logseq.property/hide? property))))))))
        property-hide-f (cond
                          config/publishing?
                          ;; Publishing is read only so hide all blank properties as they
                          ;; won't be edited and distract from properties that have values
                          (fn [[property-id property-value]]
                            (or (nil? property-value)
                                (hide-with-property-id property-id)))
                          state-hide-empty-properties?
                          (fn [[property-id property-value]]
                            ;; User's selection takes precedence over config
                            (if (:logseq.property/hide? (db/entity property-id))
                              (hide-with-property-id property-id)
                              (nil? property-value)))
                          :else
                          (comp hide-with-property-id first))
        {_block-hidden-properties true
         block-own-properties' false} (group-by property-hide-f block-own-properties)
        class-properties (loop [classes all-classes
                                properties (set (map first block-own-properties'))
                                result []]
                           (if-let [class (first classes)]
                             (let [cur-properties (->> (db-property/get-class-ordered-properties class)
                                                       (map :db/ident)
                                                       (remove properties)
                                                       (remove hide-with-property-id))]
                               (recur (rest classes)
                                      (set/union properties (set cur-properties))
                                      (if (seq cur-properties)
                                        (into result cur-properties)
                                        result)))
                             result))
        full-properties (->> (concat block-own-properties'
                                     (map (fn [p] [p (get block p)]) class-properties))
                             remove-built-in-or-other-position-properties)]
    (cond
      (empty? full-properties)
      (when show-properties?
        (rum/with-key (new-property block opts) (str id "-add-property")))

      :else
      (let [remove-properties #{:logseq.property/icon :logseq.property/query}
            properties' (->> (remove (fn [[k _v]] (contains? remove-properties k))
                                     full-properties)
                             (remove (fn [[k _v]] (= k :logseq.property.class/properties))))
            page? (entity-util/page? block)
            class? (entity-util/class? block)]
        [:div.ls-properties-area
         {:id id
          :class (util/classnames [{:ls-page-properties page?}])
          :tab-index 0}
         [:<>
          (properties-section block properties' opts)

          (when (and page? (not class?))
            (rum/with-key (new-property block opts) (str id "-add-property")))

          (when class?
            (let [properties (->> (:logseq.property.class/properties block)
                                  (map (fn [e] [(:db/ident e)])))
                  opts' (assoc opts :class-schema? true)]
              [:div.flex.flex-col.gap-1
               [:div {:style {:font-size 15}}
                [:div.property-pair
                 [:div.property-key.text-sm
                  (property-key-cp block (db/entity :logseq.property.class/properties) {})]]
                [:div.text-muted-foreground {:style {:margin-left 26}}
                 "Tag properties are inherited by all nodes using the tag — for example, each #Task node inherits 'Status' and 'Priority'."]]
               [:div.ml-4
                (properties-section block properties opts')
                (rum/with-key (new-property block opts') (str id "-class-add-property"))]]))]]))))<|MERGE_RESOLUTION|>--- conflicted
+++ resolved
@@ -230,7 +230,6 @@
           (when (and *show-new-property-config? (not (ldb/property? property)))
             (reset! *show-new-property-config? true))
           (reset! *property property)
-<<<<<<< HEAD
           (when-not convert-page-to-property?
             (let [property' (some-> (:db/id property) db/entity)]
               (when (and property' (ldb/property? property'))
@@ -242,30 +241,15 @@
                     add-class-property?
                     (p/do!
                      (pv/<add-property! block (:db/ident property') "" {:class-schema? class-schema?})
-                     (shui/popup-hide!)
-                     (shui/dialog-close!))
-=======
-          (when property
-            (let [add-class-property? (and (ldb/class? block) class-schema?)
-                  type (:logseq.property/type property)
-                  default-or-url? (and (contains? #{:default :url} type)
-                                       (not (seq (:property/closed-values property))))]
-              (cond
-                add-class-property?
-                (p/do!
-                 (pv/<add-property! block (:db/ident property) "" {:class-schema? class-schema?})
-                 (shui/popup-hide!))
->>>>>>> 3b26b3fb
+                     (shui/popup-hide!))
 
                     (and batch? (or (= :checkbox type) (and batch? default-or-url?)))
                     nil
 
-<<<<<<< HEAD
                     (= :checkbox type)
                     (p/do!
                      (ui/hide-popups-until-preview-popup!)
                      (shui/popup-hide!)
-                     (shui/dialog-close!)
                      (let [value (if-some [value (:logseq.property/scalar-default-value property')]
                                    value
                                    false)]
@@ -277,23 +261,6 @@
                     (or (not= :default type)
                         (and (= :default type) (seq (:property/closed-values property'))))
                     (reset! *show-new-property-config? false)))))))))))
-=======
-                (= :checkbox type)
-                (p/do!
-                 (ui/hide-popups-until-preview-popup!)
-                 (shui/popup-hide!)
-                 (let [value (if-some [value (:logseq.property/scalar-default-value property)]
-                               value
-                               false)]
-                   (pv/<add-property! block (:db/ident property) value {:exit-edit? true})))
-
-                default-or-url?
-                (pv/<create-new-block! block property "" {:batch-op? true})
-
-                (or (not= :default type)
-                    (and (= :default type) (seq (:property/closed-values property))))
-                (reset! *show-new-property-config? false)))))))))
->>>>>>> 3b26b3fb
 
 (rum/defc property-key-title
   [block property class-schema?]
