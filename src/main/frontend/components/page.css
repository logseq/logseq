.page-references h2 {
  color: var(--ls-title-text-color);
}

.cp__page {
  &-publish-actions {
    background-color: var(--ls-primary-background-color);
    padding: 50px 0;
    margin: -1.5rem;

    > h1 {
      font-size: 18px;
      padding: 15px;
      text-align: center;
    }

    > .it {
      display: flex;
      justify-content: center;
      padding-top: 5px;
      padding-bottom: 5px;

      button {
        width: 90%;
        justify-content: center;
        padding: 15px 0;
      }
    }
  }
}

.cp__all_pages {
  &_table {
    margin: 0;

    th {
      padding: 4px 5px;
      text-align: center;
      user-select: none;

      a {
        font-weight: bold;

        > span {
          justify-content: center;
        }
      }

      &.name {
        a > span {
          justify-content: left;
        }
      }

      &.backlinks {
        width: 120px;
      }

      &.created-at, &.updated-at {
        width: 150px;
      }
    }

    td {
      text-align: center;
      padding: 3px;

      &.name {
        text-align: left;
      }

      &:nth-child(1) {
        cursor: pointer;
      }

      > span {
        @apply text-gray-500 text-sm;

        padding: 6px 8px;
      }
    }

    .selector {
      width: 40px;

      input {
        cursor: pointer;
      }

      label {
        display: flex;
        justify-content: center;
        width: 100%;
        padding: 10px 0;
        cursor: pointer;
      }
    }
  }

  .actions {
    position: sticky;
    background-color: var(--ls-primary-background-color);
    white-space: nowrap;
    top: -18px;
    padding-bottom: 10px;
    z-index: 1;

    @screen md {
      display: flex;
      align-items: center;
      justify-content: space-between;
    }

    .ui__button {
      margin: 0;
    }

    i:is(.ti, .tie) {
      font-size: 16px;
      display: inline-block;
      position: relative;
      transform: none;
    }

    .l {
      .actions-wrap {
        button {
          opacity: .5;
          pointer-events: none;
        }
      }
    }

    .r {
      @apply text-base space-x-2;

      a.button {
        color: var(--ls-primary-text-color);
        margin-top: 1px;
        height: unset;
        padding: 4px;
        display: flex;
        align-items: center;

        &.active {
          opacity: 1;
          color: var(--ls-link-ref-text-color);
        }
      }

      > div {
        display: flex;
        align-items: center;
        justify-content: center;
        margin-right: 3px;
      }
    }

    &.has-selected {
      .l {
        button {
          opacity: 1;
          pointer-events: unset;
        }
      }
    }

    .search-wrap {
      margin-left: 5px;
      position: relative;

      .ui__button {
        background-color: transparent;
        color: var(--ls-primary-text-color);
        outline: none;
        border: none;
        position: absolute;
      }

      .form-input {
        padding: 3px;
        padding-left: 30px;
        padding-right: 8px;
      }

      .cancel {
        opacity: .3;
        position: absolute;
        right: 5px;
        top: 2px;

        &:hover {
          opacity: .6;
        }
      }
    }
  }
}

.cp__vertical-menu-button {
  opacity: 60%;
  display: block;
}

.cp__vertical-menu-button:hover {
  opacity: 1;
}

.cp__vertical-menu-button svg {
  width: 20px;
  height: 20px;
}

.graph-filters {
  width: 200px;
  background: var(--ls-secondary-background-color);
}

.graph-filters ul {
  margin-left: 0;
}

.graph-filters li {
  list-style: none;
  margin: 0;
}

.graph-layout {
  background: var(--ls-secondary-background-color);
}

.search-filter-close svg {
  transform: scale(0.7);
}

.ls-page-title {
  @apply rounded-sm;

  padding: 5px 8px;
  margin: 0 -6px;

  &.title {
    margin-bottom: 12px;
  }

  .edit-input {
    width: 100%;
    border: none;
    box-shadow: none;
    padding-left: 5px;
    padding-top: 5px;

    &-wrapper {
      @apply rounded;

      &.editing {
        background-color: var(--ls-secondary-background-color);
      }
    }
  }
}

a.page-title {
  padding: 0 8px;
  margin-left: -8px;
  transition: none;
  display: block;
  color: inherit;
}

.page-title-sizer-wrapper {
<<<<<<< HEAD
=======
  @apply w-full overflow-x-auto overflow-y-hidden;

>>>>>>> 04b6bcf5
  :empty::before {
    content: '\200b';
  }

  > .title {
    @apply w-full pointer-events-none overflow-hidden overflow-ellipsis;
  }

  .edit-input {
    padding-right: 4px;
  }
}

html.is-native-android,
html.is-native-ipad,
html.is-native-iphone,
html.is-native-iphone-without-notch {
  .ls-page-title {
    margin: 0 0 10px -15px;
    padding: 0 !important;
  }
}

/* Change to another cursor style if Shift key is active */
[data-active-keystroke*="Shift" i] :is(.journal-title, .page-title,
    .block-ref, .page-ref, a.tag,
    .bullet-container.cursor) {
  cursor: e-resize;
}

.add-button-link {
  opacity: 0;
  color: var(--ls-primary-text-color);
  transform: scale(.8);

  &:hover {
    color: var(--ls-primary-text-color);
    opacity: .6 !important;
    transform: scale(.9);
  }

  &:active {
    opacity: .8 !important;
  }

  &-wrap {
    cursor: pointer;
  }
}

.cp__right-sidebar .add-button-link {
  margin-left: 21px;
}

html.is-native-android,
html.is-native-ios {
  .cp__all_pages {
    .actions > .r {
      position: relative;
      padding: 15px 10px 25px 0;
      justify-content: space-between;

      .paginates {
        position: absolute;
        top: 40px;
        right: 0;
        width: 100%;
        display: flex;
        justify-content: flex-end;
      }
    }
  }

  .block-content-wrapper {
    /* 38px is the width of block-control */
    width: calc(100% - 35px);
    @screen sm {
      width: calc(100% - 33px);
    }
  }
}

.page-blocks-collapse-control, .page-blocks-collapse-control:hover {
  text-decoration: none;
  cursor: default;
  min-width: 22px;
  padding-top: 22px;
  color: initial;
  user-select: none;

  .control-hide {
    display: none;
  }
}

.toned-down {
  opacity: 0.5;
  color: var(--ls-secondary-text-color);
}

.highlighted {
  opacity: 1;
  color: var(--ls-primary-text-color);
}

.separator-top {
  border-top: 1px solid var(--ls-quaternary-background-color);
}

.icon-box {
  display: inline-block;
  line-height: normal;
  background-color: var(--ls-quaternary-background-color);
}<|MERGE_RESOLUTION|>--- conflicted
+++ resolved
@@ -269,11 +269,8 @@
 }
 
 .page-title-sizer-wrapper {
-<<<<<<< HEAD
-=======
-  @apply w-full overflow-x-auto overflow-y-hidden;
-
->>>>>>> 04b6bcf5
+  @apply overflow-x-auto overflow-y-hidden;
+
   :empty::before {
     content: '\200b';
   }
