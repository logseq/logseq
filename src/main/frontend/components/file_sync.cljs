--- conflicted
+++ resolved
@@ -195,28 +195,16 @@
 
 (def *last-calculated-time (atom nil))
 
-<<<<<<< HEAD
-(rum/defc indicator-progress-pane
-  [sync-state sync-progress
-   {:keys [idle? syncing? no-active-files? online? need-password? history-files? queuing?]}]
-=======
 (rum/defc ^:large-vars/cleanup-todo indicator-progress-pane
   [sync-state sync-progress
    {:keys [idle? syncing? no-active-files? online? history-files? queuing?]}]
->>>>>>> 2ce6dfad
 
   (rum/use-effect!
    (fn []
      #(reset! *last-calculated-time nil))
    [])
 
-<<<<<<< HEAD
-  (let [status                 (:state sync-state)
-        status                 (or (nil? status) (keyword (name status)))
-        uploading-files        (:current-local->remote-files sync-state)
-=======
   (let [uploading-files        (:current-local->remote-files sync-state)
->>>>>>> 2ce6dfad
         downloading-files      (:current-remote->local-files sync-state)
         uploading?             (seq uploading-files)
         downloading?           (seq downloading-files)
@@ -289,13 +277,8 @@
             (not online?) "Currently having connection issues..."
             idle-&-no-active? "Everything is synced!"
             syncing? "Currently syncing your graph..."
-<<<<<<< HEAD
-            (not need-password?) "Waiting..."
-            :else (str "#" status))]]
-=======
             :else "Waiting..."
             )]]
->>>>>>> 2ce6dfad
         [:div.ar
          (when queuing? (sync-now))]])
 
@@ -401,7 +384,7 @@
                                                      (if (= (:url r) current-repo)
                                                        (dissoc r :GraphUUID :GraphName :remote?)
                                                        r))
-                                                (state/get-repos)))
+                                                   (state/get-repos)))
                                              (create-remote-graph-fn))
 
                                          (second @fs-sync/graphs-txid) ; sync not started yet
@@ -556,41 +539,41 @@
 
    [:div.-mt-1
     (ui/button
-      "Open a local directory"
-      :class "w-full rounded-t-none py-4"
-      :on-click #(do
-                   (state/close-modal!)
-                   (fs-sync/<sync-stop)
-                   (->
-                    (page-handler/ls-dir-files!
-                     (fn [{:keys [url]}]
-                       (file-sync-handler/init-remote-graph url graph)
-                       (js/setTimeout (fn [] (repo-handler/refresh-repos!)) 200))
-
-                     {:empty-dir?-or-pred
-                      (fn [ret]
-                        (let [empty-dir? (nil? (second ret))]
-                          (if-let [root (first ret)]
-
-                            ;; verify directory
-                            (-> (if empty-dir?
-                                  (p/resolved nil)
-                                  (if (util/electron?)
-                                    (ipc/ipc :readGraphTxIdInfo root)
-                                    (fs-util/read-graphs-txid-info root)))
-
-                                (p/then (fn [^js info]
-                                          (when (and (not empty-dir?)
-                                                     (or (nil? info)
-                                                         (nil? (second info))
-                                                         (not= (second info) (:GraphUUID graph))))
-                                            (if (js/confirm "This directory is not empty, are you sure to sync the remote graph to it? Make sure to back up the directory first.")
-                                              (p/resolved nil)
-                                              (throw (js/Error. nil)))))))
-
-                            ;; cancel pick a directory
-                            (throw (js/Error. nil)))))})
-                    (p/catch (fn [])))))
+     "Open a local directory"
+     :class "w-full rounded-t-none py-4"
+     :on-click #(do
+                  (state/close-modal!)
+                  (fs-sync/<sync-stop)
+                  (->
+                   (page-handler/ls-dir-files!
+                    (fn [{:keys [url]}]
+                      (file-sync-handler/init-remote-graph url graph)
+                      (js/setTimeout (fn [] (repo-handler/refresh-repos!)) 200))
+
+                    {:empty-dir?-or-pred
+                     (fn [ret]
+                       (let [empty-dir? (nil? (second ret))]
+                         (if-let [root (first ret)]
+
+                           ;; verify directory
+                           (-> (if empty-dir?
+                                 (p/resolved nil)
+                                 (if (util/electron?)
+                                   (ipc/ipc :readGraphTxIdInfo root)
+                                   (fs-util/read-graphs-txid-info root)))
+
+                               (p/then (fn [^js info]
+                                         (when (and (not empty-dir?)
+                                                    (or (nil? info)
+                                                        (nil? (second info))
+                                                        (not= (second info) (:GraphUUID graph))))
+                                           (if (js/confirm "This directory is not empty, are you sure to sync the remote graph to it? Make sure to back up the directory first.")
+                                             (p/resolved nil)
+                                             (throw (js/Error. nil)))))))
+
+                           ;; cancel pick a directory
+                           (throw (js/Error. nil)))))})
+                   (p/catch (fn [])))))
     [:p.text-xs.opacity-50.px-1 (ui/icon "alert-circle") " An empty directory or an existing remote graph!"]]])
 
 (defn pick-dest-to-sync-panel [graph]
