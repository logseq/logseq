(ns frontend.components.file-sync
  (:require [cljs.core.async :as async]
            [cljs.core.async.interop :refer [p->c]]
            [frontend.util.persist-var :as persist-var]
            [clojure.string :as string]
            [electron.ipc :as ipc]
            [frontend.components.lazy-editor :as lazy-editor]
            [frontend.components.onboarding.quick-tour :as quick-tour]
            [frontend.components.page :as page]
            [frontend.config :as config]
            [frontend.db :as db]
            [frontend.db.model :as db-model]
            [frontend.fs :as fs]
            [frontend.fs.sync :as fs-sync]
            [frontend.handler.file-sync :refer [*beta-unavailable?] :as file-sync-handler]
            [frontend.handler.notification :as notifications]
            [frontend.handler.page :as page-handler]
            [frontend.handler.repo :as repo-handler]
            [frontend.handler.user :as user-handler]
            [frontend.handler.web.nfs :as web-nfs]
            [frontend.mobile.util :as mobile-util]
            [frontend.state :as state]
            [frontend.ui :as ui]
            [frontend.util :as util]
            [frontend.util.fs :as fs-util]
            [logseq.graph-parser.config :as gp-config]
            [promesa.core :as p]
            [reitit.frontend.easy :as rfe]
            [rum.core :as rum]
            [cljs-time.core :as t]
            [cljs-time.coerce :as tc]))

(declare maybe-onboarding-show)
(declare open-icloud-graph-clone-picker)

(rum/defc clone-local-icloud-graph-panel
  [repo graph-name close-fn]

  (rum/use-effect!
   #(some->> (state/sub :file-sync/jstour-inst)
             (.complete))
   [])

  (let [graph-dir      (config/get-repo-dir repo)
        [selected-path set-selected-path] (rum/use-state "")
        selected-path? (and (not (string/blank? selected-path))
                            (not (mobile-util/iCloud-container-path? selected-path)))
        on-confirm     (fn []
                         (when-let [dest-dir (and selected-path?
                                                  ;; avoid using `util/node-path.join` to join mobile path since it replaces `file:///abc` to `file:/abc`
                                                  (str (string/replace selected-path #"/+$" "") "/" graph-name))]
                           (-> (cond
                                 (util/electron?)
                                 (ipc/ipc :copyDirectory graph-dir dest-dir)

                                 (mobile-util/native-ios?)
                                 (fs/copy! repo graph-dir dest-dir)

                                 :else
                                 nil)
                               (.then #(do
                                         (notifications/show! (str "Cloned to => " dest-dir) :success)
                                         (web-nfs/ls-dir-files-with-path! dest-dir)
                                         (repo-handler/remove-repo! {:url repo})
                                         (close-fn)))
                               (.catch #(js/console.error %)))))]

    [:div.cp__file-sync-related-normal-modal
     [:div.flex.justify-center.pb-4 [:span.icon-wrap (ui/icon "folders")]]

     [:h1.text-xl.font-semibold.opacity-90.text-center.py-2
      "Clone your local graph away from " [:strong "☁️"] " iCloud!"]
     [:h2.text-center.opacity-70.text-xs.leading-5
      "Unfortunately, Logseq Sync and iCloud don't work perfectly together at the moment. To make sure"
      [:br]
      "You can always delete the remote graph at a later point."]

     [:div.folder-tip.flex.flex-col.items-center
      [:h3
       [:span (ui/icon "folder") [:label.pl-0.5 (js/decodeURIComponent graph-name)]]]
      [:h4.px-6 (config/get-string-repo-dir repo)]

      (when (not (string/blank? selected-path))
        [:h5.text-xs.pt-1.-mb-1.flex.items-center.leading-none
         (if (mobile-util/iCloud-container-path? selected-path)
           [:span.inline-block.pr-1.text-red-600.scale-75 (ui/icon "alert-circle")]
           [:span.inline-block.pr-1.text-green-600.scale-75 (ui/icon "circle-check")])
         selected-path])

      [:div.out-icloud
       (ui/button
        [:span.inline-flex.items-center.leading-none.opacity-90
         "Select new parent folder outside of iCloud" (ui/icon "arrow-right")]

        :on-click
        (fn []
          ;; TODO: support mobile
          (cond
            (util/electron?)
            (p/let [path (ipc/ipc "openDialog")]
              (set-selected-path path))

            (mobile-util/native-ios?)
            (p/let [{:keys [path _localDocumentsPath]}
                    (p/chain
                     (.pickFolder mobile-util/folder-picker)
                     #(js->clj % :keywordize-keys true))]
              (set-selected-path path))

            :else
            nil)))]]

     [:p.flex.items-center.space-x-2.pt-6.flex.justify-center.sm:justify-end.-mb-2
      (ui/button "Cancel" :background "gray" :class "opacity-50" :on-click close-fn)
      (ui/button "Clone graph" :disabled (not selected-path?) :on-click on-confirm)]]))

(rum/defc create-remote-graph-panel
  [repo graph-name close-fn]

  (rum/use-effect!
   #(some->> (state/sub :file-sync/jstour-inst)
             (.complete))
   [])

  (let [on-confirm
        (fn []
          (async/go
            (close-fn)
            (if (mobile-util/iCloud-container-path? repo)
              (open-icloud-graph-clone-picker repo)
              (do
                (state/set-state! [:ui/loading? :graph/create-remote?] true)
                (when-let [GraphUUID (get (async/<! (file-sync-handler/create-graph graph-name)) 2)]
                  (async/<! (fs-sync/sync-start))
                  (state/set-state! [:ui/loading? :graph/create-remote?] false)
                  ;; update existing repo
                  (state/set-repos! (map (fn [r]
                                           (if (= (:url r) repo)
                                             (assoc r
                                                    :GraphUUID GraphUUID
                                                    :GraphName graph-name
                                                    :remote? true)
                                             r))
                                         (state/get-repos))))))))]

    [:div.cp__file-sync-related-normal-modal
     [:div.flex.justify-center.pb-4 [:span.icon-wrap (ui/icon "cloud-upload")]]

     [:h1.text-xl.font-semibold.opacity-90.text-center.py-2
      "Are you sure you want to create a new remote graph?"]
     [:h2.text-center.opacity-70.text-xs
      "By continuing this action you will create an encrypted cloud version of your current local graph." [:br]
      "You can always delete the remote graph at a later point."]

     [:div.folder-tip.flex.flex-col.items-center
      [:h3
       [:span (ui/icon "folder") [:label.pl-0.5 graph-name]]
       [:span.opacity-50.scale-75 (ui/icon "arrow-right")]
       [:span (ui/icon "cloud-lock")]]
      [:h4.px-4 (config/get-string-repo-dir repo)]]

     [:p.flex.items-center.space-x-2.pt-6.flex.justify-center.sm:justify-end.-mb-2
      (ui/button "Cancel" :background "gray" :class "opacity-50" :on-click close-fn)
      (ui/button "Create remote graph" :on-click on-confirm)]]))

(rum/defc indicator-progress-pie
  [percentage]

  (let [*el (rum/use-ref nil)]
    (rum/use-effect!
     #(when-let [^js el (rum/deref *el)]
        (set! (.. el -style -backgroundImage)
              (util/format "conic-gradient(var(--ls-pie-fg-color) %s%, var(--ls-pie-bg-color) %s%)" percentage percentage)))
     [percentage])
    [:span.cp__file-sync-indicator-progress-pie {:ref *el}]))

(rum/defc last-synced-cp < rum/reactive
  []
  (let [last-synced-at (state/sub [:file-sync/last-synced-at (state/get-current-repo)])
        last-synced-at (if last-synced-at
                         (util/time-ago (tc/from-long (* last-synced-at 1000)))
                         "just now")]
    [:div.cl (ui/icon "history")
     [:span.pl-1.opacity-60 "Last change was"]
     [:span.pl-1 last-synced-at]]))

(def *last-calculated-time (atom nil))

(rum/defc indicator-progress-pane
  [sync-state sync-progress
   {:keys [idle? syncing? no-active-files? online? need-password?]}]

  (rum/use-effect!
   (fn []
     #(reset! *last-calculated-time nil))
   [])

  (let [status                 (:state sync-state)
        status                 (or (nil? status) (keyword (name status)))

        uploading-files        (:current-local->remote-files sync-state)
        downloading-files      (:current-remote->local-files sync-state)
        uploading?             (seq uploading-files)
        downloading?           (seq downloading-files)

        progressing?           (or uploading? downloading?)

        calc-progress-total    #(cond
                                  uploading? (count (:full-local->remote-files sync-state))
                                  downloading? (count (:full-remote->local-files sync-state))
                                  :else 0)
        calc-progress-finished (fn [] (count (filter #(= (:percent (second %)) 100) sync-progress)))
        calc-time-left         (fn [] (let [last-calculated-at (:calculated-at @*last-calculated-time)
                                            now                (tc/to-epoch (t/now))]
                                        (if (and last-calculated-at (< (- now last-calculated-at) 10))
                                          (:result @*last-calculated-time)
                                          (let [result (file-sync-handler/calculate-time-left sync-state sync-progress)]
                                            (reset! *last-calculated-time {:calculated-at now
                                                                           :result        result})
                                            result))))

        p-total                (if syncing? (calc-progress-total) 0)
        p-finished             (if syncing? (calc-progress-finished) 0)
        p-total                (max p-total p-finished)

        tip-b&p                (if (and syncing? progressing?)
                                 [[:span (util/format "%s of %s files" p-finished p-total)]
                                  [:div.progress-bar [:i {:style
                                                          {:width (str (if (> p-total 0)
                                                                         (* (/ p-finished p-total) 100) 0) "%")}}]]]
                                 [[:span.opacity-60 "all file edits"]
                                  (last-synced-cp)])
        *el-ref                (rum/use-ref nil)
        [list-active?, set-list-active?] (rum/use-state true)]

    (rum/use-effect!
     (fn []
       (when-let [^js outer-class-list
                  (some-> (rum/deref *el-ref)
                          (.closest ".menu-links-outer")
                          (.-classList))]
         (->> "is-list-active"
              (#(if list-active?
                  (.add outer-class-list %)
                  (.remove outer-class-list %))))))
     [list-active?])

    [:div.cp__file-sync-indicator-progress-pane
     {:ref *el-ref
      :class (when (and syncing? progressing?) "is-progress-active")}
     (let [idle-&-no-active? (and idle? no-active-files?)]
       [:div.a
        [:strong
         {:class (when idle-&-no-active? "is-no-active")}
         (cond
           (not online?) (ui/icon "wifi-off")
           :else (ui/icon "thumb-up"))]
        [:span
         (cond
           (not online?) "Currently having connection issues..."
           idle-&-no-active? "Everything is synced!"
           syncing? "Currently syncing your graph..."
           (not need-password?) "Waiting..."
           :else (str "#" status))]])

     [:div.b.dark:text-gray-200
      [:div.bl
       [:span.flex.items-center
        (cond
          uploading? (ui/icon "file-upload")
          downloading? (ui/icon "file-download")
          :else (ui/icon "file-check"))

        (if no-active-files?
          [:span.opacity-100.px-1 "Successfully processed"]
          [:span.opacity-60.px-1 "Processed"])]

       (first tip-b&p)]

      [:div.br
       [:small.opacity-50
        (when syncing?
          (calc-time-left))]]]

     [:div.c
      (second tip-b&p)
      (when-not no-active-files?
        [:a.inline-flex.ml-1
         {:on-click #(set-list-active? (not list-active?))}
         (if list-active?
           (ui/icon "chevron-up" {:style {:font-size 24}})
           (ui/icon "chevron-left" {:style {:font-size 24}}))])]]))

(defn- sort-files
  [progress files]
  (sort-by (fn [f]
             (let [percent (or (:percent (get progress f)) 0)]
               (if (= percent 100) -1 percent)))
           > files))

(rum/defcs ^:large-vars/cleanup-todo indicator <
  rum/reactive
  {:key-fn #(identity "file-sync-indicator")}
  {:will-mount   (fn [state]
                   (let [unsub-fn (file-sync-handler/setup-file-sync-event-listeners)]
                     (assoc state ::unsub-events unsub-fn)))
   :will-unmount (fn [state]
                   (apply (::unsub-events state) nil)
                   state)}
  [_state]
  (let [_                       (state/sub :auth/id-token)
        online?                 (state/sub :network/online?)
        enabled-progress-panel? (util/electron?)
        current-repo            (state/get-current-repo)
        creating-remote-graph?  (state/sub [:ui/loading? :graph/create-remote?])
        sync-state              (state/sub [:file-sync/sync-state current-repo])
        sync-progress           (state/sub [:file-sync/progress])
        _                       (rum/react file-sync-handler/refresh-file-sync-component)
        synced-file-graph?      (file-sync-handler/synced-file-graph? current-repo)
        uploading-files         (sort-files sync-progress (:current-local->remote-files sync-state))
        downloading-files       (sort-files sync-progress (:current-remote->local-files sync-state))
        queuing-files           (:queued-local->remote-files sync-state)
        status                  (:state sync-state)
        status                  (or (nil? status) (keyword (name status)))
        off?                    (fs-sync/sync-off? sync-state)
        full-syncing?           (contains? #{:local->remote-full-sync :remote->local-full-sync} status)
        syncing?                (or full-syncing? (contains? #{:local->remote :remote->local} status))
        idle?                   (contains? #{:idle} status)
        need-password?          (and (contains? #{:need-password} status)
                                     (not (fs-sync/graph-encrypted?)))
        queuing?                (and idle? (boolean (seq queuing-files)))
        no-active-files?        (empty? (concat downloading-files queuing-files uploading-files))
        create-remote-graph-fn  #(when (and current-repo (not (config/demo-graph? current-repo)))
                                   (let [graph-name
                                         (js/decodeURI (util/node-path.basename current-repo))

                                         confirm-fn
                                         (fn [close-fn]
                                           (create-remote-graph-panel current-repo graph-name close-fn))]

                                     (state/set-modal! confirm-fn {:center? true :close-btn? false})))
        turn-on                 (fn []
                                  (when-not (file-sync-handler/current-graph-sync-on?)
                                    (async/go
                                      (async/<! (p->c (persist-var/-load fs-sync/graphs-txid)))
                                      (cond
                                        @*beta-unavailable?
                                        (state/pub-event! [:file-sync/onboarding-tip :unavailable])

                                        ;; current graph belong to other user, do nothing
                                        (and (first @fs-sync/graphs-txid)
                                             (not (fs-sync/check-graph-belong-to-current-user (user-handler/user-uuid)
                                                                                              (first @fs-sync/graphs-txid))))
                                        nil

                                        (and synced-file-graph?
                                             (fs-sync/graph-sync-off? current-repo)
                                             (second @fs-sync/graphs-txid)
                                             (async/<! (fs-sync/<check-remote-graph-exists (second @fs-sync/graphs-txid))))
                                        (fs-sync/sync-start)

                                        ;; remote graph already has been deleted, clear repos first, then create-remote-graph
                                        synced-file-graph?  ; <check-remote-graph-exists -> false
                                        (do (state/set-repos!
                                             (map (fn [r]
                                                    (if (= (:url r) current-repo)
                                                      (dissoc r :GraphUUID :GraphName :remote?)
                                                      r))
                                                  (state/get-repos)))
                                            (create-remote-graph-fn))

                                        (second @fs-sync/graphs-txid) ; sync not started yet
                                        nil

                                        :else
                                        (create-remote-graph-fn)))))]
    (if creating-remote-graph?
      (ui/loading "")
      [:div.cp__file-sync-indicator
       {:class (util/classnames
                [{:is-enabled-progress-pane enabled-progress-panel?
                  :has-active-files         (not no-active-files?)}
                 (str "status-of-" (and (keyword? status) (name status)))])}
       (when (and (not config/publishing?)
                  (user-handler/logged-in?))

         (ui/dropdown-with-links
          ;; trigger
          (fn [{:keys [toggle-fn]}]
            (if (not off?)
              [:a.button.cloud.on
               {:on-click toggle-fn
                :class    (util/classnames [{:syncing syncing?
                                             :is-full full-syncing?
                                             :queuing queuing?
                                             :idle    (and (not queuing?) idle?)}])}
               [:span.flex.items-center
                (ui/icon "cloud"
                         {:style {:fontSize ui/icon-size}})]]

              [:a.button.cloud.off
               {:on-click turn-on}
               (ui/icon "cloud-off" {:style {:fontSize ui/icon-size}})]))

          ;; links
          (cond-> []
            synced-file-graph?
            (concat
             (if (and no-active-files? idle?)
               [(when-not (util/electron?)
                  {:item     [:div.flex.justify-center.w-full.py-2
                              [:span.opacity-60 "Everything is synced!"]]
                   :as-link? false})]

               (cond
                 need-password?
                 [{:title   [:div.file-item
                             (ui/icon "lock") "Password is required"]
                   :options {:on-click fs-sync/sync-need-password!}}]

                 ;; head of upcoming sync
                 (not no-active-files?)
                 [{:title   [:div.file-item.is-first ""]
                   :options {:class "is-first-placeholder"}}]))

             (map (fn [f] {:title [:div.file-item
                                   {:key (str "downloading-" f)}
                                   (js/decodeURIComponent f)]
                           :key   (str "downloading-" f)
                           :icon  (if enabled-progress-panel?
                                    (let [progress (get sync-progress f)
                                          percent (or (:percent progress) 0)]
                                      (if (and (number? percent)
                                               (< percent 100))
                                        (indicator-progress-pie percent)
                                        (ui/icon "circle-check")))
                                    (ui/icon "arrow-narrow-down"))
                           }) downloading-files)

             (map (fn [e] (let [icon (case (.-type e)
                                       "add" "plus"
                                       "unlink" "minus"
                                       "edit")
                                path (fs-sync/relative-path e)]
                            {:title [:div.file-item
                                     {:key (str "queue-" path)}
                                     (js/decodeURIComponent path)]
                             :key   (str "queue-" path)
                             :icon  (ui/icon icon)})) (take 10 queuing-files))

             (map (fn [f] {:title [:div.file-item
                                   {:key (str "uploading-" f)}
                                   (js/decodeURIComponent f)]
                           :key   (str "uploading-" f)
                           :icon  (if enabled-progress-panel?
                                    (let [progress (get sync-progress f)
                                          percent (or (:percent progress) 0)]
                                      (if (and (number? percent)
                                               (< percent 100))
                                        (indicator-progress-pie percent)
                                        (ui/icon "circle-check")))
                                    (ui/icon "arrow-up"))
                           }) uploading-files)

             (when sync-state
               (map-indexed (fn [i f] (:time f)
                              (let [path        (:path f)
                                    ext         (string/lower-case (util/get-file-ext path))
                                    _supported? (gp-config/mldoc-support? ext)
                                    full-path   (util/node-path.join (config/get-repo-dir current-repo) path)
                                    page-name   (db/get-file-page full-path)]
                                {:title [:div.files-history.cursor-pointer
                                         {:key      i :class (when (= i 0) "is-first")
                                          :on-click (fn []
                                                      (if page-name
                                                        (rfe/push-state :page {:name page-name})
                                                        (rfe/push-state :file {:path full-path})))}
                                         [:span.file-sync-item (js/decodeURIComponent (:path f))]
                                         [:div.opacity-50 (ui/humanity-time-ago (:time f) nil)]]}))
                            (take 10 (:history sync-state))))))

          ;; options
          {:outer-header
           [:<>
            (when (util/electron?)
              (indicator-progress-pane
               sync-state sync-progress
               {:idle?            idle?
                :syncing?         syncing?
                :need-password?   need-password?
                :full-sync?       full-syncing?
                :online?          online?
                :no-active-files? no-active-files?}))

            (when (and synced-file-graph? queuing?)
              [:div.head-ctls
               (ui/button "Sync now"
                          :class "block cursor-pointer"
                          :small? true
                          :on-click #(async/offer! fs-sync/immediately-local->remote-chan true))])

            ;(when config/dev?
            ;  [:strong.debug-status (str status)])
            ]}))])))

(rum/defc pick-local-graph-for-sync [graph]
  [:div.cp__file-sync-related-normal-modal
   [:div.flex.justify-center.pb-4 [:span.icon-wrap (ui/icon "cloud-download")]]

   [:h1.mb-5.text-2xl.text-center.font-bold "Sync a remote graph to local"]

   [:div.folder-tip.flex.flex-col.items-center
    {:style {:border-bottom-right-radius 0 :border-bottom-left-radius 0}}
    [:h3
     [:span.flex.space-x-2.leading-none.pb-1
      (ui/icon "cloud-lock")
      [:span (:GraphName graph)]
      [:span.scale-75 (ui/icon "arrow-right")]
      [:span (ui/icon "folder")]]]
    [:h4.px-2.-mb-1.5 [:strong "UUID: "] (:GraphUUID graph)]]

   [:div.-mt-1
    (ui/button
<<<<<<< HEAD
     (str "Open a local directory")
     :class "w-full rounded-t-none py-4"
     :on-click #(->
                 (page-handler/ls-dir-files!
                  (fn [{:keys [url]}]
                    (file-sync-handler/init-remote-graph url)
                    ;; TODO: wait for switch done
                    (js/setTimeout (fn [] (repo-handler/refresh-repos!)) 200))

                  {:empty-dir?-or-pred
                   (fn [ret]
                     (let [empty-dir? (nil? (second ret))]
                       (if-let [root (first ret)]

                         ;; verify directory
                         (-> (if empty-dir?
                               (p/resolved nil)
                               (if (util/electron?)
                                 (ipc/ipc :readGraphTxIdInfo root)
                                 (fs-util/read-graphs-txid-info root)))

                             (p/then (fn [^js info]
                                       (when (and (not empty-dir?)
                                                  (or (nil? info)
                                                      (nil? (second info))
                                                      (not= (second info) (:GraphUUID graph))))
                                         (if (js/confirm "This directory is not empty, are you sure to sync the remote graph to it? Make sure to back up the directory first.")
                                           (p/resolved nil)
                                           (throw (js/Error. nil)))))))

                         ;; cancel pick a directory
                         (throw (js/Error. nil)))))})
                 (p/catch (fn []))))
=======
      "Open a local directory"
      :class "w-full rounded-t-none py-4"
      :on-click #(do
                   (state/close-modal!)
                   (fs-sync/<sync-stop)
                   (->
                    (page-handler/ls-dir-files!
                     (fn [{:keys [url]}]
                       (file-sync-handler/init-remote-graph url graph)
                       (js/setTimeout (fn [] (repo-handler/refresh-repos!)) 200))

                     {:empty-dir?-or-pred
                      (fn [ret]
                        (let [empty-dir? (nil? (second ret))]
                          (if-let [root (first ret)]

                            ;; verify directory
                            (-> (if empty-dir?
                                  (p/resolved nil)
                                  (if (util/electron?)
                                    (ipc/ipc :readGraphTxIdInfo root)
                                    (fs-util/read-graphs-txid-info root)))

                                (p/then (fn [^js info]
                                          (when (and (not empty-dir?)
                                                     (or (nil? info)
                                                         (nil? (second info))
                                                         (not= (second info) (:GraphUUID graph))))
                                            (if (js/confirm "This directory is not empty, are you sure to sync the remote graph to it? Make sure to back up the directory first.")
                                              (do
                                                (state/set-state! :graph/remote-binding? true)
                                                (p/resolved nil))
                                              (throw (js/Error. nil)))))))

                            ;; cancel pick a directory
                            (throw (js/Error. nil)))))})
                    (p/catch (fn [])))))
>>>>>>> bada72fe
    [:p.text-xs.opacity-50.px-1 (ui/icon "alert-circle") " An empty directory or an existing remote graph!"]]])

(defn pick-dest-to-sync-panel [graph]
  (fn []
    (pick-local-graph-for-sync graph)))

(rum/defc page-history-list
  [graph-uuid page-entity set-list-ready? set-page]

  (let [[version-files set-version-files] (rum/use-state nil)
        [current-page set-current-page] (rum/use-state nil)
        [loading? set-loading?] (rum/use-state false)

        set-page-fn     (fn [page-meta]
                          (set-current-page page-meta)
                          (set-page page-meta))

        get-version-key #(or (:VersionUUID %) (:relative-path %))]

    ;; fetch version files
    (rum/use-effect!
     (fn []
       (when-not loading?
         (async/go
           (set-loading? true)
           (try
             (let [files (async/<! (file-sync-handler/fetch-page-file-versions graph-uuid page-entity))]
               (set-version-files files)
               (set-page-fn (first files))
               (set-list-ready? true))
             (finally (set-loading? false)))))
       #())
     [])

    [:div.version-list
     (if loading?
       [:div.p-4 (ui/loading "Loading...")]
       (for [version version-files]
         (let [version-uuid (get-version-key version)
               local?       (some? (:relative-path version))]
           [:div.version-list-item {:key version-uuid}
            [:a.item-link.block.fade-link.flex.justify-between
             {:title    version-uuid
              :class    (util/classnames
                         [{:active (and current-page (= version-uuid (get-version-key current-page)))}])
              :on-click #(set-page-fn version)}

             [:div.text-sm.pt-1
              (ui/humanity-time-ago
               (or (:CreateTime version)
                   (:create-time version)) nil)]
             [:small.opacity-50.translate-y-1
              (if local?
                [:<> (ui/icon "git-commit") " local"]
                [:<> (ui/icon "cloud") " remote"])]]])))]))

(rum/defc pick-page-histories-for-sync
  [repo-url graph-uuid page-name page-entity]
  (let [[selected-page set-selected-page] (rum/use-state nil)
        get-version-key    #(or (:VersionUUID %) (:relative-path %))
        file-uuid          (:FileUUID selected-page)
        version-uuid       (:VersionUUID selected-page)
        [version-content set-version-content] (rum/use-state nil)
        [list-ready? set-list-ready?] (rum/use-state false)
        [content-ready? set-content-ready?] (rum/use-state false)
        *ref-contents      (rum/use-ref (atom {}))
        original-page-name (or (:block/original-name page-entity) page-name)]

    (rum/use-effect!
     #(when selected-page
        (set-content-ready? false)
        (let [k               (get-version-key selected-page)
              loaded-contents @(rum/deref *ref-contents)]
          (if (contains? loaded-contents k)
            (do
              (set-version-content (get loaded-contents k))
              (js/setTimeout (fn [] (set-content-ready? true)) 100))

            ;; without cache
            (let [load-file (fn [repo-url file]
                              (-> (fs-util/read-repo-file repo-url file)
                                  (p/then
                                   (fn [content]
                                     (set-version-content content)
                                     (set-content-ready? true)
                                     (swap! (rum/deref *ref-contents) assoc k content)))))]
              (if (and file-uuid version-uuid)
                ;; read remote content
                (async/go
                  (let [downloaded-path (async/<! (file-sync-handler/download-version-file graph-uuid file-uuid version-uuid true))]
                    (when downloaded-path
                      (load-file repo-url downloaded-path))))

                ;; read local content
                (when-let [relative-path (:relative-path selected-page)]
                  (load-file repo-url relative-path)))))))
     [selected-page])

    (rum/use-effect!
     (fn []
       (state/update-state! :editor/hidden-editors #(conj % page-name))

       ;; clear effect
       (fn []
         (state/update-state! :editor/hidden-editors #(disj % page-name))))
     [page-name])

    [:div.cp__file-sync-page-histories.flex-wrap
     {:class (util/classnames [{:is-list-ready list-ready?}])}

     [:h1.absolute.top-0.left-0.text-xl.px-4.py-4.leading-4
      (ui/icon "history")
      " History for page "
      [:span.font-medium original-page-name]]

     ;; history versions
     [:div.cp__file-sync-page-histories-left.flex-wrap
      ;; sidebar lists
      (page-history-list graph-uuid page-entity set-list-ready? set-selected-page)

      ;; content detail
      [:article
       (when-let [inst-id (and selected-page (get-version-key selected-page))]
         (if content-ready?
           [:div.relative.raw-content-editor
            (lazy-editor/editor
             nil inst-id {:data-lang "markdown"}
             version-content {:lineWrapping true :readOnly true :lineNumbers true})
            [:div.absolute.top-1.right-1.opacity-50.hover:opacity-100
             (ui/button "Restore"
                        :small? true
                        :on-click #(state/pub-event! [:file-sync-graph/restore-file (state/get-current-repo) page-entity version-content]))]]
           [:span.flex.p-15.items-center.justify-center (ui/loading "")]))]]

     ;; current version
     [:div.cp__file-sync-page-histories-right
      [:h1.title.text-xl
       "Current version"]
      (page/page-blocks-cp (state/get-current-repo) page-entity nil)]

     ;; ready loading
     [:div.flex.items-center.h-full.justify-center.w-full.absolute.ready-loading
      (ui/loading "Loading...")]]))

(defn pick-page-histories-panel [graph-uuid page-name]
  (fn []
    (if-let [page-entity (db-model/get-page page-name)]
      (pick-page-histories-for-sync (state/get-current-repo) graph-uuid page-name page-entity)
      (ui/admonition :warning (str "The page (" page-name ") does not exist!")))))

(rum/defc onboarding-welcome-logseq-sync
  [close-fn]

  (let [[loading? set-loading?] (rum/use-state false)]
    [:div.cp__file-sync-welcome-logseq-sync
     [:span.head-bg

      [:strong "CLOSED BETA"]]

     [:h1.text-2xl.font-bold.flex-col.sm:flex-row
      [:span.opacity-80 "Welcome to "]
      [:span.pl-2.dark:text-white.text-gray-800 "Logseq Sync! 👋"]]

     [:h2
      "No more cloud storage worries. With Logseq's encrypted file syncing, "
      [:br]
      "you'll always have your notes backed up and available in real-time on any device."]

     [:div.pt-6.flex.justify-center.space-x-2.sm:justify-end
      (ui/button "Later" :on-click close-fn :background "gray" :class "opacity-60")
      (ui/button "Start syncing"
                 :disabled loading?
                 :on-click (fn []
                             (set-loading? true)
                             (let [result  (:user/info @state/state)
                                   ex-time (:ExpireTime result)]
                               (if (and (number? ex-time)
                                        (< (* ex-time 1000) (js/Date.now)))
                                 (do
                                   (vreset! *beta-unavailable? true)
                                   (maybe-onboarding-show :unavailable))

                                 ;; Logseq sync available
                                 (maybe-onboarding-show :sync-initiate))
                               (close-fn)
                               (set-loading? false))
                             ))]]))

(rum/defc onboarding-unavailable-file-sync
  [close-fn]

  [:div.cp__file-sync-unavailable-logseq-sync
   [:span.head-bg]

   [:h1.text-2xl.font-bold
    [:span.pr-2.dark:text-white.text-gray-800 "Logseq Sync"]
    [:span.opacity-80 "is not yet available for you. 😔 "]]

   [:h2
    "Thanks for creating an account! To ensure that our file syncing service runs well when we release it"
    [:br]
    "to our users, we need a little more time to test it. That’s why we decided to first roll it out only to our "
    [:br]
    "charitable OpenCollective sponsors. We can notify you once it becomes available for you."]

   [:div.pt-6.flex.justify-end.space-x-2
    (ui/button "Close" :on-click close-fn :background "gray" :class "opacity-60")]])

(rum/defc onboarding-congrats-successful-sync
  [close-fn]

  [:div.cp__file-sync-related-normal-modal
   [:div.flex.justify-center.pb-4 [:span.icon-wrap (ui/icon "checkup-list")]]

   [:h1.text-xl.font-semibold.opacity-90.text-center.py-2
    [:span.dark:opacity-80 "Congrats on your first successful sync!"]]

   [:h2.text-center.dark:opacity-70.text-sm.opacity-90
    [:div "By using this graph with Logseq Sync you can now transition seamlessly between your different "]
    [:div
     [:span "devices. Go to the "]
     [:span.dark:text-white "All Graphs "]
     [:span "pages to manage your remote graph or switch to another local graph "]]
    [:div "and sync it as well."]]

   [:div.cloud-tip.rounded-md.mt-6.py-4
    [:div.items-center.opacity-90.flex.justify-center
     [:span.pr-2 (ui/icon "bell-ringing" {:class "font-semibold"})]
     [:strong "Logseq Sync is still in Beta and we're working on a Pro plan!"]]

    ;; [:ul.flex.py-6.px-4
    ;;  [:li.it
    ;;   [:h1.dark:text-white "10"]
    ;;   [:h2 "Remote Graphs"]]
    ;;  [:li.it
    ;;   [:h1.dark:text-white "5G"]
    ;;   [:h2 "Storage per Graph"]]

    ;;  [:li.it
    ;;   [:h1.dark:text-white "50G"]
    ;;   [:h2 "Total Storage"]]]
    ]

   [:div.pt-6.flex.justify-end.space-x-2
    (ui/button "Done" :on-click close-fn)]])

(defn open-icloud-graph-clone-picker
  ([] (open-icloud-graph-clone-picker (state/get-current-repo)))
  ([repo]
   (when (and repo (mobile-util/iCloud-container-path? repo))
     (state/set-modal!
      (fn [close-fn]
        (clone-local-icloud-graph-panel repo (util/node-path.basename repo) close-fn))
      {:close-btn? false :center? true}))))

(defn make-onboarding-panel
  [type]

  (fn [close-fn]

    (case type
      :welcome
      (onboarding-welcome-logseq-sync close-fn)

      :unavailable
      (onboarding-unavailable-file-sync close-fn)

      :congrats
      (onboarding-congrats-successful-sync close-fn)

      [:p
       [:h1.text-xl.font-bold "Not handled!"]
       [:a.button {:on-click close-fn} "Got it!"]])))

(defn maybe-onboarding-show
  [type]
  (when-not (get (state/sub :file-sync/onboarding-state) (keyword type))
    (try
      (let [current-repo (state/get-current-repo)
            local-repo?  (= current-repo config/local-repo)
            login?       (boolean (state/sub :auth/id-token))]

        (when login?
          (case type

            :welcome
            (when (or local-repo?
                      (:GraphUUID (repo-handler/get-detail-graph-info current-repo)))
              (throw (js/Error. "current repo have been local or remote graph")))

            (:sync-initiate :sync-learn :sync-history)
            (do (quick-tour/ready
                 (fn []
                   (quick-tour/start-file-sync type)
                   (state/set-state! [:file-sync/onboarding-state type] true)))
                (throw (js/Error. nil)))
            :default)

          (state/pub-event! [:file-sync/onboarding-tip type])
          (state/set-state! [:file-sync/onboarding-state (keyword type)] true)))
      (catch js/Error e
        (js/console.warn "[onboarding SKIP] " (name type) e)))))<|MERGE_RESOLUTION|>--- conflicted
+++ resolved
@@ -521,41 +521,6 @@
 
    [:div.-mt-1
     (ui/button
-<<<<<<< HEAD
-     (str "Open a local directory")
-     :class "w-full rounded-t-none py-4"
-     :on-click #(->
-                 (page-handler/ls-dir-files!
-                  (fn [{:keys [url]}]
-                    (file-sync-handler/init-remote-graph url)
-                    ;; TODO: wait for switch done
-                    (js/setTimeout (fn [] (repo-handler/refresh-repos!)) 200))
-
-                  {:empty-dir?-or-pred
-                   (fn [ret]
-                     (let [empty-dir? (nil? (second ret))]
-                       (if-let [root (first ret)]
-
-                         ;; verify directory
-                         (-> (if empty-dir?
-                               (p/resolved nil)
-                               (if (util/electron?)
-                                 (ipc/ipc :readGraphTxIdInfo root)
-                                 (fs-util/read-graphs-txid-info root)))
-
-                             (p/then (fn [^js info]
-                                       (when (and (not empty-dir?)
-                                                  (or (nil? info)
-                                                      (nil? (second info))
-                                                      (not= (second info) (:GraphUUID graph))))
-                                         (if (js/confirm "This directory is not empty, are you sure to sync the remote graph to it? Make sure to back up the directory first.")
-                                           (p/resolved nil)
-                                           (throw (js/Error. nil)))))))
-
-                         ;; cancel pick a directory
-                         (throw (js/Error. nil)))))})
-                 (p/catch (fn []))))
-=======
       "Open a local directory"
       :class "w-full rounded-t-none py-4"
       :on-click #(do
@@ -585,15 +550,12 @@
                                                          (nil? (second info))
                                                          (not= (second info) (:GraphUUID graph))))
                                             (if (js/confirm "This directory is not empty, are you sure to sync the remote graph to it? Make sure to back up the directory first.")
-                                              (do
-                                                (state/set-state! :graph/remote-binding? true)
-                                                (p/resolved nil))
+                                              (p/resolved nil)
                                               (throw (js/Error. nil)))))))
 
                             ;; cancel pick a directory
                             (throw (js/Error. nil)))))})
                     (p/catch (fn [])))))
->>>>>>> bada72fe
     [:p.text-xs.opacity-50.px-1 (ui/icon "alert-circle") " An empty directory or an existing remote graph!"]]])
 
 (defn pick-dest-to-sync-panel [graph]
