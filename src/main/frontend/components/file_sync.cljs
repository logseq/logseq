(ns frontend.components.file-sync
  (:require [frontend.state :as state]
            [frontend.handler.file-sync :as file-sync-handler]
            [frontend.fs.sync :as fs-sync]
            [frontend.handler.notification :as notifications]
            [frontend.ui :as ui]
            [frontend.handler.page :as page-handler]
            [frontend.components.page :as page]
            [promesa.core :as p]
            [frontend.config :as config]
            [frontend.handler.user :as user-handler]
            [frontend.handler.repo :as repo-handler]
            [frontend.util :as util]
            [frontend.db.model :as db-model]
            [frontend.components.lazy-editor :as lazy-editor]
            [rum.core :as rum]
            [cljs-time.coerce :as tc]
            [electron.ipc :as ipc]
            [frontend.util.fs :as fs-util]
            [cljs.core.async :as as]))

(rum/defcs indicator <
  rum/reactive
  [_state]
  (let [_                  (state/sub :auth/id-token)
        toggling?          (state/sub :file-sync/toggling?)
        current-repo       (state/get-current-repo)
        sync-state         (state/sub [:file-sync/sync-state current-repo])
        _                  (rum/react file-sync-handler/refresh-file-sync-component)
        graph-txid-exists? (file-sync-handler/graph-txid-exists?)
        uploading-files    (:current-local->remote-files sync-state)
        downloading-files  (:current-remote->local-files sync-state)
        queuing-files      (:queued-local->remote-files sync-state)

        status             (:state sync-state)
        status             (or (nil? status) (keyword (name status)))
        off?               (or (nil? sync-state) (fs-sync/sync-state--stopped? sync-state))
        full-syncing?      (contains? #{:local->remote-full-sync :remote->local-full-sync} status)
        syncing?           (or full-syncing? (contains? #{:local->remote :remote->local} status))
        idle?              (contains? #{:idle} status)
        need-password?     (contains? #{:need-password} status)
        queuing?           (and idle? (boolean (seq queuing-files)))

        turn-on            #(when-not toggling?
                              (state/set-state! :file-sync/toggling? true)
                              (if-not graph-txid-exists?
                                (as/go
                                  (notifications/show! "Going to init a remote graph!" :warn)
                                  (let [repo      (state/get-current-repo)
                                        GraphName (util/node-path.basename repo)]
                                    (when-let [GraphUUID (get (as/<! (file-sync-handler/create-graph GraphName)) 2)]
                                      (as/<! (fs-sync/sync-start))
                                      ;; update existing repo
                                      (state/set-repos! (map (fn [r]
                                                               (if (= (:url r) repo)
                                                                 (assoc r :GraphUUID GraphUUID
                                                                        :GraphName GraphName
                                                                        :remote? true)
                                                                 r))
                                                             (state/get-repos))))))
                                (fs-sync/sync-start)))

        _                  (when (and (not off?) toggling?) (state/set-state! :file-sync/toggling? false))]

    [:div.cp__file-sync-indicator
     (when (and (not config/publishing?)
                (user-handler/logged-in?))

       (ui/dropdown-with-links
        (fn [{:keys [toggle-fn]}]
          (if (or (true? toggling?) (not off?))
            [:a.button.cloud.on
             {:on-click toggle-fn
              :class    (util/classnames [{:syncing syncing?
                                           :is-full full-syncing?
                                           :queuing queuing?
                                           :idle    (and (not queuing?) idle?)}])}
             [:span.flex.items-center
              (ui/icon "cloud"
                       {:style {:fontSize ui/icon-size}})]
             (when full-syncing? [:small.full-loading.animate-spin (ui/icon "rotate-clockwise")])]

            [:a.button.cloud.off
             {:on-click turn-on}
             (ui/icon "cloud-off" {:style {:fontSize ui/icon-size}})]))

        (cond-> []
          need-password?
          (conj {:title   [:strong "Set a password to start"]
                 :icon    (ui/icon "lock-off")
                 :options {:on-click #(let [current-graph (repo-handler/get-detail-graph-info current-repo)]
                                        (state/pub-event!
                                         [:modal/remote-encryption-input-pw-dialog current-repo current-graph
                                          :input-pwd-remote (fn [] (fs-sync/restore-pwd! (:GraphUUID current-graph)))]))}})
<<<<<<< HEAD
          (and graph-txid-exists? idle?)
          (concat
           [{:title   [:strong "Save now"]
             :options {:on-click
                       #(as/offer! fs-sync/immediately-local->remote-chan true)}}])
=======
>>>>>>> 11705837
          graph-txid-exists?
          (concat
           (map (fn [f] {:title [:div.file-item f]
                         :icon  (ui/icon "point")}) queuing-files)
           (map (fn [f] {:title [:div.file-item f]
                         :icon  (ui/icon "arrow-narrow-up")}) uploading-files)
           (map (fn [f] {:title [:div.file-item f]
                         :icon  (ui/icon "arrow-narrow-down")}) downloading-files)
           (when sync-state
             (map-indexed (fn [i f] (:time f)
                            {:title [:div {:key i} [:div (:path f)] [:div.opacity-50 (util/time-ago (:time f))]]})
                          (take 10 (:history sync-state))))))

        {:links-header
         [:div.p-4
          (when (and graph-txid-exists? queuing?)
            (ui/button "Sync now"
              :class "block"
              :small? true
              :on-click #(as/offer! fs-sync/immediately-local->remote-chan true)))
          (when config/dev?
            [:strong.debug-status (str status)])]}))]))

(rum/defc pick-local-graph-for-sync [graph]
  (rum/use-effect!
   (fn []
     (file-sync-handler/set-wait-syncing-graph graph)
     #(file-sync-handler/set-wait-syncing-graph nil))
   [graph])

  [:div.p-5
   [:h1.mb-4.text-4xl "Sync a remote graph to local"]

   [:div.py-3
    [:p.px-2.pb-2
     [:strong "Name: " (:GraphName graph)] [:br]
     [:small.italic "UUID: " (:GraphUUID graph)]]

    [:div
     (ui/button
      (str "Open a local directory")
      :on-click #(-> (page-handler/ls-dir-files!
                      (fn [{:keys [url]}]
                        (file-sync-handler/init-remote-graph url)
                        ;; TODO: wait for switch done
                        (js/setTimeout (fn [] (repo-handler/refresh-repos!)) 200))

                      {:empty-dir?-or-pred
                       (fn [ret]
                         (let [empty-dir? (nil? (second ret))]
                           (if-let [root (first ret)]

                             ;; verify directory
                             (-> (if empty-dir?
                                   (p/resolved nil)
                                   (if (util/electron?)
                                     (ipc/ipc :readGraphTxIdInfo root)
                                     (fs-util/read-graph-txid-info root)))

                                 (p/then (fn [^js info]
                                           (when (and (not empty-dir?)
                                                      (or (nil? info)
                                                          (nil? (second info))
                                                          (not= (second info) (:GraphUUID graph))))
                                             (throw (js/Error. "AssertDirectoryError"))))))

                             ;; cancel pick a directory
                             (throw (js/Error. nil)))))})

                     (p/catch (fn [^js e]
                                (when (= "AssertDirectoryError" (.-message e))
                                  (notifications/show! "Please select an empty directory or an existing remote graph!" :error))))))
     [:p.text-xs.opacity-50.px-1 (ui/icon "alert-circle") " An empty directory or an existing remote graph!"]]]])

(defn pick-dest-to-sync-panel [graph]
  (fn []
    (pick-local-graph-for-sync graph)))

(rum/defc page-history-list
  [graph-uuid page-entity set-page]

  (let [[version-files set-version-files] (rum/use-state nil)
        [current-page set-current-page] (rum/use-state nil)
        [loading? set-loading?] (rum/use-state false)

        set-page-fn     (fn [page-meta]
                          (set-current-page page-meta)
                          (set-page page-meta))

        get-version-key #(or (:VersionUUID %) (:relative-path %))]

    ;; fetch version files
    (rum/use-effect!
     (fn []
       (when-not loading?
         (as/go
           (set-loading? true)
           (try
             (let [files (as/<! (file-sync-handler/fetch-page-file-versions graph-uuid page-entity))]
               (set-version-files files)
               (set-page-fn (first files)))
             (finally (set-loading? false)))))
       #())
     [])

    [:div.version-list
     (if loading?
       [:div.p-4 (ui/loading "Loading...")]
       (for [version version-files]
         (let [version-uuid (get-version-key version)
               _local?       (some? (:relative-path version))]
           [:div.version-list-item {:key version-uuid}
            [:a.item-link.block
             {:title    version-uuid
              :class    (util/classnames
                         [{:active (and current-page (= version-uuid (get-version-key current-page)))}])
              :on-click #(set-page-fn version)}

             [:strong.text-sm
              version-uuid]

             ;(when-not local?
             ;  [:div.opacity-70.text-xs.pt-1
             ;   (str "Size: " (:Size version))])

             [:div.opacity-50.text-sm.pt-1
              (util/time-ago (or (tc/from-string (:CreateTime version))
                                 (:create-time version)))]]])))]))

(rum/defc pick-page-histories-for-sync
  [repo-url graph-uuid page-name page-entity]
  (let [[selected-page set-selected-page] (rum/use-state nil)
        get-version-key #(or (:VersionUUID %) (:relative-path %))
        file-uuid       (:FileUUID selected-page)
        version-uuid    (:VersionUUID selected-page)
        [version-content set-version-content] (rum/use-state nil)
        [ready? set-ready?] (rum/use-state false)
        *ref-contents   (rum/use-ref (atom {}))]

    (rum/use-effect!
     #(when selected-page
        (set-ready? false)
        (let [k               (get-version-key selected-page)
              loaded-contents @(rum/deref *ref-contents)]
          (if (contains? loaded-contents k)
            (do
              (set-version-content (get loaded-contents k))
              (js/setTimeout (fn [] (set-ready? true)) 100))

            ;; without cache
            (let [load-file (fn [repo-url file]
                              (-> (fs-util/read-repo-file repo-url file)
                                  (p/then
                                   (fn [content]
                                     (set-version-content content)
                                     (set-ready? true)
                                     (swap! (rum/deref *ref-contents) assoc k content)))))]
              (if (and file-uuid version-uuid)
                ;; read remote content
                (as/go
                  (let [downloaded-path (as/<! (file-sync-handler/download-version-file graph-uuid file-uuid version-uuid true))]
                    (when downloaded-path
                      (load-file repo-url downloaded-path))))

                ;; read local content
                (when-let [relative-path (:relative-path selected-page)]
                  (load-file repo-url relative-path)))))))
     [selected-page])

    [:div.cp__file-sync-page-histories.flex-wrap
     [:h1.absolute.w-full.top-0.left-0.text-xl.px-4.py-4.leading-4
      (ui/icon "history") " History versions of <" page-name "> page"]

     ;; history versions
     [:div.cp__file-sync-page-histories-left.flex-wrap
      ;; sidebar lists
      (page-history-list graph-uuid page-entity set-selected-page)

      ;; content detail
      [:article
       (when-let [inst-id (and selected-page (get-version-key selected-page))]
         (if ready?
           (lazy-editor/editor
            nil inst-id {:data-lang "markdown"}
            version-content {:lineWrapping true :readOnly true})
           [:span.flex.p-15.items-center.justify-center (ui/loading "")]
           ))]]

     ;; current version
     [:div.cp__file-sync-page-histories-right

      (page/page-blocks-cp (state/get-current-repo) page-entity nil)]]))

(defn pick-page-histories-panel [graph-uuid page-name]
  (fn []
    (if-let [page-entity (db-model/get-page page-name)]
      (pick-page-histories-for-sync (state/get-current-repo) graph-uuid page-name page-entity)
      (ui/admonition :warning (str "The page (" page-name ") does not exist!")))))<|MERGE_RESOLUTION|>--- conflicted
+++ resolved
@@ -92,14 +92,12 @@
                                         (state/pub-event!
                                          [:modal/remote-encryption-input-pw-dialog current-repo current-graph
                                           :input-pwd-remote (fn [] (fs-sync/restore-pwd! (:GraphUUID current-graph)))]))}})
-<<<<<<< HEAD
           (and graph-txid-exists? idle?)
           (concat
            [{:title   [:strong "Save now"]
              :options {:on-click
                        #(as/offer! fs-sync/immediately-local->remote-chan true)}}])
-=======
->>>>>>> 11705837
+
           graph-txid-exists?
           (concat
            (map (fn [f] {:title [:div.file-item f]
@@ -114,14 +112,16 @@
                           (take 10 (:history sync-state))))))
 
         {:links-header
-         [:div.p-4
+         [:<>
           (when (and graph-txid-exists? queuing?)
-            (ui/button "Sync now"
-              :class "block"
-              :small? true
-              :on-click #(as/offer! fs-sync/immediately-local->remote-chan true)))
+            [:div.px-2.py-1
+             (ui/button "Sync now"
+                        :class "block"
+                        :small? true
+                        :on-click #(as/offer! fs-sync/immediately-local->remote-chan true))])
           (when config/dev?
-            [:strong.debug-status (str status)])]}))]))
+            [:strong.debug-status (str status)])]
+         }))]))
 
 (rum/defc pick-local-graph-for-sync [graph]
   (rum/use-effect!
@@ -210,7 +210,7 @@
        [:div.p-4 (ui/loading "Loading...")]
        (for [version version-files]
          (let [version-uuid (get-version-key version)
-               _local?       (some? (:relative-path version))]
+               _local?      (some? (:relative-path version))]
            [:div.version-list-item {:key version-uuid}
             [:a.item-link.block
              {:title    version-uuid
