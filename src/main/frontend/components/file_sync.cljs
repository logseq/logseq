--- conflicted
+++ resolved
@@ -187,85 +187,6 @@
      [:a (ui/icon "chevron-up")]]]])
 
 (rum/defcs ^:large-vars/cleanup-todo indicator < rum/reactive
-<<<<<<< HEAD
-                                                 {:key-fn #(identity "file-sync-indicator")}
-                                                 {:will-mount   (fn [state]
-                                                                  (let [unsub-fn (file-sync-handler/setup-file-sync-event-listeners)]
-                                                                    (assoc state ::unsub-events unsub-fn)))
-                                                  :will-unmount (fn [state]
-                                                                  (apply (::unsub-events state) nil)
-                                                                  state)}
-  [_state]
-  (let [_                         (state/sub :auth/id-token)
-        current-repo              (state/get-current-repo)
-        creating-remote-graph?    (state/sub [:ui/loading? :graph/create-remote?])
-        sync-state                (state/sub [:file-sync/sync-state current-repo])
-        sync-progress             (state/sub [:file-sync/progress])
-        _                         (rum/react file-sync-handler/refresh-file-sync-component)
-        synced-file-graph?        (file-sync-handler/synced-file-graph? current-repo)
-        uploading-files           (:current-local->remote-files sync-state)
-        downloading-files         (:current-remote->local-files sync-state)
-        queuing-files             (:queued-local->remote-files sync-state)
-
-        status                    (:state sync-state)
-        status                    (or (nil? status) (keyword (name status)))
-        off?                      (fs-sync/sync-off? sync-state)
-        full-syncing?             (contains? #{:local->remote-full-sync :remote->local-full-sync} status)
-        syncing?                  (or full-syncing? (contains? #{:local->remote :remote->local} status))
-        idle?                     (contains? #{:idle} status)
-        need-password?            (and (contains? #{:need-password} status)
-                                       (not (fs-sync/graph-encrypted?)))
-        queuing?                  (and idle? (boolean (seq queuing-files)))
-        no-active-files?          (empty? (concat downloading-files queuing-files uploading-files))
-        create-remote-graph-fn    #(when (and current-repo (not (config/demo-graph? current-repo)))
-                                     (let [graph-name
-                                           (js/decodeURI (util/node-path.basename current-repo))
-
-                                           confirm-fn
-                                           (fn [close-fn]
-                                             (create-remote-graph-panel current-repo graph-name close-fn))]
-
-                                       (state/set-modal! confirm-fn {:center? true :close-btn? false})))
-        turn-on                   (fn []
-                                    (when-not (file-sync-handler/current-graph-sync-on?)
-                                      (async/go
-                                        (async/<! (p->c (persist-var/-load fs-sync/graphs-txid)))
-                                        (cond
-                                          @*beta-unavailable?
-                                          (state/pub-event! [:file-sync/onboarding-tip :unavailable])
-
-                                          ;; current graph belong to other user, do nothing
-                                          (and (first @fs-sync/graphs-txid)
-                                               (not (fs-sync/check-graph-belong-to-current-user (user-handler/user-uuid)
-                                                                                                (first @fs-sync/graphs-txid))))
-                                          nil
-
-                                          (and synced-file-graph?
-                                               (fs-sync/graph-sync-off? current-repo)
-                                               (second @fs-sync/graphs-txid)
-                                               (async/<! (fs-sync/<check-remote-graph-exists (second @fs-sync/graphs-txid))))
-                                          (fs-sync/sync-start)
-
-                                          ;; remote graph already has been deleted, clear repos first, then create-remote-graph
-                                          synced-file-graph? ; <check-remote-graph-exists -> false
-                                          (do (state/set-repos!
-                                               (map (fn [r]
-                                                      (if (= (:url r) current-repo)
-                                                        (dissoc r :GraphUUID :GraphName :remote?)
-                                                        r))
-                                                    (state/get-repos)))
-                                              (create-remote-graph-fn))
-
-                                          (second @fs-sync/graphs-txid) ; sync not started yet
-                                          nil
-
-                                          :else
-                                          (create-remote-graph-fn)))))
-
-        full-upload-files-total   (count (:full-local->remote-files sync-state))
-        full-download-files-total (count (:full-remote->local-files sync-state))
-        finished                  (count (filter #(= (:percent (second %)) 100) sync-progress))]
-=======
   < {:key-fn #(identity "file-sync-indicator")}
   (rum/local nil ::last-calculated-time)
   {:will-mount   (fn [state]
@@ -286,62 +207,62 @@
         downloading-files      (:current-remote->local-files sync-state)
         queuing-files          (:queued-local->remote-files sync-state)
 
-        status                 (:state sync-state)
-        status                 (or (nil? status) (keyword (name status)))
-        off?                   (fs-sync/sync-off? sync-state)
-        full-syncing?          (contains? #{:local->remote-full-sync :remote->local-full-sync} status)
-        syncing?               (or full-syncing? (contains? #{:local->remote :remote->local} status))
-        idle?                  (contains? #{:idle} status)
-        need-password?         (and (contains? #{:need-password} status)
-                                    (not (fs-sync/graph-encrypted?)))
-        queuing?               (and idle? (boolean (seq queuing-files)))
-        no-active-files?       (empty? (concat downloading-files queuing-files uploading-files))
-        create-remote-graph-fn #(when (and current-repo (not (config/demo-graph? current-repo)))
-                                  (let [graph-name
-                                        (js/decodeURI (util/node-path.basename current-repo))
-
-                                        confirm-fn
-                                        (fn [close-fn]
-                                          (create-remote-graph-panel current-repo graph-name close-fn))]
-
-                                    (state/set-modal! confirm-fn {:center? true :close-btn? false})))
-        turn-on                (fn []
-                                 (when-not (file-sync-handler/current-graph-sync-on?)
-                                   (async/go
-                                     (async/<! (p->c (persist-var/-load fs-sync/graphs-txid)))
-                                     (cond
-                                       @*beta-unavailable?
-                                       (state/pub-event! [:file-sync/onboarding-tip :unavailable])
-
-                                       ;; current graph belong to other user, do nothing
-                                       (and (first @fs-sync/graphs-txid)
-                                            (not (fs-sync/check-graph-belong-to-current-user (user-handler/user-uuid)
-                                                                                             (first @fs-sync/graphs-txid))))
-                                       nil
-
-                                       (and synced-file-graph?
-                                            (fs-sync/graph-sync-off? current-repo)
-                                            (second @fs-sync/graphs-txid)
-                                            (async/<! (fs-sync/<check-remote-graph-exists (second @fs-sync/graphs-txid))))
-                                       (fs-sync/sync-start)
-
-                                       ;; remote graph already has been deleted, clear repos first, then create-remote-graph
-                                       synced-file-graph?      ; <check-remote-graph-exists -> false
-                                       (do (state/set-repos!
-                                            (map (fn [r]
-                                                   (if (= (:url r) current-repo)
-                                                     (dissoc r :GraphUUID :GraphName :remote?)
-                                                     r))
-                                              (state/get-repos)))
-                                           (create-remote-graph-fn))
-
-                                       (second @fs-sync/graphs-txid) ; sync not started yet
-                                       nil
-
-                                       :else
-                                       (create-remote-graph-fn)))))
-
-        full-upload-files-total (count (:full-local->remote-files sync-state))
+        status                    (:state sync-state)
+        status                    (or (nil? status) (keyword (name status)))
+        off?                      (fs-sync/sync-off? sync-state)
+        full-syncing?             (contains? #{:local->remote-full-sync :remote->local-full-sync} status)
+        syncing?                  (or full-syncing? (contains? #{:local->remote :remote->local} status))
+        idle?                     (contains? #{:idle} status)
+        need-password?            (and (contains? #{:need-password} status)
+                                       (not (fs-sync/graph-encrypted?)))
+        queuing?                  (and idle? (boolean (seq queuing-files)))
+        no-active-files?          (empty? (concat downloading-files queuing-files uploading-files))
+        create-remote-graph-fn    #(when (and current-repo (not (config/demo-graph? current-repo)))
+                                     (let [graph-name
+                                           (js/decodeURI (util/node-path.basename current-repo))
+
+                                           confirm-fn
+                                           (fn [close-fn]
+                                             (create-remote-graph-panel current-repo graph-name close-fn))]
+
+                                       (state/set-modal! confirm-fn {:center? true :close-btn? false})))
+        turn-on                   (fn []
+                                    (when-not (file-sync-handler/current-graph-sync-on?)
+                                      (async/go
+                                        (async/<! (p->c (persist-var/-load fs-sync/graphs-txid)))
+                                        (cond
+                                          @*beta-unavailable?
+                                          (state/pub-event! [:file-sync/onboarding-tip :unavailable])
+
+                                          ;; current graph belong to other user, do nothing
+                                          (and (first @fs-sync/graphs-txid)
+                                               (not (fs-sync/check-graph-belong-to-current-user (user-handler/user-uuid)
+                                                                                                (first @fs-sync/graphs-txid))))
+                                          nil
+
+                                          (and synced-file-graph?
+                                               (fs-sync/graph-sync-off? current-repo)
+                                               (second @fs-sync/graphs-txid)
+                                               (async/<! (fs-sync/<check-remote-graph-exists (second @fs-sync/graphs-txid))))
+                                          (fs-sync/sync-start)
+
+                                          ;; remote graph already has been deleted, clear repos first, then create-remote-graph
+                                          synced-file-graph? ; <check-remote-graph-exists -> false
+                                          (do (state/set-repos!
+                                               (map (fn [r]
+                                                      (if (= (:url r) current-repo)
+                                                        (dissoc r :GraphUUID :GraphName :remote?)
+                                                        r))
+                                                    (state/get-repos)))
+                                              (create-remote-graph-fn))
+
+                                          (second @fs-sync/graphs-txid) ; sync not started yet
+                                          nil
+
+                                          :else
+                                          (create-remote-graph-fn)))))
+
+        full-upload-files-total   (count (:full-local->remote-files sync-state))
         full-download-files-total (count (:full-remote->local-files sync-state))
         finished (count (filter #(= (:percent (second %)) 100) sync-progress))
         *last-calculated-time (::last-calculated-time state)
@@ -353,7 +274,6 @@
                       (reset! *last-calculated-time {:calculated-at now
                                                      :result result})
                       result))]
->>>>>>> 628ab5e3
     (if creating-remote-graph?
       (ui/loading "")
       [:div.cp__file-sync-indicator
@@ -380,22 +300,6 @@
             synced-file-graph?
             (concat
              (when (seq uploading-files)
-<<<<<<< HEAD
-               [{:item     [:div
-                            [:p "Uploading"]
-                            [:p "processing: "
-                             [:span finished]
-                             [:span "/"]
-                             [:span full-upload-files-total]]]
-                 :as-link? false}])
-             (when (seq downloading-files)
-               [{:item     [:div
-                            [:p "Downloading"]
-                            [:p "processing: "
-                             [:span finished]
-                             [:span "/"]
-                             [:span full-download-files-total]]]
-=======
                [{:item [:div
                         [:p "Uploading"]
                         [:p "processing: "
@@ -412,7 +316,6 @@
                          [:span "/"]
                          [:span full-download-files-total]]
                         [:p "time left: " time-left]]
->>>>>>> 628ab5e3
                  :as-link? false}])
              (if (and no-active-files? idle?)
                [{:item     [:div.flex.justify-center.w-full.py-2
