--- conflicted
+++ resolved
@@ -13,13 +13,8 @@
     (when (seq children)
       [:ul
        (for [child (sort-by :block/title children)]
-<<<<<<< HEAD
-         (let [title [:li.ml-2 (block/page-reference false (:block/uuid child) {:show-brackets? false} nil)]]
+         (let [title [:li.ml-2 (block/page-reference {:show-brackets? false} (:block/uuid child) nil)]]
            (if (seq (:logseq.property.class/_extends child))
-=======
-         (let [title [:li.ml-2 (block/page-reference {:show-brackets? false} (:block/uuid child) nil)]]
-           (if (seq (:logseq.property/_parent child))
->>>>>>> fd8a939f
              (ui/foldable
               title
               (class-children-aux child opts)
