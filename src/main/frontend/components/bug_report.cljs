(ns frontend.components.bug-report
  (:require [rum.core :as rum]
            [frontend.ui :as ui]
            [frontend.components.header :as header]
            [frontend.util :as util]
            [reitit.frontend.easy :as rfe]
            [clojure.string :as string]
            [frontend.handler.notification :as notification]))

(defn parse-clipboard-data-transfer
  "parse dataTransfer
   
   input: dataTransfer
   
   output: {:types {:type :data} :items {:kind :type} :files {:name :size :type}}"
  [data]
  (let [items (.-items data)
        types (.-types data)
        files (.-files data)]
    (conj
     {:items (->> items
                  (map (fn [item] {:kind (.-kind item) :type (.-type item)}))
                  (conj))}
     {:types (->> types
                  (map (fn [type] {:type type :data (.getData data type)}))
                  (conj))}
     {:files (->> files
                  (map (fn [file] {:name (.-name file) :type (.-type file) :size (.-size file)}))
                  (conj))})))

(rum/defc clipboard-data-inspector
  "bug report tool for clipboard"
  []
  (let [[result set-result!] (rum/use-state {})
        [step set-step!] (rum/use-state 0)
        paste-handler! (fn [e]
                         (let [clipboard-data (.-clipboardData e)
                               result (parse-clipboard-data-transfer clipboard-data)
                               result (into {} result)]
                           (set-result! result)
                           (set-step! 1)))

        copy-result-to-clipboard! (fn [result]
                                    (util/copy-to-clipboard! result)
                                    (notification/show! "Copied to clipboard!"))

        reset-step! (fn [] ((set-step! 0)
                            (set-result! {})))]

    (rum/use-effect!
     (fn []
       (cond (= step 0) (js/addEventListener "paste" paste-handler!))
       (fn [] (cond (= step 0) (js/removeEventListener "paste" paste-handler!))))
     [step]) ;; when step === 0

    [:div.flex.flex-col
     (when (= step 0)
       (list [:div.mx-auto "Press Ctrl+V / ⌘+V to inspect your clipboard data"]
             [:div.mx-auto "or click here to paste if you are using the mobile version"]
             ;; for mobile
             [:input.form-input.is-large.transition.duration-150.ease-in-out {:type "text" :placeholder "Long press here to paste if you are on mobile"}]
             [:div.flex.justify-between.items-center.mt-2
              [:div "Something wrong? No problem, click here to go to the previous step."]
              (ui/button "Go back" :on-click #(util/open-url (rfe/href :bug-report)))]))

     (when (= step 1)
       (list
        [:div "Here is the data read from clipboard."]
        [:div.flex.justify-between.items-center.mt-2
         [:div "If it is Okay, click the button to copy the result to your clipboard."]
         (ui/button "Copy the result" :on-click #(copy-result-to-clipboard! (js/JSON.stringify (clj->js result) nil 2)))]
        [:div.flex.justify-between.items-center.mt-2
         [:div "Now you can report the result pasted to your clipboard. Please paste the result to Additional Context and state where you copied the original content from. Thanks!"]
         (ui/button "Create an issue" :href header/bug-report-url)]
        [:div.flex.justify-between.items-center.mt-2
         [:div "Something wrong? No problem, click here to go to the previous step."]
         (ui/button "Go back" :on-click reset-step!)]

        [:pre.whitespace-pre-wrap [:code (js/JSON.stringify (clj->js result) nil 2)]]))]))

(rum/defc bug-report-tool-route
  [route-match]
  (let [name (get-in route-match [:parameters :path :tool])]
    [:div.flex.flex-col ;; container
     [:h1.text-2xl.mx-auto.mb-4 (ui/icon "clipboard") " " (-> name (string/replace #"-" " ") (string/capitalize))]
     (cond ;; TODO any fallback?
       (= name "clipboard-data-inspector")
       (clipboard-data-inspector))]))

(rum/defc report-item-button
  [title description icon-name {:keys [on-click]}]
  [:div.flex.flex-col
   [:a.flex.items-center.rounded-lg.bg-gray-300.px-4.py-2.my-2 {:on-click on-click}
    [(ui/icon icon-name)
     [:div.flex.flex-col.ml-2
      [:div title]
      [:div.opacity-60 description]]]]])

(rum/defc bug-report
  []
  [:div.flex.flex-col
   [:div.flex.flex-col.items-center
    [:div.flex.items-center.mb-2
     (ui/icon "bug")
     [:h1.text-3xl.ml-2 "Bug report"]]
    [:div.opacity-60 "Oops, looks like something went wrong.."]
    [:div.opacity-60 "Can you help us out by submitting a bug report? We'll get it sorted out as soon as we can"]]
   [:div.rounded-lg.bg-gray-200.p-8.mt-8
    [:h1.text-2xl "Is the bug you encountered related to these fields?"]
    [:div.opacity-60 "You can use these handy tools to give us additional information"]
    (report-item-button "Clipboard helper"
                 "Inspect and collect clipboard data"
                 "clipboard"
                 {:on-click #(util/open-url (rfe/href :bug-report-tools {:tool "clipboard-data-inspector"}))})
    [:div.py-2] ;; divider
    [:div.flex.flex-col
     [:h1.text-2xl "Or..."]
     [:div.opacity-60 "If there are no tools available for you to gather additional information, please report the bug directly"]
<<<<<<< HEAD
     (report-item-button "Submit a bug report" "" "message-report" {:on-click #(util/open-url header/bug-report-url)})]]])
=======
     (report-item-button "Submit a bug report" "Help Make Logseq Better!" "message-report" {:on-click #(util/open-url header/bug-report-url)})]]])
>>>>>>> eb57790a
<|MERGE_RESOLUTION|>--- conflicted
+++ resolved
@@ -116,8 +116,4 @@
     [:div.flex.flex-col
      [:h1.text-2xl "Or..."]
      [:div.opacity-60 "If there are no tools available for you to gather additional information, please report the bug directly"]
-<<<<<<< HEAD
-     (report-item-button "Submit a bug report" "" "message-report" {:on-click #(util/open-url header/bug-report-url)})]]])
-=======
-     (report-item-button "Submit a bug report" "Help Make Logseq Better!" "message-report" {:on-click #(util/open-url header/bug-report-url)})]]])
->>>>>>> eb57790a
+     (report-item-button "Submit a bug report" "Help Make Logseq Better!" "message-report" {:on-click #(util/open-url header/bug-report-url)})]]])