(ns frontend.components.theme
  (:require [electron.ipc :as ipc]
            [frontend.extensions.pdf.core :as pdf]
            [frontend.config :as config]
            [frontend.handler.plugin :as plugin-handler]
            [frontend.handler.plugin-config :as plugin-config-handler]
            [frontend.handler.route :as route-handler]
            [frontend.handler.ui :as ui-handler]
            [frontend.ui :as ui]
            [frontend.util :as util]
            [frontend.state :as state]
            [frontend.components.settings :as settings]
            [frontend.rum :refer [use-mounted]]
            [frontend.storage :as storage]
            [rum.core :as rum]
            [frontend.context.i18n :refer [t]]))

<<<<<<< HEAD
(defonce *once-theme-loaded? (volatile! false))
=======
(rum/defc scrollbar-measure
  []
  (let [*el (rum/use-ref nil)]
    (rum/use-effect!
      (fn []
        (when-let [el (rum/deref *el)]
          (let [w (- (.-offsetWidth el) (.-clientWidth el))
                c "custom-scrollbar"
                l (.-classList js/document.documentElement)]
            (if (or (not util/mac?) (> w 2))
              (.add l c) (.remove l c)))))
      [])
    [:div.fixed.w-16.h-16.overflow-scroll.opacity-0
     {:ref   *el
      :class "top-1/2 -left-1/2 z-[-999]"}]))
>>>>>>> f5bf5a4b

(rum/defc ^:large-vars/cleanup-todo container
  [{:keys [route theme accent-color on-click current-repo nfs-granted? db-restoring?
           settings-open? sidebar-open? system-theme? sidebar-blocks-len onboarding-state preferred-language]} child]
  (let [mounted-fn (use-mounted)
        [restored-sidebar? set-restored-sidebar?] (rum/use-state false)]

    (rum/use-effect!
     #(let [^js doc js/document.documentElement
            ^js cls (.-classList doc)
            ^js cls-body (.-classList js/document.body)]
        (.setAttribute doc "data-theme" theme)
        (if (= theme "dark") ;; for tailwind dark mode
          ; The white-theme is for backward compatibility. See: https://github.com/logseq/logseq/pull/4652.
          (do (.add cls "dark") (doto cls-body (.remove "white-theme" "light-theme") (.add "dark-theme")))
          (do (.remove cls "dark") (doto cls-body (.remove "dark-theme") (.add "white-theme" "light-theme"))))
        (ui/apply-custom-theme-effect! theme)
        (plugin-handler/hook-plugin-app :theme-mode-changed {:mode theme}))
     [theme])

    ;; theme color
    (rum/use-effect!
      #(some-> js/document.documentElement
         (.setAttribute "data-color"
           (or accent-color "logseq")))
      [accent-color])

    (rum/use-effect!
     #(let [doc js/document.documentElement]
        (.setAttribute doc "lang" preferred-language)))

    (rum/use-effect!
     #(js/setTimeout
       (fn [] (when-not @*once-theme-loaded?
                (ipc/ipc "theme-loaded")
                (vreset! *once-theme-loaded? true))) 100) ; Wait for the theme to be applied
     [])

    (rum/use-effect!
     #(when (and restored-sidebar?
                 (mounted-fn))
        (plugin-handler/hook-plugin-app :sidebar-visible-changed {:visible sidebar-open?})
        (ui-handler/persist-right-sidebar-state!))
     [sidebar-open? restored-sidebar? sidebar-blocks-len])

    (rum/use-effect!
     #(when config/lsp-enabled?
        (plugin-handler/setup-install-listener!)
        (plugin-config-handler/setup-install-listener!)
        (plugin-handler/load-plugin-preferences)
        (fn []
          (js/window.apis.removeAllListeners (name :lsp-updates))))
     [])

    (rum/use-effect!
     (fn []
       (ui-handler/reset-custom-css!)
       (pdf/reset-current-pdf!)
       (plugin-handler/hook-plugin-app :current-graph-changed {}))
     [current-repo])

    (rum/use-effect!
     #(let [db-restored? (false? db-restoring?)]
        (if db-restoring?
          (util/set-title! (t :loading))
          (when (or nfs-granted? db-restored?)
            (route-handler/update-page-title! route))))
     [nfs-granted? db-restoring? route])

    (rum/use-effect!
     (fn []
       (when-not db-restoring?
         (let [repos (state/get-repos)]
           (if-not (or
                    ;; demo graph only
                    (and (= 1 (count repos)) (:example? (first repos))
                         (not (util/mobile?)))
                    ;; not in publishing mode
                    config/publishing?
                    ;; other graphs exists
                    (seq repos))
             (route-handler/redirect! {:to :repo-add})
             (do
               (ui-handler/restore-right-sidebar-state!)
               (set-restored-sidebar? true))))))
     [db-restoring?])

    (rum/use-effect!
     #(when system-theme?
        (ui/setup-system-theme-effect!))
     [system-theme?])

    (rum/use-effect!
     #(state/set-modal!
       (when settings-open?
         (fn [] [:div.settings-modal (settings/settings settings-open?)])))
     [settings-open?])

    (rum/use-effect!
     #(storage/set :file-sync/onboarding-state onboarding-state)
     [onboarding-state])

    [:div.theme-container
     {:on-click on-click}
     child

     (pdf/default-embed-playground)
     (scrollbar-measure)]))<|MERGE_RESOLUTION|>--- conflicted
+++ resolved
@@ -15,9 +15,8 @@
             [rum.core :as rum]
             [frontend.context.i18n :refer [t]]))
 
-<<<<<<< HEAD
 (defonce *once-theme-loaded? (volatile! false))
-=======
+
 (rum/defc scrollbar-measure
   []
   (let [*el (rum/use-ref nil)]
@@ -33,7 +32,6 @@
     [:div.fixed.w-16.h-16.overflow-scroll.opacity-0
      {:ref   *el
       :class "top-1/2 -left-1/2 z-[-999]"}]))
->>>>>>> f5bf5a4b
 
 (rum/defc ^:large-vars/cleanup-todo container
   [{:keys [route theme accent-color on-click current-repo nfs-granted? db-restoring?
