--- conflicted
+++ resolved
@@ -15,15 +15,10 @@
             [rum.core :as rum]
             [frontend.context.i18n :refer [t]]))
 
-<<<<<<< HEAD
 (defonce *once-theme-loaded? (volatile! false))
 
-(rum/defc container
-  [{:keys [route theme on-click current-repo nfs-granted? db-restoring?
-=======
 (rum/defc ^:large-vars/cleanup-todo container
   [{:keys [route theme accent-color on-click current-repo nfs-granted? db-restoring?
->>>>>>> 2b0d9566
            settings-open? sidebar-open? system-theme? sidebar-blocks-len onboarding-state preferred-language]} child]
   (let [mounted-fn (use-mounted)
         [restored-sidebar? set-restored-sidebar?] (rum/use-state false)]
