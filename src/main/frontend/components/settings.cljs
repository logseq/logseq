--- conflicted
+++ resolved
@@ -1133,7 +1133,6 @@
 
     [:div#settings.cp__settings-main
      (settings-effect @*active)
-<<<<<<< HEAD
      [:div.cp__settings-inner {:class "min-h-[65dvh] max-h-[75dvh]"}
       [:aside.cp__settings-aside
        {:style     {:min-width "13rem"}
@@ -1148,10 +1147,6 @@
                                (let [active (.. active -dataset -id)
                                      target (.. target -dataset -id)]
                                  (reset! *active (map keyword [target active]))))))))}
-=======
-     [:div.cp__settings-inner {:class "min-h-[65dvh] max-h-[70dvh]"}
-      [:aside.md:w-64 {:style {:min-width "10rem"}}
->>>>>>> 6fab0258
        [:header.cp__settings-header
         [:h1.cp__settings-modal-title (t :settings)]]
        [:ul.settings-menu
