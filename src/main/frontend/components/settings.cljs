(ns frontend.components.settings
  (:require [clojure.string :as string]
            [frontend.components.svg :as svg]
            [frontend.config :as config]
            [frontend.context.i18n :as i18n]
            [frontend.date :as date]
            [frontend.dicts :as dicts]
            [frontend.handler :as handler]
            [frontend.handler.config :as config-handler]
            [frontend.handler.notification :as notification]
            [frontend.handler.page :as page-handler]
            [frontend.handler.route :as route-handler]
            [frontend.handler.ui :as ui-handler]
            [frontend.handler.user :as user-handler]
            [frontend.modules.instrumentation.core :as instrument]
            [frontend.modules.shortcut.data-helper :as shortcut-helper]
            [frontend.state :as state]
            [frontend.ui :as ui]
            [electron.ipc :as ipc]
            [promesa.core :as p]
            [frontend.util :refer [classnames] :as util]
            [frontend.version :refer [version]]
            [goog.object :as gobj]
            [reitit.frontend.easy :as rfe]
            [rum.core :as rum]))

(rum/defcs set-email < (rum/local "" ::email)
  [state]
  (let [email (get state ::email)]
    [:div.p-8.flex.items-center.justify-center
     [:div.w-full.mx-auto
      [:div
       [:div
        [:h1.title.mb-1
         "Your email address:"]
        [:div.mt-2.mb-4.relative.rounded-md.max-w-xs
         [:input#.form-input.is-small
          {:autoFocus true
           :on-change (fn [e]
                        (reset! email (util/evalue e)))}]]]]
      (ui/button
       "Submit"
       :on-click
       (fn []
         (user-handler/set-email! @email)))

      [:hr]

      [:span.pl-1.opacity-70 "Git commit requires the email address."]]]))

(rum/defcs set-cors < (rum/local "" ::cors)
  [state]
  (let [cors (get state ::cors)]
    [:div.p-8.flex.items-center.justify-center
     [:div.w-full.mx-auto
      [:div
       [:div
        [:h1.title.mb-1
         "Your cors address:"]
        [:div.mt-2.mb-4.relative.rounded-md.max-w-xs
         [:input#.form-input.is-small
          {:autoFocus true
           :on-change (fn [e]
                        (reset! cors (util/evalue e)))}]]]]
      (ui/button
       "Submit"
       :on-click
       (fn []
         (user-handler/set-cors! @cors)))

      [:hr]

      [:span.pl-1.opacity-70 "Git commit requires the cors address."]]]))

(defn toggle
  [label-for name state on-toggle & [detail-text]]
  [:div.it.sm:grid.sm:grid-cols-3.sm:gap-4.sm:items-start
   [:label.block.text-sm.font-medium.leading-5.opacity-70
    {:for label-for}
    name]
   [:div.rounded-md.sm:max-w-tss.sm:col-span-2
    [:div.rounded-md {:style {:display "flex" :gap "1rem" :align-items "center"}}
     (ui/toggle state on-toggle true)
     detail-text]]])



(rum/defcs app-updater < rum/reactive
  [state version]
  (let [update-pending? (state/sub :electron/updater-pending?)
        {:keys [type payload]} (state/sub :electron/updater)]
    [:span.cp__settings-app-updater

     [:div.ctls.flex.items-center

      [:div.mt-1.sm:mt-0.sm:col-span-2
       {:style {:display "flex" :gap "0.5rem" :align-items "center"}}
       [:div (ui/button
              (if update-pending? "Checking ..." "Check for updates")
              :class "text-sm p-1 mr-1"
              :disabled update-pending?
              :on-click #(js/window.apis.checkForUpdates false))]

       [:div.text-sm.opacity-50 (str "Version " version)]]]

     (when-not (or update-pending?
                   (string/blank? type))
       [:div.update-state.text-sm
        (case type
          "update-not-available"
          [:p "Your app is up-to-date 🎉"]

          "update-available"
          (let [{:keys [name url]} payload]
            [:p (str "Found new release ")
             [:a.link
              {:on-click
               (fn [e]
                 (js/window.apis.openExternal url)
                 (util/stop e))}
              svg/external-link name " 🎉"]])

          "error"
          [:p "⚠️ Oops, Something Went Wrong!" [:br] " Please check out the "
           [:a.link
            {:on-click
             (fn [e]
               (js/window.apis.openExternal "https://github.com/logseq/logseq/releases")
               (util/stop e))}
            svg/external-link " release channel"]])])]))

(rum/defc delete-account-confirm
  [close-fn]
  (rum/with-context [[t] i18n/*tongue-context*]
    [:div
     (ui/admonition
      :important
      [:p.text-gray-700 (t :user/delete-account-notice)])
     [:div.mt-5.sm:mt-4.sm:flex.sm:flex-row-reverse
      [:span.flex.w-full.rounded-md.sm:ml-3.sm:w-auto
       [:button.inline-flex.justify-center.w-full.rounded-md.border.border-transparent.px-4.py-2.bg-indigo-600.text-base.leading-6.font-medium.text-white.shadow-sm.hover:bg-indigo-500.focus:outline-none.focus:border-indigo-700.focus:shadow-outline-indigo.transition.ease-in-out.duration-150.sm:text-sm.sm:leading-5
        {:type     "button"
         :on-click user-handler/delete-account!}
        (t :user/delete-account)]]
      [:span.mt-3.flex.w-full.rounded-md.sm:mt-0.sm:w-auto
       [:button.inline-flex.justify-center.w-full.rounded-md.border.border-gray-300.px-4.py-2.bg-white.text-base.leading-6.font-medium.text-gray-700.shadow-sm.hover:text-gray-500.focus:outline-none.focus:border-blue-300.focus:shadow-outline-blue.transition.ease-in-out.duration-150.sm:text-sm.sm:leading-5
        {:type     "button"
         :on-click close-fn}
        "Cancel"]]]]))

(rum/defc outdenting-hint
  []
  [:div.ui__modal-panel
   {:style {:box-shadow "0 4px 20px 4px rgba(0, 20, 60, .1), 0 4px 80px -8px rgba(0, 20, 60, .2)"}}
   [:div {:style {:margin "12px" :max-width "500px"}}
    [:p.text-sm
     "The left side shows outdenting with the default setting, and the right shows outdenting with logical outdenting enabled. "
     [:a.text-sm
      {:target "_blank" :href "https://discuss.logseq.com/t/whats-your-preferred-outdent-behavior-the-direct-one-or-the-logical-one/978"}
      "→ Learn more"]]
    [:img {:src    "https://discuss.logseq.com/uploads/default/original/1X/e8ea82f63a5e01f6d21b5da827927f538f3277b9.gif"
           :width  500
           :height 500}]]])

(defn row-with-button-action
  [{:keys [left-label action button-label href on-click desc -for]}]
  [:div.it.sm:grid.sm:grid-cols-3.sm:gap-4.sm:items-start

     ;; left column
   [:label.block.text-sm.font-medium.leading-5.opacity-70
    {:for -for}
    left-label]

     ;; right column
   [:div.mt-1.sm:mt-0.sm:col-span-2
    {:style {:display "flex" :gap "0.5rem" :align-items "center"}}
    [:div (if action action (ui/button
                             button-label
                             :class    "text-sm p-1"
                             :href     href
                             :on-click on-click))]
    [:div.text-sm desc]]])


(defn edit-config-edn []
  (rum/with-context [[t] i18n/*tongue-context*]
    (row-with-button-action
     {:left-label   "Custom configuration"
      :button-label (t :settings-page/edit-config-edn)
      :href         (rfe/href :file {:path (config/get-config-path)})
      :on-click     #(js/setTimeout (fn [] (ui-handler/toggle-settings-modal!)))
      :-for         "config_edn"})))

(defn edit-custom-css []
  (rum/with-context [[t] i18n/*tongue-context*]
    (row-with-button-action
     {:left-label   "Custom theme"
      :button-label (t :settings-page/edit-custom-css)
      :href         (rfe/href :file {:path (config/get-custom-css-path)})
      :on-click     #(js/setTimeout (fn [] (ui-handler/toggle-settings-modal!)))
      :-for         "customize_css"})))

(defn show-brackets-row [t show-brackets?]
  (toggle "show_brackets"
          (t :settings-page/show-brackets)
          show-brackets?
          config-handler/toggle-ui-show-brackets!
          [:span {:text-align "right"}
           (ui/render-keyboard-shortcut (shortcut-helper/gen-shortcut-seq :ui/toggle-brackets))]))

(rum/defcs switch-spell-check-row < rum/reactive
  [state t]
  (let [enabled? (state/sub [:electron/user-cfgs :spell-check])
        enabled? (if (nil? enabled?) true enabled?)]

    [:div.it.sm:grid.sm:grid-cols-3.sm:gap-4.sm:items-start
     [:label.block.text-sm.font-medium.leading-5.opacity-70
      (t :settings-page/spell-checker)]
     [:div
      [:div.rounded-md.sm:max-w-xs
       (ui/toggle
        enabled?
        (fn []
          (state/set-state! [:electron/user-cfgs :spell-check] (not enabled?))
          (p/then (ipc/ipc "userAppCfgs" :spell-check (not enabled?))
                  #(when (js/confirm (t :relaunch-confirm-to-work))
                     (js/logseq.api.relaunch))))
        true)]]]))

(rum/defcs switch-git-auto-commit-row < rum/reactive
  [state t]
  (let [enabled? (state/get-git-auto-commit-enabled?)]
    [:div.it.sm:grid.sm:grid-cols-3.sm:gap-4.sm:items-start
     [:label.block.text-sm.font-medium.leading-5.opacity-70
      (t :settings-page/git-switcher-label)]
     [:div
      [:div.rounded-md.sm:max-w-xs
       (ui/toggle
        enabled?
        (fn []
          (state/set-state! [:electron/user-cfgs :git/disable-auto-commit?] enabled?)
          (ipc/ipc "userAppCfgs" :git/disable-auto-commit? enabled?))
        true)]]]))

(rum/defcs git-auto-commit-seconds < rum/reactive
  [state t]
  (let [secs (or (state/sub [:electron/user-cfgs :git/auto-commit-seconds]) 60)]
    [:div.it.sm:grid.sm:grid-cols-3.sm:gap-4.sm:items-start
     [:label.block.text-sm.font-medium.leading-5.opacity-70
      (t :settings-page/git-commit-delay)]
     [:div.mt-1.sm:mt-0.sm:col-span-2
      [:div.max-w-lg.rounded-md.sm:max-w-xs
       [:input#home-default-page.form-input.is-small.transition.duration-150.ease-in-out
        {:default-value secs
         :on-blur       (fn [event]
                          (when-let [value (-> (util/evalue event)
                                               util/safe-parse-int)]
                            (when (< 0 value (inc 600))
                              (state/set-state! [:electron/user-cfgs :git/auto-commit-seconds] value)
                              (ipc/ipc "userAppCfgs" :git/auto-commit-seconds value))))}]]]]))

(rum/defc app-auto-update-row < rum/reactive [t]
  (let [enabled? (state/sub [:electron/user-cfgs :auto-update])
        enabled? (if (nil? enabled?) true enabled?)]
    (toggle "usage-diagnostics"
            (t :settings-page/auto-updater)
            enabled?
            #((state/set-state! [:electron/user-cfgs :auto-update] (not enabled?))
              (ipc/ipc "userAppCfgs" :auto-update (not enabled?))))))

(defn language-row [t preferred-language]
  (let [on-change (fn [e]
                    (let [lang-code (util/evalue e)]
                      (state/set-preferred-language! lang-code)
                      (ui-handler/re-render-root!)))
        action [:select.form-select.is-small {:value     preferred-language
                                              :on-change on-change}
                (for [language dicts/languages]
                  (let [lang-code (name (:value language))
                        lang-label (:label language)]
                    [:option {:key lang-code :value lang-code} lang-label]))]]
    (row-with-button-action {:left-label (t :language)
                             :-for       "preferred_language"
                             :action     action})))

(defn theme-modes-row [t switch-theme system-theme? dark?]
  (let [pick-theme [:ul.theme-modes-options
                    [:li {:on-click (partial state/use-theme-mode! "light")
                          :class    (classnames [{:active (and (not system-theme?) (not dark?))}])} [:i.mode-light] [:strong "light"]]
                    [:li {:on-click (partial state/use-theme-mode! "dark")
                          :class    (classnames [{:active (and (not system-theme?) dark?)}])} [:i.mode-dark] [:strong "dark"]]
                    [:li {:on-click (partial state/use-theme-mode! "system")
                          :class    (classnames [{:active system-theme?}])} [:i.mode-system] [:strong "system"]]]]
    (row-with-button-action {:left-label (t :right-side-bar/switch-theme (string/capitalize switch-theme))
                             :-for       "toggle_theme"
                             :action     pick-theme
                             :desc       (ui/render-keyboard-shortcut (shortcut-helper/gen-shortcut-seq :ui/toggle-theme))})))

(defn file-format-row [t preferred-format]
  [:div.it.sm:grid.sm:grid-cols-3.sm:gap-4.sm:items-start
   [:label.block.text-sm.font-medium.leading-5.opacity-70
    {:for "preferred_format"}
    (t :settings-page/preferred-file-format)]
   [:div.mt-1.sm:mt-0.sm:col-span-2
    [:div.max-w-lg.rounded-md
     [:select.form-select.is-small
      {:value     (name preferred-format)
       :on-change (fn [e]
                    (let [format (-> (util/evalue e)
                                     (string/lower-case)
                                     keyword)]
                      (user-handler/set-preferred-format! format)))}
      (for [format (map name [:org :markdown])]
        [:option {:key format :value format} (string/capitalize format)])]]]])

(defn date-format-row [t preferred-date-format]
  [:div.it.sm:grid.sm:grid-cols-3.sm:gap-4.sm:items-:div.it.sm:grid.sm:grid-cols-3.sm:gap-4.sm:items-start
   [:label.block.text-sm.font-medium.leading-5.opacity-70
    {:for "custom_date_format"}
    (t :settings-page/custom-date-format)]
   [:div.mt-1.sm:mt-0.sm:col-span-2
    [:div.max-w-lg.rounded-md
     [:select.form-select.is-small
      {:value     preferred-date-format
       :on-change (fn [e]
                    (let [format (util/evalue e)]
                      (when-not (string/blank? format)
                        (config-handler/set-config! :journal/page-title-format format)
                        (notification/show!
                         [:div "You need to re-index your graph to make the change works"]
                         :success)
                        (state/close-modal!)
                        (route-handler/redirect! {:to :repos}))))}
      (for [format (sort (date/journal-title-formatters))]
        [:option {:key format} format])]]]])

(defn workflow-row [t preferred-workflow]
  [:div.it.sm:grid.sm:grid-cols-3.sm:gap-4.sm:items-start
   [:label.block.text-sm.font-medium.leading-5.opacity-70
    {:for "preferred_workflow"}
    (t :settings-page/preferred-workflow)]
   [:div.mt-1.sm:mt-0.sm:col-span-2
    [:div.max-w-lg.rounded-md
     [:select.form-select.is-small
      {:value     (name preferred-workflow)
       :on-change (fn [e]
                    (-> (util/evalue e)
                        string/lower-case
                        keyword
                        (#(if (= % :now) :now :todo))
                        user-handler/set-preferred-workflow!))}
      (for [workflow [:now :todo]]
        [:option {:key (name workflow) :value (name workflow)}
         (if (= workflow :now) "NOW/LATER" "TODO/DOING")])]]]])

(defn outdenting-row [t logical-outdenting?]
  (toggle "preferred_outdenting"
          [(t :settings-page/preferred-outdenting)
           (ui/tippy {:html        (outdenting-hint)
                      :class       "tippy-hover ml-2"
                      :interactive true
                      :disabled    false}
                     (svg/info))]
          logical-outdenting?
          config-handler/toggle-logical-outdenting!))

(defn tooltip-row [t enable-tooltip?]
  (toggle "enable_tooltip"
          (t :settings-page/enable-tooltip)
          enable-tooltip?
          (fn []
            (config-handler/toggle-ui-enable-tooltip!))))

(defn shortcut-tooltip-row [t enable-shortcut-tooltip?]
  (toggle "enable_tooltip"
          (t :settings-page/enable-shortcut-tooltip)
          enable-shortcut-tooltip?
          (fn []
            (state/toggle-shortcut-tooltip!))))

(defn timetracking-row [t enable-timetracking?]
  (toggle "enable_timetracking"
          (t :settings-page/enable-timetracking)
          enable-timetracking?
          #((let [value (not enable-timetracking?)]
              (config-handler/set-config! :feature/enable-timetracking? value)))))

(defn update-home-page
  [event]
  (let [value (util/evalue event)]
    (cond
      (string/blank? value)
      (let [home (get (state/get-config) :default-home {})
            new-home (dissoc home :page)]
        (config-handler/set-config! :default-home new-home)
        (notification/show! "Home default page updated successfully!" :success))

      (page-handler/page-exists? (string/lower-case value))
      (let [home (get (state/get-config) :default-home {})
            new-home (assoc home :page value)]
        (config-handler/set-config! :default-home new-home)
        (notification/show! "Home default page updated successfully!" :success))

      :else
      (notification/show! (str "The page \"" value "\" doesn't exist yet. Please create that page first, and then try again.") :warning))))

(defn journal-row [t enable-journals?]
  [(toggle "enable_journals"
           (t :settings-page/enable-journals)
           enable-journals?
           (fn []
             (let [value (not enable-journals?)]
               (config-handler/set-config! :feature/enable-journals? value))))

   (when (not enable-journals?)
     [:div.it.sm:grid.sm:grid-cols-3.sm:gap-4.sm:items-start
      [:label.block.text-sm.font-medium.leading-5.opacity-70
       {:for "default page"}
       (t :settings-page/home-default-page)]
      [:div.mt-1.sm:mt-0.sm:col-span-2
       [:div.max-w-lg.rounded-md.sm:max-w-xs
        [:input#home-default-page.form-input.is-small.transition.duration-150.ease-in-out
         {:default-value (state/sub-default-home-page)
          :on-blur       update-home-page
          :on-key-press  (fn [e]
                           (when (= "Enter" (util/ekey e))
                             (update-home-page e)))}]]]])])

(defn enable-all-pages-public-row [t enable-all-pages-public?]
  (toggle "all pages public"
          (t :settings-page/enable-all-pages-public)
          enable-all-pages-public?
          (fn []
            (let [value (not enable-all-pages-public?)]
              (config-handler/set-config! :publishing/all-pages-public? value)))))

;; (defn enable-block-timestamps-row [t enable-block-timestamps?]
;;   (toggle "block timestamps"
;;           (t :settings-page/enable-block-time)
;;           enable-block-timestamps?
;;           (fn []
;;             (let [value (not enable-block-timestamps?)]
;;               (config-handler/set-config! :feature/enable-block-timestamps? value)))))

(defn encryption-row [t enable-encryption?]
  (toggle "enable_encryption"
          (t :settings-page/enable-encryption)
          enable-encryption?
          #((let [value (not enable-encryption?)]
              (config-handler/set-config! :feature/enable-encryption? value)))
          [:div.text-sm.opacity-50 "⚠️ This feature is experimental"]))

(rum/defc keyboard-shortcuts-row [t]
  (row-with-button-action
   {:left-label   (t :settings-page/customize-shortcuts)
    :button-label (t :settings-page/shortcut-settings)
    :on-click      #((state/close-settings!)
                     (route-handler/redirect! {:to :shortcut-setting}))
    :-for         "customize_shortcuts"}))

(defn zotero-settings-row [t]
  [:div.it.sm:grid.sm:grid-cols-3.sm:gap-4.sm:items-start
   [:label.block.text-sm.font-medium.leading-5.opacity-70
    {:for "zotero_settings"}
    "Zotero settings"]
   [:div.mt-1.sm:mt-0.sm:col-span-2
    [:div
     (ui/button
      "Zotero settings"
      :class "text-sm p-1"
      :style {:margin-top "0px"}
      :on-click
      (fn []
        (state/close-settings!)
        (route-handler/redirect! {:to :zotero-setting})))]]])

(defn auto-push-row [t current-repo enable-git-auto-push?]
  (when (string/starts-with? current-repo "https://")
    (toggle "enable_git_auto_push"
            "Enable Git auto push"
            enable-git-auto-push?
            (fn []
              (let [value (not enable-git-auto-push?)]
                (config-handler/set-config! :git-auto-push value))))))

(defn usage-diagnostics-row [t instrument-disabled?]
  (toggle "usage-diagnostics"
          (t :settings-page/disable-sentry)
          (not instrument-disabled?)
          (fn [] (instrument/disable-instrument
                  (not instrument-disabled?)))
          [:span.text-sm.opacity-50 "Logseq will never collect your local graph database or sell your data."]))

(defn clear-cache-row [t]
  (row-with-button-action {:left-label   (t :settings-page/clear-cache)
                           :button-label (t :settings-page/clear)
                           :on-click     handler/clear-cache!
                           :-for         "clear_cache"}))

(defn version-row [t version]
  (row-with-button-action {:left-label (t :settings-page/current-version)
                           :action     (app-updater version)
                           :-for       "current-version"}))

(defn developer-mode-row [t developer-mode?]
  (toggle "developer_mode"
          (t :settings-page/developer-mode)
          developer-mode?
          (fn []
            (let [mode (not developer-mode?)]
              (state/set-developer-mode! mode)
              (and mode (util/electron?)
                   (when (js/confirm (t :developer-mode-alert))
                     (js/logseq.api.relaunch)))))
          [:div.text-sm.opacity-50 (t :settings-page/developer-mode-desc)]))

(rum/defcs settings
  < (rum/local :general ::active)
  {:will-mount
   (fn [state]
     (state/load-app-user-cfgs)
     state)
   :will-unmount
   (fn [state]
     (state/close-settings!)
     state)}
  rum/reactive
  [state]
  (let [preferred-format (state/get-preferred-format)
        preferred-date-format (state/get-date-formatter)
        preferred-workflow (state/get-preferred-workflow)
        preferred-language (state/sub [:preferred-language])
        enable-timetracking? (state/enable-timetracking?)
        current-repo (state/get-current-repo)
        enable-journals? (state/enable-journals? current-repo)
        enable-encryption? (state/enable-encryption? current-repo)
        enable-all-pages-public? (state/all-pages-public?)
        instrument-disabled? (state/sub :instrument/disabled?)
        logical-outdenting? (state/logical-outdenting?)
        enable-tooltip? (state/enable-tooltip?)
        enable-shortcut-tooltip? (state/sub :ui/shortcut-tooltip?)
        enable-git-auto-push? (state/enable-git-auto-push? current-repo)
        ;; enable-block-timestamps? (state/enable-block-timestamps?)
        show-brackets? (state/show-brackets?)
        github-token (state/sub [:me :access-token])
        cors-proxy (state/sub [:me :cors_proxy])
        logged? (state/logged?)
        developer-mode? (state/sub [:ui/developer-mode?])
        theme (state/sub :ui/theme)
        dark? (= "dark" theme)
        system-theme? (state/sub :ui/system-theme?)
        switch-theme (if dark? "white" "dark")
        *active (::active state)]

    (rum/with-context
      [[t] i18n/*tongue-context*]

      [:div#settings.cp__settings-main
       [:header
        [:h1.title (t :settings)]]

       [:div.cp__settings-inner.md:flex

        [:aside.md:w-64
         [:ul
          (for [[label text icon]
                [[:general (t :settings-page/tab-general) (ui/icon "adjustments" {:style {:font-size 20}})]
                 [:editor (t :settings-page/tab-editor) (ui/icon "writing" {:style {:font-size 20}})]
                 [:git (t :settings-page/tab-version-control) (ui/icon "history" {:style {:font-size 20}})]
                 [:advanced (t :settings-page/tab-advanced) (ui/icon "bulb" {:style {:font-size 20}})]]]

            [:li
             {:class    (util/classnames [{:active (= label @*active)}])
              :on-click #(reset! *active label)}

             [:a.flex.items-center
              icon
              [:strong text]]])]]

        [:article

         (case @*active

           :general
           [:div.panel-wrap.is-general
            (version-row t version)
            (language-row t preferred-language)
            (theme-modes-row t switch-theme system-theme? dark?)
            (when-let [current-repo (state/sub :git/current-repo)]
              [(edit-config-edn)
               (edit-custom-css)])
            (keyboard-shortcuts-row t)]

           :editor
           [:div.panel-wrap.is-editor
            (file-format-row t preferred-format)
            (date-format-row t preferred-date-format)
            (workflow-row t preferred-workflow)
            ;; (enable-block-timestamps-row t enable-block-timestamps?)
            (show-brackets-row t show-brackets?)
            (when (util/electron?) (switch-spell-check-row t))
            (outdenting-row t logical-outdenting?)
            (shortcut-tooltip-row t enable-shortcut-tooltip?)
            (tooltip-row t enable-tooltip?)
            (timetracking-row t enable-timetracking?)
            (journal-row t enable-journals?)
            (encryption-row t enable-encryption?)
            (enable-all-pages-public-row t enable-all-pages-public?)
            (zotero-settings-row t)
            (auto-push-row t current-repo enable-git-auto-push?)]

           :git
           [:div.panel-wrap
            [:div.text-sm.my-4
<<<<<<< HEAD
             [:a {:href "https://git-scm.com/"
                  :target "_blank"} "Git"]
             (t :settings-page/git-desc)]
=======
             [:span.text-sm.opacity-50.my-4
              "You can view a page's edit history by clicking the three vertical dots "
              "in the top-right corner and selecting \"Check page's history\". "
              "Logseq uses "]
             [:a {:href "https://git-scm.com/" :target "_blank"}
              "Git"]
             [:span.text-sm.opacity-50.my-4
              " for version control."]]
            [:br]
>>>>>>> cc46c8e5
            (switch-git-auto-commit-row t)
            (git-auto-commit-seconds t)

            (ui/admonition
             :warning
<<<<<<< HEAD
             [:p (t :settings-page/git-confirm)])]
=======
             [:p "You need to restart the app after updating the Git settings."])]
>>>>>>> cc46c8e5

           :advanced
           [:div.panel-wrap.is-advanced
            (when (and util/mac? (util/electron?)) (app-auto-update-row t))
            (usage-diagnostics-row t instrument-disabled?)
            (developer-mode-row t developer-mode?)
            (clear-cache-row t)

            (when logged?
              [:div
               [:div.mt-6.sm:mt-5.sm:grid.sm:grid-cols-3.sm:gap-4.sm:items-center.sm:pt-5
                [:label.block.text-sm.font-medium.leading-5.sm:mt-px..opacity-70
                 {:for "cors"}
                 (t :settings-page/custom-cors-proxy-server)]
                [:div.mt-1.sm:mt-0.sm:col-span-2
                 [:div.max-w-lg.rounded-md.sm:max-w-xs
                  [:input#pat.form-input.is-small.transition.duration-150.ease-in-out
                   {:default-value cors-proxy
                    :on-blur       (fn [event]
                                     (when-let [server (util/evalue event)]
                                       (user-handler/set-cors! server)
                                       (notification/show! "Custom CORS proxy updated successfully!" :success)))
                    :on-key-press  (fn [event]
                                     (let [k (gobj/get event "key")]
                                       (when (= "Enter" k)
                                         (when-let [server (util/evalue event)]
                                           (user-handler/set-cors! server)
                                           (notification/show! "Custom CORS proxy updated successfully!" :success)))))}]]]]
               (ui/admonition
                :important
                [:p (t :settings-page/dont-use-other-peoples-proxy-servers)
                 [:a {:href   "https://github.com/isomorphic-git/cors-proxy"
                      :target "_blank"}
                  "https://github.com/isomorphic-git/cors-proxy"]])])

            (when logged?
              [:div
               [:hr]
               [:div.sm:grid.sm:grid-cols-3.sm:gap-4.sm:items-center.sm:pt-5
                [:label.block.text-sm.font-medium.leading-5.opacity-70.text-red-600.dark:text-red-400
                 {:for "delete account"}
                 (t :user/delete-account)]
                [:div.mt-1.sm:mt-0.sm:col-span-2
                 [:div.max-w-lg.rounded-md.sm:max-w-xs
                  (ui/button (t :user/delete-your-account)
                             :on-click (fn []
                                         (ui-handler/toggle-settings-modal!)
                                         (js/setTimeout #(state/set-modal! delete-account-confirm))))]]]])]

           nil)]]])))<|MERGE_RESOLUTION|>--- conflicted
+++ resolved
@@ -612,11 +612,6 @@
            :git
            [:div.panel-wrap
             [:div.text-sm.my-4
-<<<<<<< HEAD
-             [:a {:href "https://git-scm.com/"
-                  :target "_blank"} "Git"]
-             (t :settings-page/git-desc)]
-=======
              [:span.text-sm.opacity-50.my-4
               "You can view a page's edit history by clicking the three vertical dots "
               "in the top-right corner and selecting \"Check page's history\". "
@@ -626,17 +621,12 @@
              [:span.text-sm.opacity-50.my-4
               " for version control."]]
             [:br]
->>>>>>> cc46c8e5
             (switch-git-auto-commit-row t)
             (git-auto-commit-seconds t)
 
             (ui/admonition
              :warning
-<<<<<<< HEAD
              [:p (t :settings-page/git-confirm)])]
-=======
-             [:p "You need to restart the app after updating the Git settings."])]
->>>>>>> cc46c8e5
 
            :advanced
            [:div.panel-wrap.is-advanced
