--- conflicted
+++ resolved
@@ -310,7 +310,7 @@
    [:label.block.text-sm.font-medium.leading-5.opacity-70
     {:for "custom_date_format"}
     (t :settings-page/custom-date-format)
-    (ui/tippy {:html        (t :settings-page/custom-date-format-warning)     
+    (ui/tippy {:html        (t :settings-page/custom-date-format-warning)
                :class       "tippy-hover ml-2"
                :interactive true
                :disabled    false}
@@ -422,34 +422,6 @@
           (fn []
             (let [value (not enable-all-pages-public?)]
               (config-handler/set-config! :publishing/all-pages-public? value)))))
-
-<<<<<<< HEAD
-(defn encryption-row [enable-encryption?]
-  (toggle "enable_encryption"
-          (t :settings-page/enable-encryption)
-          enable-encryption?
-          #(let [value (not enable-encryption?)]
-             (config-handler/set-config! :feature/enable-encryption? value)
-             (when value
-               (state/close-modal!)
-               ;; FIXME: Don't send the `(atom false)` ! Should check multi-window! or internal status error happens
-               (js/setTimeout (fn [] (state/pub-event! [:graph/ask-for-re-index (atom false) nil]))
-                              100)))
-          [:p.text-sm.opacity-50 "⚠️ This feature is experimental! "
-           [:span "You can use "]
-           [:a {:href "https://github.com/kanru/logseq-encrypt-ui"
-                :target "_blank"}
-            "logseq-encrypt-ui"]
-           [:span " to decrypt your graph."]]))
-=======
-;; (defn enable-block-timestamps-row [t enable-block-timestamps?]
-;;   (toggle "block timestamps"
-;;           (t :settings-page/enable-block-time)
-;;           enable-block-timestamps?
-;;           (fn []
-;;             (let [value (not enable-block-timestamps?)]
-;;               (config-handler/set-config! :feature/enable-block-timestamps? value)))))
->>>>>>> a939767a
 
 (rum/defc keyboard-shortcuts-row [t]
   (row-with-button-action
