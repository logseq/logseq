(ns frontend.components.settings
  (:require [clojure.string :as string]
            [electron.ipc :as ipc]
            [logseq.shui.core :as shui]
            [frontend.shui :refer [make-shui-context]]
            [frontend.colors :as colors]
            [frontend.components.assets :as assets]
            [frontend.components.conversion :as conversion-component]
            [frontend.components.file-sync :as fs]
            [frontend.components.plugins :as plugins]
            [frontend.components.svg :as svg]
            [frontend.config :as config]
            [frontend.context.i18n :refer [t]]
            [frontend.date :as date]
            [frontend.db :as db]
            [frontend.dicts :as dicts]
            [frontend.handler :as handler]
            [frontend.handler.config :as config-handler]
            [frontend.handler.file-sync :as file-sync-handler]
            [frontend.handler.global-config :as global-config-handler]
            [frontend.handler.notification :as notification]
            [frontend.handler.plugin :as plugin-handler]
            [frontend.handler.route :as route-handler]
            [frontend.handler.ui :as ui-handler]
            [frontend.handler.user :as user-handler]
            [frontend.mobile.util :as mobile-util]
            [frontend.modules.instrumentation.core :as instrument]
            [frontend.modules.shortcut.data-helper :as shortcut-helper]
            [frontend.components.shortcut :as shortcut]
            [frontend.spec.storage :as storage-spec]
            [frontend.state :as state]
            [frontend.storage :as storage]
            [frontend.ui :as ui]
            [frontend.util :refer [classnames web-platform?] :as util]
            [frontend.version :refer [version]]
            [goog.object :as gobj]
            [goog.string :as gstring]
            [promesa.core :as p]
            [reitit.frontend.easy :as rfe]
            [rum.core :as rum]))

(defn toggle
  [label-for name state on-toggle & [detail-text]]
  [:div.it.sm:grid.sm:grid-cols-3.sm:gap-4.sm:items-center
   [:label.block.text-sm.font-medium.leading-5.opacity-70
    {:for label-for}
    name]
   [:div.rounded-md.sm:max-w-tss.sm:col-span-2
    [:div.rounded-md {:style {:display "flex" :gap "1rem" :align-items "center"}}
     (ui/toggle state on-toggle true)
     detail-text]]])

(rum/defcs app-updater < rum/reactive
  [state version]
  (let [update-pending? (state/sub :electron/updater-pending?)
        {:keys [type payload]} (state/sub :electron/updater)]
    [:span.cp__settings-app-updater

     [:div.ctls.flex.items-center

      [:div.mt-1.sm:mt-0.sm:col-span-2
       {:style {:display "flex" :gap "0.5rem" :align-items "center"}}
       [:div (cond
               (mobile-util/native-android?)
               (ui/button
                 (t :settings-page/check-for-updates)
                 :class "text-sm p-1 mr-1"
                 :href "https://github.com/logseq/logseq/releases")

               (mobile-util/native-ios?)
               (ui/button
                 (t :settings-page/check-for-updates)
                 :class "text-sm p-1 mr-1"
                 :href "https://apps.apple.com/app/logseq/id1601013908")

               (util/electron?)
               (ui/button
                 (if update-pending? (t :settings-page/checking) (t :settings-page/check-for-updates))
                 :class "text-sm p-1 mr-1"
                 :disabled update-pending?
                 :on-click #(js/window.apis.checkForUpdates false))

               :else
               nil)]

       [:div.text-sm.cursor
        {:title    (str (t :settings-page/revision) config/revision)
         :on-click (fn []
                     (notification/show! [:div "Current Revision: "
                                          [:a {:target "_blank"
                                               :href   (str "https://github.com/logseq/logseq/commit/" config/revision)}
                                           config/revision]]
                                         :info
                                         false))}
        version]

       [:a.text-sm.fade-link.underline.inline
        {:target "_blank"
         :href   "https://docs.logseq.com/#/page/changelog"}
        (t :settings-page/changelog)]]]

     (when-not (or update-pending?
                   (string/blank? type))
       [:div.update-state.text-sm
        (case type
          "update-not-available"
          [:p (t :settings-page/app-updated)]

          "update-available"
          (let [{:keys [name url]} payload]
            [:p (str (t :settings-page/update-available))
             [:a.link
              {:on-click
               (fn [e]
                 (js/window.apis.openExternal url)
                 (util/stop e))}
              svg/external-link name " 🎉"]])

          "error"
          [:p (t :settings-page/update-error-1) [:br] (t :settings-page/update-error-2)
           [:a.link
            {:on-click
             (fn [e]
               (js/window.apis.openExternal "https://github.com/logseq/logseq/releases")
               (util/stop e))}
            svg/external-link " release channel"]])])]))

(rum/defc outdenting-hint
  []
  [:div.ui__modal-panel
   {:style {:box-shadow "0 4px 20px 4px rgba(0, 20, 60, .1), 0 4px 80px -8px rgba(0, 20, 60, .2)"}}
   [:div {:style {:margin "12px" :max-width "500px"}}
    [:p.text-sm
     (t :settings-page/preferred-outdenting-tip)
     [:a.text-sm
      {:target "_blank" :href "https://discuss.logseq.com/t/whats-your-preferred-outdent-behavior-the-direct-one-or-the-logical-one/978"}
      (t :settings-page/preferred-outdenting-tip-more)]]
    [:img {:src    "https://discuss.logseq.com/uploads/default/original/1X/e8ea82f63a5e01f6d21b5da827927f538f3277b9.gif"
           :width  500
           :height 500}]]])

(rum/defc auto-expand-hint
  []
  [:div.ui__modal-panel
   {:style {:box-shadow "0 4px 20px 4px rgba(0, 20, 60, .1), 0 4px 80px -8px rgba(0, 20, 60, .2)"}}
   [:div {:style {:margin "12px" :max-width "500px"}}
    [:p.text-sm
     (t :settings-page/auto-expand-block-refs-tip)]
    [:img {:src    "https://user-images.githubusercontent.com/28241963/225818326-118deda9-9d1e-477d-b0ce-771ca0bcd976.gif"
           :width  500
           :height 500}]]])

(defn row-with-button-action
  [{:keys [left-label description action button-label href on-click desc -for stretch center?]
    :or {center? true}}]
  [:div.it.sm:grid.sm:grid-cols-3.sm:gap-4
   {:class (if center? "sm:items-center" "sm:items-start")}
   ;; left column
   [:div.flex.flex-col
    [:label.block.text-sm.font-medium.leading-5.opacity-70
     {:for -for}
     left-label]
    (when description
      [:div.text-xs.text-gray-10 description])]

   ;; right column
   [:div.mt-1.sm:mt-0.sm:col-span-2.flex.items-center
<<<<<<< HEAD
    {:style {:gap "0.5rem"}}
    [:div (if action action (ui/button
                              button-label
                              :class "text-sm p-1"
                              :href href
                              :on-click on-click))]
=======
    {:style {:display "flex" :gap "0.5rem" :align-items "center"}}
    [:div {:style (when stretch {:width "100%"})}
     (if action action (shui/button {:text button-label
                                     :href href
                                     :on-click on-click}
                         (make-shui-context)))]
>>>>>>> 9917f06b
    (when-not (or (util/mobile?)
                  (mobile-util/native-platform?))
      [:div.text-sm.flex desc])]])

(defn edit-config-edn []
  (row-with-button-action
   {:left-label   (t :settings-page/custom-configuration)
    :button-label (t :settings-page/edit-config-edn)
    :href         (rfe/href :file {:path (config/get-repo-config-path)})
    :on-click     ui-handler/toggle-settings-modal!
    :-for         "config_edn"}))

(defn edit-global-config-edn []
  (row-with-button-action
    {:left-label   (t :settings-page/custom-global-configuration)
     :button-label (t :settings-page/edit-global-config-edn)
     :href         (rfe/href :file {:path (global-config-handler/global-config-path)})
     :on-click     ui-handler/toggle-settings-modal!
     :-for         "global_config_edn"}))

(defn edit-custom-css []
  (row-with-button-action
   {:left-label   (t :settings-page/custom-theme)
    :button-label (t :settings-page/edit-custom-css)
    :href         (rfe/href :file {:path (config/get-custom-css-path)})
    :on-click     ui-handler/toggle-settings-modal!
    :-for         "customize_css"}))

(defn edit-export-css []
  (row-with-button-action
<<<<<<< HEAD
    {:left-label   (t :settings-page/export-theme)
     :button-label (t :settings-page/edit-export-css)
     :href         (rfe/href :file {:path (config/get-export-css-path)})
     :on-click     #(js/setTimeout (fn [] (ui-handler/toggle-settings-modal!)))
     :-for         "customize_css"}))
=======
   {:left-label   (t :settings-page/export-theme)
    :button-label (t :settings-page/edit-export-css)
    :href         (rfe/href :file {:path (config/get-export-css-path)})
    :on-click     ui-handler/toggle-settings-modal!
    :-for         "export_css"}))
>>>>>>> 9917f06b

(defn show-brackets-row [t show-brackets?]
  [:div.it.sm:grid.sm:grid-cols-3.sm:gap-4.sm:items-center
   [:label.block.text-sm.font-medium.leading-5.opacity-70
    {:for "show_brackets"}
    (t :settings-page/show-brackets)]
   [:div
    [:div.rounded-md.sm:max-w-xs
     (ui/toggle show-brackets?
                config-handler/toggle-ui-show-brackets!
                true)]]
   (when (not (or (util/mobile?) (mobile-util/native-platform?)))
     [:div {:style {:text-align "right"}}
      (ui/render-keyboard-shortcut (shortcut-helper/gen-shortcut-seq :ui/toggle-brackets))])])

(rum/defcs switch-spell-check-row < rum/reactive
  [state t]
  (let [enabled? (state/sub [:electron/user-cfgs :spell-check])]
    [:div.it.sm:grid.sm:grid-cols-3.sm:gap-4.sm:items-center
     [:label.block.text-sm.font-medium.leading-5.opacity-70
      (t :settings-page/spell-checker)]
     [:div
      [:div.rounded-md.sm:max-w-xs
       (ui/toggle
         enabled?
         (fn []
           (state/set-state! [:electron/user-cfgs :spell-check] (not enabled?))
           (p/then (ipc/ipc :userAppCfgs :spell-check (not enabled?))
                   #(when (js/confirm (t :relaunch-confirm-to-work))
                      (js/logseq.api.relaunch))))
         true)]]]))

(rum/defcs switch-git-auto-commit-row < rum/reactive
  [state t]
  (let [enabled? (state/get-git-auto-commit-enabled?)]
    [:div.it.sm:grid.sm:grid-cols-3.sm:gap-4.sm:items-center
     [:label.block.text-sm.font-medium.leading-5.opacity-70
      (t :settings-page/git-switcher-label)]
     [:div
      [:div.rounded-md.sm:max-w-xs
       (ui/toggle
         enabled?
         (fn []
           (state/set-state! [:electron/user-cfgs :git/disable-auto-commit?] enabled?)
           (ipc/ipc :userAppCfgs :git/disable-auto-commit? enabled?))
         true)]]]))

(rum/defcs git-auto-commit-seconds < rum/reactive
  [state t]
  (let [secs (or (state/sub [:electron/user-cfgs :git/auto-commit-seconds]) 60)]
    [:div.it.sm:grid.sm:grid-cols-3.sm:gap-4.sm:items-center
     [:label.block.text-sm.font-medium.leading-5.opacity-70
      (t :settings-page/git-commit-delay)]
     [:div.mt-1.sm:mt-0.sm:col-span-2
      [:div.max-w-lg.rounded-md.sm:max-w-xs
       [:input#home-default-page.form-input.is-small.transition.duration-150.ease-in-out
        {:default-value secs
         :on-blur       (fn [event]
                          (let [value (-> (util/evalue event)
                                          util/safe-parse-int)]
                            (if (and (number? value)
                                     (< 0 value (inc 600)))
                              (do
                                (state/set-state! [:electron/user-cfgs :git/auto-commit-seconds] value)
                                (ipc/ipc :userAppCfgs :git/auto-commit-seconds value))
                              (when-let [elem (gobj/get event "target")]
                                (notification/show!
                                  [:div "Invalid value! Must be a number between 1 and 600."]
                                  :warning true)
                                (gobj/set elem "value" secs)))))}]]]]))

(rum/defc app-auto-update-row < rum/reactive [t]
  (let [enabled? (state/sub [:electron/user-cfgs :auto-update])
        enabled? (if (nil? enabled?) true enabled?)]
    (toggle "usage-diagnostics"
            (t :settings-page/auto-updater)
            enabled?
            #((state/set-state! [:electron/user-cfgs :auto-update] (not enabled?))
              (ipc/ipc :userAppCfgs :auto-update (not enabled?))))))

(defn language-row [t preferred-language]
  (let [on-change (fn [e]
                    (let [lang-code (util/evalue e)]
                      (state/set-preferred-language! lang-code)
                      (ui-handler/re-render-root!)))
        action [:select.form-select.is-small {:value     preferred-language
                                              :on-change on-change}
                (for [language dicts/languages]
                  (let [lang-code (name (:value language))
                        lang-label (:label language)]
                    [:option {:key lang-code :value lang-code} lang-label]))]]
    (row-with-button-action {:left-label (t :language)
                             :-for       "preferred_language"
                             :action     action})))

(defn theme-modes-row [t switch-theme system-theme? dark?]
  (let [color-accent (state/sub :ui/radix-color)
        pick-theme [:ul.theme-modes-options
                    [:li {:on-click (partial state/use-theme-mode! "light")
                          :class    (classnames [{:active (and (not system-theme?) (not dark?))}])} [:i.mode-light {:class (when color-accent "radix")}] [:strong (t :settings-page/theme-light)]]
                    [:li {:on-click (partial state/use-theme-mode! "dark")
                          :class    (classnames [{:active (and (not system-theme?) dark?)}])} [:i.mode-dark {:class (when color-accent "radix")}] [:strong (t :settings-page/theme-dark)]]
                    [:li {:on-click (partial state/use-theme-mode! "system")
                          :class    (classnames [{:active system-theme?}])} [:i.mode-system {:class (when color-accent "radix")}] [:strong (t :settings-page/theme-system)]]]]
    (row-with-button-action {:left-label (t :right-side-bar/switch-theme (string/capitalize switch-theme))
                             :-for       "toggle_theme"
                             :action     pick-theme
                             :desc       (ui/render-keyboard-shortcut (shortcut-helper/gen-shortcut-seq :ui/toggle-theme))})))

(defn accent-color-row []
  (let [color-accent (state/sub :ui/radix-color)
        pick-theme [:div.grid {:style {:grid-template-columns "repeat(5, 1fr)"
                                       :gap "0.75rem"
                                       :width "100%"
                                       :max-width "16rem"}}
                    (for [color colors/color-list
                          :let [active? (= color color-accent)]]
                      [:div.flex.items-center {:style {:height 28}}
                       [:div {:class "w-5 h-5 rounded-full flex justify-center items-center transition ease-in duration-100 hover:cursor-pointer hover:opacity-100"
                              :style {:background-color (colors/variable color :09)
                                      :outline-color (colors/variable color (if active? :07 :06))
                                      :outline-width (if active? "4px" "1px")
                                      :outline-style :solid
                                      :opacity (if active? 1 0.5)}
                              :on-click (fn [_e] (state/set-color-accent! color))}
                        [:div {:class "w-2 h-2 rounded-full transition ease-in duration-100"
                               :style {:background-color (str "var(--rx-" (name color) "-07)")
                                       :opacity (if active? 1 0)}}]]])
                    (when color-accent
                      [:div.col-span-5
                       (shui/button {:text "Back to default color"
                                     :theme :gray
                                     :on-click (fn [_e] (state/unset-color-accent!))}
                                    (make-shui-context nil nil))])]]

    [:<>
     (row-with-button-action {:left-label "Accent color"
                              :description "Choosing an accent color will override any theme you have selected."
                              :-for       "toggle_radix_theme"
                              :stretch    true
                              :action     pick-theme})]))

(defn file-format-row [t preferred-format]
  [:div.it.sm:grid.sm:grid-cols-3.sm:gap-4.sm:items-center
   [:label.block.text-sm.font-medium.leading-5.opacity-70
    {:for "preferred_format"}
    (t :settings-page/preferred-file-format)]
   [:div.mt-1.sm:mt-0.sm:col-span-2
    [:div.max-w-lg.rounded-md
     [:select.form-select.is-small
      {:value     (name preferred-format)
       :on-change (fn [e]
                    (let [format (-> (util/evalue e)
                                     (string/lower-case)
                                     keyword)]
                      (user-handler/set-preferred-format! format)))}
      (for [format (map name [:org :markdown])]
        [:option {:key format :value format} (string/capitalize format)])]]]])

(defn date-format-row [t preferred-date-format]
  [:div.it.sm:grid.sm:grid-cols-3.sm:gap-4.sm:items-:div.it.sm:grid.sm:grid-cols-3.sm:gap-4.sm:items-center
   [:label.block.text-sm.font-medium.leading-5.opacity-70
    {:for "custom_date_format"}
    (t :settings-page/custom-date-format)
    (ui/tippy {:html        (t :settings-page/custom-date-format-warning)
               :class       "tippy-hover ml-2"
               :interactive true
               :disabled    false}
              (svg/info))]
   [:div.mt-1.sm:mt-0.sm:col-span-2
    [:div.max-w-lg.rounded-md
     [:select.form-select.is-small
      {:value     preferred-date-format
       :on-change (fn [e]
                    (let [format (util/evalue e)]
                      (when-not (string/blank? format)
                        (config-handler/set-config! :journal/page-title-format format)
                        (notification/show!
                          [:div (t :settings-page/custom-date-format-notification)]
                          :warning false)
                        (state/close-modal!)
                        (route-handler/redirect! {:to :repos}))))}
      (for [format (sort (date/journal-title-formatters))]
        [:option {:key format} format])]]]])

(defn workflow-row [t preferred-workflow]
  [:div.it.sm:grid.sm:grid-cols-3.sm:gap-4.sm:items-center
   [:label.block.text-sm.font-medium.leading-5.opacity-70
    {:for "preferred_workflow"}
    (t :settings-page/preferred-workflow)]
   [:div.mt-1.sm:mt-0.sm:col-span-2
    [:div.max-w-lg.rounded-md
     [:select.form-select.is-small
      {:value     (name preferred-workflow)
       :on-change (fn [e]
                    (-> (util/evalue e)
                        string/lower-case
                        keyword
                        (#(if (= % :now) :now :todo))
                        user-handler/set-preferred-workflow!))}
      (for [workflow [:now :todo]]
        [:option {:key (name workflow) :value (name workflow)}
         (if (= workflow :now) "NOW/LATER" "TODO/DOING")])]]]])

(defn outdenting-row [t logical-outdenting?]
  (toggle "preferred_outdenting"
          [(t :settings-page/preferred-outdenting)
           (ui/tippy {:html        (outdenting-hint)
                      :class       "tippy-hover ml-2"
                      :interactive true
                      :disabled    false}
                     (svg/info))]
          logical-outdenting?
          config-handler/toggle-logical-outdenting!))

(defn showing-full-blocks [t show-full-blocks?]
  (toggle "show_full_blocks"
          (t :settings-page/show-full-blocks)
          show-full-blocks?
          config-handler/toggle-show-full-blocks!))

(defn preferred-pasting-file [t preferred-pasting-file?]
  (toggle "preferred_pasting_file"
          [(t :settings-page/preferred-pasting-file)
           (ui/tippy {:html        (t :settings-page/preferred-pasting-file-hint)
                      :class       "tippy-hover ml-2"
                      :interactive true
                      :disabled    false}
                     (svg/info))]
          preferred-pasting-file?
          config-handler/toggle-preferred-pasting-file!))

(defn auto-expand-row [t auto-expand-block-refs?]
  (toggle "auto_expand_block_refs"
          [(t :settings-page/auto-expand-block-refs)
           (ui/tippy {:html        (auto-expand-hint)
                      :class       "tippy-hover ml-2"
                      :interactive true
                      :disabled    false}
                     (svg/info))]
          auto-expand-block-refs?
          config-handler/toggle-auto-expand-block-refs!))

(defn tooltip-row [t enable-tooltip?]
  (toggle "enable_tooltip"
          (t :settings-page/enable-tooltip)
          enable-tooltip?
          (fn []
            (config-handler/toggle-ui-enable-tooltip!))))

(defn shortcut-tooltip-row [t enable-shortcut-tooltip?]
  (toggle "enable_tooltip"
          (t :settings-page/enable-shortcut-tooltip)
          enable-shortcut-tooltip?
          (fn []
            (state/toggle-shortcut-tooltip!))))

(defn timetracking-row [t enable-timetracking?]
  (toggle "enable_timetracking"
          (t :settings-page/enable-timetracking)
          enable-timetracking?
          #(let [value (not enable-timetracking?)]
             (config-handler/set-config! :feature/enable-timetracking? value))))

(defn update-home-page
  [event]
  (let [value (util/evalue event)]
    (cond
      (string/blank? value)
      (let [home (get (state/get-config) :default-home {})
            new-home (dissoc home :page)]
        (config-handler/set-config! :default-home new-home)
        (notification/show! "Home default page updated successfully!" :success))

      (db/page-exists? value)
      (let [home (get (state/get-config) :default-home {})
            new-home (assoc home :page value)]
        (config-handler/set-config! :default-home new-home)
        (notification/show! "Home default page updated successfully!" :success))

      :else
      (notification/show! (str "The page \"" value "\" doesn't exist yet. Please create that page first, and then try again.") :warning))))

(defn journal-row [enable-journals?]
  (toggle "enable_journals"
          (t :settings-page/enable-journals)
          enable-journals?
          (fn []
            (let [value (not enable-journals?)]
              (config-handler/set-config! :feature/enable-journals? value)))))

(defn enable-all-pages-public-row [t enable-all-pages-public?]
  (toggle "all pages public"
          (t :settings-page/enable-all-pages-public)
          enable-all-pages-public?
          (fn []
            (let [value (not enable-all-pages-public?)]
              (config-handler/set-config! :publishing/all-pages-public? value)))))

;; (defn enable-block-timestamps-row [t enable-block-timestamps?]
;;   (toggle "block timestamps"
;;           (t :settings-page/enable-block-time)
;;           enable-block-timestamps?
;;           (fn []
;;             (let [value (not enable-block-timestamps?)]
;;               (config-handler/set-config! :feature/enable-block-timestamps? value)))))

(defn zotero-settings-row []
  [:div.it.sm:grid.sm:grid-cols-3.sm:gap-4.sm:items-center
   [:label.block.text-sm.font-medium.leading-5.opacity-70
    {:for "zotero_settings"}
    "Zotero"]
   [:div.mt-1.sm:mt-0.sm:col-span-2
    [:div
     (ui/button
       (t :settings)
       :class "text-sm p-1"
       :style {:margin-top "0px"}
       :on-click
       (fn []
         (state/close-settings!)
         (route-handler/redirect! {:to :zotero-setting})))]]])

(defn auto-push-row [_t current-repo enable-git-auto-push?]
  (when (and current-repo (string/starts-with? current-repo "https://"))
    (toggle "enable_git_auto_push"
            "Enable Git auto push"
            enable-git-auto-push?
            (fn []
              (let [value (not enable-git-auto-push?)]
                (config-handler/set-config! :git-auto-push value))))))

(defn usage-diagnostics-row [t instrument-disabled?]
  (toggle "usage-diagnostics"
          (t :settings-page/disable-sentry)
          (not instrument-disabled?)
          (fn [] (instrument/disable-instrument
                   (not instrument-disabled?)))
          [:span.text-sm.opacity-50 (t :settings-page/disable-sentry-desc)]))

(defn clear-cache-row [t]
  (row-with-button-action {:left-label   (t :settings-page/clear-cache)
                           :button-label (t :settings-page/clear)
                           :on-click     handler/clear-cache!
                           :-for         "clear_cache"}))

(defn version-row [t version]
  (row-with-button-action {:left-label (t :settings-page/current-version)
                           :action     (app-updater version)
                           :-for       "current-version"}))

(defn developer-mode-row [t developer-mode?]
  (toggle "developer_mode"
          (t :settings-page/developer-mode)
          developer-mode?
          (fn []
            (let [mode (not developer-mode?)]
              (state/set-developer-mode! mode)))
          [:div.text-sm.opacity-50 (t :settings-page/developer-mode-desc)]))

(rum/defc plugin-enabled-switcher
  [t]
  (let [value (state/lsp-enabled?-or-theme)
        [on? set-on?] (rum/use-state value)
        on-toggle #(let [v (not on?)]
                     (set-on? v)
                     (storage/set ::storage-spec/lsp-core-enabled v))]
    [:div.flex.items-center.gap-2
     (ui/toggle on? on-toggle true)
     (when (not= (boolean value) on?)
<<<<<<< HEAD
       [:div.relative.opacity-70
        [:span.absolute.whitespace-nowrap
         {:style {:top -18 :left 10}}
         (ui/button (t :plugin/restart)
                    :on-click #(js/logseq.api.relaunch)
                    :small? true :intent "logseq")]])]))
=======
       (ui/button (t :plugin/restart)
                  :on-click #(js/logseq.api.relaunch)
                  :small? true :intent "logseq"))]))
>>>>>>> 9917f06b

(rum/defc http-server-enabled-switcher
  [t]
  (let [[value _] (rum/use-state (boolean (storage/get ::storage-spec/http-server-enabled)))
        [on? set-on?] (rum/use-state value)
        on-toggle #(let [v (not on?)]
                     (set-on? v)
                     (storage/set ::storage-spec/http-server-enabled v))]
    [:div.flex.items-center.gap-2
     (ui/toggle on? on-toggle true)
     (when (not= (boolean value) on?)
       (ui/button (t :plugin/restart)
                  :on-click #(js/logseq.api.relaunch)
                  :small? true :intent "logseq"))]))

(rum/defc flashcards-enabled-switcher
  [enable-flashcards?]
  (ui/toggle enable-flashcards?
             (fn []
               (let [value (not enable-flashcards?)]
                 (config-handler/set-config! :feature/enable-flashcards? value)))
             true))

(rum/defc user-proxy-settings
  [{:keys [type protocol host port] :as agent-opts}]
  (ui/button [:span.flex.items-center
              [:span.pr-1
               (case type
                 "system" "System Default"
                 "direct" "Direct"
                 (and protocol host port (str protocol "://" host ":" port)))]
              (ui/icon "edit")]
             :class "text-sm p-1"
             :on-click #(state/set-sub-modal!
                          (fn [_] (plugins/user-proxy-settings-panel agent-opts))
                          {:id :https-proxy-panel :center? true})))

(defn plugin-system-switcher-row []
  (row-with-button-action
    {:left-label (t :settings-page/plugin-system)
     :action     (plugin-enabled-switcher t)}))

(defn http-server-switcher-row []
  (row-with-button-action
    {:left-label "HTTP APIs server"
     :action     (http-server-enabled-switcher t)}))

(defn flashcards-switcher-row [enable-flashcards?]
  (row-with-button-action
    {:left-label (t :settings-page/enable-flashcards)
     :action     (flashcards-enabled-switcher enable-flashcards?)}))

(defn https-user-agent-row [agent-opts]
  (row-with-button-action
    {:left-label (t :settings-page/network-proxy)
     :action     (user-proxy-settings agent-opts)}))

(rum/defcs auto-chmod-row < rum/reactive
  [state t]
  (let [enabled? (if (= nil (state/sub [:electron/user-cfgs :feature/enable-automatic-chmod?]))
                   true
                   (state/sub [:electron/user-cfgs :feature/enable-automatic-chmod?]))]
    (toggle
      "automatic-chmod"
      (t :settings-page/auto-chmod)
      enabled?
      #(do
         (state/set-state! [:electron/user-cfgs :feature/enable-automatic-chmod?] (not enabled?))
         (ipc/ipc :userAppCfgs :feature/enable-automatic-chmod? (not enabled?)))
      [:span.text-sm.opacity-50 (t :settings-page/auto-chmod-desc)])))

(defn filename-format-row []
  (row-with-button-action
    {:left-label   (t :settings-page/filename-format)
     :button-label (t :settings-page/edit-setting)
     :on-click     #(state/set-sub-modal!
                      (fn [_] (conversion-component/files-breaking-changed))
                      {:id :filename-format-panel :center? true})}))

(rum/defcs native-titlebar-row < rum/reactive
  [state t]
  (let [enabled? (state/sub [:electron/user-cfgs :window/native-titlebar?])]
    (toggle
      "native-titlebar"
      (t :settings-page/native-titlebar)
      enabled?
      #(when (js/confirm (t :relaunch-confirm-to-work))
         (state/set-state! [:electron/user-cfgs :window/native-titlebar?] (not enabled?))
         (ipc/ipc :userAppCfgs :window/native-titlebar? (not enabled?))
         (js/logseq.api.relaunch))
      [:span.text-sm.opacity-50 (t :settings-page/native-titlebar-desc)])))

(rum/defcs settings-general < rum/reactive
  [_state current-repo]
  (let [preferred-language (state/sub [:preferred-language])
        theme (state/sub :ui/theme)
        dark? (= "dark" theme)
        show-radix-themes? true
        system-theme? (state/sub :ui/system-theme?)
        switch-theme (if dark? "light" "dark")]
    [:div.panel-wrap.is-general
     (version-row t version)
     (language-row t preferred-language)
     (theme-modes-row t switch-theme system-theme? dark?)
     (when (and (util/electron?) (not util/mac?)) (native-titlebar-row t))
     (when show-radix-themes? (accent-color-row))
     (when (config/global-config-enabled?) (edit-global-config-edn))
     (when current-repo (edit-config-edn))
     (when current-repo (edit-custom-css))
     (when current-repo (edit-export-css))]))

(rum/defcs settings-editor < rum/reactive
  [_state current-repo]
  (let [preferred-format (state/get-preferred-format)
        preferred-date-format (state/get-date-formatter)
        preferred-workflow (state/get-preferred-workflow)
        enable-timetracking? (state/enable-timetracking?)
        enable-all-pages-public? (state/all-pages-public?)
        logical-outdenting? (state/logical-outdenting?)
        show-full-blocks? (state/show-full-blocks?)
        preferred-pasting-file? (state/preferred-pasting-file?)
        auto-expand-block-refs? (state/auto-expand-block-refs?)
        enable-tooltip? (state/enable-tooltip?)
        enable-shortcut-tooltip? (state/sub :ui/shortcut-tooltip?)
        show-brackets? (state/show-brackets?)
        enable-git-auto-push? (state/enable-git-auto-push? current-repo)]

    [:div.panel-wrap.is-editor
     (file-format-row t preferred-format)
     (date-format-row t preferred-date-format)
     (workflow-row t preferred-workflow)
     ;; (enable-block-timestamps-row t enable-block-timestamps?)
     (show-brackets-row t show-brackets?)

     (when (util/electron?) (switch-spell-check-row t))
     (outdenting-row t logical-outdenting?)
     (showing-full-blocks t show-full-blocks?)
     (preferred-pasting-file t preferred-pasting-file?)
     (auto-expand-row t auto-expand-block-refs?)
     (when-not (or (util/mobile?) (mobile-util/native-platform?))
       (shortcut-tooltip-row t enable-shortcut-tooltip?))
     (when-not (or (util/mobile?) (mobile-util/native-platform?))
       (tooltip-row t enable-tooltip?))
     (timetracking-row t enable-timetracking?)
     (enable-all-pages-public-row t enable-all-pages-public?)
     (auto-push-row t current-repo enable-git-auto-push?)]))

(rum/defc settings-git
  []
  [:div.panel-wrap
   [:div.text-sm.my-4
    (ui/admonition
      :tip
      [:p (t :settings-page/git-tip)])
    [:span.text-sm.opacity-50.my-4
     (t :settings-page/git-desc-1)]
    [:br] [:br]
    [:span.text-sm.opacity-50.my-4
     (t :settings-page/git-desc-2)]
    [:a {:href "https://git-scm.com/" :target "_blank"}
     "Git"]
    [:span.text-sm.opacity-50.my-4
     (t :settings-page/git-desc-3)]]
   [:br]
   (switch-git-auto-commit-row t)
   (git-auto-commit-seconds t)

   (ui/admonition
     :warning
     [:p (t :settings-page/git-confirm)])])

(rum/defc settings-advanced < rum/reactive
  [current-repo]
  (let [instrument-disabled? (state/sub :instrument/disabled?)
        developer-mode? (state/sub [:ui/developer-mode?])
        https-agent-opts (state/sub [:electron/user-cfgs :settings/agent])]
    [:div.panel-wrap.is-advanced
     (when (and (or util/mac? util/win32?) (util/electron?)) (app-auto-update-row t))
     (usage-diagnostics-row t instrument-disabled?)
     (when-not (mobile-util/native-platform?) (developer-mode-row t developer-mode?))
     (when (util/electron?) (https-user-agent-row https-agent-opts))
     (when (util/electron?) (auto-chmod-row t))
     (when (and (util/electron?) (not (config/demo-graph? current-repo))) (filename-format-row))
     (clear-cache-row t)

     (ui/admonition
       :warning
       [:p (t :settings-page/clear-cache-warning)])]))

(rum/defc sync-enabled-switcher
  [enabled?]
  (ui/toggle enabled?
             (fn []
               (file-sync-handler/set-sync-enabled! (not enabled?)))
             true))

(rum/defc sync-diff-merge-enabled-switcher
  [enabled?]
  (ui/toggle enabled?
             (fn []
               (file-sync-handler/set-sync-diff-merge-enabled! (not enabled?)))
             true))

(defn sync-switcher-row [enabled?]
  (row-with-button-action
    {:left-label (t :settings-page/sync)
     :action     (sync-enabled-switcher enabled?)}))

(defn sync-diff-merge-switcher-row [enabled?]
  (row-with-button-action
    {:left-label (str (t :settings-page/sync-diff-merge) " (Experimental!)") ;; Not included in i18n to avoid outdating translations
     :action     (sync-diff-merge-enabled-switcher enabled?)
     :desc       (ui/tippy {:html        [:div
                                          [:div (t :settings-page/sync-diff-merge-desc)]
                                          [:div (t :settings-page/sync-diff-merge-warn)]]
                            :class       "tippy-hover ml-2"
                            :interactive true
                            :disabled    false}
                           (svg/info))}))

(rum/defc whiteboards-enabled-switcher
  [enabled?]
  (ui/toggle enabled?
             (fn []
               (let [value (not enabled?)]
                 (config-handler/set-config! :feature/enable-whiteboards? value)))
             true))

(defn whiteboards-switcher-row [enabled?]
  (row-with-button-action
    {:left-label (t :settings-page/enable-whiteboards)
     :action     (whiteboards-enabled-switcher enabled?)}))

(rum/defc settings-account-usage-description [pro-account? graph-usage]
  (let [count-usage (count graph-usage)
        count-limit (if pro-account? 10 1)
        default-storage-limit (if pro-account? 10 0.05)
        count-percent (js/Math.round (/ count-usage count-limit 0.01))
        storage-usage (->> (map :used-gbs graph-usage)
                           (reduce + 0))
        storage-usage-formatted (cond
                                  (zero? storage-usage) "0.0"
                                  (< storage-usage 0.01) "Less than 0.01"
                                  :else (gstring/format "%.2f" storage-usage))
        ;; TODO: check logic on this. What are the rules around storage limits?
        ;; do we, and should we be able to, give individual users more storage?
        ;; should that be on a per graph or per user basis?
        storage-limit (->> (range 0 count-limit)
                           (map #(get-in graph-usage [% :limit-gbs] default-storage-limit))
                           (reduce + 0))
        storage-percent (/ storage-usage storage-limit 0.01)
        storage-percent-formatted (gstring/format "%.1f" storage-percent)]
    [:div.text-xs.tracking-wide
     (when pro-account?
       [:<>
        (gstring/format "%s of %s synced graphs " count-usage count-limit)
        [:strong.dark:text-white (gstring/format "(%s%%)" count-percent)]
        ", "])
     (gstring/format "%sGB of %sGB total storage " storage-usage-formatted storage-limit)
     [:strong.dark:text-white (gstring/format "(%s%%)" storage-percent-formatted)]]))

;(rum/defc settings-account-usage-graphs [_pro-account? graph-usage]
;  (when (< 0 (count graph-usage))
;    [:div.grid.gap-3 {:style {:grid-template-columns (str "repeat(" (count graph-usage) ", 1fr)")}}
;     (for [{:keys [name used-percent]} graph-usage
;           :let [color (if (<= 100 used-percent) "bg-red-500" "bg-blue-500")
;                 used-percent' (if (number? used-percent) (* 100 (.toFixed used-percent 2)) 0)]]
;       (ui/tippy
;         {:html  (fn [] [:small.inline-flex.px-2.py-1 (str name " (" used-percent' "%)")])
;          :arrow true}
;         [:div.rounded-full.w-full.h-2.cursor-pointer.overflow-hidden
;          {:class    "bg-black/50"
;           :on-click (fn []
;                       (state/close-modal!)
;                       (route-handler/redirect-to-all-graphs))
;           :tooltip  name}
;          [:div.rounded-full.h-2
;           {:class color
;            :style {:width     (str used-percent' "%")
;                    :max-width "100%"}}]]))]))

(defn gigaBytesFormat
  [bytes]
  (if-let [giga (and (number? bytes) (/ bytes 1024 1024 1024))]
    (if (> giga 1)
      (util/format "%.1fGB" giga)
      (util/format "%fMB" (* giga 1024)))
    bytes))

(rum/defc settings-account-usage-graphs [_pro-account? user-info _graph-usage]
  (when-let [{:keys [GraphCountLimit StorageLimit]} user-info]
    [:span.inline-block.opacity-70.text-sm
     (t :settings-account/sync-usage-tip GraphCountLimit (gigaBytesFormat StorageLimit))]))

(rum/defc ^:large-vars/cleanup-todo settings-account < rum/reactive
  []
  (let [graph-usage (state/get-remote-graph-usage)
        current-graph-uuid (state/sub-current-file-sync-graph-uuid)
        _current-graph-is-remote? ((set (map :uuid graph-usage)) current-graph-uuid)
        refreshing? (state/sub [:ui/loading? :user-fetching?])
        logging-out? (state/sub [:ui/loading? :logging-out?])
        logged-in? (user-handler/logged-in?)
        user-info (state/get-user-info)
        lemon-status (:LemonStatus user-info)
        subscribe-active? (= "active" lemon-status)
        has-subscribed? (some? lemon-status)
        paid-user? (#{"active" "on_trial" "cancelled"} lemon-status)
        gift-user? (some #{"pro"} (:UserGroups user-info))
        pro-account? (or (:ProUser user-info) paid-user? gift-user?)
        expiration-date (some-> user-info :LemonEndsAt date/parse-iso)
        renewal-date (some-> user-info :LemonRenewsAt date/parse-iso)]
    [:div.panel-wrap.is-account.mb-4
     [:div.mt-1.sm:mt-0.sm:col-span-2
      (cond
        logged-in?
        [:div.grid.grid-cols-4.gap-x-2.gap-y-8.pt-2.container-wrap
         [:label (t :settings-account/current-plan)]
         [:div.col-span-3
          [:div.active-plan-card
           [:div.flex.gap-4.items-center.pt-1.justify-between
            (if pro-account?
              [:b.plan-flag (t :settings-account/pro)]
              [:b.plan-flag (t :settings-account/free)])

            [:span
             {:class "relative top-[-4px] flex items-center gap-3"}
             (cond
               (or pro-account? has-subscribed?)
               (ui/button (t :settings-account/manage-plan)
                          {:class      "p-1 h-8 justify-center"
                           :icon       "upload"
                           :href       config/SITE-ACCOUNT-ENTRYPOINT
                           :icon-props {:size 14}})

               ; :on-click user-handler/upgrade})
               (not pro-account?)
               (ui/button (t :settings-account/upgrade-plan)
                          {:class    "p-1 h-8 justify-center"
                           :icon     "upload"
                           :href     config/SITE-ACCOUNT-ENTRYPOINT})
               :else nil)

             [:a.pt-2
              {:class    (when refreshing? "animate-spin")
               :on-click #(when-not refreshing?
                            (state/pub-event! [:user/fetch-info-and-graphs]))}
              (ui/icon "reload")]]]

           (settings-account-usage-graphs pro-account? user-info graph-usage)
           (when pro-account?
             (settings-account-usage-description pro-account? graph-usage))]]

         (when (and has-subscribed? subscribe-active?)
           [:<>
            [:label "Subscription"]

            [:div.col-span-3
             [:a.flex.items-center.gap-1.dark:opacity-40.text-gray-400
              {:href (str config/SITE-ACCOUNT-ENTRYPOINT "/subscriptions")}
              (cond
                ;; If there is no expiration date, print the renewal date
                (and renewal-date (nil? expiration-date))
                [:strong.font-normal (t :settings-account/next-renew-date) ": "
                 (date/get-locale-string renewal-date)]

                ;; If the expiration date is in the future, word it as such
                (< (js/Date.) expiration-date)
                [:strong.font-normal "Pro plan expires on: "
                 (date/get-locale-string expiration-date)]

                ;; Otherwise, ind
                :else
                [:strong.font-normal "Pro plan expired on: "
                 (date/get-locale-string expiration-date)])
              (ui/icon "external-link")]]])

         [:label (t :settings-account/profile)]
         [:div.col-span-3.grid.grid-cols-3.gap-4
          [:div.flex-1.flex.flex-col.gap-2.col-span-1
           [:label.text-sm.font-semibold (t :settings-account/username)]
           [:input.rounded.px-2.py-1.box-border.opacity-60
            {:class    "bg-black/10 dark:bg-black/20"
             :value    (user-handler/username)
             :disabled true}]]

          [:div.flex.flex-col.gap-2.col-span-2
           [:label.text-sm.font-semibold (t :settings-account/email)]
           [:input.rounded.px-2.py-1.box-border.opacity-60
            {:class    "bg-black/10 dark:bg-black/20"
             :disabled true
             :value    (user-handler/email)}]]]

         [:label ""]
         [:div.col-span-3.relative
          {:class "top-[-16px]"}
          [:div.grid.grid-cols-1.gap-4
           [:div.col-span-2
            (ui/button
              [:span.flex.items-center
               (if logging-out? (ui/loading "") (t :logout))]
              {:class    "p-1 h-8 justify-center w-full opacity-60 bg-gray-400 border-none hover:bg-red-400 active:bg-red-600"
               :disabled logging-out?
               :on-click user-handler/logout!
               :icon     (when-not logging-out? "logout")})]

           [:a.text-sm.flex.items-center.opacity-50.space-x-1.hover:opacity-80
            {:href config/SITE-ACCOUNT-ENTRYPOINT :target "_blank"}
            [:b.font-normal (t :settings-account/manage-profile-on-web)]
            (ui/icon "external-link" {:size 14})]]]]

        (not logged-in?)
        [:div.grid.grid-cols-4.gap-4.pt-2.container-wrap
         [:div.col-span-4.flex.flex-wrap.gap-6
          [:div.w-full.text-gray-600.dark:text-gray-300 (t :settings-account/new-desc)]
          [:div.flex-1 (ui/button
                         (t :settings-account/create)
                         {:class    "h-8 w-full text-center justify-center"
                          :on-click (fn []
                                      (state/close-settings!)
                                      (state/pub-event! [:user/login :signUp]))})]
          [:div.flex-1 (ui/button
                         (t :login)
                         {:icon     "login"
                          :class    "h-8 w-full text-center justify-center opacity-80"
                          :intent   "logseq-2"
                          :on-click (fn []
                                      (state/close-settings!)
                                      (state/pub-event! [:user/login]))})]]

         ;; pro plans
         [:div.pro-plan-cards
          [:div.card
           [:div.flag (t :settings-account/free)]
           [:div [:strong.text-xl.font-medium "$0"]]
           [:div.font-semibold (t :settings-account/free-plan-title)]
           [:ul.text-xs.m-0.flex.flex-col.gap-0.5.pl-3.opacity-70
            (t :settings-account/free-plan-desc)]]

          [:div.card
           [:div.flag.pro (t :settings-account/pro)]
           [:div [:strong.text-xl.font-medium "$8"]
            [:span.text-xs.font-base {:class "ml-0.5"} "/ monthly"]]
           [:div.font-semibold (t :settings-account/pro-plan-title)]
           [:ul.text-xs.m-0.flex.flex-col.gap-0.5.pl-3.opacity-70
            (t :settings-account/pro-plan-desc)]]]])]]))

(rum/defc settings-features < rum/reactive
  []
  (let [current-repo (state/get-current-repo)
        enable-journals? (state/enable-journals? current-repo)
        enable-flashcards? (state/enable-flashcards? current-repo)
        enable-sync? (state/enable-sync?)
        enable-sync-diff-merge? (state/enable-sync-diff-merge?)
        enable-whiteboards? (state/enable-whiteboards? current-repo)
        logged-in? (user-handler/logged-in?)]
    [:div.panel-wrap.is-features.mb-8
     (journal-row enable-journals?)
     (when (not enable-journals?)
       [:div.it.sm:grid.sm:grid-cols-3.sm:gap-4.sm:items-center
        [:label.block.text-sm.font-medium.leading-5.opacity-70
         {:for "default page"}
         (t :settings-page/home-default-page)]
        [:div.mt-1.sm:mt-0.sm:col-span-2
         [:div.max-w-lg.rounded-md.sm:max-w-xs
          [:input#home-default-page.form-input.is-small.transition.duration-150.ease-in-out
           {:default-value (state/sub-default-home-page)
            :on-blur       update-home-page
            :on-key-press  (fn [e]
                             (when (= "Enter" (util/ekey e))
                               (update-home-page e)))}]]]])
     (whiteboards-switcher-row enable-whiteboards?)

     (when (and (util/electron?) config/feature-plugin-system-on?)
       (plugin-system-switcher-row))

     (when (util/electron?)
       (http-server-switcher-row))

     (flashcards-switcher-row enable-flashcards?)

     ;; sync
     (when (and (not web-platform?) logged-in?)
       [:<>
<<<<<<< HEAD
        (sync-switcher-row enable-sync?)
        (when enable-sync?
          (sync-diff-merge-switcher-row enable-sync-diff-merge?))])

     ;; zotero
     (zotero-settings-row)

     ;; beta & alpha
     (when (and (not web-platform?) logged-in?
                (user-handler/alpha-or-beta-user?))
       [:div
        [:hr.mt-2.mb-4]
        [:div.it.sm:grid.sm:grid-cols-3.sm:gap-4.sm:items-start
=======
        [:div.it.sm:grid.sm:grid-cols-3.sm:gap-4.sm:items-center
>>>>>>> 9917f06b
         [:label.flex.font-medium.leading-5.self-start.mt-1
          (ui/icon (if logged-in? "lock-open" "lock") {:class "mr-1"})
          (t :settings-page/beta-features)]]

        [:div.flex.flex-col.gap-4
<<<<<<< HEAD
         [:div.text-base.pt-2.pl-1.opacity-70
          (util/format "🎉 You're a %s user!" (if (user-handler/alpha-user?) "Alpha" "Beta"))]]])]))
=======
         {:class (when-not user-handler/alpha-or-beta-user? "opacity-50 pointer-events-none cursor-not-allowed")}
         (sync-switcher-row enable-sync?)
         (when enable-sync?
           (sync-diff-merge-switcher-row enable-sync-diff-merge?))
         [:div.text-sm
          (t :settings-page/sync-desc-1)
          [:a.mx-1 {:href "https://blog.logseq.com/how-to-setup-and-use-logseq-sync/"
                    :target "_blank"}
           (t :settings-page/sync-desc-2)]
          (t :settings-page/sync-desc-3)]]])]))

     ;; (when-not web-platform?
     ;;   [:<>
     ;;    [:hr]
;;    [:div.it.sm:grid.sm:grid-cols-3.sm:gap-4.sm:items-center
     ;;     [:label.flex.font-medium.leading-5.self-start.mt-1 (ui/icon  (if logged-in? "lock-open" "lock") {:class "mr-1"}) (t :settings-page/alpha-features)]]
     ;;    [:div.flex.flex-col.gap-4
     ;;     {:class (when-not user-handler/alpha-user? "opacity-50 pointer-events-none cursor-not-allowed")}
     ;;     ;; features
     ;;     ]])


(def DEFAULT-ACTIVE-TAB-STATE (if config/ENABLE-SETTINGS-ACCOUNT-TAB [:account :account] [:general :general]))
>>>>>>> 9917f06b

(rum/defc settings-effect
  < rum/static
  [active]

  (rum/use-effect!
    (fn []
      (let [active (and (sequential? active) (name (first active)))
            ^js ds (.-dataset js/document.body)]
        (if active
          (set! (.-settingsTab ds) active)
          (js-delete ds "settingsTab"))
        #(js-delete ds "settingsTab")))
    [active])

  [:<>])

(rum/defcs settings
  < (rum/local [:general :general] ::active)
    {:will-mount
     (fn [state]
       (state/load-app-user-cfgs)
       state)
     :did-mount
     (fn [state]
       (let [active-tab (first (:rum/args state))
             *active (::active state)]
         (when (keyword? active-tab)
           (reset! *active [active-tab nil]))
         (when-let [^js el (rum/dom-node state)]
           (some-> (.querySelector el "aside.cp__settings-aside")
                   (.focus))))
       state)
     :will-unmount
     (fn [state]
       (state/close-settings!)
       state)}
    rum/reactive
  [state _active-tab]
  (let [current-repo (state/sub :git/current-repo)
        ;; enable-block-timestamps? (state/enable-block-timestamps?)
        _installed-plugins (state/sub :plugin/installed-plugins)
        plugins-of-settings (and config/lsp-enabled? (seq (plugin-handler/get-enabled-plugins-if-setting-schema)))
        *active (::active state)]

    [:div#settings.cp__settings-main
     (settings-effect @*active)
     [:div.cp__settings-inner
      [:aside.cp__settings-aside
       {:style     {:min-width "10rem"}
        :tab-index "-1"
        :auto-focus "on"
        :on-key-down (fn [^js e]
                       (let [up? (= (.-key e) "ArrowUp")
                             down? (= (.-key e) "ArrowDown")]
                         (when (or up? down?)
                           (when-let [^js active (some-> (.-target e) (.querySelector ".settings-menu-item.active"))]
                             (when-let [^js target (if down? (.-nextSibling active) (.-previousSibling active))]
                               (let [active (.. active -dataset -id)
                                     target (.. target -dataset -id)]
                                 (reset! *active (map keyword [target active]))))))))}
       [:header.cp__settings-header
        [:h1.cp__settings-modal-title (t :settings)]]
       [:ul.settings-menu
        (for [[label id text icon]
              [[:general "general" (t :settings-page/tab-general) (ui/icon "adjustments")]
               [:account "account" (t :settings-page/tab-account) (ui/icon "user-circle")]
               [:editor "editor" (t :settings-page/tab-editor) (ui/icon "writing")]
               [:keymap "keymap" (t :settings-page/tab-keymap) (ui/icon "keyboard")]

               (when (util/electron?)
                 [:git "git" (t :settings-page/tab-git) (ui/icon "history")])

               ;; (when (util/electron?)
               ;;   [:assets "assets" (t :settings-page/tab-assets) (ui/icon "box")])

               [:advanced "advanced" (t :settings-page/tab-advanced) (ui/icon "bulb")]
               [:features "features" (t :settings-page/tab-features) (ui/icon "app-feature")]

               (when plugins-of-settings
                 [:plugins "plugins" (t :settings-of-plugins) (ui/icon "puzzle")])]]

          (when label
            [:li.settings-menu-item
             {:key      text
              :data-id  id
              :class    (util/classnames [{:active (= label (first @*active))}])
              :on-click #(reset! *active [label (first @*active)])}

             [:a.flex.items-center.settings-menu-link icon [:strong text]]]))]]

      (let [active-label (first @*active)]
        [:article
         [:header.cp__settings-header
          [:h1.cp__settings-category-title
           (when-not (= :plugins active-label)
             (t (keyword (str "settings-page/tab-" (name (first @*active))))))]]

         (case active-label
           :plugins
           (let [label (second @*active)]
             (state/pub-event! [:go/plugins-settings (:id (first plugins-of-settings))])
             (reset! *active [label label])
             nil)

           :general
           (settings-general current-repo)

           :account
           (settings-account)

           :editor
           (settings-editor current-repo)

<<<<<<< HEAD
           :keymap
           (shortcut2/shortcut-keymap-x)
=======
         :keymap
         (shortcut/shortcut-keymap-x)
>>>>>>> 9917f06b

           :git
           (settings-git)

           :assets
           (assets/settings-content)

           :advanced
           (settings-advanced current-repo)

           :features
           (settings-features)

           nil)])]]))<|MERGE_RESOLUTION|>--- conflicted
+++ resolved
@@ -165,21 +165,12 @@
 
    ;; right column
    [:div.mt-1.sm:mt-0.sm:col-span-2.flex.items-center
-<<<<<<< HEAD
-    {:style {:gap "0.5rem"}}
-    [:div (if action action (ui/button
-                              button-label
-                              :class "text-sm p-1"
-                              :href href
-                              :on-click on-click))]
-=======
     {:style {:display "flex" :gap "0.5rem" :align-items "center"}}
     [:div {:style (when stretch {:width "100%"})}
      (if action action (shui/button {:text button-label
                                      :href href
                                      :on-click on-click}
                          (make-shui-context)))]
->>>>>>> 9917f06b
     (when-not (or (util/mobile?)
                   (mobile-util/native-platform?))
       [:div.text-sm.flex desc])]])
@@ -210,19 +201,11 @@
 
 (defn edit-export-css []
   (row-with-button-action
-<<<<<<< HEAD
-    {:left-label   (t :settings-page/export-theme)
-     :button-label (t :settings-page/edit-export-css)
-     :href         (rfe/href :file {:path (config/get-export-css-path)})
-     :on-click     #(js/setTimeout (fn [] (ui-handler/toggle-settings-modal!)))
-     :-for         "customize_css"}))
-=======
    {:left-label   (t :settings-page/export-theme)
     :button-label (t :settings-page/edit-export-css)
     :href         (rfe/href :file {:path (config/get-export-css-path)})
     :on-click     ui-handler/toggle-settings-modal!
     :-for         "export_css"}))
->>>>>>> 9917f06b
 
 (defn show-brackets-row [t show-brackets?]
   [:div.it.sm:grid.sm:grid-cols-3.sm:gap-4.sm:items-center
@@ -593,18 +576,12 @@
     [:div.flex.items-center.gap-2
      (ui/toggle on? on-toggle true)
      (when (not= (boolean value) on?)
-<<<<<<< HEAD
        [:div.relative.opacity-70
         [:span.absolute.whitespace-nowrap
          {:style {:top -18 :left 10}}
          (ui/button (t :plugin/restart)
                     :on-click #(js/logseq.api.relaunch)
                     :small? true :intent "logseq")]])]))
-=======
-       (ui/button (t :plugin/restart)
-                  :on-click #(js/logseq.api.relaunch)
-                  :small? true :intent "logseq"))]))
->>>>>>> 9917f06b
 
 (rum/defc http-server-enabled-switcher
   [t]
@@ -1088,7 +1065,6 @@
      ;; sync
      (when (and (not web-platform?) logged-in?)
        [:<>
-<<<<<<< HEAD
         (sync-switcher-row enable-sync?)
         (when enable-sync?
           (sync-diff-merge-switcher-row enable-sync-diff-merge?))])
@@ -1102,42 +1078,13 @@
        [:div
         [:hr.mt-2.mb-4]
         [:div.it.sm:grid.sm:grid-cols-3.sm:gap-4.sm:items-start
-=======
-        [:div.it.sm:grid.sm:grid-cols-3.sm:gap-4.sm:items-center
->>>>>>> 9917f06b
          [:label.flex.font-medium.leading-5.self-start.mt-1
           (ui/icon (if logged-in? "lock-open" "lock") {:class "mr-1"})
           (t :settings-page/beta-features)]]
 
         [:div.flex.flex-col.gap-4
-<<<<<<< HEAD
          [:div.text-base.pt-2.pl-1.opacity-70
           (util/format "🎉 You're a %s user!" (if (user-handler/alpha-user?) "Alpha" "Beta"))]]])]))
-=======
-         {:class (when-not user-handler/alpha-or-beta-user? "opacity-50 pointer-events-none cursor-not-allowed")}
-         (sync-switcher-row enable-sync?)
-         (when enable-sync?
-           (sync-diff-merge-switcher-row enable-sync-diff-merge?))
-         [:div.text-sm
-          (t :settings-page/sync-desc-1)
-          [:a.mx-1 {:href "https://blog.logseq.com/how-to-setup-and-use-logseq-sync/"
-                    :target "_blank"}
-           (t :settings-page/sync-desc-2)]
-          (t :settings-page/sync-desc-3)]]])]))
-
-     ;; (when-not web-platform?
-     ;;   [:<>
-     ;;    [:hr]
-;;    [:div.it.sm:grid.sm:grid-cols-3.sm:gap-4.sm:items-center
-     ;;     [:label.flex.font-medium.leading-5.self-start.mt-1 (ui/icon  (if logged-in? "lock-open" "lock") {:class "mr-1"}) (t :settings-page/alpha-features)]]
-     ;;    [:div.flex.flex-col.gap-4
-     ;;     {:class (when-not user-handler/alpha-user? "opacity-50 pointer-events-none cursor-not-allowed")}
-     ;;     ;; features
-     ;;     ]])
-
-
-(def DEFAULT-ACTIVE-TAB-STATE (if config/ENABLE-SETTINGS-ACCOUNT-TAB [:account :account] [:general :general]))
->>>>>>> 9917f06b
 
 (rum/defc settings-effect
   < rum/static
@@ -1252,17 +1199,12 @@
            :editor
            (settings-editor current-repo)
 
-<<<<<<< HEAD
-           :keymap
-           (shortcut2/shortcut-keymap-x)
-=======
-         :keymap
-         (shortcut/shortcut-keymap-x)
->>>>>>> 9917f06b
-
            :git
            (settings-git)
 
+           :keymap
+           (shortcut/shortcut-keymap-x)
+
            :assets
            (assets/settings-content)
 
