(ns frontend.components.settings
  (:require [clojure.string :as string]
            [electron.ipc :as ipc]
            [frontend.components.assets :as assets]
            [frontend.components.conversion :as conversion-component]
            [frontend.components.file-sync :as fs]
            [frontend.components.plugins :as plugins]
            [frontend.components.svg :as svg]
            [frontend.config :as config]
            [frontend.context.i18n :refer [t]]
            [frontend.date :as date]
            [frontend.db :as db]
            [frontend.dicts :as dicts]
            [frontend.handler :as handler]
            [frontend.handler.config :as config-handler]
            [frontend.handler.file-sync :as file-sync-handler]
            [frontend.handler.global-config :as global-config-handler]
            [frontend.handler.notification :as notification]
            [frontend.handler.plugin :as plugin-handler]
            [frontend.handler.route :as route-handler]
            [frontend.handler.ui :as ui-handler]
            [frontend.handler.user :as user-handler]
            [frontend.mobile.util :as mobile-util]
            [frontend.modules.instrumentation.core :as instrument]
            [frontend.modules.shortcut.data-helper :as shortcut-helper]
            [frontend.components.shortcut2 :as shortcut2]
            [frontend.spec.storage :as storage-spec]
            [frontend.state :as state]
            [frontend.storage :as storage]
            [frontend.ui :as ui]
            [frontend.util :refer [classnames web-platform?] :as util]
            [frontend.version :refer [version]]
            [goog.object :as gobj]
            [goog.string :as gstring]
            [promesa.core :as p]
            [reitit.frontend.easy :as rfe]
            [rum.core :as rum]))

(defn toggle
  [label-for name state on-toggle & [detail-text]]
  [:div.it.sm:grid.sm:grid-cols-3.sm:gap-4.sm:items-start
   [:label.block.text-sm.font-medium.leading-5.opacity-70
    {:for label-for}
    name]
   [:div.rounded-md.sm:max-w-tss.sm:col-span-2
    [:div.rounded-md {:style {:display "flex" :gap "1rem" :align-items "center"}}
     (ui/toggle state on-toggle true)
     detail-text]]])

(rum/defcs app-updater < rum/reactive
  [state version]
  (let [update-pending? (state/sub :electron/updater-pending?)
        {:keys [type payload]} (state/sub :electron/updater)]
    [:span.cp__settings-app-updater

     [:div.ctls.flex.items-center

      [:div.mt-1.sm:mt-0.sm:col-span-2
       {:style {:display "flex" :gap "0.5rem" :align-items "center"}}
       [:div (cond
               (mobile-util/native-android?)
               (ui/button
                (t :settings-page/check-for-updates)
                :class "text-sm p-1 mr-1"
                :href "https://github.com/logseq/logseq/releases")

               (mobile-util/native-ios?)
               (ui/button
                (t :settings-page/check-for-updates)
                :class "text-sm p-1 mr-1"
                :href "https://apps.apple.com/app/logseq/id1601013908")

               (util/electron?)
               (ui/button
                (if update-pending? (t :settings-page/checking) (t :settings-page/check-for-updates))
                :class "text-sm p-1 mr-1"
                :disabled update-pending?
                :on-click #(js/window.apis.checkForUpdates false))

               :else
               nil)]

       [:div.text-sm.cursor
        {:title (str (t :settings-page/revision) config/revision)
         :on-click (fn []
                     (notification/show! [:div "Current Revision: "
                                          [:a {:target "_blank"
                                               :href (str "https://github.com/logseq/logseq/commit/" config/revision)}
                                           config/revision]]
                                         :info
                                         false))}
        version]

       [:a.text-sm.fade-link.underline.inline
        {:target "_blank"
         :href "https://docs.logseq.com/#/page/changelog"}
        (t :settings-page/changelog)]]]

     (when-not (or update-pending?
                   (string/blank? type))
       [:div.update-state.text-sm
        (case type
          "update-not-available"
          [:p (t :settings-page/app-updated)]

          "update-available"
          (let [{:keys [name url]} payload]
            [:p (str (t :settings-page/update-available))
             [:a.link
              {:on-click
               (fn [e]
                 (js/window.apis.openExternal url)
                 (util/stop e))}
              svg/external-link name " 🎉"]])

          "error"
          [:p (t :settings-page/update-error-1) [:br] (t :settings-page/update-error-2)
           [:a.link
            {:on-click
             (fn [e]
               (js/window.apis.openExternal "https://github.com/logseq/logseq/releases")
               (util/stop e))}
            svg/external-link " release channel"]])])]))

(rum/defc outdenting-hint
  []
  [:div.ui__modal-panel
   {:style {:box-shadow "0 4px 20px 4px rgba(0, 20, 60, .1), 0 4px 80px -8px rgba(0, 20, 60, .2)"}}
   [:div {:style {:margin "12px" :max-width "500px"}}
    [:p.text-sm
     (t :settings-page/preferred-outdenting-tip)
     [:a.text-sm
      {:target "_blank" :href "https://discuss.logseq.com/t/whats-your-preferred-outdent-behavior-the-direct-one-or-the-logical-one/978"}
      (t :settings-page/preferred-outdenting-tip-more)]]
    [:img {:src    "https://discuss.logseq.com/uploads/default/original/1X/e8ea82f63a5e01f6d21b5da827927f538f3277b9.gif"
           :width  500
           :height 500}]]])

(rum/defc auto-expand-hint
  []
  [:div.ui__modal-panel
   {:style {:box-shadow "0 4px 20px 4px rgba(0, 20, 60, .1), 0 4px 80px -8px rgba(0, 20, 60, .2)"}}
   [:div {:style {:margin "12px" :max-width "500px"}}
    [:p.text-sm
     (t :settings-page/auto-expand-block-refs-tip)]
    [:img {:src    "https://user-images.githubusercontent.com/28241963/225818326-118deda9-9d1e-477d-b0ce-771ca0bcd976.gif"
           :width  500
           :height 500}]]])

(defn row-with-button-action
  [{:keys [left-label action button-label href on-click desc -for]}]
  [:div.it.sm:grid.sm:grid-cols-3.sm:gap-4.sm:items-center

   ;; left column
   [:label.block.text-sm.font-medium.leading-5.opacity-70
    {:for -for}
    left-label]

   ;; right column
   [:div.mt-1.sm:mt-0.sm:col-span-2.flex.items-center
    {:style {:gap "0.5rem"}}
    [:div (if action action (ui/button
                              button-label
                              :class    "text-sm p-1"
                              :href     href
                              :on-click on-click))]
    (when-not (or (util/mobile?)
                  (mobile-util/native-platform?))
      [:div.text-sm.flex desc])]])

(defn edit-config-edn []
  (row-with-button-action
    {:left-label   (t :settings-page/custom-configuration)
     :button-label (t :settings-page/edit-config-edn)
     :href         (rfe/href :file {:path (config/get-repo-config-path)})
     :on-click     #(js/setTimeout (fn [] (ui-handler/toggle-settings-modal!)))
     :-for         "config_edn"}))

(defn edit-global-config-edn []
  (row-with-button-action
    {:left-label   (t :settings-page/custom-global-configuration)
     :button-label (t :settings-page/edit-global-config-edn)
     :href         (rfe/href :file {:path (global-config-handler/global-config-path)})
     :on-click     #(js/setTimeout (fn [] (ui-handler/toggle-settings-modal!)))
     :-for         "global_config_edn"}))

(defn edit-custom-css []
  (row-with-button-action
    {:left-label   (t :settings-page/custom-theme)
     :button-label (t :settings-page/edit-custom-css)
     :href         (rfe/href :file {:path (config/get-custom-css-path)})
     :on-click     #(js/setTimeout (fn [] (ui-handler/toggle-settings-modal!)))
     :-for         "customize_css"}))

(defn edit-export-css []
  (row-with-button-action
   {:left-label   (t :settings-page/export-theme)
    :button-label (t :settings-page/edit-export-css)
    :href         (rfe/href :file {:path (config/get-export-css-path)})
    :on-click     #(js/setTimeout (fn [] (ui-handler/toggle-settings-modal!)))
    :-for         "customize_css"}))

(defn show-brackets-row [t show-brackets?]
  [:div.it.sm:grid.sm:grid-cols-3.sm:gap-4.sm:items-start
   [:label.block.text-sm.font-medium.leading-5.opacity-70
    {:for "show_brackets"}
    (t :settings-page/show-brackets)]
   [:div
    [:div.rounded-md.sm:max-w-xs
     (ui/toggle show-brackets?
                config-handler/toggle-ui-show-brackets!
                true)]]
   (when (not (or (util/mobile?) (mobile-util/native-platform?)))
     [:div {:style {:text-align "right"}}
      (ui/render-keyboard-shortcut (shortcut-helper/gen-shortcut-seq :ui/toggle-brackets))])])

(rum/defcs switch-spell-check-row < rum/reactive
  [state t]
  (let [enabled? (state/sub [:electron/user-cfgs :spell-check])]
    [:div.it.sm:grid.sm:grid-cols-3.sm:gap-4.sm:items-start
     [:label.block.text-sm.font-medium.leading-5.opacity-70
      (t :settings-page/spell-checker)]
     [:div
      [:div.rounded-md.sm:max-w-xs
       (ui/toggle
         enabled?
         (fn []
           (state/set-state! [:electron/user-cfgs :spell-check] (not enabled?))
           (p/then (ipc/ipc :userAppCfgs :spell-check (not enabled?))
                   #(when (js/confirm (t :relaunch-confirm-to-work))
                      (js/logseq.api.relaunch))))
         true)]]]))

(rum/defcs switch-git-auto-commit-row < rum/reactive
  [state t]
  (let [enabled? (state/get-git-auto-commit-enabled?)]
    [:div.it.sm:grid.sm:grid-cols-3.sm:gap-4.sm:items-start
     [:label.block.text-sm.font-medium.leading-5.opacity-70
      (t :settings-page/git-switcher-label)]
     [:div
      [:div.rounded-md.sm:max-w-xs
       (ui/toggle
         enabled?
         (fn []
           (state/set-state! [:electron/user-cfgs :git/disable-auto-commit?] enabled?)
           (ipc/ipc :userAppCfgs :git/disable-auto-commit? enabled?))
         true)]]]))

(rum/defcs git-auto-commit-seconds < rum/reactive
  [state t]
  (let [secs (or (state/sub [:electron/user-cfgs :git/auto-commit-seconds]) 60)]
    [:div.it.sm:grid.sm:grid-cols-3.sm:gap-4.sm:items-start
     [:label.block.text-sm.font-medium.leading-5.opacity-70
      (t :settings-page/git-commit-delay)]
     [:div.mt-1.sm:mt-0.sm:col-span-2
      [:div.max-w-lg.rounded-md.sm:max-w-xs
       [:input#home-default-page.form-input.is-small.transition.duration-150.ease-in-out
        {:default-value secs
         :on-blur       (fn [event]
                          (let [value (-> (util/evalue event)
                                          util/safe-parse-int)]
                            (if (and (number? value)
                                     (< 0 value (inc 600)))
                              (do
                                (state/set-state! [:electron/user-cfgs :git/auto-commit-seconds] value)
                                (ipc/ipc :userAppCfgs :git/auto-commit-seconds value))
                              (when-let [elem (gobj/get event "target")]
                                (notification/show!
                                 [:div "Invalid value! Must be a number between 1 and 600."]
                                 :warning true)
                                (gobj/set elem "value" secs)))))}]]]]))

(rum/defc app-auto-update-row < rum/reactive [t]
  (let [enabled? (state/sub [:electron/user-cfgs :auto-update])
        enabled? (if (nil? enabled?) true enabled?)]
    (toggle "usage-diagnostics"
            (t :settings-page/auto-updater)
            enabled?
            #((state/set-state! [:electron/user-cfgs :auto-update] (not enabled?))
              (ipc/ipc :userAppCfgs :auto-update (not enabled?))))))

(defn language-row [t preferred-language]
  (let [on-change (fn [e]
                    (let [lang-code (util/evalue e)]
                      (state/set-preferred-language! lang-code)
                      (ui-handler/re-render-root!)))
        action [:select.form-select.is-small {:value     preferred-language
                                              :on-change on-change}
                (for [language dicts/languages]
                  (let [lang-code (name (:value language))
                        lang-label (:label language)]
                    [:option {:key lang-code :value lang-code} lang-label]))]]
    (row-with-button-action {:left-label (t :language)
                             :-for       "preferred_language"
                             :action     action})))

(defn theme-modes-row [t switch-theme system-theme? dark?]
  (let [pick-theme [:ul.theme-modes-options
                    [:li {:on-click (partial state/use-theme-mode! "light")
                          :class    (classnames [{:active (and (not system-theme?) (not dark?))}])} [:i.mode-light] [:strong (t :settings-page/theme-light)]]
                    [:li {:on-click (partial state/use-theme-mode! "dark")
                          :class    (classnames [{:active (and (not system-theme?) dark?)}])} [:i.mode-dark] [:strong (t :settings-page/theme-dark)]]
                    [:li {:on-click (partial state/use-theme-mode! "system")
                          :class    (classnames [{:active system-theme?}])} [:i.mode-system] [:strong (t :settings-page/theme-system)]]]]
    (row-with-button-action {:left-label (t :right-side-bar/switch-theme (string/capitalize switch-theme))
                             :-for       "toggle_theme"
                             :action     pick-theme
                             :desc       (ui/render-keyboard-shortcut (shortcut-helper/gen-shortcut-seq :ui/toggle-theme))})))

(defn file-format-row [t preferred-format]
  [:div.it.sm:grid.sm:grid-cols-3.sm:gap-4.sm:items-start
   [:label.block.text-sm.font-medium.leading-5.opacity-70
    {:for "preferred_format"}
    (t :settings-page/preferred-file-format)]
   [:div.mt-1.sm:mt-0.sm:col-span-2
    [:div.max-w-lg.rounded-md
     [:select.form-select.is-small
      {:value     (name preferred-format)
       :on-change (fn [e]
                    (let [format (-> (util/evalue e)
                                     (string/lower-case)
                                     keyword)]
                      (user-handler/set-preferred-format! format)))}
      (for [format (map name [:org :markdown])]
        [:option {:key format :value format} (string/capitalize format)])]]]])

(defn date-format-row [t preferred-date-format]
  [:div.it.sm:grid.sm:grid-cols-3.sm:gap-4.sm:items-:div.it.sm:grid.sm:grid-cols-3.sm:gap-4.sm:items-start
   [:label.block.text-sm.font-medium.leading-5.opacity-70
    {:for "custom_date_format"}
    (t :settings-page/custom-date-format)
    (ui/tippy {:html        (t :settings-page/custom-date-format-warning)
               :class       "tippy-hover ml-2"
               :interactive true
               :disabled    false}
              (svg/info))]
   [:div.mt-1.sm:mt-0.sm:col-span-2
    [:div.max-w-lg.rounded-md
     [:select.form-select.is-small
      {:value     preferred-date-format
       :on-change (fn [e]
                    (let [format (util/evalue e)]
                      (when-not (string/blank? format)
                        (config-handler/set-config! :journal/page-title-format format)
                        (notification/show!
                          [:div (t :settings-page/custom-date-format-notification)]
                          :warning false)
                        (state/close-modal!)
                        (route-handler/redirect! {:to :repos}))))}
      (for [format (sort (date/journal-title-formatters))]
        [:option {:key format} format])]]]])

(defn workflow-row [t preferred-workflow]
  [:div.it.sm:grid.sm:grid-cols-3.sm:gap-4.sm:items-start
   [:label.block.text-sm.font-medium.leading-5.opacity-70
    {:for "preferred_workflow"}
    (t :settings-page/preferred-workflow)]
   [:div.mt-1.sm:mt-0.sm:col-span-2
    [:div.max-w-lg.rounded-md
     [:select.form-select.is-small
      {:value     (name preferred-workflow)
       :on-change (fn [e]
                    (-> (util/evalue e)
                        string/lower-case
                        keyword
                        (#(if (= % :now) :now :todo))
                        user-handler/set-preferred-workflow!))}
      (for [workflow [:now :todo]]
        [:option {:key (name workflow) :value (name workflow)}
         (if (= workflow :now) "NOW/LATER" "TODO/DOING")])]]]])

(defn outdenting-row [t logical-outdenting?]
  (toggle "preferred_outdenting"
          [(t :settings-page/preferred-outdenting)
           (ui/tippy {:html        (outdenting-hint)
                      :class       "tippy-hover ml-2"
                      :interactive true
                      :disabled    false}
                     (svg/info))]
          logical-outdenting?
          config-handler/toggle-logical-outdenting!))

(defn showing-full-blocks [t show-full-blocks?]
  (toggle "show_full_blocks"
          (t :settings-page/show-full-blocks)
          show-full-blocks?
          config-handler/toggle-show-full-blocks!))

(defn preferred-pasting-file [t preferred-pasting-file?]
  (toggle "preferred_pasting_file"
          [(t :settings-page/preferred-pasting-file)
           (ui/tippy {:html        (t :settings-page/preferred-pasting-file-hint)
                      :class       "tippy-hover ml-2"
                      :interactive true
                      :disabled    false}
                     (svg/info))]
          preferred-pasting-file?
          config-handler/toggle-preferred-pasting-file!))

(defn auto-expand-row [t auto-expand-block-refs?]
  (toggle "auto_expand_block_refs"
          [(t :settings-page/auto-expand-block-refs)
           (ui/tippy {:html        (auto-expand-hint)
                      :class       "tippy-hover ml-2"
                      :interactive true
                      :disabled    false}
                     (svg/info))]
          auto-expand-block-refs?
          config-handler/toggle-auto-expand-block-refs!))

(defn tooltip-row [t enable-tooltip?]
  (toggle "enable_tooltip"
          (t :settings-page/enable-tooltip)
          enable-tooltip?
          (fn []
            (config-handler/toggle-ui-enable-tooltip!))))

(defn shortcut-tooltip-row [t enable-shortcut-tooltip?]
  (toggle "enable_tooltip"
          (t :settings-page/enable-shortcut-tooltip)
          enable-shortcut-tooltip?
          (fn []
            (state/toggle-shortcut-tooltip!))))

(defn timetracking-row [t enable-timetracking?]
  (toggle "enable_timetracking"
          (t :settings-page/enable-timetracking)
          enable-timetracking?
          #(let [value (not enable-timetracking?)]
             (config-handler/set-config! :feature/enable-timetracking? value))))

(defn update-home-page
  [event]
  (let [value (util/evalue event)]
    (cond
      (string/blank? value)
      (let [home (get (state/get-config) :default-home {})
            new-home (dissoc home :page)]
        (config-handler/set-config! :default-home new-home)
        (notification/show! "Home default page updated successfully!" :success))

      (db/page-exists? value)
      (let [home (get (state/get-config) :default-home {})
            new-home (assoc home :page value)]
        (config-handler/set-config! :default-home new-home)
        (notification/show! "Home default page updated successfully!" :success))

      :else
      (notification/show! (str "The page \"" value "\" doesn't exist yet. Please create that page first, and then try again.") :warning))))

(defn journal-row [enable-journals?]
  (toggle "enable_journals"
          (t :settings-page/enable-journals)
          enable-journals?
          (fn []
            (let [value (not enable-journals?)]
              (config-handler/set-config! :feature/enable-journals? value)))))

(defn enable-all-pages-public-row [t enable-all-pages-public?]
  (toggle "all pages public"
          (t :settings-page/enable-all-pages-public)
          enable-all-pages-public?
          (fn []
            (let [value (not enable-all-pages-public?)]
              (config-handler/set-config! :publishing/all-pages-public? value)))))

<<<<<<< HEAD
(rum/defc keyboard-shortcuts-row [t]
  (row-with-button-action
    {:left-label   (t :settings-page/customize-shortcuts)
     :button-label (t :settings-page/shortcut-settings)
     :on-click      (fn []
                      (state/close-settings!)
                      (route-handler/redirect! {:to :shortcut-setting}))
     :-for         "customize_shortcuts"}))
=======
;; (defn enable-block-timestamps-row [t enable-block-timestamps?]
;;   (toggle "block timestamps"
;;           (t :settings-page/enable-block-time)
;;           enable-block-timestamps?
;;           (fn []
;;             (let [value (not enable-block-timestamps?)]
;;               (config-handler/set-config! :feature/enable-block-timestamps? value)))))
>>>>>>> 0cef9110

(defn zotero-settings-row []
  [:div.it.sm:grid.sm:grid-cols-3.sm:gap-4.sm:items-start
   [:label.block.text-sm.font-medium.leading-5.opacity-70
    {:for "zotero_settings"}
    "Zotero"]
   [:div.mt-1.sm:mt-0.sm:col-span-2
    [:div
     (ui/button
       (t :settings)
       :class "text-sm p-1"
       :style {:margin-top "0px"}
       :on-click
       (fn []
         (state/close-settings!)
         (route-handler/redirect! {:to :zotero-setting})))]]])

(defn auto-push-row [_t current-repo enable-git-auto-push?]
  (when (and current-repo (string/starts-with? current-repo "https://"))
    (toggle "enable_git_auto_push"
            "Enable Git auto push"
            enable-git-auto-push?
            (fn []
              (let [value (not enable-git-auto-push?)]
                (config-handler/set-config! :git-auto-push value))))))

(defn usage-diagnostics-row [t instrument-disabled?]
  (toggle "usage-diagnostics"
          (t :settings-page/disable-sentry)
          (not instrument-disabled?)
          (fn [] (instrument/disable-instrument
                   (not instrument-disabled?)))
          [:span.text-sm.opacity-50 (t :settings-page/disable-sentry-desc)]))

(defn clear-cache-row [t]
  (row-with-button-action {:left-label   (t :settings-page/clear-cache)
                           :button-label (t :settings-page/clear)
                           :on-click     handler/clear-cache!
                           :-for         "clear_cache"}))

(defn version-row [t version]
  (row-with-button-action {:left-label (t :settings-page/current-version)
                           :action     (app-updater version)
                           :-for       "current-version"}))

(defn developer-mode-row [t developer-mode?]
  (toggle "developer_mode"
          (t :settings-page/developer-mode)
          developer-mode?
          (fn []
            (let [mode (not developer-mode?)]
              (state/set-developer-mode! mode)))
          [:div.text-sm.opacity-50 (t :settings-page/developer-mode-desc)]))

(rum/defc plugin-enabled-switcher
  [t]
  (let [value (state/lsp-enabled?-or-theme)
        [on? set-on?] (rum/use-state value)
        on-toggle #(let [v (not on?)]
                     (set-on? v)
                     (storage/set ::storage-spec/lsp-core-enabled v))]
    [:div.flex.items-center
     (ui/toggle on? on-toggle true)
     (when (not= (boolean value) on?)
       [:div.relative.opacity-70
        [:span.absolute.whitespace-nowrap
         {:style {:top -18 :left 10}}
         (ui/button (t :plugin/restart)
                    :on-click #(js/logseq.api.relaunch)
           :small? true :intent "logseq")]])]))

(rum/defc http-server-enabled-switcher
  [t]
  (let [[value _] (rum/use-state (boolean (storage/get ::storage-spec/http-server-enabled)))
        [on? set-on?] (rum/use-state value)
        on-toggle #(let [v (not on?)]
                     (set-on? v)
                     (storage/set ::storage-spec/http-server-enabled v))]
    [:div.flex.items-center
     (ui/toggle on? on-toggle true)
     (when (not= (boolean value) on?)
       [:div.relative.opacity-70
        [:span.absolute.whitespace-nowrap
         {:style {:top -18 :left 10}}
         (ui/button (t :plugin/restart)
                    :on-click #(js/logseq.api.relaunch)
                    :small? true :intent "logseq")]])]))

(rum/defc flashcards-enabled-switcher
  [enable-flashcards?]
  (ui/toggle enable-flashcards?
             (fn []
               (let [value (not enable-flashcards?)]
                 (config-handler/set-config! :feature/enable-flashcards? value)))
             true))

(rum/defc user-proxy-settings
  [{:keys [type protocol host port] :as agent-opts}]
  (ui/button [:span.flex.items-center
              [:span.pr-1
               (case type
                 "system" "System Default"
                 "direct" "Direct"
                 (and protocol host port (str protocol "://" host ":" port)))]
              (ui/icon "edit")]
             :class "text-sm p-1"
             :on-click #(state/set-sub-modal!
                         (fn [_] (plugins/user-proxy-settings-panel agent-opts))
                         {:id :https-proxy-panel :center? true})))

(defn plugin-system-switcher-row []
  (row-with-button-action
   {:left-label (t :settings-page/plugin-system)
    :action (plugin-enabled-switcher t)}))

(defn http-server-switcher-row []
  (row-with-button-action
   {:left-label "HTTP APIs server"
    :action (http-server-enabled-switcher t)}))

(defn flashcards-switcher-row [enable-flashcards?]
  (row-with-button-action
   {:left-label (t :settings-page/enable-flashcards)
    :action (flashcards-enabled-switcher enable-flashcards?)}))

(defn https-user-agent-row [agent-opts]
  (row-with-button-action
   {:left-label (t :settings-page/network-proxy)
    :action (user-proxy-settings agent-opts)}))

(defn filename-format-row []
  (row-with-button-action
   {:left-label (t :settings-page/filename-format)
    :button-label (t :settings-page/edit-setting)
    :on-click #(state/set-sub-modal!
                (fn [_] (conversion-component/files-breaking-changed))
                {:id :filename-format-panel :center? true})}))

(rum/defcs native-titlebar-row < rum/reactive
  [state t]
  (let [enabled? (state/sub [:electron/user-cfgs :window/native-titlebar?])]
    (toggle
     "native-titlebar"
     (t :settings-page/native-titlebar)
     enabled?
     #(when (js/confirm (t :relaunch-confirm-to-work))
        (state/set-state! [:electron/user-cfgs :window/native-titlebar?] (not enabled?))
        (ipc/ipc :userAppCfgs :window/native-titlebar? (not enabled?))
        (js/logseq.api.relaunch))
     [:span.text-sm.opacity-50 (t :settings-page/native-titlebar-desc)])))

(rum/defcs settings-general < rum/reactive
  [_state current-repo]
  (let [preferred-language (state/sub [:preferred-language])
        theme (state/sub :ui/theme)
        dark? (= "dark" theme)
        system-theme? (state/sub :ui/system-theme?)
        switch-theme (if dark? "light" "dark")]
    [:div.panel-wrap.is-general
     (version-row t version)
     (language-row t preferred-language)
     (theme-modes-row t switch-theme system-theme? dark?)
     (when (and (util/electron?) (not util/mac?)) (native-titlebar-row t))
     (when (config/global-config-enabled?) (edit-global-config-edn))
     (when current-repo (edit-config-edn))
     (when current-repo (edit-custom-css))
     (when current-repo (edit-export-css))]))

(rum/defcs settings-editor < rum/reactive
  [_state current-repo]
  (let [preferred-format (state/get-preferred-format)
        preferred-date-format (state/get-date-formatter)
        preferred-workflow (state/get-preferred-workflow)
        enable-timetracking? (state/enable-timetracking?)
        enable-all-pages-public? (state/all-pages-public?)
        logical-outdenting? (state/logical-outdenting?)
        show-full-blocks? (state/show-full-blocks?)
        preferred-pasting-file? (state/preferred-pasting-file?)
        auto-expand-block-refs? (state/auto-expand-block-refs?)
        enable-tooltip? (state/enable-tooltip?)
        enable-shortcut-tooltip? (state/sub :ui/shortcut-tooltip?)
        show-brackets? (state/show-brackets?)
        enable-git-auto-push? (state/enable-git-auto-push? current-repo)]

    [:div.panel-wrap.is-editor
     (file-format-row t preferred-format)
     (date-format-row t preferred-date-format)
     (workflow-row t preferred-workflow)
     (show-brackets-row t show-brackets?)

     (when (util/electron?) (switch-spell-check-row t))
     (outdenting-row t logical-outdenting?)
     (showing-full-blocks t show-full-blocks?)
     (preferred-pasting-file t preferred-pasting-file?)
     (auto-expand-row t auto-expand-block-refs?)
     (when-not (or (util/mobile?) (mobile-util/native-platform?))
       (shortcut-tooltip-row t enable-shortcut-tooltip?))
     (when-not (or (util/mobile?) (mobile-util/native-platform?))
       (tooltip-row t enable-tooltip?))
     (timetracking-row t enable-timetracking?)
     (enable-all-pages-public-row t enable-all-pages-public?)
     (auto-push-row t current-repo enable-git-auto-push?)]))

(rum/defc settings-git
  []
  [:div.panel-wrap
   [:div.text-sm.my-4
    (ui/admonition
     :tip
     [:p (t :settings-page/git-tip)])
    [:span.text-sm.opacity-50.my-4
     (t :settings-page/git-desc-1)]
    [:br][:br]
    [:span.text-sm.opacity-50.my-4
     (t :settings-page/git-desc-2)]
    [:a {:href "https://git-scm.com/" :target "_blank"}
     "Git"]
    [:span.text-sm.opacity-50.my-4
     (t :settings-page/git-desc-3)]]
   [:br]
   (switch-git-auto-commit-row t)
   (git-auto-commit-seconds t)

   (ui/admonition
     :warning
     [:p (t :settings-page/git-confirm)])])

(rum/defc settings-advanced < rum/reactive
  [current-repo]
  (let [instrument-disabled? (state/sub :instrument/disabled?)
        developer-mode? (state/sub [:ui/developer-mode?])
        https-agent-opts (state/sub [:electron/user-cfgs :settings/agent])]
    [:div.panel-wrap.is-advanced
     (when (and (or util/mac? util/win32?) (util/electron?)) (app-auto-update-row t))
     (usage-diagnostics-row t instrument-disabled?)
     (when-not (mobile-util/native-platform?) (developer-mode-row t developer-mode?))
     (when (util/electron?) (https-user-agent-row https-agent-opts))
     (when (and (util/electron?) (not (config/demo-graph? current-repo))) (filename-format-row))
     (clear-cache-row t)

     (ui/admonition
       :warning
       [:p (t :settings-page/clear-cache-warning)])]))

(rum/defc sync-enabled-switcher
  [enabled?]
  (ui/toggle enabled?
             (fn []
               (file-sync-handler/set-sync-enabled! (not enabled?)))
             true))

(rum/defc sync-diff-merge-enabled-switcher
  [enabled?]
  (ui/toggle enabled?
             (fn []
               (file-sync-handler/set-sync-diff-merge-enabled! (not enabled?)))
             true))

(defn sync-switcher-row [enabled?]
  (row-with-button-action
   {:left-label (t :settings-page/sync)
    :action (sync-enabled-switcher enabled?)}))

(defn sync-diff-merge-switcher-row [enabled?]
  (row-with-button-action
   {:left-label (str (t :settings-page/sync-diff-merge) " (Experimental!)") ;; Not included in i18n to avoid outdating translations
    :action (sync-diff-merge-enabled-switcher enabled?)
    :desc (ui/tippy {:html        [:div
                                   [:div (t :settings-page/sync-diff-merge-desc)]
                                   [:div (t :settings-page/sync-diff-merge-warn)]]
                     :class       "tippy-hover ml-2"
                     :interactive true
                     :disabled    false}
                    (svg/info))}))

(rum/defc whiteboards-enabled-switcher
  [enabled?]
  (ui/toggle enabled?
             (fn []
               (let [value (not enabled?)]
                 (config-handler/set-config! :feature/enable-whiteboards? value)))
             true))

(defn whiteboards-switcher-row [enabled?]
  (row-with-button-action
   {:left-label (t :settings-page/enable-whiteboards)
    :action (whiteboards-enabled-switcher enabled?)}))

(rum/defc settings-account-usage-description [pro-account? graph-usage]
  (let [count-usage (count graph-usage)
        count-limit (if pro-account? 10 1)
        count-percent (js/Math.round (/ count-usage count-limit 0.01))
        storage-usage (->> (map :used-gbs graph-usage)
                           (reduce + 0))
        storage-usage-formatted (cond
                                  (zero? storage-usage) "0.0"
                                  (< storage-usage 0.01) "Less than 0.01"
                                  :else (gstring/format "%.2f" storage-usage))
        ;; TODO: check logic on this. What are the rules around storage limits?
        ;; do we, and should we be able to, give individual users more storage?
        ;; should that be on a per graph or per user basis?
        default-storage-limit (if pro-account? 10 0.05)
        storage-limit (->> (range 0 count-limit)
                           (map #(get-in graph-usage [% :limit-gbs] default-storage-limit))
                           (reduce + 0))
        storage-percent (/ storage-usage storage-limit 0.01)
        storage-percent-formatted (gstring/format "%.1f" storage-percent)]
    [:div.text-sm
     (when pro-account?
       [:<>
        (gstring/format "%s of %s synced graphs " count-usage count-limit)
        [:strong.text-white (gstring/format "(%s%%)" count-percent)]
        ", "])
     (gstring/format "%sGB of %sGB total storage " storage-usage-formatted storage-limit)
     [:strong.text-white (gstring/format "(%s%%)" storage-percent-formatted)]]))
     ; storage-usage-formatted "GB of " storage-limit "GB total storage"
     ; [:strong.text-white " (" storage-percent-formatted "%)"]]))


(rum/defc settings-account-usage-graphs [_pro-account? graph-usage]
  (when (< 0 (count graph-usage))
   [:div.grid.gap-3 {:style {:grid-template-columns (str "repeat(" (count graph-usage) ", 1fr)")}}
    (for [{:keys [name used-percent]} graph-usage
          :let [color (if (<= 100 used-percent) "bg-red-500" "bg-blue-500")]]
     [:div.rounded-full.w-full.h-2 {:class "bg-black/50"
                                    :tooltip name}
      [:div.rounded-full.h-2 {:class color
                              :style {:width (str used-percent "%")
                                      :min-width "0.5rem"
                                      :max-width "100%"}}]])]))

(rum/defc ^:large-vars/cleanup-todo settings-account < rum/reactive
  []
  (let [current-graph-uuid (state/sub-current-file-sync-graph-uuid)
        graph-usage (state/get-remote-graph-usage)
        current-graph-is-remote? ((set (map :uuid graph-usage)) current-graph-uuid)
        logged-in? (user-handler/logged-in?)
        user-info (state/get-user-info)
        paid-user? (#{"active" "on_trial" "cancelled"} (:LemonStatus user-info))
        gift-user? (some #{"pro"} (:UserGroups user-info))
        pro-account? (or paid-user? gift-user?)
        expiration-date (some-> user-info :LemonEndsAt date/parse-iso)
        renewal-date (some-> user-info :LemonRenewsAt date/parse-iso)
        has-subscribed? (some? (:LemonStatus user-info))]
    [:div.panel-wrap.is-features.mb-8
     [:div.mt-1.sm:mt-0.sm:col-span-2
      (cond
        logged-in?
        [:div.grid.grid-cols-3.gap-8.pt-2
         [:div "Current plan"]
         [:div.col-span-2
          [:div {:class "w-full bg-gray-500/10 rounded-lg p-4 flex flex-col gap-4"}
           [:div.flex.gap-4.items-center
            (if pro-account?
              [:div.flex-1 "Pro"]
              [:div.flex-1 "Free"])
            (cond
              has-subscribed?
              (ui/button "Manage plan" {:class "p-1 h-8 justify-center"
                                        :disabled true
                                        :icon "upload"})
                                         ; :on-click user-handler/upgrade})
              (not pro-account?)
              (ui/button "Upgrade plan" {:class "p-1 h-8 justify-center"
                                         :icon "upload"
                                         :on-click user-handler/upgrade})
              :else nil)]
           (settings-account-usage-graphs pro-account? graph-usage)
           (settings-account-usage-description pro-account? graph-usage)
           (if current-graph-is-remote?
             (ui/button "Deactivate syncing" {:class "p-1 h-8 justify-center"
                                              :disabled true
                                              :background "gray"
                                              :icon "cloud-off"})
             (ui/button "Activate syncing" {:class "p-1 h-8 justify-center"
                                            :background "blue"
                                            :icon "cloud"
                                            :on-click #(fs/maybe-onboarding-show :sync-initiate)}))]]
         (when has-subscribed?
          [:<>
           [:div "Billing"]
           [:div.col-span-2.flex.flex-col.gap-4
            (cond
              ;; If there is no expiration date, print the renewal date
              (and renewal-date (nil? expiration-date))
              [:div
               [:strong.font-semibold "Next billing date: "
                (date/get-locale-string renewal-date)]]
              ;; If the expiration date is in the future, word it as such
              (< (js/Date.) expiration-date)
              [:div
               [:strong.font-semibold "Pro plan expires on: "
                (date/get-locale-string expiration-date)]]
              ;; Otherwise, ind
              :else
              [:div
               [:strong.font-semibold "Pro plan expired on: "
                (date/get-locale-string expiration-date)]])

            [:div (ui/button "Open invoices" {:class "w-full h-8 p-1 justify-center"
                                              :disabled true
                                              :background "gray"
                                              :icon "receipt"})]]])
         [:div "Profile"]
         [:div.col-span-2.grid.grid-cols-2.gap-4
          [:div.flex.flex-col.gap-2.box-border {:class "basis-1/2"}
           [:label.text-sm.font-semibold "First name"]
           [:input.rounded.border.px-2.py-1.box-border {:class "border-blue-500 bg-black/25 w-full"}]]
          [:div.flex.flex-col.gap-2 {:class "basis-1/2"}
           [:label.text-sm.font-semibold "Last name"]
           [:input.rounded.border.px-2.py-1.box-border {:class "border-blue-500 bg-black/25 w-full"}]]
          [:div.flex-1.flex.flex-col.gap-2.col-span-2
           [:label.text-sm.font-semibold "Username"]
           [:input.rounded.border.px-2.py-1.box-border {:class "border-blue-500 bg-black/25"
                                                        :value (user-handler/email)}]]]
         [:div "Authentication"]
         [:div.col-span-2
          [:div.grid.grid-cols-2.gap-4
           [:div (ui/button (t :logout) {:class "p-1 h-8 justify-center w-full"
                                         :background "gray"
                                         :icon "logout"
                                         :on-click user-handler/logout})]
           [:div (ui/button "Reset password" {:class "p-1 h-8 justify-center w-full"
                                              :disabled true
                                              :background "gray"
                                              :icon "key"
                                              :on-click user-handler/logout})]
           [:div.col-span-2 (ui/button "Delete Account" {:class "p-1 h-8 justify-center w-full"
                                                         :disabled true
                                                         :background "red"})]]]]

        (not logged-in?)
        [:div.grid.grid-cols-3.gap-8.pt-2
         [:div "Authentication"]
         [:div.col-span-2.flex.flex-wrap.gap-4
          [:div.w-full.text-white "With a Logseq account, you can access cloud-based services like Logseq Sync and alpha/beta features."]
          [:div.flex-1 (ui/button "Sign up" {:class "h-8 w-full text-center justify-center"
                                             :on-click (fn []
                                                         (state/close-settings!)
                                                         (state/pub-event! [:user/login]))})]
          [:div.flex-1 (ui/button (t :login) {:icon "login"
                                              :class "h-8 w-full text-center justify-center"
                                              :background "gray"
                                              :on-click (fn []
                                                          (state/close-settings!)
                                                          (state/pub-event! [:user/login]))})]]
         [:div.col-span-3.flex.flex-col.gap-4 {:class "bg-black/20 p-4 rounded-lg"}
          [:div.flex.w-full.items-center
           [:div {:class "w-1/2 text-lg"}
            "Discover the power of "
            [:strong {:class "text-white/80"} "Logseq Sync"]]
           [:div {:class "w-1/2 bg-gradient-to-r from-white/10 to-transparent p-3 rounded-lg flex items-center gap-2 px-5 ml-5"}
            [:div.w-3.h-3.rounded-full.bg-green-500]
            "Synced"]]
          [:div.flex.w-full.gap-4
           [:div {:class "w-1/2 bg-black/50 rounded-lg p-4 pt-10 relative flex flex-col gap-4"}
            [:div.absolute.top-0.left-4.bg-gray-700.uppercase.px-2.py-1.rounded-b-lg.font-bold.text-xs "Free"]
            [:div
             [:strong.text-white.text-xl.font-normal "$0"]]
            [:div.text-white.font-bold {:class "h-[2.5rem] "} "Get started with basic syncing"]
            [:ul.text-xs.list-none.m-0.flex.flex-col.gap-0.5
             [:li "Unlimited unsynced graphs"]
             [:li "1 synced graph (up to 50MB, notes only)"]
             [:li "No asset syncing"]
             [:li "Access to core Logseq features"]]]
           [:div {:class "w-1/2 bg-black/50 rounded-lg p-4 pt-10 relative flex flex-col gap-4"}
            [:div.absolute.top-0.left-4.bg-blue-700.uppercase.px-2.py-1.rounded-b-lg.font-bold.text-xs "Pro"]
            [:div
             [:strong.text-white.text-xl.font-normal "$10"]
             [:span.text-xs.font-base {:class "ml-0.5"} "/ month"]]
            [:div.text-white.font-bold {:class "h-[2.5rem]"} "Unlock advanced syncing and more"]
            [:ul.text-xs.list-none.m-0.flex.flex-col.gap-0.5
             [:li "Unlimited unsynced graphs"]
             [:li "10 synced graphs (up to 5GB each)"]
             [:li "Sync assets up to 100MB per file"]
             [:li "Early access to alpha/beta features"]
             [:li "Upcoming cloud-based features, including Logseq Publish"]]]]]])]]))

(rum/defc settings-features < rum/reactive
  []
  (let [current-repo (state/get-current-repo)
        enable-journals? (state/enable-journals? current-repo)
        enable-flashcards? (state/enable-flashcards? current-repo)
        enable-sync? (state/enable-sync?)
        enable-sync-diff-merge? (state/enable-sync-diff-merge?)
        enable-whiteboards? (state/enable-whiteboards? current-repo)
        logged-in? (user-handler/logged-in?)]
    [:div.panel-wrap.is-features.mb-8
     (journal-row enable-journals?)
     (when (not enable-journals?)
       [:div.it.sm:grid.sm:grid-cols-3.sm:gap-4.sm:items-start
        [:label.block.text-sm.font-medium.leading-5.opacity-70
         {:for "default page"}
         (t :settings-page/home-default-page)]
        [:div.mt-1.sm:mt-0.sm:col-span-2
         [:div.max-w-lg.rounded-md.sm:max-w-xs
          [:input#home-default-page.form-input.is-small.transition.duration-150.ease-in-out
           {:default-value (state/sub-default-home-page)
            :on-blur       update-home-page
            :on-key-press  (fn [e]
                             (when (= "Enter" (util/ekey e))
                               (update-home-page e)))}]]]])
     (whiteboards-switcher-row enable-whiteboards?)
     (when (and (util/electron?) config/feature-plugin-system-on?)
       (plugin-system-switcher-row))
     (when (util/electron?)
       (http-server-switcher-row))
     (flashcards-switcher-row enable-flashcards?)
     (zotero-settings-row)
     (when-not web-platform?
       [:div.mt-1.sm:mt-0.sm:col-span-2
        [:hr]
        (if logged-in?
          [:div
           (user-handler/email)
           [:p (ui/button (t :logout) {:class "p-1"
                                       :icon "logout"
                                       :on-click user-handler/logout})]]
          [:div
           (ui/button (t :login) {:class "p-1"
                                  :icon "login"
                                  :on-click (fn []
                                              (state/close-settings!)
                                              (state/pub-event! [:user/login]))})
           [:p.text-sm.opacity-50 (t :settings-page/login-prompt)]])])

     (when-not web-platform?
       [:<>
        [:div.it.sm:grid.sm:grid-cols-3.sm:gap-4.sm:items-start
         [:label.flex.font-medium.leading-5.self-start.mt-1
          (ui/icon  (if logged-in? "lock-open" "lock") {:class "mr-1"}) (t :settings-page/beta-features)]]
        [:div.flex.flex-col.gap-4
         {:class (when-not user-handler/alpha-or-beta-user? "opacity-50 pointer-events-none cursor-not-allowed")}
         (sync-switcher-row enable-sync?)
         (when enable-sync?
           (sync-diff-merge-switcher-row enable-sync-diff-merge?))
         [:div.text-sm
          (t :settings-page/sync-desc-1)
          [:a.mx-1 {:href "https://blog.logseq.com/how-to-setup-and-use-logseq-sync/"
                    :target "_blank"}
           (t :settings-page/sync-desc-2)]
          (t :settings-page/sync-desc-3)]]])]))

     ;; (when-not web-platform?
     ;;   [:<>
     ;;    [:hr]
     ;;    [:div.it.sm:grid.sm:grid-cols-3.sm:gap-4.sm:items-start
     ;;     [:label.flex.font-medium.leading-5.self-start.mt-1 (ui/icon  (if logged-in? "lock-open" "lock") {:class "mr-1"}) (t :settings-page/alpha-features)]]
     ;;    [:div.flex.flex-col.gap-4
     ;;     {:class (when-not user-handler/alpha-user? "opacity-50 pointer-events-none cursor-not-allowed")}
     ;;     ;; features
     ;;     ]])


(def DEFAULT-ACTIVE-TAB-STATE (if config/ENABLE-SETTINGS-ACCOUNT-TAB [:account :account] [:general :general]))

(rum/defc settings-effect
  < rum/static
  [active]

  (rum/use-effect!
    (fn []
      (let [active (and (sequential? active) (name (first active)))
            ^js ds (.-dataset js/document.body)]
        (if active
          (set! (.-settingsTab ds) active)
          (js-delete ds "settingsTab"))
        #(js-delete ds "settingsTab")))
    [active])

  [:<>])

(rum/defcs settings
  < (rum/local DEFAULT-ACTIVE-TAB-STATE ::active)
    {:will-mount
     (fn [state]
       (state/load-app-user-cfgs)
       state)
     :did-mount
     (fn [state]
       (let [active-tab (first (:rum/args state))
             *active (::active state)]
         (when (keyword? active-tab)
           (reset! *active [active-tab nil])))
       state)
     :will-unmount
     (fn [state]
       (state/close-settings!)
       state)}
    rum/reactive
  [state _active-tab]
  (let [current-repo (state/sub :git/current-repo)
        _installed-plugins (state/sub :plugin/installed-plugins)
        plugins-of-settings (and config/lsp-enabled? (seq (plugin-handler/get-enabled-plugins-if-setting-schema)))
        *active (::active state)]

    [:div#settings.cp__settings-main
     (settings-effect @*active)
     [:div.cp__settings-inner
      [:aside.md:w-64 {:style {:min-width "10rem"}}
       [:header.cp__settings-header
        (ui/icon "settings")
        [:h1.cp__settings-modal-title (t :settings)]]
       [:ul.settings-menu
        (for [[label id text icon]
              [(when config/ENABLE-SETTINGS-ACCOUNT-TAB
                [:account "account" (t :settings-page/tab-account) (ui/icon "user-circle")])
               [:general "general" (t :settings-page/tab-general) (ui/icon "adjustments")]
               [:editor "editor" (t :settings-page/tab-editor) (ui/icon "writing")]
               [:keymap "keymap" (t :settings-page/tab-keymap) (ui/icon "keyboard")]

               (when (util/electron?)
                 [:version-control "git" (t :settings-page/tab-version-control) (ui/icon "history")])

               ;; (when (util/electron?)
               ;;   [:assets "assets" (t :settings-page/tab-assets) (ui/icon "box")])

               [:advanced "advanced" (t :settings-page/tab-advanced) (ui/icon "bulb")]
               [:features "features" (t :settings-page/tab-features) (ui/icon "app-feature")]

               (when plugins-of-settings
                 [:plugins-setting "plugins" (t :settings-of-plugins) (ui/icon "puzzle")])]]

          (when label
            [:li.settings-menu-item
             {:key      text
              :class    (util/classnames [{:active (= label (first @*active))}])
              :on-click #(reset! *active [label (first @*active)])}

             [:a.flex.items-center.settings-menu-link
              {:data-id id}
              icon
              [:strong text]]]))]]

      [:article
       [:header.cp__settings-header
        [:h1.cp__settings-category-title (t (keyword (str "settings-page/tab-" (name (first @*active)))))]]

       (case (first @*active)

         :plugins-setting
         (let [label (second @*active)]
           (state/pub-event! [:go/plugins-settings (:id (first plugins-of-settings))])
           (reset! *active [label label])
           nil)

         :account
         (settings-account)

         :general
         (settings-general current-repo)

         :editor
         (settings-editor current-repo)

         :keymap
         (shortcut2/shortcut-keymap-x)

         :version-control
         (settings-git)

         :assets
         (assets/settings-content)

         :advanced
         (settings-advanced current-repo)

         :features
         (settings-features)

         nil)]]]))<|MERGE_RESOLUTION|>--- conflicted
+++ resolved
@@ -463,25 +463,6 @@
           (fn []
             (let [value (not enable-all-pages-public?)]
               (config-handler/set-config! :publishing/all-pages-public? value)))))
-
-<<<<<<< HEAD
-(rum/defc keyboard-shortcuts-row [t]
-  (row-with-button-action
-    {:left-label   (t :settings-page/customize-shortcuts)
-     :button-label (t :settings-page/shortcut-settings)
-     :on-click      (fn []
-                      (state/close-settings!)
-                      (route-handler/redirect! {:to :shortcut-setting}))
-     :-for         "customize_shortcuts"}))
-=======
-;; (defn enable-block-timestamps-row [t enable-block-timestamps?]
-;;   (toggle "block timestamps"
-;;           (t :settings-page/enable-block-time)
-;;           enable-block-timestamps?
-;;           (fn []
-;;             (let [value (not enable-block-timestamps?)]
-;;               (config-handler/set-config! :feature/enable-block-timestamps? value)))))
->>>>>>> 0cef9110
 
 (defn zotero-settings-row []
   [:div.it.sm:grid.sm:grid-cols-3.sm:gap-4.sm:items-start
