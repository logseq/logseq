(ns frontend.components.settings
  (:require [clojure.string :as string]
            [frontend.components.svg :as svg]
            [frontend.components.plugins :as plugins]
            [frontend.components.assets :as assets]
            [frontend.config :as config]
            [frontend.context.i18n :refer [t]]
            [frontend.storage :as storage]
            [frontend.spec.storage :as storage-spec]
            [frontend.date :as date]
            [frontend.dicts :as dicts]
            [frontend.handler :as handler]
            [frontend.handler.config :as config-handler]
            [frontend.handler.notification :as notification]
            [frontend.handler.route :as route-handler]
            [frontend.handler.ui :as ui-handler]
            [frontend.handler.user :as user-handler]
            [frontend.handler.plugin :as plugin-handler]
            [frontend.handler.file-sync :as file-sync-handler]
            [frontend.handler.global-config :as global-config-handler]
            [frontend.modules.instrumentation.core :as instrument]
            [frontend.modules.shortcut.data-helper :as shortcut-helper]
            [frontend.state :as state]
            [frontend.ui :as ui]
            [electron.ipc :as ipc]
            [promesa.core :as p]
            [frontend.util :refer [classnames web-platform?] :as util]
            [frontend.version :refer [version]]
            [goog.object :as gobj]
            [reitit.frontend.easy :as rfe]
            [rum.core :as rum]
            [frontend.mobile.util :as mobile-util]
            [frontend.db :as db]
            [frontend.components.conversion :as conversion-component]
            [frontend.modules.ai.core :as ai]))

(defn toggle
  [label-for name state on-toggle & [detail-text]]
  [:div.it.sm:grid.sm:grid-cols-3.sm:gap-4.sm:items-start
   [:label.block.text-sm.font-medium.leading-5.opacity-70
    {:for label-for}
    name]
   [:div.rounded-md.sm:max-w-tss.sm:col-span-2
    [:div.rounded-md {:style {:display "flex" :gap "1rem" :align-items "center"}}
     (ui/toggle state on-toggle true)
     detail-text]]])

(rum/defcs app-updater < rum/reactive
  [state version]
  (let [update-pending? (state/sub :electron/updater-pending?)
        {:keys [type payload]} (state/sub :electron/updater)]
    [:span.cp__settings-app-updater

     [:div.ctls.flex.items-center

      [:div.mt-1.sm:mt-0.sm:col-span-2
       {:style {:display "flex" :gap "0.5rem" :align-items "center"}}
       [:div (cond
               (mobile-util/native-android?)
               (ui/button
                "Check for updates"
                :class "text-sm p-1 mr-1"
                :href "https://github.com/logseq/logseq/releases" )

               (mobile-util/native-ios?)
               (ui/button
                "Check for updates"
                :class "text-sm p-1 mr-1"
                :href "https://apps.apple.com/app/logseq/id1601013908" )

               (util/electron?)
               (ui/button
                (if update-pending? "Checking ..." "Check for updates")
                :class "text-sm p-1 mr-1"
                :disabled update-pending?
                :on-click #(js/window.apis.checkForUpdates false))

               :else
               nil)]

       [:div.text-sm.cursor
        {:title (str "Revision: " config/revision)
         :on-click (fn []
                     (notification/show! [:div "Current Revision: "
                                          [:a {:target "_blank"
                                               :href (str "https://github.com/logseq/logseq/commit/" config/revision)}
                                           config/revision]]
                                         :info
                                         false))}
        version]

       [:a.text-sm.fade-link.underline.inline
        {:target "_blank"
         :href "https://docs.logseq.com/#/page/changelog"}
        "What's new?"]]]

     (when-not (or update-pending?
                   (string/blank? type))
       [:div.update-state.text-sm
        (case type
          "update-not-available"
          [:p "Your app is up-to-date 🎉"]

          "update-available"
          (let [{:keys [name url]} payload]
            [:p (str "Found new release ")
             [:a.link
              {:on-click
               (fn [e]
                 (js/window.apis.openExternal url)
                 (util/stop e))}
              svg/external-link name " 🎉"]])

          "error"
          [:p "⚠️ Oops, Something Went Wrong!" [:br] " Please check out the "
           [:a.link
            {:on-click
             (fn [e]
               (js/window.apis.openExternal "https://github.com/logseq/logseq/releases")
               (util/stop e))}
            svg/external-link " release channel"]])])]))

(rum/defc outdenting-hint
  []
  [:div.ui__modal-panel
   {:style {:box-shadow "0 4px 20px 4px rgba(0, 20, 60, .1), 0 4px 80px -8px rgba(0, 20, 60, .2)"}}
   [:div {:style {:margin "12px" :max-width "500px"}}
    [:p.text-sm
     "The left side shows outdenting with the default setting, and the right shows outdenting with logical outdenting enabled. "
     [:a.text-sm
      {:target "_blank" :href "https://discuss.logseq.com/t/whats-your-preferred-outdent-behavior-the-direct-one-or-the-logical-one/978"}
      "→ Learn more"]]
    [:img {:src    "https://discuss.logseq.com/uploads/default/original/1X/e8ea82f63a5e01f6d21b5da827927f538f3277b9.gif"
           :width  500
           :height 500}]]])

(rum/defc auto-expand-hint
  []
  [:div.ui__modal-panel
   {:style {:box-shadow "0 4px 20px 4px rgba(0, 20, 60, .1), 0 4px 80px -8px rgba(0, 20, 60, .2)"}}
   [:div {:style {:margin "12px" :max-width "500px"}}
    [:p.text-sm
     "This option controls whether to expand the block references automatically when zoom-in."]
    [:img {:src    "https://user-images.githubusercontent.com/28241963/225818326-118deda9-9d1e-477d-b0ce-771ca0bcd976.gif"
           :width  500
           :height 500}]]])

(defn row-with-button-action
  [{:keys [left-label action button-label href on-click desc -for]}]
  [:div.it.sm:grid.sm:grid-cols-3.sm:gap-4.sm:items-start

   ;; left column
   [:label.block.text-sm.font-medium.leading-5.opacity-70
    {:for -for}
    left-label]

   ;; right column
   [:div.mt-1.sm:mt-0.sm:col-span-2
    {:style {:display "flex" :gap "0.5rem" :align-items "center"}}
    [:div (if action action (ui/button
                              button-label
                              :class    "text-sm p-1"
                              :href     href
                              :on-click on-click))]
    (when-not (or (util/mobile?)
                  (mobile-util/native-platform?))
      [:div.text-sm desc])]])

(defn edit-config-edn []
  (row-with-button-action
    {:left-label   (t :settings-page/custom-configuration)
     :button-label (t :settings-page/edit-config-edn)
     :href         (rfe/href :file {:path (config/get-repo-config-path)})
     :on-click     #(js/setTimeout (fn [] (ui-handler/toggle-settings-modal!)))
     :-for         "config_edn"}))

(defn edit-global-config-edn []
  (row-with-button-action
    {:left-label   (t :settings-page/custom-global-configuration)
     :button-label (t :settings-page/edit-global-config-edn)
     :href         (rfe/href :file {:path (global-config-handler/global-config-path)})
     :on-click     #(js/setTimeout (fn [] (ui-handler/toggle-settings-modal!)))
     :-for         "global_config_edn"}))

(defn edit-custom-css []
  (row-with-button-action
    {:left-label   (t :settings-page/custom-theme)
     :button-label (t :settings-page/edit-custom-css)
     :href         (rfe/href :file {:path (config/get-custom-css-path)})
     :on-click     #(js/setTimeout (fn [] (ui-handler/toggle-settings-modal!)))
     :-for         "customize_css"}))

(defn edit-export-css []
  (row-with-button-action
   {:left-label   (t :settings-page/export-theme)
    :button-label (t :settings-page/edit-export-css)
    :href         (rfe/href :file {:path (config/get-export-css-path)})
    :on-click     #(js/setTimeout (fn [] (ui-handler/toggle-settings-modal!)))
    :-for         "customize_css"}))

(defn show-brackets-row [t show-brackets?]
  [:div.it.sm:grid.sm:grid-cols-3.sm:gap-4.sm:items-start
   [:label.block.text-sm.font-medium.leading-5.opacity-70
    {:for "show_brackets"}
    (t :settings-page/show-brackets)]
   [:div
    [:div.rounded-md.sm:max-w-xs
     (ui/toggle show-brackets?
                config-handler/toggle-ui-show-brackets!
                true)]]
   (when (not (or (util/mobile?) (mobile-util/native-platform?)))
     [:div {:style {:text-align "right"}}
      (ui/render-keyboard-shortcut (shortcut-helper/gen-shortcut-seq :ui/toggle-brackets))])])

(rum/defcs switch-spell-check-row < rum/reactive
  [state t]
  (let [enabled? (state/sub [:electron/user-cfgs :spell-check])]
    [:div.it.sm:grid.sm:grid-cols-3.sm:gap-4.sm:items-start
     [:label.block.text-sm.font-medium.leading-5.opacity-70
      (t :settings-page/spell-checker)]
     [:div
      [:div.rounded-md.sm:max-w-xs
       (ui/toggle
         enabled?
         (fn []
           (state/set-state! [:electron/user-cfgs :spell-check] (not enabled?))
           (p/then (ipc/ipc :userAppCfgs :spell-check (not enabled?))
                   #(when (js/confirm (t :relaunch-confirm-to-work))
                      (js/logseq.api.relaunch))))
         true)]]]))

(rum/defcs switch-git-auto-commit-row < rum/reactive
  [state t]
  (let [enabled? (state/get-git-auto-commit-enabled?)]
    [:div.it.sm:grid.sm:grid-cols-3.sm:gap-4.sm:items-start
     [:label.block.text-sm.font-medium.leading-5.opacity-70
      (t :settings-page/git-switcher-label)]
     [:div
      [:div.rounded-md.sm:max-w-xs
       (ui/toggle
         enabled?
         (fn []
           (state/set-state! [:electron/user-cfgs :git/disable-auto-commit?] enabled?)
           (ipc/ipc :userAppCfgs :git/disable-auto-commit? enabled?))
         true)]]]))

(rum/defcs git-auto-commit-seconds < rum/reactive
  [state t]
  (let [secs (or (state/sub [:electron/user-cfgs :git/auto-commit-seconds]) 60)]
    [:div.it.sm:grid.sm:grid-cols-3.sm:gap-4.sm:items-start
     [:label.block.text-sm.font-medium.leading-5.opacity-70
      (t :settings-page/git-commit-delay)]
     [:div.mt-1.sm:mt-0.sm:col-span-2
      [:div.max-w-lg.rounded-md.sm:max-w-xs
       [:input#home-default-page.form-input.is-small.transition.duration-150.ease-in-out
        {:default-value secs
         :on-blur       (fn [event]
                          (let [value (-> (util/evalue event)
                                          util/safe-parse-int)]
                            (if (and (number? value)
                                     (< 0 value (inc 600)))
                              (do
                                (state/set-state! [:electron/user-cfgs :git/auto-commit-seconds] value)
                                (ipc/ipc :userAppCfgs :git/auto-commit-seconds value))
                              (when-let [elem (gobj/get event "target")]
                                (notification/show!
                                 [:div "Invalid value! Must be a number between 1 and 600."]
                                 :warning true)
                                (gobj/set elem "value" secs)))))}]]]]))

(rum/defc app-auto-update-row < rum/reactive [t]
  (let [enabled? (state/sub [:electron/user-cfgs :auto-update])
        enabled? (if (nil? enabled?) true enabled?)]
    (toggle "usage-diagnostics"
            (t :settings-page/auto-updater)
            enabled?
            #((state/set-state! [:electron/user-cfgs :auto-update] (not enabled?))
              (ipc/ipc :userAppCfgs :auto-update (not enabled?))))))

(defn language-row [t preferred-language]
  (let [on-change (fn [e]
                    (let [lang-code (util/evalue e)]
                      (state/set-preferred-language! lang-code)
                      (ui-handler/re-render-root!)))
        action [:select.form-select.is-small {:value     preferred-language
                                              :on-change on-change}
                (for [language dicts/languages]
                  (let [lang-code (name (:value language))
                        lang-label (:label language)]
                    [:option {:key lang-code :value lang-code} lang-label]))]]
    (row-with-button-action {:left-label (t :language)
                             :-for       "preferred_language"
                             :action     action})))

(defn theme-modes-row [t switch-theme system-theme? dark?]
  (let [pick-theme [:ul.theme-modes-options
                    [:li {:on-click (partial state/use-theme-mode! "light")
                          :class    (classnames [{:active (and (not system-theme?) (not dark?))}])} [:i.mode-light] [:strong "light"]]
                    [:li {:on-click (partial state/use-theme-mode! "dark")
                          :class    (classnames [{:active (and (not system-theme?) dark?)}])} [:i.mode-dark] [:strong "dark"]]
                    [:li {:on-click (partial state/use-theme-mode! "system")
                          :class    (classnames [{:active system-theme?}])} [:i.mode-system] [:strong "system"]]]]
    (row-with-button-action {:left-label (t :right-side-bar/switch-theme (string/capitalize switch-theme))
                             :-for       "toggle_theme"
                             :action     pick-theme
                             :desc       (ui/render-keyboard-shortcut (shortcut-helper/gen-shortcut-seq :ui/toggle-theme))})))

(defn file-format-row [t preferred-format]
  [:div.it.sm:grid.sm:grid-cols-3.sm:gap-4.sm:items-start
   [:label.block.text-sm.font-medium.leading-5.opacity-70
    {:for "preferred_format"}
    (t :settings-page/preferred-file-format)]
   [:div.mt-1.sm:mt-0.sm:col-span-2
    [:div.max-w-lg.rounded-md
     [:select.form-select.is-small
      {:value     (name preferred-format)
       :on-change (fn [e]
                    (let [format (-> (util/evalue e)
                                     (string/lower-case)
                                     keyword)]
                      (user-handler/set-preferred-format! format)))}
      (for [format (map name [:org :markdown])]
        [:option {:key format :value format} (string/capitalize format)])]]]])

(defn date-format-row [t preferred-date-format]
  [:div.it.sm:grid.sm:grid-cols-3.sm:gap-4.sm:items-:div.it.sm:grid.sm:grid-cols-3.sm:gap-4.sm:items-start
   [:label.block.text-sm.font-medium.leading-5.opacity-70
    {:for "custom_date_format"}
    (t :settings-page/custom-date-format)
    (ui/tippy {:html        (t :settings-page/custom-date-format-warning)
               :class       "tippy-hover ml-2"
               :interactive true
               :disabled    false}
              (svg/info))]
   [:div.mt-1.sm:mt-0.sm:col-span-2
    [:div.max-w-lg.rounded-md
     [:select.form-select.is-small
      {:value     preferred-date-format
       :on-change (fn [e]
                    (let [format (util/evalue e)]
                      (when-not (string/blank? format)
                        (config-handler/set-config! :journal/page-title-format format)
                        (notification/show!
                          [:div "You must re-index your graph for this change to take effect"]
                          :warning false)
                        (state/close-modal!)
                        (route-handler/redirect! {:to :repos}))))}
      (for [format (sort (date/journal-title-formatters))]
        [:option {:key format} format])]]]])

(defn workflow-row [t preferred-workflow]
  [:div.it.sm:grid.sm:grid-cols-3.sm:gap-4.sm:items-start
   [:label.block.text-sm.font-medium.leading-5.opacity-70
    {:for "preferred_workflow"}
    (t :settings-page/preferred-workflow)]
   [:div.mt-1.sm:mt-0.sm:col-span-2
    [:div.max-w-lg.rounded-md
     [:select.form-select.is-small
      {:value     (name preferred-workflow)
       :on-change (fn [e]
                    (-> (util/evalue e)
                        string/lower-case
                        keyword
                        (#(if (= % :now) :now :todo))
                        user-handler/set-preferred-workflow!))}
      (for [workflow [:now :todo]]
        [:option {:key (name workflow) :value (name workflow)}
         (if (= workflow :now) "NOW/LATER" "TODO/DOING")])]]]])

(defn outdenting-row [t logical-outdenting?]
  (toggle "preferred_outdenting"
          [(t :settings-page/preferred-outdenting)
           (ui/tippy {:html        (outdenting-hint)
                      :class       "tippy-hover ml-2"
                      :interactive true
                      :disabled    false}
                     (svg/info))]
          logical-outdenting?
          config-handler/toggle-logical-outdenting!))

(defn showing-full-blocks [t show-full-blocks?]
  (toggle "show_full_blocks"
          (t :settings-page/show-full-blocks)
          show-full-blocks?
          config-handler/toggle-show-full-blocks!))

(defn preferred-pasting-file [t preferred-pasting-file?]
  (toggle "preferred_pasting_file"
          (t :settings-page/preferred-pasting-file)
          preferred-pasting-file?
          config-handler/toggle-preferred-pasting-file!))

(defn auto-expand-row [t auto-expand-block-refs?]
  (toggle "auto_expand_block_refs"
          [(t :settings-page/auto-expand-block-refs)
           (ui/tippy {:html        (auto-expand-hint)
                      :class       "tippy-hover ml-2"
                      :interactive true
                      :disabled    false}
                     (svg/info))]
          auto-expand-block-refs?
          config-handler/toggle-auto-expand-block-refs!))

(defn tooltip-row [t enable-tooltip?]
  (toggle "enable_tooltip"
          (t :settings-page/enable-tooltip)
          enable-tooltip?
          (fn []
            (config-handler/toggle-ui-enable-tooltip!))))

(defn shortcut-tooltip-row [t enable-shortcut-tooltip?]
  (toggle "enable_tooltip"
          (t :settings-page/enable-shortcut-tooltip)
          enable-shortcut-tooltip?
          (fn []
            (state/toggle-shortcut-tooltip!))))

(defn timetracking-row [t enable-timetracking?]
  (toggle "enable_timetracking"
          (t :settings-page/enable-timetracking)
          enable-timetracking?
          #(let [value (not enable-timetracking?)]
             (config-handler/set-config! :feature/enable-timetracking? value))))

(defn update-home-page
  [event]
  (let [value (util/evalue event)]
    (cond
      (string/blank? value)
      (let [home (get (state/get-config) :default-home {})
            new-home (dissoc home :page)]
        (config-handler/set-config! :default-home new-home)
        (notification/show! "Home default page updated successfully!" :success))

      (db/page-exists? value)
      (let [home (get (state/get-config) :default-home {})
            new-home (assoc home :page value)]
        (config-handler/set-config! :default-home new-home)
        (notification/show! "Home default page updated successfully!" :success))

      :else
      (notification/show! (str "The page \"" value "\" doesn't exist yet. Please create that page first, and then try again.") :warning))))

(defn journal-row [enable-journals?]
  (toggle "enable_journals"
          (t :settings-page/enable-journals)
          enable-journals?
          (fn []
            (let [value (not enable-journals?)]
              (config-handler/set-config! :feature/enable-journals? value)))))

(defn enable-all-pages-public-row [t enable-all-pages-public?]
  (toggle "all pages public"
          (t :settings-page/enable-all-pages-public)
          enable-all-pages-public?
          (fn []
            (let [value (not enable-all-pages-public?)]
              (config-handler/set-config! :publishing/all-pages-public? value)))))

;; (defn enable-block-timestamps-row [t enable-block-timestamps?]
;;   (toggle "block timestamps"
;;           (t :settings-page/enable-block-time)
;;           enable-block-timestamps?
;;           (fn []
;;             (let [value (not enable-block-timestamps?)]
;;               (config-handler/set-config! :feature/enable-block-timestamps? value)))))

(rum/defc keyboard-shortcuts-row [t]
  (row-with-button-action
    {:left-label   (t :settings-page/customize-shortcuts)
     :button-label (t :settings-page/shortcut-settings)
     :on-click      (fn []
                      (state/close-settings!)
                      (route-handler/redirect! {:to :shortcut-setting}))
     :-for         "customize_shortcuts"}))

(defn zotero-settings-row []
  [:div.it.sm:grid.sm:grid-cols-3.sm:gap-4.sm:items-start
   [:label.block.text-sm.font-medium.leading-5.opacity-70
    {:for "zotero_settings"}
    "Zotero"]
   [:div.mt-1.sm:mt-0.sm:col-span-2
    [:div
     (ui/button
       (t :settings)
       :class "text-sm p-1"
       :style {:margin-top "0px"}
       :on-click
       (fn []
         (state/close-settings!)
         (route-handler/redirect! {:to :zotero-setting})))]]])

(defn auto-push-row [_t current-repo enable-git-auto-push?]
  (when (and current-repo (string/starts-with? current-repo "https://"))
    (toggle "enable_git_auto_push"
            "Enable Git auto push"
            enable-git-auto-push?
            (fn []
              (let [value (not enable-git-auto-push?)]
                (config-handler/set-config! :git-auto-push value))))))

(defn usage-diagnostics-row [t instrument-disabled?]
  (toggle "usage-diagnostics"
          (t :settings-page/disable-sentry)
          (not instrument-disabled?)
          (fn [] (instrument/disable-instrument
                   (not instrument-disabled?)))
          [:span.text-sm.opacity-50 (t :settings-page/disable-sentry-desc)]))

(defn clear-cache-row [t]
  (row-with-button-action {:left-label   (t :settings-page/clear-cache)
                           :button-label (t :settings-page/clear)
                           :on-click     handler/clear-cache!
                           :-for         "clear_cache"}))

(defn version-row [t version]
  (row-with-button-action {:left-label (t :settings-page/current-version)
                           :action     (app-updater version)
                           :-for       "current-version"}))

(defn developer-mode-row [t developer-mode?]
  (toggle "developer_mode"
          (t :settings-page/developer-mode)
          developer-mode?
          (fn []
            (let [mode (not developer-mode?)]
              (state/set-developer-mode! mode)))
          [:div.text-sm.opacity-50 (t :settings-page/developer-mode-desc)]))

(rum/defc plugin-enabled-switcher
  [t]
  (let [value (state/lsp-enabled?-or-theme)
        [on? set-on?] (rum/use-state value)
        on-toggle #(let [v (not on?)]
                     (set-on? v)
                     (storage/set ::storage-spec/lsp-core-enabled v))]
    [:div.flex.items-center
     (ui/toggle on? on-toggle true)
     (when (not= (boolean value) on?)
       [:div.relative.opacity-70
        [:span.absolute.whitespace-nowrap
         {:style {:top -18 :left 10}}
         (ui/button (t :plugin/restart)
                    :on-click #(js/logseq.api.relaunch)
           :small? true :intent "logseq")]])]))

(rum/defc http-server-enabled-switcher
  [t]
  (let [[value _] (rum/use-state (boolean (storage/get ::storage-spec/http-server-enabled)))
        [on? set-on?] (rum/use-state value)
        on-toggle #(let [v (not on?)]
                     (set-on? v)
                     (storage/set ::storage-spec/http-server-enabled v))]
    [:div.flex.items-center
     (ui/toggle on? on-toggle true)
     (when (not= (boolean value) on?)
       [:div.relative.opacity-70
        [:span.absolute.whitespace-nowrap
         {:style {:top -18 :left 10}}
         (ui/button (t :plugin/restart)
                    :on-click #(js/logseq.api.relaunch)
                    :small? true :intent "logseq")]])]))

(rum/defc flashcards-enabled-switcher
  [enable-flashcards?]
  (ui/toggle enable-flashcards?
             (fn []
               (let [value (not enable-flashcards?)]
                 (config-handler/set-config! :feature/enable-flashcards? value)))
             true))

(rum/defc user-proxy-settings
  [{:keys [type protocol host port] :as agent-opts}]
  (ui/button [:span.flex.items-center
              [:strong.pr-1
               (case type
                 "system" "System Default"
                 "direct" "Direct"
                 (and protocol host port (str protocol "://" host ":" port)))]
              (ui/icon "edit")]
             :small? true
             :on-click #(state/set-sub-modal!
                         (fn [_] (plugins/user-proxy-settings-panel agent-opts))
                         {:id :https-proxy-panel :center? true})))

(defn plugin-system-switcher-row []
  (row-with-button-action
   {:left-label (t :settings-page/plugin-system)
    :action (plugin-enabled-switcher t)}))

(defn http-server-switcher-row []
  (row-with-button-action
   {:left-label "HTTP APIs server"
    :action (http-server-enabled-switcher t)}))

(defn flashcards-switcher-row [enable-flashcards?]
  (row-with-button-action
   {:left-label (t :settings-page/enable-flashcards)
    :action (flashcards-enabled-switcher enable-flashcards?)}))

(defn https-user-agent-row [agent-opts]
  (row-with-button-action
   {:left-label (t :settings-page/network-proxy)
    :action (user-proxy-settings agent-opts)}))

(defn filename-format-row []
  (row-with-button-action
   {:left-label (t :settings-page/filename-format)
    :button-label (t :settings-page/edit-setting)
    :on-click #(state/set-sub-modal!
                (fn [_] (conversion-component/files-breaking-changed))
                {:id :filename-format-panel :center? true})}))

(rum/defcs settings-general < rum/reactive
  [_state current-repo]
  (let [preferred-language (state/sub [:preferred-language])
        theme (state/sub :ui/theme)
        dark? (= "dark" theme)
        system-theme? (state/sub :ui/system-theme?)
        switch-theme (if dark? "light" "dark")]
    [:div.panel-wrap.is-general
     (version-row t version)
     (language-row t preferred-language)
     (theme-modes-row t switch-theme system-theme? dark?)
     (when (config/global-config-enabled?) (edit-global-config-edn))
     (when current-repo (edit-config-edn))
     (when current-repo (edit-custom-css))
     (when current-repo (edit-export-css))
     (keyboard-shortcuts-row t)]))

(rum/defcs settings-editor < rum/reactive
  [_state current-repo]
  (let [preferred-format (state/get-preferred-format)
        preferred-date-format (state/get-date-formatter)
        preferred-workflow (state/get-preferred-workflow)
        enable-timetracking? (state/enable-timetracking?)
        enable-all-pages-public? (state/all-pages-public?)
        logical-outdenting? (state/logical-outdenting?)
        show-full-blocks? (state/show-full-blocks?)
        preferred-pasting-file? (state/preferred-pasting-file?)
        auto-expand-block-refs? (state/auto-expand-block-refs?)
        enable-tooltip? (state/enable-tooltip?)
        enable-shortcut-tooltip? (state/sub :ui/shortcut-tooltip?)
        show-brackets? (state/show-brackets?)
        enable-git-auto-push? (state/enable-git-auto-push? current-repo)]

    [:div.panel-wrap.is-editor
     (file-format-row t preferred-format)
     (date-format-row t preferred-date-format)
     (workflow-row t preferred-workflow)
     ;; (enable-block-timestamps-row t enable-block-timestamps?)
     (show-brackets-row t show-brackets?)

     (when (util/electron?) (switch-spell-check-row t))
     (outdenting-row t logical-outdenting?)
     (showing-full-blocks t show-full-blocks?)
     (preferred-pasting-file t preferred-pasting-file?)
     (auto-expand-row t auto-expand-block-refs?)
     (when-not (or (util/mobile?) (mobile-util/native-platform?))
       (shortcut-tooltip-row t enable-shortcut-tooltip?))
     (when-not (or (util/mobile?) (mobile-util/native-platform?))
       (tooltip-row t enable-tooltip?))
     (timetracking-row t enable-timetracking?)
     (enable-all-pages-public-row t enable-all-pages-public?)
     (auto-push-row t current-repo enable-git-auto-push?)]))

(rum/defc settings-git
  []
  [:div.panel-wrap
   [:div.text-sm.my-4
    (ui/admonition
     :tip
     [:p "If you have Logseq Sync enabled, you can view a page's edit history directly. This section is for tech-savvy only."])
    [:span.text-sm.opacity-50.my-4 
     "To view page's edit history, click the three horizontal dots in the top-right corner and select \"View page history\"."]
    [:br][:br]
    [:span.text-sm.opacity-50.my-4
     "For professional users, Logseq also supports using "]
    [:a {:href "https://git-scm.com/" :target "_blank"}
     "Git"]
    [:span.text-sm.opacity-50.my-4
     " for version control."]
    [:span.text-sm.opacity-50.my-4
     "Use Git at your own risk as general Git issues are not supported by the Logseq team"]]
   [:br]
   (switch-git-auto-commit-row t)
   (git-auto-commit-seconds t)

   (ui/admonition
     :warning
     [:p (t :settings-page/git-confirm)])])

(rum/defc settings-advanced < rum/reactive
  [current-repo]
  (let [instrument-disabled? (state/sub :instrument/disabled?)
        developer-mode? (state/sub [:ui/developer-mode?])
        https-agent-opts (state/sub [:electron/user-cfgs :settings/agent])]
    [:div.panel-wrap.is-advanced
     (when (and (or util/mac? util/win32?) (util/electron?)) (app-auto-update-row t))
     (usage-diagnostics-row t instrument-disabled?)
     (when-not (mobile-util/native-platform?) (developer-mode-row t developer-mode?))
     (when (util/electron?) (https-user-agent-row https-agent-opts))
     (when (and (util/electron?) (not (config/demo-graph? current-repo))) (filename-format-row))
     (clear-cache-row t)

     (ui/admonition
       :warning
       [:p (t :settings-page/clear-cache-warning)])]))

(defn- set-openai-token!
  [value]
  (when-not (string/blank? value)
    (state/set-state! :open-ai/token value)
    (storage/set :open-ai-token value)))

(rum/defc settings-ai < rum/reactive
  [_current-repo]
  (let [enable-ai? (state/enable-ai?)
        current-service (ai/get-service)]
    [:div.panel-wrap
     [:div.it.sm:grid.sm:grid-cols-3.sm:gap-4.sm:items-start
      [:label.block.text-sm.font-medium.leading-5.opacity-70
       {:for "Enable AI"}
       (t :settings-page/enable-ai)]
      [:div
       [:div.rounded-md.sm:max-w-xs
        (ui/toggle enable-ai?
                   config-handler/toggle-enable-ai!
                   true)]]]

     (when enable-ai?
       [:div.it.sm:grid.sm:grid-cols-3.sm:gap-4.sm:items-start
        [:label.block.text-sm.font-medium.leading-5.opacity-70
         {:for "Service"}
         "Service"]
        [:div
         (ui/select (map (fn [{:keys [name]}]
                           {:label name
                            :value name
                            :selected (= name current-service)})
                      (ai/get-all-services))
           (fn [_ value]
             (state/set-state! :ai/current-service value)))]])
     (when enable-ai?
       [:div
        [:div.it.sm:grid.sm:grid-cols-3.sm:gap-4.sm:items-start
         [:label.block.text-sm.font-medium.leading-5.opacity-70
          {:for "OpenAI token"}
          "OpenAI token"]
         [:div.mt-1.sm:mt-0.sm:col-span-2
          [:div.max-w-lg.rounded-md.sm:max-w-xs
           [:input#home-default-page.form-input.is-small.transition.duration-150.ease-in-out
            {:default-value (or (:open-ai/token @state/state) "")
             :on-blur       (fn [e]
                              (set-openai-token! (util/evalue e)))
             :on-key-press  (fn [e]
                              (when (= "Enter" (util/ekey e))
                                (set-openai-token! (util/evalue e))))}]]]]])]))

(rum/defc sync-enabled-switcher
  [enabled?]
  (ui/toggle enabled?
             (fn []
               (file-sync-handler/set-sync-enabled! (not enabled?)))
             true))

(defn sync-switcher-row [enabled?]
  (row-with-button-action
   {:left-label (t :settings-page/sync)
    :action (sync-enabled-switcher enabled?)}))

(rum/defc whiteboards-enabled-switcher
  [enabled?]
  (ui/toggle enabled?
             (fn []
               (let [value (not enabled?)]
                 (config-handler/set-config! :feature/enable-whiteboards? value)))
             true))

(defn whiteboards-switcher-row [enabled?]
  (row-with-button-action
   {:left-label (t :settings-page/enable-whiteboards)
    :action (whiteboards-enabled-switcher enabled?)}))

(rum/defc settings-features < rum/reactive
  []
  (let [current-repo (state/get-current-repo)
        enable-journals? (state/enable-journals? current-repo)
        enable-flashcards? (state/enable-flashcards? current-repo)
        enable-sync? (state/enable-sync?)
        enable-whiteboards? (state/enable-whiteboards? current-repo)
        logged-in? (user-handler/logged-in?)]
    [:div.panel-wrap.is-features.mb-8
     (journal-row enable-journals?)
     (when (not enable-journals?)
       [:div.it.sm:grid.sm:grid-cols-3.sm:gap-4.sm:items-start
        [:label.block.text-sm.font-medium.leading-5.opacity-70
         {:for "default page"}
         (t :settings-page/home-default-page)]
        [:div.mt-1.sm:mt-0.sm:col-span-2
         [:div.max-w-lg.rounded-md.sm:max-w-xs
          [:input#home-default-page.form-input.is-small.transition.duration-150.ease-in-out
           {:default-value (state/sub-default-home-page)
            :on-blur       update-home-page
            :on-key-press  (fn [e]
                             (when (= "Enter" (util/ekey e))
                               (update-home-page e)))}]]]])
     (whiteboards-switcher-row enable-whiteboards?)
     (when (and (util/electron?) config/feature-plugin-system-on?)
       (plugin-system-switcher-row))
     (when (util/electron?)
       (http-server-switcher-row))
     (flashcards-switcher-row enable-flashcards?)
     (zotero-settings-row)
     (when-not web-platform?
       [:div.mt-1.sm:mt-0.sm:col-span-2
        [:hr]
        (if logged-in?
          [:div
           (user-handler/email)
           [:p (ui/button (t :logout) {:class "p-1"
                                       :icon "logout"
                                       :on-click user-handler/logout})]]
          [:div
           (ui/button (t :login) {:class "p-1"
                                  :icon "login"
                                  :on-click (fn []
                                              (state/close-settings!)
                                              (state/pub-event! [:user/login]))})
           [:p.text-sm.opacity-50 (t :settings-page/login-prompt)]])])

     (when-not web-platform?
       [:<>
        [:div.it.sm:grid.sm:grid-cols-3.sm:gap-4.sm:items-start
         [:label.flex.font-medium.leading-5.self-start.mt-1 (ui/icon  (if logged-in? "lock-open" "lock") {:class "mr-1"}) (t :settings-page/beta-features)]]
        [:div.flex.flex-col.gap-4
         {:class (when-not user-handler/alpha-or-beta-user? "opacity-50 pointer-events-none cursor-not-allowed")}
         (sync-switcher-row enable-sync?)
         [:div.text-sm
          "Click"
          [:a.mx-1 {:href "https://blog.logseq.com/how-to-setup-and-use-logseq-sync/"
                    :target "_blank"}
           "here"]
          "for instructions on how to set up and use Sync."]]])

     ;; (when-not web-platform?
     ;;   [:<>
     ;;    [:hr]
     ;;    [:div.it.sm:grid.sm:grid-cols-3.sm:gap-4.sm:items-start
     ;;     [:label.flex.font-medium.leading-5.self-start.mt-1 (ui/icon  (if logged-in? "lock-open" "lock") {:class "mr-1"}) (t :settings-page/alpha-features)]]
     ;;    [:div.flex.flex-col.gap-4
     ;;     {:class (when-not user-handler/alpha-user? "opacity-50 pointer-events-none cursor-not-allowed")}
     ;;     ;; features
     ;;     ]])
     ]))

(rum/defcs settings
  < (rum/local [:general :general] ::active)
    {:will-mount
     (fn [state]
       (state/load-app-user-cfgs)
       state)
     :will-unmount
     (fn [state]
       (state/close-settings!)
       state)}
    rum/reactive
  [state]
  (let [current-repo (state/sub :git/current-repo)
        ;; enable-block-timestamps? (state/enable-block-timestamps?)
        _installed-plugins (state/sub :plugin/installed-plugins)
        plugins-of-settings (and config/lsp-enabled? (seq (plugin-handler/get-enabled-plugins-if-setting-schema)))
        *active (::active state)]

    [:div#settings.cp__settings-main
     [:header
      [:h1.title (t :settings)]]

     [:div.cp__settings-inner

      [:aside.md:w-64 {:style {:min-width "10rem"}}
       [:ul.settings-menu
        (for [[label id text icon]
              [[:general "general" (t :settings-page/tab-general) (ui/icon "adjustments")]
               [:editor "editor" (t :settings-page/tab-editor) (ui/icon "writing")]

               (when (util/electron?)
                 [:git "git" (t :settings-page/tab-version-control) (ui/icon "history")])

               ;; (when (util/electron?)
               ;;   [:assets "assets" (t :settings-page/tab-assets) (ui/icon "box")])

               [:advanced "advanced" (t :settings-page/tab-advanced) (ui/icon "bulb")]
<<<<<<< HEAD

               [:ai "ai" "AI" (ui/icon "wand")]

               [:features "features" (t :settings-page/tab-features) (ui/icon "square-asterisk")]
=======
               [:features "features" (t :settings-page/tab-features) (ui/icon "app-feature")]
>>>>>>> c917f2e0

               (when plugins-of-settings
                 [:plugins-setting "plugins" (t :settings-of-plugins) (ui/icon "puzzle")])]]

          (when label
            [:li.settings-menu-item
             {:key      text
              :class    (util/classnames [{:active (= label (first @*active))}])
              :on-click #(reset! *active [label (first @*active)])}

             [:a.flex.items-center.settings-menu-link
             {:data-id id}
              icon
              [:strong text]]]))]]

      [:article

       (case (first @*active)

         :plugins-setting
         (let [label (second @*active)]
           (state/pub-event! [:go/plugins-settings (:id (first plugins-of-settings))])
           (reset! *active [label label])
           nil)

         :general
         (settings-general current-repo)

         :editor
         (settings-editor current-repo)

         :git
         (settings-git)

         :assets
         (assets/settings-content)

         :advanced
         (settings-advanced current-repo)

         :ai
         (settings-ai current-repo)

         :features
         (settings-features)

         nil)]]]))<|MERGE_RESOLUTION|>--- conflicted
+++ resolved
@@ -671,7 +671,7 @@
     (ui/admonition
      :tip
      [:p "If you have Logseq Sync enabled, you can view a page's edit history directly. This section is for tech-savvy only."])
-    [:span.text-sm.opacity-50.my-4 
+    [:span.text-sm.opacity-50.my-4
      "To view page's edit history, click the three horizontal dots in the top-right corner and select \"View page history\"."]
     [:br][:br]
     [:span.text-sm.opacity-50.my-4
@@ -891,14 +891,10 @@
                ;;   [:assets "assets" (t :settings-page/tab-assets) (ui/icon "box")])
 
                [:advanced "advanced" (t :settings-page/tab-advanced) (ui/icon "bulb")]
-<<<<<<< HEAD
 
                [:ai "ai" "AI" (ui/icon "wand")]
 
-               [:features "features" (t :settings-page/tab-features) (ui/icon "square-asterisk")]
-=======
                [:features "features" (t :settings-page/tab-features) (ui/icon "app-feature")]
->>>>>>> c917f2e0
 
                (when plugins-of-settings
                  [:plugins-setting "plugins" (t :settings-of-plugins) (ui/icon "puzzle")])]]
