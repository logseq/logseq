--- conflicted
+++ resolved
@@ -61,7 +61,6 @@
        [:div (cond
                (mobile-util/native-android?)
                (ui/button
-<<<<<<< HEAD
                  (t :settings-page/check-for-updates)
                  :class "text-sm p-1 mr-1"
                  :href "https://github.com/logseq/logseq/releases")
@@ -78,24 +77,6 @@
                  :class "text-sm p-1 mr-1"
                  :disabled update-pending?
                  :on-click #(js/window.apis.checkForUpdates false))
-=======
-                (t :settings-page/check-for-updates)
-                :class "text-sm mr-1"
-                :href "https://github.com/logseq/logseq/releases")
-
-               (mobile-util/native-ios?)
-               (ui/button
-                (t :settings-page/check-for-updates)
-                :class "text-sm mr-1"
-                :href "https://apps.apple.com/app/logseq/id1601013908")
-
-               (util/electron?)
-               (ui/button
-                (if update-pending? (t :settings-page/checking) (t :settings-page/check-for-updates))
-                :class "text-sm mr-1"
-                :disabled update-pending?
-                :on-click #(js/window.apis.checkForUpdates false))
->>>>>>> 2b0d9566
 
                :else
                nil)]
@@ -1153,7 +1134,6 @@
 
     [:div#settings.cp__settings-main
      (settings-effect @*active)
-<<<<<<< HEAD
      [:div.cp__settings-inner {:class "min-h-[65dvh] max-h-[75dvh]"}
       [:aside.cp__settings-aside
        {:style     {:min-width "13rem"}
@@ -1168,10 +1148,6 @@
                                (let [active (.. active -dataset -id)
                                      target (.. target -dataset -id)]
                                  (reset! *active (map keyword [target active]))))))))}
-=======
-     [:div.cp__settings-inner {:class "min-h-[70dvh] max-h-[70dvh]"}
-      [:aside.md:w-64 {:style {:min-width "10rem"}}
->>>>>>> 2b0d9566
        [:header.cp__settings-header
         [:h1.cp__settings-modal-title (t :settings)]]
        [:ul.settings-menu
