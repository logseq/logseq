(ns frontend.components.settings
  (:require [clojure.string :as string]
            [frontend.components.svg :as svg]
            [frontend.components.plugins :as plugins]
            [frontend.components.assets :as assets]
            [frontend.config :as config]
            [frontend.context.i18n :refer [t]]
            [frontend.storage :as storage]
            [frontend.date :as date]
            [frontend.dicts :as dicts]
            [frontend.handler :as handler]
            [frontend.handler.config :as config-handler]
            [frontend.handler.notification :as notification]
            [frontend.handler.route :as route-handler]
            [frontend.handler.ui :as ui-handler]
            [frontend.handler.user :as user-handler]
            [frontend.handler.plugin :as plugin-handler]
            [frontend.handler.file-sync :as file-sync-handler]
            [frontend.handler.global-config :as global-config-handler]
            [frontend.modules.instrumentation.core :as instrument]
            [frontend.modules.shortcut.data-helper :as shortcut-helper]
            [frontend.state :as state]
            [frontend.ui :as ui]
            [electron.ipc :as ipc]
            [promesa.core :as p]
            [frontend.util :refer [classnames web-platform?] :as util]
            [frontend.version :refer [version]]
            [goog.object :as gobj]
            [reitit.frontend.easy :as rfe]
            [rum.core :as rum]
            [frontend.mobile.util :as mobile-util]
            [frontend.db :as db]))

(defn toggle
  [label-for name state on-toggle & [detail-text]]
  [:div.it.sm:grid.sm:grid-cols-3.sm:gap-4.sm:items-start
   [:label.block.text-sm.font-medium.leading-5.opacity-70
    {:for label-for}
    name]
   [:div.rounded-md.sm:max-w-tss.sm:col-span-2
    [:div.rounded-md {:style {:display "flex" :gap "1rem" :align-items "center"}}
     (ui/toggle state on-toggle true)
     detail-text]]])

(rum/defcs app-updater < rum/reactive
  [state version]
  (let [update-pending? (state/sub :electron/updater-pending?)
        {:keys [type payload]} (state/sub :electron/updater)]
    [:span.cp__settings-app-updater

     [:div.ctls.flex.items-center

      [:div.mt-1.sm:mt-0.sm:col-span-2
       {:style {:display "flex" :gap "0.5rem" :align-items "center"}}
       [:div (cond
               (mobile-util/native-android?)
               (ui/button
                "Check for updates"
                :class "text-sm p-1 mr-1"
                :href "https://github.com/logseq/logseq/releases" )

               (mobile-util/native-ios?)
               (ui/button
                "Check for updates"
                :class "text-sm p-1 mr-1"
                :href "https://apps.apple.com/app/logseq/id1601013908" )

               (util/electron?)
               (ui/button
                (if update-pending? "Checking ..." "Check for updates")
                :class "text-sm p-1 mr-1"
                :disabled update-pending?
                :on-click #(js/window.apis.checkForUpdates false))

               :else
               nil)]

       [:div.text-sm.opacity-50 (str "Version " version)]]]

     (when-not (or update-pending?
                   (string/blank? type))
       [:div.update-state.text-sm
        (case type
          "update-not-available"
          [:p "Your app is up-to-date 🎉"]

          "update-available"
          (let [{:keys [name url]} payload]
            [:p (str "Found new release ")
             [:a.link
              {:on-click
               (fn [e]
                 (js/window.apis.openExternal url)
                 (util/stop e))}
              svg/external-link name " 🎉"]])

          "error"
          [:p "⚠️ Oops, Something Went Wrong!" [:br] " Please check out the "
           [:a.link
            {:on-click
             (fn [e]
               (js/window.apis.openExternal "https://github.com/logseq/logseq/releases")
               (util/stop e))}
            svg/external-link " release channel"]])])]))

(rum/defc outdenting-hint
  []
  [:div.ui__modal-panel
   {:style {:box-shadow "0 4px 20px 4px rgba(0, 20, 60, .1), 0 4px 80px -8px rgba(0, 20, 60, .2)"}}
   [:div {:style {:margin "12px" :max-width "500px"}}
    [:p.text-sm
     "The left side shows outdenting with the default setting, and the right shows outdenting with logical outdenting enabled. "
     [:a.text-sm
      {:target "_blank" :href "https://discuss.logseq.com/t/whats-your-preferred-outdent-behavior-the-direct-one-or-the-logical-one/978"}
      "→ Learn more"]]
    [:img {:src    "https://discuss.logseq.com/uploads/default/original/1X/e8ea82f63a5e01f6d21b5da827927f538f3277b9.gif"
           :width  500
           :height 500}]]])

(defn row-with-button-action
  [{:keys [left-label action button-label href on-click desc -for]}]
  [:div.it.sm:grid.sm:grid-cols-3.sm:gap-4.sm:items-start

   ;; left column
   [:label.block.text-sm.font-medium.leading-5.opacity-70
    {:for -for}
    left-label]

   ;; right column
   [:div.mt-1.sm:mt-0.sm:col-span-2
    {:style {:display "flex" :gap "0.5rem" :align-items "center"}}
    [:div (if action action (ui/button
                              button-label
                              :class    "text-sm p-1"
                              :href     href
                              :on-click on-click))]
    (when-not (or (util/mobile?)
                  (mobile-util/native-platform?))
      [:div.text-sm desc])]])

(defn edit-config-edn []
  (row-with-button-action
    {:left-label   (t :settings-page/custom-configuration)
     :button-label (t :settings-page/edit-config-edn)
     :href         (rfe/href :file {:path (config/get-repo-config-path)})
     :on-click     #(js/setTimeout (fn [] (ui-handler/toggle-settings-modal!)))
     :-for         "config_edn"}))

(defn edit-global-config-edn []
  (row-with-button-action
    {:left-label   (t :settings-page/custom-global-configuration)
     :button-label (t :settings-page/edit-global-config-edn)
     :href         (rfe/href :file {:path (global-config-handler/global-config-path)})
     :on-click     #(js/setTimeout (fn [] (ui-handler/toggle-settings-modal!)))
     :-for         "global_config_edn"}))

(defn edit-custom-css []
  (row-with-button-action
    {:left-label   (t :settings-page/custom-theme)
     :button-label (t :settings-page/edit-custom-css)
     :href         (rfe/href :file {:path (config/get-custom-css-path)})
     :on-click     #(js/setTimeout (fn [] (ui-handler/toggle-settings-modal!)))
     :-for         "customize_css"}))

(defn edit-export-css []
  (row-with-button-action
   {:left-label   (t :settings-page/export-theme)
    :button-label (t :settings-page/edit-export-css)
    :href         (rfe/href :file {:path (config/get-export-css-path)})
    :on-click     #(js/setTimeout (fn [] (ui-handler/toggle-settings-modal!)))
    :-for         "customize_css"}))

(defn show-brackets-row [t show-brackets?]
  [:div.it.sm:grid.sm:grid-cols-3.sm:gap-4.sm:items-start
   [:label.block.text-sm.font-medium.leading-5.opacity-70
    {:for "show_brackets"}
    (t :settings-page/show-brackets)]
   [:div
    [:div.rounded-md.sm:max-w-xs
     (ui/toggle show-brackets?
                config-handler/toggle-ui-show-brackets!
                true)]]
   (when (not (or (util/mobile?) (mobile-util/native-platform?)))
     [:div {:style {:text-align "right"}}
      (ui/render-keyboard-shortcut (shortcut-helper/gen-shortcut-seq :ui/toggle-brackets))])])

(rum/defcs switch-spell-check-row < rum/reactive
  [state t]
  (let [enabled? (state/sub [:electron/user-cfgs :spell-check])]
    [:div.it.sm:grid.sm:grid-cols-3.sm:gap-4.sm:items-start
     [:label.block.text-sm.font-medium.leading-5.opacity-70
      (t :settings-page/spell-checker)]
     [:div
      [:div.rounded-md.sm:max-w-xs
       (ui/toggle
         enabled?
         (fn []
           (state/set-state! [:electron/user-cfgs :spell-check] (not enabled?))
           (p/then (ipc/ipc :userAppCfgs :spell-check (not enabled?))
                   #(when (js/confirm (t :relaunch-confirm-to-work))
                      (js/logseq.api.relaunch))))
         true)]]]))

(rum/defcs switch-git-auto-commit-row < rum/reactive
  [state t]
  (let [enabled? (state/get-git-auto-commit-enabled?)]
    [:div.it.sm:grid.sm:grid-cols-3.sm:gap-4.sm:items-start
     [:label.block.text-sm.font-medium.leading-5.opacity-70
      (t :settings-page/git-switcher-label)]
     [:div
      [:div.rounded-md.sm:max-w-xs
       (ui/toggle
         enabled?
         (fn []
           (state/set-state! [:electron/user-cfgs :git/disable-auto-commit?] enabled?)
           (ipc/ipc :userAppCfgs :git/disable-auto-commit? enabled?))
         true)]]]))

(rum/defcs git-auto-commit-seconds < rum/reactive
  [state t]
  (let [secs (or (state/sub [:electron/user-cfgs :git/auto-commit-seconds]) 60)]
    [:div.it.sm:grid.sm:grid-cols-3.sm:gap-4.sm:items-start
     [:label.block.text-sm.font-medium.leading-5.opacity-70
      (t :settings-page/git-commit-delay)]
     [:div.mt-1.sm:mt-0.sm:col-span-2
      [:div.max-w-lg.rounded-md.sm:max-w-xs
       [:input#home-default-page.form-input.is-small.transition.duration-150.ease-in-out
        {:default-value secs
         :on-blur       (fn [event]
                          (let [value (-> (util/evalue event)
                                          util/safe-parse-int)]
                            (if (and (number? value)
                                     (< 0 value (inc 600)))
                              (do
                                (state/set-state! [:electron/user-cfgs :git/auto-commit-seconds] value)
                                (ipc/ipc :userAppCfgs :git/auto-commit-seconds value))
                              (when-let [elem (gobj/get event "target")]
                                (notification/show!
                                 [:div "Invalid value! Must be a number between 1 and 600."]
                                 :warning true)
                                (gobj/set elem "value" secs)))))}]]]]))

(rum/defc app-auto-update-row < rum/reactive [t]
  (let [enabled? (state/sub [:electron/user-cfgs :auto-update])
        enabled? (if (nil? enabled?) true enabled?)]
    (toggle "usage-diagnostics"
            (t :settings-page/auto-updater)
            enabled?
            #((state/set-state! [:electron/user-cfgs :auto-update] (not enabled?))
              (ipc/ipc :userAppCfgs :auto-update (not enabled?))))))

(defn language-row [t preferred-language]
  (let [on-change (fn [e]
                    (let [lang-code (util/evalue e)]
                      (state/set-preferred-language! lang-code)
                      (ui-handler/re-render-root!)))
        action [:select.form-select.is-small {:value     preferred-language
                                              :on-change on-change}
                (for [language dicts/languages]
                  (let [lang-code (name (:value language))
                        lang-label (:label language)]
                    [:option {:key lang-code :value lang-code} lang-label]))]]
    (row-with-button-action {:left-label (t :language)
                             :-for       "preferred_language"
                             :action     action})))

(defn theme-modes-row [t switch-theme system-theme? dark?]
  (let [pick-theme [:ul.theme-modes-options
                    [:li {:on-click (partial state/use-theme-mode! "light")
                          :class    (classnames [{:active (and (not system-theme?) (not dark?))}])} [:i.mode-light] [:strong "light"]]
                    [:li {:on-click (partial state/use-theme-mode! "dark")
                          :class    (classnames [{:active (and (not system-theme?) dark?)}])} [:i.mode-dark] [:strong "dark"]]
                    [:li {:on-click (partial state/use-theme-mode! "system")
                          :class    (classnames [{:active system-theme?}])} [:i.mode-system] [:strong "system"]]]]
    (row-with-button-action {:left-label (t :right-side-bar/switch-theme (string/capitalize switch-theme))
                             :-for       "toggle_theme"
                             :action     pick-theme
                             :desc       (ui/render-keyboard-shortcut (shortcut-helper/gen-shortcut-seq :ui/toggle-theme))})))

(defn file-format-row [t preferred-format]
  [:div.it.sm:grid.sm:grid-cols-3.sm:gap-4.sm:items-start
   [:label.block.text-sm.font-medium.leading-5.opacity-70
    {:for "preferred_format"}
    (t :settings-page/preferred-file-format)]
   [:div.mt-1.sm:mt-0.sm:col-span-2
    [:div.max-w-lg.rounded-md
     [:select.form-select.is-small
      {:value     (name preferred-format)
       :on-change (fn [e]
                    (let [format (-> (util/evalue e)
                                     (string/lower-case)
                                     keyword)]
                      (user-handler/set-preferred-format! format)))}
      (for [format (map name [:org :markdown])]
        [:option {:key format :value format} (string/capitalize format)])]]]])

(defn date-format-row [t preferred-date-format]
  [:div.it.sm:grid.sm:grid-cols-3.sm:gap-4.sm:items-:div.it.sm:grid.sm:grid-cols-3.sm:gap-4.sm:items-start
   [:label.block.text-sm.font-medium.leading-5.opacity-70
    {:for "custom_date_format"}
    (t :settings-page/custom-date-format)]
   [:div.mt-1.sm:mt-0.sm:col-span-2
    [:div.max-w-lg.rounded-md
     [:select.form-select.is-small
      {:value     preferred-date-format
       :on-change (fn [e]
                    (let [format (util/evalue e)]
                      (when-not (string/blank? format)
                        (config-handler/set-config! :journal/page-title-format format)
                        (notification/show!
                          [:div "You must re-index your graph for this change to take effect"]
                          :warning false)
                        (state/close-modal!)
                        (route-handler/redirect! {:to :repos}))))}
      (for [format (sort (date/journal-title-formatters))]
        [:option {:key format} format])]]]])

(defn workflow-row [t preferred-workflow]
  [:div.it.sm:grid.sm:grid-cols-3.sm:gap-4.sm:items-start
   [:label.block.text-sm.font-medium.leading-5.opacity-70
    {:for "preferred_workflow"}
    (t :settings-page/preferred-workflow)]
   [:div.mt-1.sm:mt-0.sm:col-span-2
    [:div.max-w-lg.rounded-md
     [:select.form-select.is-small
      {:value     (name preferred-workflow)
       :on-change (fn [e]
                    (-> (util/evalue e)
                        string/lower-case
                        keyword
                        (#(if (= % :now) :now :todo))
                        user-handler/set-preferred-workflow!))}
      (for [workflow [:now :todo]]
        [:option {:key (name workflow) :value (name workflow)}
         (if (= workflow :now) "NOW/LATER" "TODO/DOING")])]]]])

(defn outdenting-row [t logical-outdenting?]
  (toggle "preferred_outdenting"
          [(t :settings-page/preferred-outdenting)
           (ui/tippy {:html        (outdenting-hint)
                      :class       "tippy-hover ml-2"
                      :interactive true
                      :disabled    false}
                     (svg/info))]
          logical-outdenting?
          config-handler/toggle-logical-outdenting!))

(defn tooltip-row [t enable-tooltip?]
  (toggle "enable_tooltip"
          (t :settings-page/enable-tooltip)
          enable-tooltip?
          (fn []
            (config-handler/toggle-ui-enable-tooltip!))))

(defn shortcut-tooltip-row [t enable-shortcut-tooltip?]
  (toggle "enable_tooltip"
          (t :settings-page/enable-shortcut-tooltip)
          enable-shortcut-tooltip?
          (fn []
            (state/toggle-shortcut-tooltip!))))

(defn timetracking-row [t enable-timetracking?]
  (toggle "enable_timetracking"
          (t :settings-page/enable-timetracking)
          enable-timetracking?
          #(let [value (not enable-timetracking?)]
             (config-handler/set-config! :feature/enable-timetracking? value))))

(defn update-home-page
  [event]
  (let [value (util/evalue event)]
    (cond
      (string/blank? value)
      (let [home (get (state/get-config) :default-home {})
            new-home (dissoc home :page)]
        (config-handler/set-config! :default-home new-home)
        (notification/show! "Home default page updated successfully!" :success))

      (db/page-exists? value)
      (let [home (get (state/get-config) :default-home {})
            new-home (assoc home :page value)]
        (config-handler/set-config! :default-home new-home)
        (notification/show! "Home default page updated successfully!" :success))

      :else
      (notification/show! (str "The page \"" value "\" doesn't exist yet. Please create that page first, and then try again.") :warning))))

(defn journal-row [enable-journals?]
  (toggle "enable_journals"
          (t :settings-page/enable-journals)
          enable-journals?
          (fn []
            (let [value (not enable-journals?)]
              (config-handler/set-config! :feature/enable-journals? value)))))

(defn enable-all-pages-public-row [t enable-all-pages-public?]
  (toggle "all pages public"
          (t :settings-page/enable-all-pages-public)
          enable-all-pages-public?
          (fn []
            (let [value (not enable-all-pages-public?)]
              (config-handler/set-config! :publishing/all-pages-public? value)))))

;; (defn enable-block-timestamps-row [t enable-block-timestamps?]
;;   (toggle "block timestamps"
;;           (t :settings-page/enable-block-time)
;;           enable-block-timestamps?
;;           (fn []
;;             (let [value (not enable-block-timestamps?)]
;;               (config-handler/set-config! :feature/enable-block-timestamps? value)))))

(defn encryption-row [enable-encryption?]
  (toggle "enable_encryption"
          (t :settings-page/enable-encryption)
          enable-encryption?
          #(let [value (not enable-encryption?)]
             (config-handler/set-config! :feature/enable-encryption? value)
             (when value
               (state/close-modal!)
               (js/setTimeout (fn [] (state/pub-event! [:graph/ask-for-re-index (atom false)]))
                              100)))
          [:p.text-sm.opacity-50 "⚠️ This feature is experimental! "
           [:span "You can use "]
           [:a {:href "https://github.com/kanru/logseq-encrypt-ui"
                :target "_blank"}
            "logseq-encrypt-ui"]
           [:span " to decrypt your graph."]]))

(rum/defc keyboard-shortcuts-row [t]
  (row-with-button-action
    {:left-label   (t :settings-page/customize-shortcuts)
     :button-label (t :settings-page/shortcut-settings)
     :on-click      #((state/close-settings!)
                      (route-handler/redirect! {:to :shortcut-setting}))
     :-for         "customize_shortcuts"}))

(defn zotero-settings-row []
  [:div.it.sm:grid.sm:grid-cols-3.sm:gap-4.sm:items-start
   [:label.block.text-sm.font-medium.leading-5.opacity-70
    {:for "zotero_settings"}
    "Zotero"]
   [:div.mt-1.sm:mt-0.sm:col-span-2
    [:div
     (ui/button
       "Settings"
       :class "text-sm p-1"
       :style {:margin-top "0px"}
       :on-click
       (fn []
         (state/close-settings!)
         (route-handler/redirect! {:to :zotero-setting})))]]])

(defn auto-push-row [_t current-repo enable-git-auto-push?]
  (when (and current-repo (string/starts-with? current-repo "https://"))
    (toggle "enable_git_auto_push"
            "Enable Git auto push"
            enable-git-auto-push?
            (fn []
              (let [value (not enable-git-auto-push?)]
                (config-handler/set-config! :git-auto-push value))))))

(defn usage-diagnostics-row [t instrument-disabled?]
  (toggle "usage-diagnostics"
          (t :settings-page/disable-sentry)
          (not instrument-disabled?)
          (fn [] (instrument/disable-instrument
                   (not instrument-disabled?)))
          [:span.text-sm.opacity-50 "Logseq will never collect your local graph database or sell your data."]))

(defn clear-cache-row [t]
  (row-with-button-action {:left-label   (t :settings-page/clear-cache)
                           :button-label (t :settings-page/clear)
                           :on-click     handler/clear-cache!
                           :-for         "clear_cache"}))

(defn version-row [t version]
  (row-with-button-action {:left-label (t :settings-page/current-version)
                           :action     (app-updater version)
                           :-for       "current-version"}))

(defn developer-mode-row [t developer-mode?]
  (toggle "developer_mode"
          (t :settings-page/developer-mode)
          developer-mode?
          (fn []
            (let [mode (not developer-mode?)]
              (state/set-developer-mode! mode)))
          [:div.text-sm.opacity-50 (t :settings-page/developer-mode-desc)]))

(rum/defc plugin-enabled-switcher
  [t]
  (let [value (state/lsp-enabled?-or-theme)
        [on? set-on?] (rum/use-state value)
        on-toggle #(let [v (not on?)]
                     (set-on? v)
                     (storage/set :lsp-core-enabled v))]
    [:div.flex.items-center
     (ui/toggle on? on-toggle true)
     (when (not= (boolean value) on?)
       [:div.relative.opacity-70
        [:span.absolute.whitespace-nowrap
         {:style {:top -18 :left 10}}
         (ui/button (t :plugin/restart)
                    :on-click #(js/logseq.api.relaunch)
           :small? true :intent "logseq")]])]))

(rum/defc flashcards-enabled-switcher
  [enable-flashcards?]
  (ui/toggle enable-flashcards?
             (fn []
               (let [value (not enable-flashcards?)]
                 (config-handler/set-config! :feature/enable-flashcards? value)))
             true))

(rum/defc user-proxy-settings
  [{:keys [protocol host port] :as agent-opts}]
  (ui/button [:span
              (when-let [e (and protocol host port (str protocol "://" host ":" port))]
                [:strong.pr-1 e])
              (ui/icon "edit")]
             :small? true
             :on-click #(state/set-sub-modal!
                         (fn [_] (plugins/user-proxy-settings-panel agent-opts))
                         {:id :https-proxy-panel :center? true})))

(defn plugin-system-switcher-row []
  (row-with-button-action
   {:left-label (t :settings-page/plugin-system)
    :action (plugin-enabled-switcher t)}))

(defn flashcards-switcher-row [enable-flashcards?]
  (row-with-button-action
   {:left-label (t :settings-page/enable-flashcards)
    :action (flashcards-enabled-switcher enable-flashcards?)}))

(defn https-user-agent-row [agent-opts]
  (row-with-button-action
   {:left-label (t :settings-page/network-proxy)
    :action (user-proxy-settings agent-opts)}))

(rum/defcs settings-general < rum/reactive
  [_state current-repo]
  (let [preferred-language (state/sub [:preferred-language])
        theme (state/sub :ui/theme)
        dark? (= "dark" theme)
        system-theme? (state/sub :ui/system-theme?)
        switch-theme (if dark? "light" "dark")]
    [:div.panel-wrap.is-general
     (version-row t version)
     (language-row t preferred-language)
     (theme-modes-row t switch-theme system-theme? dark?)
     (when (config/global-config-enabled?) (edit-global-config-edn))
     (when current-repo (edit-config-edn))
     (when current-repo (edit-custom-css))
     (when current-repo (edit-export-css))
     (keyboard-shortcuts-row t)]))

(rum/defcs settings-editor < rum/reactive
  [_state current-repo]
  (let [preferred-format (state/get-preferred-format)
        preferred-date-format (state/get-date-formatter)
        preferred-workflow (state/get-preferred-workflow)
        enable-timetracking? (state/enable-timetracking?)
        enable-all-pages-public? (state/all-pages-public?)
        logical-outdenting? (state/logical-outdenting?)
        enable-tooltip? (state/enable-tooltip?)
        enable-shortcut-tooltip? (state/sub :ui/shortcut-tooltip?)
        show-brackets? (state/show-brackets?)
        enable-git-auto-push? (state/enable-git-auto-push? current-repo)]

    [:div.panel-wrap.is-editor
     (file-format-row t preferred-format)
     (date-format-row t preferred-date-format)
     (workflow-row t preferred-workflow)
     ;; (enable-block-timestamps-row t enable-block-timestamps?)
     (show-brackets-row t show-brackets?)
     (when (util/electron?) (switch-spell-check-row t))
     (outdenting-row t logical-outdenting?)
     (when-not (or (util/mobile?) (mobile-util/native-platform?))
       (shortcut-tooltip-row t enable-shortcut-tooltip?))
     (when-not (or (util/mobile?) (mobile-util/native-platform?))
       (tooltip-row t enable-tooltip?))
     (timetracking-row t enable-timetracking?)
     (enable-all-pages-public-row t enable-all-pages-public?)
     (auto-push-row t current-repo enable-git-auto-push?)]))

(rum/defc settings-git
  []
  [:div.panel-wrap
   [:div.text-sm.my-4
    [:span.text-sm.opacity-50.my-4
     "You can view a page's edit history by clicking the three vertical dots "
     "in the top-right corner and selecting \"Check page's history\". "
     "Logseq uses "]
    [:a {:href "https://git-scm.com/" :target "_blank"}
     "Git"]
    [:span.text-sm.opacity-50.my-4
     " for version control."]]
   [:br]
   (switch-git-auto-commit-row t)
   (git-auto-commit-seconds t)

   (ui/admonition
     :warning
     [:p (t :settings-page/git-confirm)])])

(rum/defc settings-advanced < rum/reactive
  []
  (let [instrument-disabled? (state/sub :instrument/disabled?)
        developer-mode? (state/sub [:ui/developer-mode?])
        https-agent-opts (state/sub [:electron/user-cfgs :settings/agent])]
    [:div.panel-wrap.is-advanced
     (when (and (or util/mac? util/win32?) (util/electron?)) (app-auto-update-row t))
     (usage-diagnostics-row t instrument-disabled?)
     (when-not (mobile-util/native-platform?) (developer-mode-row t developer-mode?))
     (when (util/electron?) (https-user-agent-row https-agent-opts))
     (clear-cache-row t)

     (ui/admonition
       :warning
       [:p "Clearing the cache will discard open graphs. You will lose unsaved changes."])]))

(rum/defc sync-enabled-switcher
  [enabled?]
  (ui/toggle enabled?
             (fn []
               (let [value (not enabled?)]
                 (storage/set :logseq-sync-enabled value)
                 (state/set-state! :feature/enable-sync? value)))
             true))

(defn sync-switcher-row [enabled?]
  (row-with-button-action
   {:left-label (str (t :settings-page/sync) " 🔐")
    :action (sync-enabled-switcher enabled?)}))

(rum/defc settings-features < rum/reactive
  []
  (let [current-repo (state/get-current-repo)
        enable-journals? (state/enable-journals? current-repo)
        enable-encryption? (state/enable-encryption? current-repo)
        enable-flashcards? (state/enable-flashcards? current-repo)
        enable-sync? (state/enable-sync?)]
    [:div.panel-wrap.is-features.mb-8
     (journal-row enable-journals?)
     (when (not enable-journals?)
       [:div.it.sm:grid.sm:grid-cols-3.sm:gap-4.sm:items-start
        [:label.block.text-sm.font-medium.leading-5.opacity-70
         {:for "default page"}
         (t :settings-page/home-default-page)]
        [:div.mt-1.sm:mt-0.sm:col-span-2
         [:div.max-w-lg.rounded-md.sm:max-w-xs
          [:input#home-default-page.form-input.is-small.transition.duration-150.ease-in-out
           {:default-value (state/sub-default-home-page)
            :on-blur       update-home-page
            :on-key-press  (fn [e]
                             (when (= "Enter" (util/ekey e))
                               (update-home-page e)))}]]]])
     (when (and (util/electron?) config/enable-plugins?) (plugin-system-switcher-row))
     (flashcards-switcher-row enable-flashcards?)
     (zotero-settings-row)
     (encryption-row enable-encryption?)

     (when-not web-platform?
       [:div
        [:hr]
        [:h2.mb-4 "Alpha test (sponsors only)"]
        (sync-switcher-row enable-sync?)])]))

(rum/defcs settings
  < (rum/local [:general :general] ::active)
    {:will-mount
     (fn [state]
       (state/load-app-user-cfgs)
       state)
     :will-unmount
     (fn [state]
       (state/close-settings!)
       state)}
    rum/reactive
  [state]
  (let [current-repo (state/sub :git/current-repo)
        ;; enable-block-timestamps? (state/enable-block-timestamps?)
        _installed-plugins (state/sub :plugin/installed-plugins)
        plugins-of-settings (and plugin-handler/lsp-enabled? (seq (plugin-handler/get-enabled-plugins-if-setting-schema)))
        *active (::active state)]

    [:div#settings.cp__settings-main
     [:header
      [:h1.title (t :settings)]]

     [:div.cp__settings-inner

      [:aside.md:w-64 {:style {:min-width "10rem"}}
       [:ul.settings-menu
        (for [[label id text icon]
              [[:general "general" (t :settings-page/tab-general) (ui/icon "adjustments")]
               [:editor "editor" (t :settings-page/tab-editor) (ui/icon "writing")]

               (when (and
                      (util/electron?)
                      (not (file-sync-handler/synced-file-graph? current-repo)))
<<<<<<< HEAD
                 [:git "git" (t :settings-page/tab-version-control) (ui/icon "history")])

               (when (util/electron?)
                 [:assets "assets" (t :settings-page/tab-assets) (ui/icon "box")])

               [:advanced "advanced" (t :settings-page/tab-advanced) (ui/icon "bulb")]
               [:features "features" (t :settings-page/tab-features) (ui/icon "app-feature" {:extension? true})]

=======
                 [:git "git" (t :settings-page/tab-version-control) (ui/icon "history" {:style {:font-size 20}})])
               [:advanced "advanced" (t :settings-page/tab-advanced) (ui/icon "bulb" {:style {:font-size 20}})]
               [:features "features" (t :settings-page/tab-features) (ui/icon "app-feature" {:style {:font-size 18}
                                                                                             :extension? true})]
>>>>>>> 2ce6dfad
               (when plugins-of-settings
                 [:plugins-setting "plugins" (t :settings-of-plugins) (ui/icon "puzzle")])]]

          (when label
            [:li.settings-menu-item
             {:key      text
              :class    (util/classnames [{:active (= label (first @*active))}])
              :on-click #(reset! *active [label (first @*active)])}

             [:a.flex.items-center.settings-menu-link
             {:data-id id}
              icon
              [:strong text]]]))]]

      [:article

       (case (first @*active)

         :plugins-setting
         (let [label (second @*active)]
           (state/pub-event! [:go/plugins-settings (:id (first plugins-of-settings))])
           (reset! *active [label label])
           nil)

         :general
         (settings-general current-repo)

         :editor
         (settings-editor current-repo)

         :git
         (settings-git)

         :assets
         (assets/settings-content)

         :advanced
         (settings-advanced)

         :features
         (settings-features)

         nil)]]]))<|MERGE_RESOLUTION|>--- conflicted
+++ resolved
@@ -700,7 +700,6 @@
                (when (and
                       (util/electron?)
                       (not (file-sync-handler/synced-file-graph? current-repo)))
-<<<<<<< HEAD
                  [:git "git" (t :settings-page/tab-version-control) (ui/icon "history")])
 
                (when (util/electron?)
@@ -709,12 +708,6 @@
                [:advanced "advanced" (t :settings-page/tab-advanced) (ui/icon "bulb")]
                [:features "features" (t :settings-page/tab-features) (ui/icon "app-feature" {:extension? true})]
 
-=======
-                 [:git "git" (t :settings-page/tab-version-control) (ui/icon "history" {:style {:font-size 20}})])
-               [:advanced "advanced" (t :settings-page/tab-advanced) (ui/icon "bulb" {:style {:font-size 20}})]
-               [:features "features" (t :settings-page/tab-features) (ui/icon "app-feature" {:style {:font-size 18}
-                                                                                             :extension? true})]
->>>>>>> 2ce6dfad
                (when plugins-of-settings
                  [:plugins-setting "plugins" (t :settings-of-plugins) (ui/icon "puzzle")])]]
 
