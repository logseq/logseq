html[data-theme=light] {
  .cp__right-sidebar-settings a {
    color: var(--ls-primary-text-color);
  }

  .cp__right-sidebar {
    .block-content {
      --ls-page-inline-code-bg-color: var(--ls-quaternary-background-color);
      --ls-page-blockquote-bg-color: var(--ls-quaternary-background-color);
    }
  }
}

.cp__right-sidebar-settings-btn {
  background-color: var(--ls-secondary-background-color);
}

.sidebar-item-list {
  @apply ml-1 mt-[-8px] pb-[150px];

  height: calc(100vh - 48px);
}

.cp__header {
  > .r > div:not(.ui__dropdown-trigger) a, button {
    color: var(--lx-gray-11, var(--ls-header-button-background, var(--rx-gray-11)));

    &:hover {
      color: var(--lx-gray-12, var(--ls-header-button-background, var(--rx-gray-12)));
    }
  }
}

.cp__right-sidebar-topbar {
  @apply px-1 h-12 bg-transparent;

  button {
    @apply opacity-100;
  }
<<<<<<< HEAD
}

.sidebar-panel-content {
  @apply pt-3;
}

.item-type-page-outline .block-main-container {
  &:not([data-has-heading]) {
    display: none;
  }

  &[data-has-heading] {

    & h1,
    & h2,
    & h3,
    & h4,
    & h5,
    & h6 {
      &::before {
        font-size: 12px;
        padding: 1px;
        opacity: 0.5;
        color: var(--ls-active-secondary-color);
        outline: 1px solid var(--ls-active-secondary-color);
        margin-right: 0.9em;
        z-index: auto;
      }

    }

    & h1::before {
      content: "h1";

    }

    & h2::before {
      content: "h2";

    }

    & h3::before {
      content: "h3";
    }

    & h4::before {
      content: "h4";
    }

    & h5::before {
      content: "h5";
    }

    & h6::before {
      content: "h6";
    }

    &:hover {
      background-color: var(--ls-block-highlight-color);
    }
  }
=======
>>>>>>> 4a0f2793
}<|MERGE_RESOLUTION|>--- conflicted
+++ resolved
@@ -37,7 +37,6 @@
   button {
     @apply opacity-100;
   }
-<<<<<<< HEAD
 }
 
 .sidebar-panel-content {
@@ -99,6 +98,4 @@
       background-color: var(--ls-block-highlight-color);
     }
   }
-=======
->>>>>>> 4a0f2793
 }