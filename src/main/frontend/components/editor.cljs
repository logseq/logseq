--- conflicted
+++ resolved
@@ -688,42 +688,6 @@
     [:div.editor-inner {:class (if block "block-editor" "non-block-editor")}
      (when config/mobile? (mobile-bar state id))
      (ui/ls-textarea
-<<<<<<< HEAD
-       {:id id
-        :cacheMeasurements true
-        :default-value (or content "")
-        :minRows (if (state/enable-grammarly?) 2 1)
-        :on-click (fn [_e]
-                    (let [input (gdom/getElement id)
-                          current-pos (:pos (util/get-caret-pos input))]
-                      (state/set-edit-pos! current-pos)
-                      (editor-handler/close-autocomplete-if-outside input)))
-        :on-change (fn [e]
-                     (let [value (util/evalue e)
-                           current-pos (:pos (util/get-caret-pos (gdom/getElement id)))]
-                       (state/set-edit-content! id value)
-                       (state/set-edit-pos! current-pos)
-                       (when-let [repo (or (:block/repo block)
-                                           (state/get-current-repo))]
-                         (state/set-editor-last-input-time! repo (util/time-ms))
-                         (h-utils/clear-repo-persistent-job! repo))
-                       (let [input (gdom/getElement id)
-                             native-e (gobj/get e "nativeEvent")
-                             last-input-char (util/nth-safe value (dec current-pos))]
-                         (case last-input-char
-                           "/"
-                           ;; TODO: is it cross-browser compatible?
-                           (when (not= (gobj/get native-e "inputType") "insertFromPaste")
-                             (when-let [matched-commands (seq (editor-handler/get-matched-commands input))]
-                               (reset! *slash-caret-pos (util/get-caret-pos input))
-                               (reset! *show-commands true)))
-                           "<"
-                           (when-let [matched-commands (seq (editor-handler/get-matched-block-commands input))]
-                             (reset! *angle-bracket-caret-pos (util/get-caret-pos input))
-                             (reset! *show-block-commands true))
-                           nil))))
-        :auto-focus true})
-=======
       {:id id
        :cacheMeasurements true
        :default-value (or content "")
@@ -741,7 +705,7 @@
                       (when-let [repo (or (:block/repo block)
                                           (state/get-current-repo))]
                         (state/set-editor-last-input-time! repo (util/time-ms))
-                        (db/clear-repo-persistent-job! repo))
+                        (h-utils/clear-repo-persistent-job! repo))
                       (let [input (gdom/getElement id)
                             native-e (gobj/get e "nativeEvent")
                             last-input-char (util/nth-safe value (dec current-pos))]
@@ -758,7 +722,6 @@
                             (reset! *show-block-commands true))
                           nil))))
        :auto-focus false})
->>>>>>> 4b5eb4eb
 
      ;; TODO: how to render the transitions asynchronously?
      (transition-cp
