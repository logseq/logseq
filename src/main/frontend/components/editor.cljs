--- conflicted
+++ resolved
@@ -301,11 +301,6 @@
                             (- (max (* 2 offset-top) delta-height) 16)
                             max-height))
                         max-height)
-<<<<<<< HEAD
-        x-overflow? (when (and (seq rect) (> vw-width max-width))
-                      (let [delta-width (- vw-width (+ (:left rect) left))]
-                        (< delta-width (* max-width 0.5))))] ;; FIXME: for translateY layer
-=======
         right-sidebar? (:ui/sidebar-open? @state/state)
         editing-key    (first (keys (:editor/editing? @state/state)))
         *el (rum/use-ref nil)
@@ -323,7 +318,6 @@
         x-overflow-vw? (when (and (seq rect) (> vw-width max-width))
                          (let [delta-width (- vw-width (+ (:left rect) left))]
                            (< delta-width (* max-width 0.5))))]
->>>>>>> 353a2555
     [:div.absolute.rounded-md.shadow-lg.absolute-modal
      {:ref *el
       :class (if x-overflow-vw? "is-overflow-vw-x" "")
