--- conflicted
+++ resolved
@@ -27,12 +27,9 @@
             [promesa.core :as p]
             [rum.core :as rum]
             [frontend.handler.history :as history]
-<<<<<<< HEAD
             [frontend.mobile.record :as record]
-            [frontend.mobile.footer :as footer]))
-=======
+            [frontend.mobile.footer :as footer]
             [frontend.handler.config :as config-handler]))
->>>>>>> 9f6aad98
 
 (rum/defc commands < rum/reactive
   [id format]
@@ -276,10 +273,7 @@
 (defn mobile-bar-commands
   [_parent-state parent-id]
   (let [viewport-fn (fn [] (when-let [input (gdom/getElement parent-id)]
-<<<<<<< HEAD
-=======
                              (util/make-el-cursor-position-into-center-viewport input)
->>>>>>> 9f6aad98
                              (.focus input)))]
     (zipmap mobile-bar-icons-keywords
      [(mobile-bar-command editor-handler/cycle-todo! "checkbox" true)
@@ -302,9 +296,7 @@
 
 (rum/defc mobile-bar < rum/reactive
   [parent-state parent-id]
-  (let [vw-state (state/sub :ui/visual-viewport-state)
-        vw-pending? (state/sub :ui/visual-viewport-pending?)
-        commands (mobile-bar-commands parent-state parent-id)
+  (let [commands (mobile-bar-commands parent-state parent-id)
         sorted-commands (sort-by (comp :counts second) > @mobile-bar-commands-stats)]
     [:div#mobile-editor-toolbar.bg-base-2
      [:div.toolbar-commands
@@ -312,36 +304,13 @@
       (mobile-bar-indent-outdent false "arrow-bar-left")
       (mobile-bar-command (editor-handler/move-up-down true) "arrow-bar-to-up")
       (mobile-bar-command (editor-handler/move-up-down false) "arrow-bar-to-down")
-<<<<<<< HEAD
       (mobile-bar-command #(if (state/sub :document/mode?)
                              (editor-handler/insert-new-block! nil)
                              (commands/simple-insert! parent-id "\n" {})) "arrow-back")
-      (mobile-bar-command editor-handler/cycle-todo! "checkbox")
-      (mobile-bar-command #(editor-handler/toggle-page-reference-embed parent-id) "brackets")
-      (mobile-bar-command #(editor-handler/toggle-block-reference-embed parent-id) "parentheses")
-      (mobile-bar-command #(do (viewport-fn) (commands/simple-insert! parent-id "/" {})) "command")
-      (mobile-bar-command #(do (viewport-fn) (commands/simple-insert! parent-id "#" {})) "tag")
-      (mobile-bar-command editor-handler/cycle-priority! "a-b")
-      (mobile-bar-command editor-handler/toggle-list! "list")
-      (mobile-bar-command #(record/start-recording) "microphone")
-      (mobile-bar-command #(mobile-camera/embed-photo parent-id) "camera")
-      (mobile-bar-command commands/insert-youtube-timestamp "brand-youtube")
-      (mobile-bar-command editor-handler/html-link-format! "link")
-      (mobile-bar-command history/undo! "rotate" true)
-      (mobile-bar-command history/redo! "rotate-clockwise" true)
-      (mobile-bar-command #(do (viewport-fn) (commands/simple-insert! parent-id "<" {})) "code")
-      (mobile-bar-command editor-handler/bold-format! "bold")
-      (mobile-bar-command editor-handler/italics-format! "italic")
-      (mobile-bar-command editor-handler/strike-through-format! "strikethrough")
-      (mobile-bar-command editor-handler/highlight-format! "paint")]
-=======
-      (mobile-bar-command #(commands/simple-insert! parent-id "\n" {}) "arrow-back")
       (for [command sorted-commands]
         ((first command) commands))]
->>>>>>> 9f6aad98
      [:div.toolbar-hide-keyboard
       (mobile-bar-command #(state/clear-edit!) "keyboard-show")]]))
-
 
 (rum/defcs input < rum/reactive
   (rum/local {} ::input-value)
