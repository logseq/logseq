--- conflicted
+++ resolved
@@ -217,19 +217,10 @@
     {:on-click #(editor-handler/adjust-block-level! parent-state :left)}
     svg/outdent-block]
    [:button.bottom-action
-<<<<<<< HEAD
     {:on-click #(editor-handler/move-up-down parent-state % true)}
     svg/move-up-block]
    [:button.bottom-action
     {:on-click #(editor-handler/move-up-down parent-state % false)}
-=======
-    {:style {:padding "5px"}
-     :on-click #(editor-handler/move-up-down % true)}
-    svg/move-up-block]
-   [:button.bottom-action
-    {:style {:padding "5px"}
-     :on-click #(editor-handler/move-up-down % false)}
->>>>>>> 411aebea
     svg/move-down-block]
    [:button.bottom-action
     {:on-click #(commands/simple-insert! parent-id "\n" {})}
