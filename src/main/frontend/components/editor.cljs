--- conflicted
+++ resolved
@@ -123,13 +123,8 @@
         (state/set-edit-content! (.-id input) value')
         (state/clear-editor-action!)
         (p/let [page (db/get-page chosen-item)
-<<<<<<< HEAD
                 _ (when-not page (page-handler/<create! chosen-item {:redirect? false
-                                                                     :create-first-block? false
                                                                      :reference? true}))
-=======
-                _ (when-not page (page-handler/<create! chosen-item {:redirect? false}))
->>>>>>> 88216d29
                 page' (db/get-page chosen-item)
                 current-block (state/get-edit-block)]
           (editor-handler/api-insert-new-block! chosen-item
