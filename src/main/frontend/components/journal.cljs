--- conflicted
+++ resolved
@@ -69,11 +69,8 @@
         today? (= (string/lower-case title)
                   (string/lower-case (date/journal-name)))
         intro? (and (not (state/logged?))
-<<<<<<< HEAD
                     (not (config/local-db? repo))
-=======
                     (not config/publishing?)
->>>>>>> b43ca56c
                     today?)]
     [:div.flex-1.journal.page {:class (if intro? "intro" "")}
      (ui/foldable
