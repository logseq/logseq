--- conflicted
+++ resolved
@@ -3761,9 +3761,8 @@
           html-export?
           (highlight/html-export attr code)
 
-<<<<<<< HEAD
           :else
-          (let [language (if (contains? #{"edn" "clj" "cljc" "cljs"} language) "clojure" language)]
+          (let [language (if (contains? #{"edn" "clj" "cljc" "cljs" "clojurescript"} language) "clojure" language)]
             [:div.ui-fenced-code-editor.flex.flex-1
              {:ref (fn [el]
                      (set-inside-portal? (and el (whiteboard-handler/inside-portal? el))))
@@ -3822,28 +3821,6 @@
                 (let [options (:options options) block (:block config)]
                   (when (and (= language "clojure") (contains? (set options) ":results"))
                     (sci/eval-result code block)))])]))))))
-=======
-        :else
-        (let [language (if (contains? #{"edn" "clj" "cljc" "cljs" "clojurescript"} language) "clojure" language)]
-          [:div.ui-fenced-code-editor
-           {:ref (fn [el]
-                   (set-inside-portal? (and el (whiteboard-handler/inside-portal? el))))}
-           (cond
-             (nil? inside-portal?) nil
-
-             (or (:slide? config) inside-portal?)
-             (highlight/highlight (str (random-uuid))
-                                  {:class     (str "language-" language)
-                                   :data-lang language}
-                                  code)
-
-             :else
-             [:<>
-              (lazy-editor/editor config (str (d/squuid)) attr code options)
-              (let [options (:options options) block (:block config)]
-                (when (and (= language "clojure") (contains? (set options) ":results"))
-                  (sci/eval-result code block)))])])))))
->>>>>>> a751d5df
 
 (defn ^:large-vars/cleanup-todo markup-element-cp
   [{:keys [html-export?] :as config} item]
