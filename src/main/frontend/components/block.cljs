(ns frontend.components.block
  (:refer-clojure :exclude [range])
  (:require-macros [hiccups.core])
  (:require ["/frontend/utils" :as utils]
            [cljs-bean.core :as bean]
            [cljs.core.match :refer [match]]
            [cljs.reader :as reader]
            [clojure.string :as string]
            [datascript.core :as d]
            [datascript.impl.entity :as e]
            [dommy.core :as dom]
            [frontend.commands :as commands]
            [frontend.components.block.macros :as block-macros]
            [frontend.components.file-based.block :as file-block]
            [frontend.components.datetime :as datetime-comp]
            [frontend.components.lazy-editor :as lazy-editor]
            [frontend.components.macro :as macro]
            [frontend.components.plugins :as plugins]
            [frontend.components.query.builder :as query-builder-component]
            [frontend.components.svg :as svg]
            [frontend.components.query :as query]
            [frontend.components.icon :as icon]
            [frontend.components.property :as property-component]
            [frontend.components.property.value :as pv]
            [frontend.config :as config]
            [frontend.context.i18n :refer [t]]
            [frontend.date :as date]
            [frontend.db :as db]
            [frontend.db.model :as model]
            [frontend.mixins :as mixins]
            [frontend.db-mixins :as db-mixins]
            [frontend.extensions.highlight :as highlight]
            [frontend.extensions.latex :as latex]
            [frontend.extensions.lightbox :as lightbox]
            [frontend.extensions.pdf.assets :as pdf-assets]
            [frontend.extensions.sci :as sci]
            [frontend.extensions.video.youtube :as youtube]
            [frontend.extensions.zotero :as zotero]
            [frontend.format.block :as block]
            [frontend.format.mldoc :as mldoc]
            [frontend.fs :as fs]
            [frontend.handler.assets :as assets-handler]
            [frontend.handler.block :as block-handler]
            [frontend.handler.dnd :as dnd]
            [frontend.handler.editor :as editor-handler]
            [frontend.handler.file-sync :as file-sync]
            [frontend.handler.notification :as notification]
            [frontend.handler.plugin :as plugin-handler]
            [frontend.handler.repeated :as repeated]
            [frontend.handler.route :as route-handler]
            [frontend.handler.ui :as ui-handler]
            [frontend.handler.whiteboard :as whiteboard-handler]
            [frontend.handler.export.common :as export-common-handler]
            [frontend.handler.property.util :as pu]
            [frontend.handler.db-based.property :as db-property-handler]
            [logseq.outliner.property :as outliner-property]
            [frontend.mobile.util :as mobile-util]
            [frontend.mobile.intent :as mobile-intent]
            [frontend.modules.outliner.tree :as tree]
            [frontend.security :as security]
            [frontend.state :as state]
            [frontend.template :as template]
            [frontend.ui :as ui]
            [logseq.shui.ui :as shui]
            [frontend.util :as util]
            [frontend.extensions.pdf.utils :as pdf-utils]
            [frontend.util.drawer :as drawer]
            [frontend.handler.property.file :as property-file]
            [frontend.handler.file-based.property.util :as property-util]
            [frontend.util.text :as text-util]
            [goog.dom :as gdom]
            [goog.object :as gobj]
            [lambdaisland.glogi :as log]
            [logseq.graph-parser.block :as gp-block]
            [logseq.common.config :as common-config]
            [logseq.graph-parser.mldoc :as gp-mldoc]
            [logseq.graph-parser.text :as text]
            [logseq.common.util :as common-util]
            [logseq.common.util.block-ref :as block-ref]
            [logseq.common.util.page-ref :as page-ref]
            [logseq.common.util.macro :as macro-util]
            [medley.core :as medley]
            [promesa.core :as p]
            [reitit.frontend.easy :as rfe]
            [rum.core :as rum]
            [shadow.loader :as loader]
            [logseq.common.path :as path]
            [electron.ipc :as ipc]
            [frontend.db.async :as db-async]
            [logseq.db.frontend.content :as db-content]
            [logseq.db :as ldb]))

;; local state
(defonce *dragging?
  (atom false))
(defonce *dragging-block
  (atom nil))
(defonce *drag-to-block
  (atom nil))
(def *move-to (atom nil))

;; TODO: dynamic
(defonce max-depth-of-links 5)

;; TODO:
;; add `key`

(defn- remove-nils
  [col]
  (remove nil? col))

(defn vec-cat
  [& args]
  (->> (apply concat args)
       remove-nils
       vec))

(defn ->elem
  ([elem items]
   (->elem elem nil items))
  ([elem attrs items]
   (let [elem (keyword elem)]
     (if attrs
       (vec
        (cons elem
              (cons attrs
                    (seq items))))
       (vec
        (cons elem
              (seq items)))))))

(defn- join-lines
  [l]
  (string/trim (apply str l)))

(defn- string-of-url
  [url]
  (match url
    ["File" s]
    (-> (string/replace s "file://" "")
        ;; "file:/Users/ll/Downloads/test.pdf" is a normal org file link
        (string/replace "file:" ""))

    ["Complex" m]
    (let [{:keys [link protocol]} m]
      (if (= protocol "file")
        link
        (str protocol "://" link)))))

(defn- get-file-absolute-path
  [config path]
  (let [path (string/replace path "file:" "")
        block-id (:block/uuid config)
        current-file (and block-id
                          (:file/path (:block/file (:block/page (db/entity [:block/uuid block-id])))))]
    (when current-file
      (let [parts (string/split current-file #"/")
            parts-2 (string/split path #"/")
            current-dir (util/string-join-path (drop-last 1 parts))]
        (cond
          (if util/win32? (utils/win32 path) (util/starts-with? path "/"))
          path

          (and (not (util/starts-with? path ".."))
               (not (util/starts-with? path ".")))
          (str current-dir "/" path)

          :else
          (let [parts (loop [acc []
                             parts (reverse parts)
                             col (reverse parts-2)]
                        (if (empty? col)
                          acc
                          (let [[part parts] (case (first col)
                                               ".."
                                               [(first parts) (rest parts)]
                                               "."
                                               ["" parts]
                                               [(first col) (rest parts)])]
                            (recur (conj acc part)
                                   parts
                                   (rest col)))))
                parts (remove #(string/blank? %) parts)]
            (util/string-join-path (reverse parts))))))))

(rum/defcs asset-loader
  < rum/reactive
  (rum/local nil ::exist?)
  (rum/local false ::loading?)
  {:will-mount  (fn [state]
                  (let [src (first (:rum/args state))]
                    (if (and (common-config/local-protocol-asset? src)
                             (file-sync/current-graph-sync-on?))
                      (let [*exist? (::exist? state)
                            ;; special handling for asset:// protocol
                            ;; Capacitor uses a special URL for assets loading
                            asset-path (common-config/remove-asset-protocol src)
                            asset-path (fs/asset-path-normalize asset-path)]
                        (if (string/blank? asset-path)
                          (reset! *exist? false)
                          ;; FIXME(andelf): possible bug here
                          (p/let [exist? (fs/asset-href-exists? asset-path)]
                            (reset! *exist? (boolean exist?))))
                        (assoc state ::asset-path asset-path ::asset-file? true))
                      state)))
   :will-update (fn [state]
                  (let [src (first (:rum/args state))
                        asset-file? (boolean (::asset-file? state))
                        sync-on? (file-sync/current-graph-sync-on?)
                        *loading? (::loading? state)
                        *exist? (::exist? state)]
                    (when (and sync-on? asset-file? (false? @*exist?))
                      (let [sync-state (state/get-file-sync-state (state/get-current-file-sync-graph-uuid))
                            downloading-files (:current-remote->local-files sync-state)
                            contain-url? (and (seq downloading-files)
                                              (some #(string/ends-with? src %) downloading-files))]
                        (cond
                          (and (not @*loading?) contain-url?)
                          (reset! *loading? true)

                          (and @*loading? (not contain-url?))
                          (do
                            (reset! *exist? true)
                            (reset! *loading? false))))))
                  state)}
  [state src content-fn]
  (let [_ (state/sub-file-sync-state (state/get-current-file-sync-graph-uuid))
        exist? @(::exist? state)
        loading? @(::loading? state)
        asset-file? (::asset-file? state)
        sync-enabled? (boolean (file-sync/current-graph-sync-on?))
        ext (keyword (util/get-file-ext src))
        img? (contains? (common-config/img-formats) ext)
        audio? (contains? config/audio-formats ext)
        type (cond img? "image"
                   audio? "audio"
                   :else "asset")]
    (if (not sync-enabled?)
      (content-fn)
      (if (and asset-file? (or loading? (nil? exist?)))
        [:p.text-sm.opacity-50 (ui/loading (util/format "Syncing %s ..." type))]
        (if (or (not asset-file?)
                (and exist? (not loading?)))
          (content-fn)
          [:p.text-error.text-xs [:small.opacity-80
                                  (util/format "%s not found!" (string/capitalize type))]])))))

(defn open-lightbox
  [e]
  (let [images (js/document.querySelectorAll ".asset-container img")
        images (to-array images)
        images (if-not (= (count images) 1)
                 (let [^js image (.closest (.-target e) ".asset-container")
                       image (. image querySelector "img")]
                   (->> images
                        (sort-by (juxt #(.-y %) #(.-x %)))
                        (split-with (complement #{image}))
                        reverse
                        (apply concat)))
                 images)
        images (for [^js it images] {:src (.-src it)
                                     :w (.-naturalWidth it)
                                     :h (.-naturalHeight it)})]

    (when (seq images)
      (lightbox/preview-images! images))))

(defonce *resizing-image? (atom false))
(rum/defcs ^:large-vars/cleanup-todo resizable-image <
  (rum/local nil ::size)
  {:will-unmount (fn [state]
                   (reset! *resizing-image? false)
                   state)}
  [state config title src metadata full-text local?]
  (let [size (get state ::size)
        breadcrumb? (:breadcrumb? config)]
    (ui/resize-provider
      (ui/resize-consumer
        (if (and (not (mobile-util/native-platform?))
              (not breadcrumb?))
          (cond->
            {:className "resize image-resize"
             :onSizeChanged (fn [value]
                              (when (and (not @*resizing-image?)
                                      (some? @size)
                                      (not= value @size))
                                (reset! *resizing-image? true))
                              (reset! size value))
             :onPointerUp (fn []
                            (when (and @size @*resizing-image?)
                              (when-let [block-id (:block/uuid config)]
                                (let [size (bean/->clj @size)]
                                  (editor-handler/resize-image! block-id metadata full-text size))))
                            (when @*resizing-image?
                              ;; TODO: need a better way to prevent the clicking to edit current block
                              (js/setTimeout #(reset! *resizing-image? false) 200)))
             :onClick (fn [e]
                        (when @*resizing-image? (util/stop e)))}
            (and (:width metadata) (not (util/mobile?)))
            (assoc :style {:width (:width metadata)}))
          {})
        [:div.asset-container {:key "resize-asset-container"}
         [:img.rounded-sm.relative
          (merge
            {:loading "lazy"
             :referrerPolicy "no-referrer"
             :src src
             :title title}
            metadata)]
         (when-not breadcrumb?
           [:<>
            [:.asset-overlay]
            (let [image-src (fs/asset-path-normalize src)]
              [:.asset-action-bar {:aria-hidden "true"}
               ;; the image path bar
               (when (util/electron?)
                 [:button.asset-action-btn.text-left
                  {:title (t (if local? :asset/show-in-folder :asset/open-in-browser))
                   :tabIndex "-1"
                   :on-pointer-down util/stop
                   :on-click (fn [e]
                               (util/stop e)
                               (if local?
                                 (ipc/ipc "openFileInFolder" image-src)
                                 (js/window.apis.openExternal image-src)))}
                  image-src])
               [:.flex
                (when-not config/publishing?
                  [:button.asset-action-btn
                   {:title (t :asset/delete)
                    :tabIndex "-1"
                    :on-pointer-down util/stop
                    :on-click
                    (fn [e]
                      (util/stop e)
                      (when-let [block-id (:block/uuid config)]
                        (let [*local-selected? (atom local?)]
                          (-> (shui/dialog-confirm!
                                [:div.text-xs.opacity-60.-my-2
                                 [:label.flex.gap-1.items-center
                                  (shui/checkbox
                                    {:default-checked @*local-selected?
                                     :on-checked-change #(reset! *local-selected? %)})
                                  (t (if local? :asset/physical-delete ""))]]
                                {:title (t :asset/confirm-delete (.toLocaleLowerCase (t :text/image)))
                                 :outside-cancel? true})
                            (p/then (fn []
                                      (shui/dialog-close!)
                                      (editor-handler/delete-asset-of-block!
                                        {:block-id block-id
                                         :local? local?
                                         :delete-local? @*local-selected?
                                         :repo (state/get-current-repo)
                                         :href src
                                         :title title
                                         :full-text full-text})))))
                        ))}
                   (ui/icon "trash")])

                [:button.asset-action-btn
                 {:title (t :asset/copy)
                  :tabIndex "-1"
                  :on-pointer-down util/stop
                  :on-click (fn [e]
                              (util/stop e)
                              (-> (util/copy-image-to-clipboard image-src)
                                (p/then #(notification/show! "Copied!" :success))))}
                 (ui/icon "copy")]

                [:button.asset-action-btn
                 {:title (t :asset/maximize)
                  :tabIndex "-1"
                  :on-pointer-down util/stop
                  :on-click open-lightbox}

                 (ui/icon "maximize")]]])])]))))

(rum/defc audio-cp [src]
  ;; Change protocol to allow media fragment uris to play
  [:audio {:src (string/replace-first src common-config/asset-protocol "file://")
           :controls true
           :on-touch-start #(util/stop %)}])

(rum/defcs asset-link < rum/reactive
                        (rum/local nil ::src)
  [state config title href metadata full_text]
  (let [src (::src state)
        granted? (state/sub [:nfs/user-granted? (state/get-current-repo)])
        href (config/get-local-asset-absolute-path href)]
    (when (and (or granted?
                 (util/electron?)
                 (mobile-util/native-platform?)
                 (config/db-based-graph? (state/get-current-repo)))
            (nil? @src))
      (p/then (assets-handler/make-asset-url href) #(reset! src %)))

    (when @src
      ;; NOTE(andelf): Under nfs context, src might be a bare blob:http://..../uuid URI without ext info
      (let [ext (keyword (or (util/get-file-ext @src)
                             (util/get-file-ext href)))
            repo (state/get-current-repo)
            repo-dir (config/get-repo-dir repo)
            path (str repo-dir href)
            share-fn (fn [event]
                       (util/stop event)
                       (when (mobile-util/native-platform?)
                         ;; File URL must be legal, so filename muse be URI-encoded
                         ;; incoming href format: "/assets/whatever.ext"
                         (let [[rel-dir basename] (util/get-dir-and-basename href)
                               rel-dir (string/replace rel-dir #"^/+" "")
                               asset-url (path/path-join repo-dir rel-dir basename)]
                           (mobile-intent/open-or-share-file asset-url))))]

        (cond
          (contains? config/audio-formats ext)
          (asset-loader @src
                        #(audio-cp @src))

          (contains? (common-config/img-formats) ext)
          (asset-loader @src
                        #(resizable-image config title @src metadata full_text true))

          (contains? (common-config/text-formats) ext)
          [:a.asset-ref.is-plaintext {:href (rfe/href :file {:path path})
                                      :on-click (fn [_event]
                                                  (p/let [result (fs/read-file repo-dir path)]
                                                    (db/set-file-content! repo path result)))}
           title]

          (= ext :pdf)
          [:a.asset-ref.is-pdf {:href @src
                                :on-click share-fn}
           title]

          :else
          [:a.asset-ref.is-doc {:href @src
                                :on-click share-fn}
           title])))))

(defn ar-url->http-url
  [href]
  (string/replace href #"^ar://" (str (state/get-arweave-gateway) "/")))

;; TODO: safe encoding asciis
;; TODO: image link to another link
(defn image-link [config url href label metadata full_text]
  (let [metadata (if (string/blank? metadata)
                   nil
                   (common-util/safe-read-string metadata))
        title (second (first label))
        repo (state/get-current-repo)]
    (ui/catch-error
     [:span.warning full_text]
     (if (and (common-config/local-asset? href)
              (or (config/local-file-based-graph? repo)
                  (config/db-based-graph? repo)))
       (asset-link config title href metadata full_text)
       (let [href (cond
                    (util/starts-with? href "http")
                    href

                    (util/starts-with? href "ar")
                    (ar-url->http-url href)

                    config/publishing?
                    (subs href 1)

                    (= "Embed_data" (first url))
                    href

                    :else
                    (if (assets-handler/check-alias-path? href)
                      (assets-handler/normalize-asset-resource-url href)
                      (get-file-absolute-path config href)))]
         (resizable-image config title href metadata full_text false))))))

(def timestamp-to-string export-common-handler/timestamp-to-string)

(defn timestamp [{:keys [active _date _time _repetition _wday] :as t} kind]
  (let [prefix (case kind
                 "Scheduled"
                 [:i {:class "fa fa-calendar"
                      :style {:margin-right 3.5}}]
                 "Deadline"
                 [:i {:class "fa fa-calendar-times-o"
                      :style {:margin-right 3.5}}]
                 "Date"
                 nil
                 "Closed"
                 nil
                 "Started"
                 [:i {:class "fa fa-clock-o"
                      :style {:margin-right 3.5}}]
                 "Start"
                 "From: "
                 "Stop"
                 "To: "
                 nil)
        class (when (= kind "Closed")
                "line-through")]
    [:span.timestamp (cond-> {:active (str active)}
                       class
                       (assoc :class class))
     prefix (timestamp-to-string t)]))

(defn range [{:keys [start stop]} stopped?]
  [:div {:class "timestamp-range"
         :stopped stopped?}
   (timestamp start "Start")
   (timestamp stop "Stop")])

(declare map-inline)
(declare markup-element-cp)
(declare markup-elements-cp)

(declare page-reference)

(defn open-page-ref
  [config page-entity e page-name contents-page?]
  (util/stop e)
  (when (not (util/right-click? e))
    (let [page (or (first (:block/_alias page-entity)) page-entity)]
      (cond
        (gobj/get e "shiftKey")
        (when page
          (state/sidebar-add-block!
           (state/get-current-repo)
           (:db/id page)
           :page))

        (and (util/meta-key? e) (whiteboard-handler/inside-portal? (.-target e)))
        (whiteboard-handler/add-new-block-portal-shape!
         page-name
         (whiteboard-handler/closest-shape (.-target e)))

        (nil? page)
        (state/pub-event! [:page/create page-name])

        :else
        (-> (or (:on-redirect-to-page config) route-handler/redirect-to-page!)
          (apply [(:block/uuid page)])))))
  (when (and contents-page?
             (util/mobile?)
             (state/get-left-sidebar-open?))
    (ui-handler/close-left-sidebar!)))

(rum/defcs ^:large-vars/cleanup-todo page-inner <
  (rum/local false ::mouse-down?)
  (rum/local false ::hover?)
  "The inner div of page reference component

   page-name-in-block is the overridable name of the page (legacy)

   All page-names are sanitized except page-name-in-block"
  [state {:keys [contents-page? whiteboard-page? html-export? meta-click?] :as config} page-entity children label]
  (let [*hover? (::hover? state)
        *mouse-down? (::mouse-down? state)
        tag? (:tag? config)
        page-name (:block/name page-entity)
        breadcrumb? (:breadcrumb? config)
        config (assoc config :whiteboard-page? whiteboard-page?)
        untitled? (when page-name (model/untitled-page? (:block/original-name page-entity)))
        display-close-button? (and (not (:hide-close-button? config))
                                   (not config/publishing?))
        hide-icon? (:hide-icon? config)]
    [:a.relative
     {:tabIndex "0"
      :class (cond->
              (if tag? "tag" "page-ref")
               (:property? config) (str " page-property-key block-property")
               untitled? (str " opacity-50")
               (not display-close-button?) (str " pl-0")
               (and tag? display-close-button?) (str " pl-4"))
      :data-ref page-name
      :draggable true
      :on-drag-start (fn [e] (editor-handler/block->data-transfer! page-name e true))
      :on-mouse-over #(reset! *hover? true)
      :on-mouse-leave #(reset! *hover? false)
      :on-click (fn [e] (when-not meta-click? (util/stop e)))
      :on-pointer-down (fn [e]
                         (cond
                           (and meta-click? (util/meta-key? e))
                           (reset! *mouse-down? true)

                           (and meta-click? (not (util/shift-key? e)))
                           nil

                           breadcrumb?
                           (.preventDefault e)

                           :else
                           (do
                             (util/stop e)
                             (reset! *mouse-down? true))))
      :on-pointer-up (fn [e]
                       (when @*mouse-down?
                         (state/clear-edit!)
                         (open-page-ref config page-entity e page-name contents-page?)
                         (reset! *mouse-down? false)))
      :on-key-up (fn [e] (when (and e (= (.-key e) "Enter") (not meta-click?))
                           (state/clear-edit!)
                           (open-page-ref config page-entity e page-name contents-page?)))}
     (when-not hide-icon?
       (when-let [icon (get page-entity (pu/get-pid :logseq.property/icon))]
         [:span.mr-1.inline-flex.items-center (icon/icon icon)]))
     [:span
      (if (and (coll? children) (seq children))
        (for [child children]
          (if (= (first child) "Label")
            (last child)
            (let [{:keys [content children]} (last child)
                  page-name (subs content 2 (- (count content) 2))]
              (rum/with-key (page-reference html-export? page-name (assoc config :children children) nil) page-name))))
        (cond
          (and label
               (string? label)
               (not (string/blank? label)))                    ; alias
          label

          (coll? label)
          (->elem :span (map-inline config label))

          :else
          (let [original-name (:block/original-name page-entity)
                s (cond untitled?
                        (t :untitled)

                        ;; The page-name-in-block generated by the auto-complete is not page-name-sanitized
                        (pdf-utils/hls-file? page-name)
                        (pdf-utils/fix-local-asset-pagename page-name)

                        (not= (util/safe-page-name-sanity-lc original-name) page-name)
                        page-name                  ;; page-name-in-block might be overridden (legacy))

                        original-name
                        (util/trim-safe original-name)

                        :else
                        (util/trim-safe page-name))
                _ (when-not page-entity (js/console.warn "page-inner's page-entity is nil, given page-name: " page-name))]
            (if tag? (str "#" s) s))))]

     (let [repo (state/get-current-repo)
           block-id (:block/uuid config)
           block (when block-id (db/entity [:block/uuid block-id]))]
       (when (and block tag? @*hover? (config/db-based-graph? repo)
                  display-close-button?)
         [:a.close.fade-in
          {:class "absolute left-0"
           :style {:top "0.15rem"}
           :title "Remove this tag"
           :on-pointer-down
           (fn [e]
             (util/stop e)
             (db-property-handler/delete-property-value! (:db/id block)
                                                         :block/tags
                                                         (:db/id page-entity)))}
          (ui/icon "x" {:size 15})]))]))

(rum/defc page-preview-trigger
  [{:keys [children sidebar? tippy-position tippy-distance fixed-position? open? manual?] :as config} page-name]
  (let [*tippy-ref (rum/create-ref)
        page-name (when page-name (util/page-name-sanity-lc page-name))
        _  #_:clj-kondo/ignore (rum/defc html-template []
                                 (let [*el-popup (rum/use-ref nil)]

                                   (rum/use-effect!
                                    (fn []
                                      (let [el-popup (rum/deref *el-popup)
                                            cb (fn [^js e]
                                                 (when-not (state/editing?)
                                                   ;; Esc
                                                   (and (= e.which 27)
                                                        (when-let [tp (rum/deref *tippy-ref)]
                                                          (.hideTooltip tp)))))]

                                        (js/setTimeout #(.focus el-popup))
                                        (.addEventListener el-popup "keyup" cb)
                                        #(.removeEventListener el-popup "keyup" cb)))
                                    [])

                                   (let [redirect-page-name (or (and page-name (model/get-redirect-page-name page-name (:block/alias? config)))
                                                                page-name)]
                                     (when redirect-page-name
                                       [:div.tippy-wrapper.overflow-y-auto.p-4.outline-none.rounded-md
                                        {:ref   *el-popup
                                         :tab-index -1
                                         :style {:width          600
                                                 :text-align     "left"
                                                 :font-weight    500
                                                 :max-height     600
                                                 :padding-bottom 64}}
                                        (let [page-cp (state/get-page-blocks-cp)]
                                          (page-cp {:repo (state/get-current-repo)
                                                    :page-name redirect-page-name
                                                    :sidebar? sidebar?
                                                    :preview? true}))]))))]

    (if (or (not manual?) open?)
      (ui/tippy {:ref             *tippy-ref
                 :in-editor?      true
                 :html            html-template
                 :interactive     true
                 :delay           [1000, 100]
                 :fixed-position? fixed-position?
                 :position        (or tippy-position "top")
                 :distance        (or tippy-distance 10)
                 :popperOptions   {:modifiers {:preventOverflow
                                               {:enabled           true
                                                :boundariesElement "viewport"}}}}
                children)
      children)))

(rum/defcs page-cp < db-mixins/query rum/reactive
  {:init (fn [state]
           (let [page (last (:rum/args state))]
             (assoc state ::page-entity
                    (if (e/entity? page)
                      page
                      ;; Use uuid when available to uniquely identify case sensitive contexts
                      (db/get-page (or (:block/uuid page) (:block/name page)))))))}
  "Component for a page. `page` argument contains :block/name which can be (un)sanitized page name.
   Keys for `config`:
   - `:preview?`: Is this component under preview mode? (If true, `page-preview-trigger` won't be registered to this `page-cp`)"
  [state {:keys [label children preview? disable-preview?] :as config} page]
  (let [page-entity (::page-entity state)]
    (when-let [page-entity (when page-entity (db/sub-block (:db/id page-entity)))]
      (let [page-name (or (:block/name page-entity)
                          (:block/name page))
            whiteboard-page? (model/whiteboard-page? page-name)
            inner (page-inner (assoc config :whiteboard-page? whiteboard-page?) page-entity children label)
            modal? (:modal/show? @state/state)]
        (if (and (not (util/mobile?))
                 (not= page-name (:id config))
                 (not (false? preview?))
                 (not disable-preview?)
                 (not modal?))
          (page-preview-trigger (assoc config :children inner) page-name)
          inner)))))

(rum/defc asset-reference
  [config title path]
  (let [repo (state/get-current-repo)
        real-path-url (cond
                        (common-util/url? path)
                        path

                        (path/absolute? path)
                        path

                        :else
                        (assets-handler/resolve-asset-real-path-url repo path))
        ext-name (util/get-file-ext path)
        title-or-path (cond
                        (string? title)
                        title
                        (seq title)
                        (->elem :span (map-inline config title))
                        :else
                        path)]

    [:div.asset-ref-wrap
     {:data-ext ext-name}

     (cond
       ;; https://en.wikipedia.org/wiki/HTML5_video
       (contains? config/video-formats (keyword ext-name))
       [:video {:src real-path-url
                :controls true}]

       :else
       [:a.asset-ref {:target "_blank" :href real-path-url}
        title-or-path])]))

(defonce excalidraw-loaded? (atom false))
(rum/defc excalidraw < rum/reactive
  {:init (fn [state]
           (p/let [_ (loader/load :excalidraw)]
             (reset! excalidraw-loaded? true))
           state)}
  [file block-uuid]
  (let [loaded? (rum/react excalidraw-loaded?)
        draw-component (when loaded?
                         (resolve 'frontend.extensions.excalidraw/draw))]
    (when draw-component
      (draw-component {:file file :block-uuid block-uuid}))))

(rum/defc page-reference < rum/reactive
  "Component for page reference"
  [html-export? s {:keys [nested-link? show-brackets? id] :as config} label]
  (let [show-brackets? (if (some? show-brackets?) show-brackets? (state/show-brackets?))
        block-uuid (:block/uuid config)
        contents-page? (= "contents" (string/lower-case (str id)))]
    (if (string/ends-with? s ".excalidraw")
      [:div.draw {:on-click (fn [e]
                              (.stopPropagation e))}
       (excalidraw s block-uuid)]
      [:span.page-reference
       {:data-ref s}
       (when (and (or show-brackets? nested-link?)
                  (not html-export?)
                  (not contents-page?))
         [:span.text-gray-500.bracket page-ref/left-brackets])
       (let [s (string/trim s)
             s (if (string/starts-with? s db-content/page-ref-special-chars)
                 (common-util/safe-subs s 2)
                 s)]
         (page-cp (assoc config
                         :label (mldoc/plain->text label)
                         :contents-page? contents-page?)
                  {:block/name s}))
       (when (and (or show-brackets? nested-link?)
                  (not html-export?)
                  (not contents-page?))
         [:span.text-gray-500.bracket page-ref/right-brackets])])))

(defn- latex-environment-content
  [name option content]
  (if (= (string/lower-case name) "equation")
    content
    (util/format "\\begin%s\n%s\\end{%s}"
                 (str "{" name "}" option)
                 content
                 name)))

(declare blocks-container)

(declare block-container)

(rum/defc block-embed < rum/reactive
  {:init (fn [state]
           (let [block-id (second (:rum/args state))]
             (db-async/<get-block (state/get-current-repo) block-id))
           state)}
  [config uuid]
  (if (state/sub-async-query-loading (str uuid))
    [:span "Loading..."]
    (when-let [block (db/entity [:block/uuid uuid])]
      [:div.color-level.embed-block.bg-base-2
       {:style {:z-index 2}
        :on-pointer-down (fn [e] (.stopPropagation e))}
       [:div.px-3.pt-1.pb-2
        (let [config' (assoc config
                             :db/id (:db/id block)
                             :id (str uuid)
                             :embed-id uuid
                             :embed? true
                             :embed-parent (:block config)
                             :ref? false)]
          (blocks-container config' [block]))]])))

(rum/defc page-embed < rum/reactive db-mixins/query
  {:init (fn [state]
           (let [page-name (second (:rum/args state))
                 page-name' (util/page-name-sanity-lc (string/trim page-name))]
             (db-async/<get-block (state/get-current-repo) page-name'))
           state)}
  [config page-name]
  (let [page-name (util/page-name-sanity-lc (string/trim page-name))
        current-page (state/get-current-page)]
    (if (and page-name (state/sub-async-query-loading page-name))
      (ui/loading "embed")
      (let [block (model/get-page page-name)
            block (db/sub-block (:db/id block))
            whiteboard-page? (model/whiteboard-page? block)]
        [:div.color-level.embed.embed-page.bg-base-2
         {:class (when (:sidebar? config) "in-sidebar")
          :on-pointer-down #(.stopPropagation %)}
         [:section.flex.items-center.p-1.embed-header
          [:div.mr-3 svg/page]
          (page-cp config block)]
         (when (and
                (not= (util/page-name-sanity-lc (or current-page ""))
                      page-name)
                (not= (util/page-name-sanity-lc (get config :id ""))
                      page-name))
           (if whiteboard-page?
             ((state/get-component :whiteboard/tldraw-preview) (:block/uuid block))
             (let [blocks (ldb/get-children block)
                   config' (assoc config
                                  :db/id (:db/id block)
                                  :id page-name
                                  :embed? true
                                  :page-embed? true
                                  :ref? false)]
               (blocks-container config' blocks))))]))))

(defn- get-label-text
  [label]
  (when (and (= 1 (count label))
             (string? (last (first label))))
    (common-util/safe-decode-uri-component (last (first label)))))

(defn- get-page
  [label]
  (when-let [label-text (get-label-text label)]
    (db/get-page label-text)))

(defn- macro->text
  [name arguments]
  (if (and (seq arguments)
           (not= arguments ["null"]))
    (util/format "{{%s %s}}" name (string/join ", " arguments))
    (util/format "{{%s}}" name)))

(declare block-content)
(declare breadcrumb)

(rum/defc block-reference < rum/reactive db-mixins/query
  {:init (fn [state]
           (let [block-id (second (:rum/args state))]
             (db-async/<get-block (state/get-current-repo) block-id :children? false))
           state)}
  [config id label]
  (if-let [block-id (if (uuid? id) id (parse-uuid id))]
    (if (state/sub-async-query-loading (str block-id))
      [:span "Loading..."]
      (let [block (db/entity [:block/uuid block-id])
            db-id (:db/id block)
            block (when db-id (db/sub-block db-id))
            properties (:block/properties block)
            block-type (keyword (pu/lookup properties :logseq.property/ls-type))
            hl-type (pu/lookup properties :logseq.property/hl-type)
            repo (state/get-current-repo)
            stop-inner-events? (= block-type :whiteboard-shape)]
        (if (and block (:block/content block))
          (let [title [:span.block-ref
                       (block-content (assoc config :block-ref? true :stop-events? stop-inner-events?)
                                      block nil (:block/uuid block)
                                      (:slide? config))]
                inner (if label
                        (->elem
                         :span.block-ref
                         (map-inline config label))
                        title)]
            [:div.block-ref-wrap.inline
             {:data-type    (name (or block-type :default))
              :data-hl-type hl-type
              :on-pointer-down
              (fn [^js/MouseEvent e]
                (if (util/right-click? e)
                  (state/set-state! :block-ref/context {:block (:block config)
                                                        :block-ref block-id})
                  (when (and
                         (or (gobj/get e "shiftKey")
                             (not (.. e -target (closest ".blank"))))
                         (not (util/right-click? e)))
                    (util/stop e)

                    (cond
                      (gobj/get e "shiftKey")
                      (state/sidebar-add-block!
                       (state/get-current-repo)
                       (:db/id block)
                       :block-ref)

                      (and (util/meta-key? e) (whiteboard-handler/inside-portal? (.-target e)))
                      (whiteboard-handler/add-new-block-portal-shape!
                       (:block/uuid block)
                       (whiteboard-handler/closest-shape (.-target e)))

                      :else
                      (match [block-type (util/electron?)]
                          ;; pdf annotation
                        [:annotation true] (pdf-assets/open-block-ref! block)

                        [:whiteboard-shape true] (route-handler/redirect-to-page!
                                                  (get-in block [:block/page :block/uuid]) {:block-id block-id})

                          ;; default open block page
                        :else (route-handler/redirect-to-page! id))))))}

             (if (and (not (util/mobile?))
                      (not (:preview? config))
                      (not (:modal/show? @state/state))
                      (nil? block-type))
               (ui/tippy {:html        (fn []
                                         [:div.tippy-wrapper.overflow-y-auto.p-4
                                          {:style {:width      735
                                                   :text-align "left"
                                                   :max-height 600}}
                                          [(breadcrumb config repo block-id {:indent? true})
                                           (blocks-container
                                            (assoc config :id (str id) :preview? true)
                                            (db/get-block-and-children repo block-id))]])
                          :interactive true
                          :in-editor?  true
                          :delay       [1000, 100]} inner)
               inner)])
          [:span.warning.mr-1 {:title "Block ref invalid"}
           (block-ref/->block-ref id)])))

    [:span.warning.mr-1 {:title "Block ref invalid"}
     (block-ref/->block-ref id)]))

(defn inline-text
  ([format v]
   (inline-text {} format v))
  ([config format v]
   (when (string? v)
     (let [inline-list (gp-mldoc/inline->edn v (mldoc/get-default-config format))]
       [:div.inline.mr-1 (map-inline config inline-list)]))))

(defn- render-macro
  [config name arguments macro-content format]
  [:div.macro {:data-macro-name name}

   (if macro-content
     (let [ast (->> (mldoc/->edn macro-content format)
                    (map first))
           paragraph? (and (= 1 (count ast))
                           (= "Paragraph" (ffirst ast)))]
       (if (and (not paragraph?)
                (mldoc/block-with-title? (ffirst ast)))
         (markup-elements-cp (assoc config :block/format format) ast)
         (inline-text config format macro-content)))
     [:span.warning {:title (str "Unsupported macro name: " name)}
      (macro->text name arguments)])])

(rum/defc nested-link < rum/reactive
  [config html-export? link]
  (let [show-brackets? (state/show-brackets?)
        {:keys [content children]} link]
    [:span.page-reference.nested
     (when (and show-brackets?
                (not html-export?)
                (not (= (:id config) "contents")))
       [:span.text-gray-500 page-ref/left-brackets])
     (let [page-name (subs content 2 (- (count content) 2))]
       (page-cp (assoc config
                       :children children
                       :nested-link? true) {:block/name page-name}))
     (when (and show-brackets?
                (not html-export?)
                (not (= (:id config) "contents")))
       [:span.text-gray-500 page-ref/right-brackets])]))

(defn- show-link?
  [config metadata s full-text]
  (let [media-formats (set (map name config/media-formats))
        metadata-show (:show (common-util/safe-read-string metadata))
        format (get-in config [:block :block/format])]
    (or
     (and
      (= :org format)
      (or
       (and
        (nil? metadata-show)
        (or
         (common-config/local-asset? s)
         (text-util/media-link? media-formats s)))
       (true? (boolean metadata-show))))

     ;; markdown
     (string/starts-with? (string/triml full-text) "!")

     ;; image http link
     (and (or (string/starts-with? full-text "http://")
              (string/starts-with? full-text "https://"))
          (text-util/media-link? media-formats s)))))

(defn- relative-assets-path->absolute-path
  [path]
  (when (path/protocol-url? path)
    (js/console.error "BUG: relative-assets-path->absolute-path called with protocol url" path))
  (if (or (path/absolute? path) (path/protocol-url? path))
    path
    (.. util/node-path
        (join (config/get-repo-dir (state/get-current-repo))
              (config/get-local-asset-absolute-path path)))))

(rum/defc audio-link
  [config url href _label metadata full_text]
  (if (and (common-config/local-asset? href)
           (or (config/local-file-based-graph? (state/get-current-repo))
               (config/db-based-graph? (state/get-current-repo))))
    (asset-link config nil href metadata full_text)
    (let [href (cond
                 (util/starts-with? href "http")
                 href

                 (util/starts-with? href "ar")
                 (ar-url->http-url href)

                 config/publishing?
                 (subs href 1)

                 (= "Embed_data" (first url))
                 href

                 :else
                 (if (assets-handler/check-alias-path? href)
                   (assets-handler/resolve-asset-real-path-url (state/get-current-repo) href)
                   (get-file-absolute-path config href)))]
      (audio-cp href))))

(defn- media-link
  [config url s label metadata full_text]
  (let [ext (keyword (util/get-file-ext s))
        label-text (get-label-text label)]
    (cond
      (contains? config/audio-formats ext)
      (audio-link config url s label metadata full_text)

      (= ext :pdf)
      [:a.asset-ref.is-pdf
       {:data-href s
        :on-click (fn [^js e]
                    (when-let [s (some-> (.-target e) (.-dataset) (.-href))]
                      (let [load$ (fn []
                                    (p/let [href (if (or (mobile-util/native-platform?) (util/electron?))
                                                   s
                                                   (assets-handler/make-asset-url s))]
                                      (when-let [current (pdf-assets/inflate-asset s {:href href})]
                                        (state/set-current-pdf! current)
                                        (util/stop e))))]
                        (-> (load$)
                          (p/catch
                            (fn [^js _e]
                              ;; load pdf asset to indexed db
                              (p/let [[handle] (js/window.showOpenFilePicker
                                                 (bean/->js {:multiple false :startIn "documents" :types [{:accept {"application/pdf" [".pdf"]}}]}))
                                      file (.getFile handle)
                                      buffer (.arrayBuffer file)]
                                (when-let [content (some-> buffer (js/Uint8Array.))]
                                  (let [repo (state/get-current-repo)
                                        file-rpath (string/replace s #"^[.\/\\]*assets[\/\\]+" "assets/")
                                        dir (config/get-repo-dir repo)]
                                    (-> (fs/write-file! repo dir file-rpath content nil)
                                      (p/then load$)))))
                              (js/console.error _e)))))))
        :draggable true
        :on-drag-start #(.setData (gobj/get % "dataTransfer") "file" s)}
       (or label-text
         (->elem :span (map-inline config label)))]

      (contains? config/doc-formats ext)
      (asset-link config label-text s metadata full_text)

      (not (contains? #{:mp4 :webm :mov} ext))
      (image-link config url s label metadata full_text)

      :else
      (asset-reference config label s))))

(defn- search-link-cp
  [config url s label title metadata full_text]
  (cond
    (string/blank? s)
    [:span.warning {:title "Invalid link"} full_text]

    (= \# (first s))
    (->elem :a {:on-click #(route-handler/jump-to-anchor! (mldoc/anchorLink (subs s 1)))} (subs s 1))

    ;; FIXME: same headline, see more https://orgmode.org/manual/Internal-Links.html
    (and (= \* (first s))
      (not= \* (last s)))
    (->elem :a {:on-click #(route-handler/jump-to-anchor! (mldoc/anchorLink (subs s 1)))} (subs s 1))

    (block-ref/block-ref? s)
    (let [id (block-ref/get-block-ref-id s)]
      (block-reference config id label))

    (not (string/includes? s "."))
    (page-reference (:html-export? config) s config label)

    (path/protocol-url? s)
    (->elem :a {:href s
                :data-href s
                :target "_blank"}
      (map-inline config label))

    (show-link? config metadata s full_text)
    (media-link config url s label metadata full_text)

    (util/electron?)
    (let [path (cond
                 (string/starts-with? s "file://")
                 (string/replace s "file://" "")

                 (string/starts-with? s "/")
                 s

                 :else
                 (relative-assets-path->absolute-path s))]
      (->elem
        :a
        (cond->
          {:href (path/path-join "file://" path)
         :data-href path
         :target    "_blank"}
         title
         (assoc :title title))
       (map-inline config label)))

    :else
    (page-reference (:html-export? config) s config label)))

(defn- link-cp [config html-export? link]
  (let [{:keys [url label title metadata full_text]} link]
    (match url
      ["Block_ref" id]
      (let [label* (if (seq (mldoc/plain->text label)) label nil)
            {:keys [link-depth]} config
            link-depth (or link-depth 0)]
        (if (> link-depth max-depth-of-links)
          [:p.warning.text-sm "Block ref nesting is too deep"]
          (block-reference (assoc config
                                  :reference? true
                                  :link-depth (inc link-depth)
                                  :block/uuid id)
                           id label*)))

      ["Page_ref" page]
      (let [format (get-in config [:block :block/format])]
        (if (and (= format :org)
                 (show-link? config nil page page)
                 (not (contains? #{"pdf" "mp4" "ogg" "webm"} (util/get-file-ext page))))
          (image-link config url page nil metadata full_text)
          (let [label* (if (seq (mldoc/plain->text label)) label nil)]
            (if (and (string? page) (string/blank? page))
              [:span (page-ref/->page-ref page)]
              (page-reference (:html-export? config) page config label*)))))

      ["Embed_data" src]
      (image-link config url src nil metadata full_text)

      ["Search" s]
      (search-link-cp config url s label title metadata full_text)

      :else
      (let [href (string-of-url url)
            [protocol path] (or (and (= "Complex" (first url)) url)
                                (and (= "File" (first url)) ["file" (second url)]))]
        (cond
          (and (= (get-in config [:block :block/format]) :org)
               (= "Complex" protocol)
               (= (string/lower-case (:protocol path)) "id")
               (string? (:link path))
               (util/uuid-string? (:link path))) ; org mode id
          (let [id (uuid (:link path))
                block (db/entity [:block/uuid id])]
            (if (:block/pre-block? block)
              (let [page (:block/page block)]
                (page-reference html-export? (:block/name page) config label))
              (block-reference config (:link path) label)))

          (= protocol "file")
          (if (show-link? config metadata href full_text)
            (media-link config url href label metadata full_text)
            (let [redirect-page-name (when (string? path) (text/get-page-name path))
                  config (assoc config :redirect-page-name redirect-page-name)
                  label-text (get-label-text label)
                  page (if (string/blank? label-text)
                         {:block/name (db/get-file-page (string/replace href "file:" "") false)}
                         (get-page label))
                  show-brackets? (state/show-brackets?)]
              (if (and page
                       (when-let [ext (util/get-file-ext href)]
                         (common-config/mldoc-support? ext)))
                [:span.page-reference
                 (when show-brackets? [:span.text-gray-500 page-ref/left-brackets])
                 (page-cp config page)
                 (when show-brackets? [:span.text-gray-500 page-ref/right-brackets])]

                (let [href* (if (util/electron?)
                              (relative-assets-path->absolute-path href)
                              href)]
                  (->elem
                   :a
                   (cond-> {:href      (path/path-join "file://" href*)
                            :data-href href*
                            :target    "_blank"}
                     title (assoc :title title))
                   (map-inline config label))))))

          (show-link? config metadata href full_text)
          (media-link config url href label metadata full_text)

          (= protocol "ar")
          (->elem
           :a.external-link
           (cond->
            {:href (ar-url->http-url href)
             :target "_blank"}
             title
             (assoc :title title))
           (map-inline config label))

          :else
          (->elem
           :a.external-link
           (cond->
            {:href href
             :target "_blank"}
             title
             (assoc :title title))
           (map-inline config label)))))))

(declare ->hiccup inline)

(defn wrap-query-components
  [config]
  (merge config
         {:->hiccup ->hiccup
          :->elem ->elem
          :page-cp page-cp
          :inline-text inline-text
          :map-inline map-inline
          :inline inline}))

;;;; Macro component render functions
(defn- macro-query-cp
  [config arguments]
  [:div.dsl-query.pr-3.sm:pr-0
   (let [query (->> (string/join ", " arguments)
                    (string/trim))]
     (query/custom-query (wrap-query-components (assoc config :dsl-query? true))
                         {:builder (query-builder-component/builder query config)
                          :query query}))])

(defn- macro-function-cp
  [config arguments]
  (or
   (some-> (:query-result config) rum/react (block-macros/function-macro arguments))
   [:span.warning
    (util/format "{{function %s}}" (first arguments))]))

(defn- macro-embed-cp
  [config arguments]
  (let [a (first arguments)
        {:keys [link-depth]} config
        link-depth (or link-depth 0)]
    (cond
      (nil? a)                      ; empty embed
      nil

      (> link-depth max-depth-of-links)
      [:p.warning.text-sm "Embed depth is too deep"]

      (page-ref/page-ref? a)
      (let [page-name (text/get-page-name a)]
        (when-not (string/blank? page-name)
          (page-embed (assoc config :link-depth (inc link-depth)) page-name)))

      (block-ref/string-block-ref? a)
      (when-let [s (-> a block-ref/get-string-block-ref-id string/trim)]
        (when-let [id (some-> s parse-uuid)]
          (block-embed (assoc config :link-depth (inc link-depth)) id)))

      :else                         ;TODO: maybe collections?
      nil)))

(defn- macro-vimeo-cp
  [_config arguments]
  (when-let [url (first arguments)]
    (when-let [vimeo-id (nth (util/safe-re-find text-util/vimeo-regex url) 5)]
      (when-not (string/blank? vimeo-id)
        (let [width (min (- (util/get-width) 96)
                         560)
              height (int (* width (/ 315 560)))]
          [:iframe
           {:allow-full-screen "allowfullscreen"
            :allow
            "accelerometer; autoplay; clipboard-write; encrypted-media; gyroscope"
            :frame-border "0"
            :src (str "https://player.vimeo.com/video/" vimeo-id)
            :height height
            :width width}])))))

(defn- macro-bilibili-cp
  [_config arguments]
  (when-let [url (first arguments)]
    (when-let [id (cond
                    (<= (count url) 15) url
                    :else
                    (nth (util/safe-re-find text-util/bilibili-regex url) 5))]
      (when-not (string/blank? id)
        (let [width (min (- (util/get-width) 96)
                         560)
              height (int (* width (/ 360 560)))]
          [:iframe
           {:allowfullscreen true
            :framespacing "0"
            :frameborder "no"
            :border "0"
            :scrolling "no"
            :src (str "https://player.bilibili.com/player.html?bvid=" id "&high_quality=1")
            :width width
            :height (max 500 height)}])))))

(defn- macro-video-cp
  [_config arguments]
  (if-let [url (first arguments)]
    (if (common-util/url? url)
      (let [results (text-util/get-matched-video url)
            src (match results
                  [_ _ _ (:or "youtube.com" "youtu.be" "y2u.be") _ id _]
                  (if (= (count id) 11) ["youtube-player" id] url)

                  [_ _ _ "youtube-nocookie.com" _ id _]
                  (str "https://www.youtube-nocookie.com/embed/" id)

                  [_ _ _ "loom.com" _ id _]
                  (str "https://www.loom.com/embed/" id)

                  [_ _ _ (_ :guard #(string/ends-with? % "vimeo.com")) _ id _]
                  (str "https://player.vimeo.com/video/" id)

                  [_ _ _ "bilibili.com" _ id & query]
                  (str "https://player.bilibili.com/player.html?bvid=" id "&high_quality=1&autoplay=0"
                       (when-let [page (second query)]
                         (str "&page=" page)))

                  :else
                  url)]
        (if (and (coll? src)
                 (= (first src) "youtube-player"))
          (let [t (re-find #"&t=(\d+)" url)
                opts (when (seq t)
                       {:start (nth t 1)})]
            (youtube/youtube-video (last src) opts))
          (when src
            (let [width (min (- (util/get-width) 96) 560)
                  height (int (* width (/ (if (string/includes? src "player.bilibili.com")
                                            360 315)
                                          560)))]
              [:iframe
               {:allow-full-screen true
                :allow "accelerometer; autoplay; clipboard-write; encrypted-media; gyroscope"
                :framespacing "0"
                :frame-border "no"
                :border "0"
                :scrolling "no"
                :src src
                :width width
                :height height}]))))
      [:span.warning.mr-1 {:title "Invalid URL"}
       (macro->text "video" arguments)])
    [:span.warning.mr-1 {:title "Empty URL"}
     (macro->text "video" arguments)]))

(defn- macro-else-cp
  [name config arguments]
  (if-let [block-uuid (:block/uuid config)]
    (let [format (get-in config [:block :block/format] :markdown)
          ;; :macros is deprecated for db graphs
          macros-from-property (when (config/local-file-based-graph? (state/get-current-repo))
                                 (-> (db/entity [:block/uuid block-uuid])
                                     (:block/page)
                                     (:db/id)
                                     (db/entity)
                                     :block/properties
                                     :macros
                                     (get name)))
          macro-content (or macros-from-property
                            (get (state/get-macros) name)
                            (get (state/get-macros) (keyword name)))
          macro-content (cond
                          (= (str name) "img")
                          (case (count arguments)
                            1
                            (util/format "[:img {:src \"%s\"}]" (first arguments))
                            4
                            (when (and (util/safe-parse-int (nth arguments 1))
                                       (util/safe-parse-int (nth arguments 2)))
                              (util/format "[:img.%s {:src \"%s\" :style {:width %s :height %s}}]"
                                           (nth arguments 3)
                                           (first arguments)
                                           (util/safe-parse-int (nth arguments 1))
                                           (util/safe-parse-int (nth arguments 2))))
                            3
                            (when (and (util/safe-parse-int (nth arguments 1))
                                       (util/safe-parse-int (nth arguments 2)))
                              (util/format "[:img {:src \"%s\" :style {:width %s :height %s}}]"
                                           (first arguments)
                                           (util/safe-parse-int (nth arguments 1))
                                           (util/safe-parse-int (nth arguments 2))))

                            2
                            (cond
                              (util/safe-parse-int (nth arguments 1))
                              (util/format "[:img {:src \"%s\" :style {:width %s}}]"
                                           (first arguments)
                                           (util/safe-parse-int (nth arguments 1)))
                              (contains? #{"left" "right" "center"} (string/lower-case (nth arguments 1)))
                              (util/format "[:img.%s {:src \"%s\"}]"
                                           (string/lower-case (nth arguments 1))
                                           (first arguments))
                              :else
                              macro-content)

                            macro-content)

                          (and (seq arguments) macro-content)
                          (macro-util/macro-subs macro-content arguments)

                          :else
                          macro-content)
          macro-content (when macro-content
                          (template/resolve-dynamic-template! macro-content))]
      (render-macro config name arguments macro-content format))
    (let [macro-content (or
                         (get (state/get-macros) name)
                         (get (state/get-macros) (keyword name)))
          format (get-in config [:block :block/format] :markdown)]
      (render-macro config name arguments macro-content format))))

(rum/defc namespace-hierarchy-aux
  [config namespace children]
  [:ul
   (for [child children]
     [:li {:key (str "namespace-" namespace "-" (:db/id child))}
      (let [shorten-name (some-> (or (:block/original-name child) (:block/name child))
                                 (string/split "/")
                                 last)]
        (page-cp {:label shorten-name} child))
      (when (seq (:namespace/children child))
        (namespace-hierarchy-aux config (:block/name child)
                                 (:namespace/children child)))])])

(rum/defc namespace-hierarchy
  [config namespace children]
  [:div.namespace
   [:div.font-medium.flex.flex-row.items-center.pb-2
    [:span.text-sm.mr-1 "Namespace "]
    (page-cp config {:block/name namespace})]
   (namespace-hierarchy-aux config namespace children)])

(defn- macro-cp
  [config options]
  (let [{:keys [name arguments]} options
        arguments (if (and
                       (>= (count arguments) 2)
                       (and (string/starts-with? (first arguments) page-ref/left-brackets)
                            (string/ends-with? (last arguments) page-ref/right-brackets))) ; page reference
                    (let [title (string/join ", " arguments)]
                      [title])
                    arguments)]
    (cond
      (= name "query")
      (macro-query-cp config arguments)

      (= name "function")
      (macro-function-cp config arguments)

      (= name "namespace")
      (if (config/db-based-graph? (state/get-current-repo))
        [:div.warning "Namespace has been deprecated, use tags instead"]
        (let [namespace (first arguments)]
          (when-not (string/blank? namespace)
            (let [namespace (string/lower-case (page-ref/get-page-name! namespace))
                  children (model/get-namespace-hierarchy (state/get-current-repo) namespace)]
              (namespace-hierarchy config namespace children)))))

      (= name "youtube")
      (when-let [url (first arguments)]
        (when-let [youtube-id (cond
                                (== 11 (count url)) url
                                :else
                                (nth (util/safe-re-find text-util/youtube-regex url) 5))]
          (when-not (string/blank? youtube-id)
            (youtube/youtube-video youtube-id nil))))

      (= name "youtube-timestamp")
      (when-let [timestamp (first arguments)]
        (when-let [seconds (youtube/parse-timestamp timestamp)]
          (youtube/timestamp seconds)))

      (= name "zotero-imported-file")
      (let [[item-key filename] arguments]
        (when (and item-key filename)
          [:span.ml-1 (zotero/zotero-imported-file item-key filename)]))

      (= name "zotero-linked-file")
      (when-let [path (first arguments)]
        [:span.ml-1 (zotero/zotero-linked-file path)])

      (= name "vimeo")
      (macro-vimeo-cp config arguments)

      ;; TODO: support fullscreen mode, maybe we need a fullscreen dialog?
      (= name "bilibili")
      (macro-bilibili-cp config arguments)

      (= name "video")
      (macro-video-cp config arguments)

      (contains? #{"tweet" "twitter"} name)
      (when-let [url (first arguments)]
        (let [id-regex #"/status/(\d+)"]
          (when-let [id (cond
                          (<= (count url) 15) url
                          :else
                          (last (util/safe-re-find id-regex url)))]
            (ui/tweet-embed id))))

      (= name "embed")
      (macro-embed-cp config arguments)

      (= name "renderer")
      (when config/lsp-enabled?
        (when-let [block-uuid (str (:block/uuid config))]
          (plugins/hook-ui-slot :macro-renderer-slotted (assoc options :uuid block-uuid))))

      (get @macro/macros name)
      ((get @macro/macros name) config options)

      :else
      (macro-else-cp name config arguments))))

(defn- emphasis-cp
  [config kind data]
  (let [elem (case kind
               "Bold" :b
               "Italic" :i
               "Underline" :ins
               "Strike_through" :del
               "Highlight" :mark)]
    (->elem elem (map-inline config data))))

(defn hiccup->html
  [s]
  (let [result (common-util/safe-read-string s)
        result' (if (seq result) result
                    [:div.warning {:title "Invalid hiccup"}
                     s])]
    (-> result'
        (hiccups.core/html)
        (security/sanitize-html))))

(defn ^:large-vars/cleanup-todo inline
  [{:keys [html-export?] :as config} item]
  (match item
    [(:or "Plain" "Spaces") s]
    s

    ["Superscript" l]
    (->elem :sup (map-inline config l))
    ["Subscript" l]
    (->elem :sub (map-inline config l))

    ["Tag" _]
    (when-let [s (gp-block/get-tag item)]
      (let [s (text/page-ref-un-brackets! s)]
        (page-cp (assoc config
                        :tag? true
                        :hide-close-button? true) {:block/name s})))

    ["Emphasis" [[kind] data]]
    (emphasis-cp config kind data)

    ["Entity" e]
    [:span {:dangerouslySetInnerHTML
            {:__html (security/sanitize-html (:html e))}}]

    ["Latex_Fragment" [display s]] ;display can be "Displayed" or "Inline"
    (if html-export?
      (latex/html-export s false true)
      (latex/latex (str (d/squuid)) s false (not= display "Inline")))

    [(:or "Target" "Radio_Target") s]
    [:a {:id s} s]

    ["Email" address]
    (let [{:keys [local_part domain]} address
          address (str local_part "@" domain)]
      [:a {:href (str "mailto:" address)} address])

    ["Nested_link" link]
    (nested-link config html-export? link)

    ["Link" link]
    (link-cp config html-export? link)

    [(:or "Verbatim" "Code") s]
    [:code s]

    ["Inline_Source_Block" x]
    [:code (:code x)]

    ["Export_Snippet" "html" s]
    (when (not html-export?)
      [:span {:dangerouslySetInnerHTML
              {:__html (security/sanitize-html s)}}])

    ["Inline_Hiccup" s] ;; String to hiccup
    (ui/catch-error
     [:div.warning {:title "Invalid hiccup"} s]
     [:span {:dangerouslySetInnerHTML
             {:__html (hiccup->html s)}}])

    ["Inline_Html" s]
    (when (not html-export?)
           ;; TODO: how to remove span and only export the content of `s`?
      [:span {:dangerouslySetInnerHTML {:__html (security/sanitize-html s)}}])

    [(:or "Break_Line" "Hard_Break_Line")]
    [:br]

    ["Timestamp" [(:or "Scheduled" "Deadline") _timestamp]]
    nil
    ["Timestamp" ["Date" t]]
    (timestamp t "Date")
    ["Timestamp" ["Closed" t]]
    (timestamp t "Closed")
    ["Timestamp" ["Range" t]]
    (range t false)
    ["Timestamp" ["Clock" ["Stopped" t]]]
    (range t true)
    ["Timestamp" ["Clock" ["Started" t]]]
    (timestamp t "Started")

    ["Cookie" ["Percent" n]]
    [:span {:class "cookie-percent"}
     (util/format "[%d%%]" n)]
    ["Cookie" ["Absolute" current total]]
    [:span {:class "cookie-absolute"}
     (util/format "[%d/%d]" current total)]

    ["Footnote_Reference" options]
    (let [{:keys [name]} options
          encode-name (util/url-encode name)]
      [:sup.fn
       [:a {:id (str "fnr." encode-name)
            :class "footref"
            :on-click #(route-handler/jump-to-anchor! (str "fn." encode-name))}
        name]])

    ["Macro" options]
    (macro-cp config options)

    :else ""))

(rum/defc block-child
  [block]
  block)

(defn- dnd-same-block?
  [uuid]
  (= (:block/uuid @*dragging-block) uuid))

(defn- bullet-drag-start
  [event block uuid block-id]
  (let [selected (set (map #(.-id %) (state/get-selection-blocks)))
        selected? (contains? selected block-id)]
    (when-not selected?
      (util/clear-selection!)
      (state/conj-selection-block! (gdom/getElement block-id) :down)
      (editor-handler/highlight-block! uuid)))

  (editor-handler/block->data-transfer! uuid event false)

  (.setData (gobj/get event "dataTransfer")
            "block-dom-id"
            block-id)
  (reset! *dragging? true)
  (reset! *dragging-block block))

(defn- bullet-on-click
  [e block uuid {:keys [on-redirect-to-page]}]
  (cond
    (pu/shape-block? block)
    (route-handler/redirect-to-page! (get-in block [:block/page :block/uuid]) {:block-id uuid})

    (gobj/get e "shiftKey")
    (do
      (state/sidebar-add-block!
       (state/get-current-repo)
       (:db/id block)
       :block)
      (util/stop e))

    (and (util/meta-key? e) (whiteboard-handler/inside-portal? (.-target e)))
    (do (whiteboard-handler/add-new-block-portal-shape!
         uuid
         (whiteboard-handler/closest-shape (.-target e)))
        (util/stop e))

    :else
    (when uuid
      (-> (or on-redirect-to-page route-handler/redirect-to-page!)
        (apply [(str uuid)])))))

(declare block-list)
(rum/defc block-children < rum/reactive
  [config block children collapsed?]
  (let [ref?        (:ref? config)
        query?      (:custom-query? config)
        children    (when (coll? children)
                      (remove nil? children))]
    (when (and (coll? children)
               (seq children)
               (not collapsed?))
      [:div.block-children-container.flex
       [:div.block-children-left-border
        {:on-click (fn [_]
                     (editor-handler/toggle-open-block-children! (:block/uuid block)))}]
       [:div.block-children.w-full {:style {:display (if collapsed? "none" "")}}
        (let [config' (cond-> (dissoc config :breadcrumb-show? :embed-parent)
                        (or ref? query?)
                        (assoc :ref-query-child? true)
                        true
                        (assoc :block-children? true))]
          (block-list config' children))]])))

(defn- block-content-empty?
  [{:block/keys [properties title body]}]
  (and
   (or
    (empty? properties)
    (and (not (config/db-based-graph? (state/get-current-repo)))
         (property-file/properties-hidden? properties)))

   (empty? title)

   (every? #(= % ["Horizontal_Rule"]) body)))

(rum/defcs block-control < rum/reactive
  [state config block {:keys [uuid block-id collapsed? *control-show? edit? selected?]}]
  (let [doc-mode?          (state/sub :document/mode?)
        control-show?      (util/react *control-show?)
        ref?               (:ref? config)
        empty-content?     (block-content-empty? block)
        fold-button-right? (state/enable-fold-button-right?)
        own-number-list?   (:own-order-number-list? config)
        order-list?        (boolean own-number-list?)
        order-list-idx     (:own-order-list-index config)
        collapsable?       (editor-handler/collapsable? uuid {:semantic? true})
        link?              (boolean (:original-block config))]
    [:div.block-control-wrap.flex.flex-row.items-center
     {:class (util/classnames [{:is-order-list order-list?
                                :bullet-closed collapsed?
                                :bullet-hidden (:hide-bullet? config)}])}
     (when (or (not fold-button-right?) collapsable?)
       [:a.block-control
        {:id       (str "control-" uuid)
         :on-click (fn [event]
                     (util/stop event)
                     (state/clear-edit!)
                     (if ref?
                       (state/toggle-collapsed-block! uuid)
                       (if collapsed?
                         (editor-handler/expand-block! uuid)
                         (editor-handler/collapse-block! uuid)))
                     ;; debug config context
                     (when (and (state/developer-mode?) (.-metaKey event))
                       (js/console.debug "[block config]==" config)))}
        [:span {:class (if (or (and control-show?
                                    (or collapsed?
                                        (editor-handler/collapsable? uuid {:semantic? true})))
                               (and collapsed? (or order-list? config/publishing?)))
                         "control-show cursor-pointer"
                         "control-hide")}
         (ui/rotating-arrow collapsed?)]])

     (when-not (:hide-bullet? config)
       (let [bullet [:a.bullet-link-wrap {:on-click #(bullet-on-click % block uuid config)}
                     [:span.bullet-container.cursor
                      {:id (str "dot-" uuid)
                       :draggable true
                       :on-drag-start (fn [event]
                                        (bullet-drag-start event block uuid block-id))
                       :blockid (str uuid)
                       :class (str (when collapsed? "bullet-closed")
                                   (when (and (:document/mode? config)
                                              (not collapsed?))
                                     " hide-inner-bullet")
                                   (when order-list? " as-order-list typed-list"))}

                      (if link?
                        (ui/icon "link" {:size 14})
                        [:span.bullet (cond->
                                       {:blockid (str uuid)}
                                        selected?
                                        (assoc :class "selected"))
                         (when
                           order-list?
                           [:label (str order-list-idx ".")])])]]]
         (cond
           (and (or (mobile-util/native-platform?)
                    (:ui/show-empty-bullets? (state/get-config))
                    collapsed?
                    collapsable?
                    (< (- (util/time-ms) (:block/created-at block)) 500))
                (not doc-mode?))
           bullet

           (or
            (and empty-content?
                 (not edit?)
                 (not (:block.temp/top? block))
                 (not (:block.temp/bottom? block))
                 (not (util/react *control-show?)))
            (and doc-mode?
                 (not collapsed?)
                 (not (util/react *control-show?))))
           [:span.bullet-container]

           :else
           bullet)))]))

(rum/defc dnd-separator
  [move-to block-content?]
  [:div.relative
   [:div.dnd-separator.absolute
    {:style {:left (cond-> (if (= move-to :nested) 40 20)
                     block-content?
                     (- 34))
             :top 0
             :width "100%"
             :z-index 3}}]])

(defn list-checkbox
  [config checked?]
  (ui/checkbox
   {:style {:margin-right 6}
    :value checked?
    :on-change (fn [event]
                 (let [target (.-target event)
                       block (:block config)
                       item-content (.. target -nextSibling -data)]
                   (editor-handler/toggle-list-checkbox block item-content)))}))

(declare block-content)

(defn build-block-title
  [config {:block/keys [title marker pre-block? properties]
           :as t}]
  (let [config (assoc config :block t)
        level (:level config)
        slide? (boolean (:slide? config))
        block-ref? (:block-ref? config)
        block-type (or (keyword (pu/lookup properties :logseq.property/ls-type)) :default)
        html-export? (:html-export? config)
        bg-color (pu/lookup properties :logseq.property/background-color)
        ;; `heading-level` is for backward compatibility, will remove it in later releases
        heading-level (:block/heading-level t)
        heading (or
                 (and heading-level
                      (<= heading-level 6)
                      heading-level)
                 (pu/lookup properties :logseq.property/heading))
        heading (if (true? heading) (min (inc level) 6) heading)
        elem (if heading
               (keyword (str "h" heading ".block-title-wrap.as-heading"
                             (when block-ref? ".inline")))
               :span.block-title-wrap)]
    (->elem
     elem
     (merge
      {:data-hl-type (pu/lookup properties :logseq.property/hl-type)}
      (when (and marker
                 (not (string/blank? marker))
                 (not= "nil" marker))
        {:data-marker (str (string/lower-case marker))})
      (when bg-color
        (let [built-in-color? (ui/built-in-color? bg-color)]
          {:style {:background-color (if built-in-color?
                                       (str "var(--ls-highlight-color-" bg-color ")")
                                       bg-color)
                   :color (when-not built-in-color? "white")}
           :class "px-1 with-bg-color"})))

     ;; children
     (let [area?  (= :area (keyword (pu/lookup properties :logseq.property/hl-type)))
           hl-ref #(when (not (#{:default :whiteboard-shape} block-type))
                     [:div.prefix-link
                      {:on-pointer-down
                       (fn [^js e]
                         (let [^js target (.-target e)]
                           (case block-type
                             ;; pdf annotation
                             :annotation
                             (if (and area? (.contains (.-classList target) "blank"))
                               :actions
                               (do
                                 (pdf-assets/open-block-ref! t)
                                 (util/stop e)))

                             :dune)))}

                      [:span.hl-page
                       [:strong.forbid-edit (str "P" (or
                                                      (pu/lookup properties :logseq.property.pdf/hl-page)
                                                      "?"))]
                       [:label.blank " "]]

                      (when (and area?
                                 (pu/lookup properties :logseq.property.pdf/hl-stamp))
                        (pdf-assets/area-display t))])]
       (remove-nils
        (concat
         (when (config/local-file-based-graph? (state/get-current-repo))
          [(when (and (not pre-block?)
                      (not html-export?)
                      (not slide?))
             (file-block/block-checkbox t (str "mr-1 cursor")))
           (when (and (not pre-block?)
                      (not html-export?)
                      (not slide?))
             (file-block/marker-switch t))
           (file-block/marker-cp t)
           (file-block/priority-cp t)])

         ;; highlight ref block (inline)
         (when-not area? [(hl-ref)])

         (conj
          (map-inline config title)
          (when (= block-type :whiteboard-shape) [:span.mr-1 (ui/icon "whiteboard-element" {:extension? true})]))

         ;; highlight ref block (area)
         (when area? [(hl-ref)])))))))

(rum/defc span-comma
  []
  [:span ", "])

(rum/defc property-cp
  [config block k value]
  (let [date (and (= k :date) (date/get-locale-string (str value)))
        user-config (state/get-config)
        ;; When value is a set of refs, display full property text
        ;; because :block/properties value only contains refs but user wants to see text
        property-separated-by-commas? (text/separated-by-commas? (state/get-config) k)
        v (or
           (when (and (coll? value) (seq value)
                      (not property-separated-by-commas?))
             (get (:block/properties-text-values block) k))
           value)
        property-pages-enabled? (contains? #{true nil} (:property-pages/enabled? user-config))]
    [:div
     (if property-pages-enabled?
       (if (and (not (config/db-based-graph? (state/get-current-repo)))
                (nil? (db/get-page (name k))))
         [:span.page-property-key.font-medium (name k)]
         (page-cp (assoc config :property? true) {:block/name (subs (str k) 1)}))
       [:span.page-property-key.font-medium (name k)])
     [:span.mr-1 ":"]
     [:div.page-property-value.inline
      (cond
        (int? v)
        v

        (= k :file-path)
        v

        date
        date

        (and (string? v) (common-util/wrapped-by-quotes? v))
        (common-util/unquote-string v)

        (and property-separated-by-commas? (coll? v))
        (let [v (->> (remove string/blank? v)
                     (filter string?))
              vals (for [v-item v]
                     (page-cp config {:block/name v-item}))
              elems (interpose (span-comma) vals)]
          (for [elem elems]
            (rum/with-key elem (str (random-uuid)))))

        :else
        (inline-text config (:block/format block) (str v)))]]))

(rum/defc properties-cp
  [config {:block/keys [pre-block?] :as block}]
  (let [ordered-properties
        (property-util/get-visible-ordered-properties (:block/properties block)
                                                      (:block/properties-order block)
                                                      {:pre-block? pre-block?
                                                       :page-id (:db/id (:block/page block))})]
    (cond
      (seq ordered-properties)
      [:div.block-properties.rounded
       {:class (when pre-block? "page-properties")
        :title (if pre-block?
                 "Click to edit this page's properties"
                 "Click to edit this block's properties")}
       (for [[k v] ordered-properties]
         (rum/with-key (property-cp config block k v)
           (str (:block/uuid block) "-" k)))]

      (and pre-block? ordered-properties)
      [:span.opacity-50 "Properties"]

      :else
      nil)))

(rum/defcs db-properties-cp <
  {:init (fn [state]
           (let [container-id (or (:container-id (first (:rum/args state)))
                                  (state/get-next-container-id))]
             (assoc state ::initial-container-id container-id)))}
  [state config block _edit-input-id opts]
  (property-component/properties-area block
                                      (merge
                                       config
                                       {:inline-text inline-text
                                        :page-cp page-cp
                                        :block-cp blocks-container
                                        :properties-cp db-properties-cp
                                        :editor-box (get config :editor-box)
                                        :container-id (or (:container-id config)
                                                          (::initial-container-id state))
                                        :id (:id config)}
                                       opts)))

(rum/defc invalid-properties-cp
  [invalid-properties]
  (when (seq invalid-properties)
    [:div.invalid-properties.mb-2
     [:div.warning {:title "Invalid properties"}
      "Invalid property names: "
      (for [p invalid-properties]
        [:button.p-1.mr-2 p])]
     [:code "Property name begins with a non-numeric character and can contain alphanumeric characters and . * + ! - _ ? $ % & = < >. If -, + or . are the first character, the second character (if any) must be non-numeric."]]))

(rum/defc timestamp-editor
  [ast *show-datapicker?]

  (let [*trigger-ref (rum/use-ref nil)]
    (rum/use-effect!
      (fn []
        (let [pid (shui/popup-show!
                    (.closest (rum/deref *trigger-ref) "a")
                    (datetime-comp/date-picker nil nil (repeated/timestamp->map ast))
                    {:id :timestamp-editor
                     :align :start
                     :root-props {:onOpenChange #(reset! *show-datapicker? %)}
                     :content-props {:onEscapeKeyDown #(reset! *show-datapicker? false)}})]
          #(do (shui/popup-hide! pid)
               (reset! *show-datapicker? false))))
      [])
    [:i {:ref *trigger-ref}]))

(rum/defcs timestamp-cp
  < rum/reactive
  (rum/local false ::show-datepicker?)
  [state block typ ast]
  (let [ts-block-id (get-in (state/sub [:editor/set-timestamp-block]) [:block :block/uuid])
        _active? (= (get block :block/uuid) ts-block-id)
        *show-datapicker? (get state ::show-datepicker?)]
    [:div.flex.flex-col.gap-4.timestamp
     [:div.text-sm.flex.flex-row
      [:div.opacity-50.font-medium.timestamp-label
       (str typ ": ")]
      [:a.opacity-80.hover:opacity-100
       {:on-pointer-down (fn [e]
                           (util/stop e)
                           (state/clear-editor-action!)
                           (editor-handler/escape-editing false)
                           (reset! *show-datapicker? true)
                           (reset! commands/*current-command typ)
                           (state/set-timestamp-block! {:block block
                                                        :typ typ}))}
       [:span.time-start "<"] [:time (repeated/timestamp->text ast)] [:span.time-stop ">"]
       (when (and _active? @*show-datapicker?)
         (timestamp-editor ast *show-datapicker?))]]]))

(defn- target-forbidden-edit?
  [target]
  (or
   (dom/has-class? target "forbid-edit")
   (dom/has-class? target "bullet")
   (dom/has-class? target "logbook")
   (util/link? target)
   (util/time? target)
   (util/input? target)
   (util/audio? target)
   (util/video? target)
   (util/details-or-summary? target)
   (and (util/sup? target)
        (dom/has-class? target "fn"))
   (dom/has-class? target "image-resize")
   (dom/closest target "a")
   (dom/closest target ".query-table")))

(defn- block-content-on-pointer-down
  [e block block-id content edit-input-id config]
  (when-not (or
             (:closed-values? config)
             (> (count content) (state/block-content-max-length (state/get-current-repo))))
    (let [target (gobj/get e "target")
          button (gobj/get e "buttons")
          shift? (gobj/get e "shiftKey")
          meta? (util/meta-key? e)
          forbidden-edit? (target-forbidden-edit? target)]
      (when (and (not forbidden-edit?) (contains? #{1 0} button))
        (let [selection-blocks (state/get-selection-blocks)
              starting-block (state/get-selection-start-block-or-first)]
          (cond
            (and meta? shift?)
            (when-not (empty? selection-blocks)
              (util/stop e)
              (editor-handler/highlight-selection-area! block-id {:append? true}))

            meta?
            (do
              (util/stop e)
              (let [block-dom-element (gdom/getElement block-id)]
                (if (some #(= block-dom-element %) selection-blocks)
                  (state/drop-selection-block! block-dom-element)
                  (state/conj-selection-block! block-dom-element :down)))
              (if (empty? (state/get-selection-blocks))
                (state/clear-selection!)
                (state/set-selection-start-block! block-id)))

            (and shift? starting-block)
            (do
              (util/stop e)
              (util/clear-selection!)
              (editor-handler/highlight-selection-area! block-id))

            shift?
            (do
              (util/clear-selection!)
              (state/set-selection-start-block! block-id))

            :else
            (let [block (or (db/entity [:block/uuid (:block/uuid block)]) block)]
              (editor-handler/clear-selection!)
              (editor-handler/unhighlight-blocks!)
              (let [f #(let [cursor-range (some-> (gdom/getElement block-id)
                                                  (dom/by-class "block-content-inner")
                                                  first
                                                  util/caret-range)
                             {:block/keys [content format]} block
                             content (if (config/db-based-graph? (state/get-current-repo))
                                       (or (:block/original-name block) content)
                                       (->> content
                                            (property-file/remove-built-in-properties-when-file-based
                                             (state/get-current-repo) format)
                                            (drawer/remove-logbook)))]
                         (state/set-editing!
                          edit-input-id
                          content
                          block
                          cursor-range
                          {:move-cursor? false
                           :container-id (:container-id config)}))]
                ;; wait a while for the value of the caret range
                (p/do!
                 (state/pub-event! [:editor/save-code-editor])
                 (f))

                (state/set-selection-start-block! block-id)))))))))

(rum/defc dnd-separator-wrapper < rum/reactive
  [block children block-id slide? top? block-content?]
  (let [dragging? (rum/react *dragging?)
        drag-to-block (rum/react *drag-to-block)]
    (when (and
           (= block-id drag-to-block)
           dragging?
           (not slide?)
           (not (:block/pre-block? block)))
      (let [move-to (rum/react *move-to)]
        (when-not
         (or (and top? (not= move-to :top))
             (and (not top?) (= move-to :top))
             (and block-content? (not= move-to :nested))
             (and (not block-content?)
                  (first children)
                  (= move-to :nested)))
          (dnd-separator move-to block-content?))))))

(defn- block-content-inner
  [config block body plugin-slotted? collapsed? block-ref-with-title?]
  (if plugin-slotted?
    [:div.block-slotted-body
     (plugins/hook-block-slot
      :block-content-slotted
      (-> block (dissoc :block/children :block/page)))]

    (let [title-collapse-enabled? (:outliner/block-title-collapse-enabled? (state/get-config))]
        (when (and (not block-ref-with-title?)
                   (seq body)
                   (or (not title-collapse-enabled?)
                       (and title-collapse-enabled?
                            (or (not collapsed?)
                                (some? (mldoc/extract-first-query-from-ast body))))))
          [:div.block-body
           (let [body (block/trim-break-lines! (:block/body block))
                 uuid (:block/uuid block)]
             (for [[idx child] (medley/indexed body)]
               (when-let [block (markup-element-cp config child)]
                 (rum/with-key (block-child block)
                   (str uuid "-" idx)))))]))))

(rum/defc tags
  [config block]
  (let [block-tags (remove (fn [t] (= (:db/ident t) :logseq.class/task)) (:block/tags block))]
    (when (seq block-tags)
      [:div.flex.flex-row.flex-wrap.items-center.gap-1
       (for [tag block-tags]
         (page-cp (assoc config
                         :tag? true
                         :disable-preview? true) tag))])))

(rum/defc block-positioned-properties
  [config block position]
  (let [properties (outliner-property/get-block-positioned-properties (db/get-db) (:db/id block) position)
        opts (merge config
                    {:icon? true
                     :page-cp page-cp
                     :block-cp blocks-container
                     :inline-text inline-text
                     :other-position? true})]
    (when (seq properties)
       (case position
         :block-below
         [:div.positioned-properties.flex.flex-row.gap-2.item-center.ml-2.pl-8.flex-wrap.text-sm.overflow-x-hidden.max-h-6
          (for [pid properties]
            (let [property (db/entity pid)
                  v (get block pid)]
              [:div.flex.flex-row.items-center.gap-1.px-1.hover:bg-secondary.rounded
               [:div.flex.flex-row.opacity-50.hover:opacity-100
                (property-component/property-key block property opts)
                [:div.select-none ":"]]
               (pv/property-value block property v opts)]))]
         [:div.positioned-properties.flex.flex-row.items-center.gap-1.select-none.h-6.flex-wrap
          (for [pid properties]
            (when-let [property (db/entity pid)]
             (pv/property-value block property (get block pid) (assoc opts :show-tooltip? true))))]))))

(rum/defc ^:large-vars/cleanup-todo block-content < rum/reactive
  [config {:block/keys [uuid content properties scheduled deadline format pre-block?] :as block} edit-input-id block-id slide?]
  (let [repo (state/get-current-repo)
        content (or (:block/original-name block)
                    (if (config/db-based-graph? (state/get-current-repo))
                      (:block/content block)
                      (property-util/remove-built-in-properties format content)))
        {:block/keys [title body] :as block} (if (:block/title block) block
                                                 (merge block (block/parse-title-and-body uuid format pre-block? content)))
        collapsed? (util/collapsed? block)
        block (assoc block :block/content content)
        plugin-slotted? (and config/lsp-enabled? (state/slot-hook-exist? uuid))
        block-ref? (:block-ref? config)
        stop-events? (:stop-events? config)
        block-ref-with-title? (and block-ref? (not (state/show-full-blocks?)) (seq title))
        block-type (or
                    (pu/lookup properties :logseq.property/ls-type)
                    :default)
        content (if (string? content) (string/trim content) "")
        mouse-down-key (if (util/ios?)
                         :on-click
                         :on-pointer-down) ; TODO: it seems that Safari doesn't work well with on-pointer-down

        attrs (cond->
               {:blockid       (str uuid)
                :class (when (:property-block? config) "jtrigger")
                :containerid (:container-id config)
                :data-type (name block-type)
                :style {:width "100%" :pointer-events (when stop-events? "none")}}

                (not (string/blank?
                      (pu/lookup properties :logseq.property/hl-color)))
                (assoc :data-hl-color
                       (pu/lookup properties :logseq.property/hl-color))

                (not block-ref?)
                (assoc mouse-down-key (fn [e]
                                        (block-content-on-pointer-down e block block-id content edit-input-id config))))]
    [:div.block-content.inline
     (cond-> {:id (str "block-content-" uuid)
              :on-pointer-up (fn [e]
                               (when (and
                                      (state/in-selection-mode?)
                                      (not (string/includes? content "```"))
                                      (not (gobj/get e "shiftKey"))
                                      (not (util/meta-key? e)))
                                 ;; clear highlighted text
                                 (util/clear-selection!)))}

       (not slide?)
       (merge attrs))

     [:<>
      (when (> (count content) (state/block-content-max-length (state/get-current-repo)))
        [:div.warning.text-sm
         "Large block will not be editable or searchable to not slow down the app, please use another editor to edit this block."])
      [:div.flex.flex-row.justify-between.block-content-inner
       (when-not plugin-slotted?
         [:div.block-head-wrap
          (cond
            (:block/name block)
            [:div.flex.flex-row.items-center.gap-1
             (when-not (:table? config) (icon/get-page-icon block {}))
             (page-cp config block)]

            :else
            (build-block-title config block))])

       (file-block/clock-summary-cp block body)]

      (when deadline
        (when-let [deadline-ast (block-handler/get-deadline-ast block)]
          (timestamp-cp block "DEADLINE" deadline-ast)))

      (when scheduled
        (when-let [scheduled-ast (block-handler/get-scheduled-ast block)]
          (timestamp-cp block "SCHEDULED" scheduled-ast)))

      (when-not (config/db-based-graph? repo)
        (when-let [invalid-properties (:block/invalid-properties block)]
          (invalid-properties-cp invalid-properties)))

      (when (and (seq properties)
                 (let [hidden? (property-file/properties-hidden? properties)]
                   (not hidden?))
                 (not (and block-ref? (or (seq title) (seq body))))
                 (not (:slide? config))
                 (not= block-type :whiteboard-shape)
                 (not (config/db-based-graph? repo)))
        (properties-cp config block))

      (block-content-inner config block body plugin-slotted? collapsed? block-ref-with-title?)

      (case (:block/warning block)
        :multiple-blocks
        [:p.warning.text-sm "Full content is not displayed, Logseq doesn't support multiple unordered lists or headings in a block."]
        nil)]]))

(rum/defc block-refs-count < rum/static
  [block block-refs-count *hide-block-refs?]
  (when (> block-refs-count 0)
    (shui/button {:variant :ghost
                  :title "Open block references"
                  :class "px-2 py-0 w-6 h-6 opacity-70 hover:opacity-100"
                  :size  :sm
                  :on-click (fn [e]
                              (if (gobj/get e "shiftKey")
                                (state/sidebar-add-block!
                                 (state/get-current-repo)
                                 (:db/id block)
                                 :block-ref)
                                (swap! *hide-block-refs? not)))}
      [:span.text-sm block-refs-count])))

(rum/defc block-left-menu < rum/reactive
  [_config {:block/keys [uuid] :as _block}]
  [:div.block-left-menu.flex.bg-base-2.rounded-r-md.mr-1
   [:div.commands-button.w-0.rounded-r-md
    {:id (str "block-left-menu-" uuid)}
    [:div.indent (ui/icon "indent-increase" {:size 18})]]])

(rum/defc block-right-menu < rum/reactive
  [_config {:block/keys [uuid] :as _block} edit?]
  [:div.block-right-menu.flex.bg-base-2.rounded-md.ml-1
   [:div.commands-button.w-0.rounded-md
    {:id (str "block-right-menu-" uuid)
     :style {:max-width (if edit? 40 80)}}
    [:div.outdent (ui/icon "indent-decrease" {:size 18})]
    (when-not edit?
      [:div.more (ui/icon "dots-circle-horizontal" {:size 18})])]])

(rum/defcs ^:large-vars/cleanup-todo block-content-or-editor < rum/reactive
  {:init (fn [state]
           (let [block (second (:rum/args state))
                 config (first (:rum/args state))
                 current-block-page? (= (str (:block/uuid block)) (state/get-current-page))
                 embed-self? (and (:embed? config)
                                  (= (:block/uuid block) (:block/uuid (:block config))))
                 default-hide? (not (and current-block-page? (not embed-self?) (state/auto-expand-block-refs?)))
                 *refs-count (atom nil)]
             (p/let [count (db-async/<get-block-refs-count (state/get-current-repo) (:db/id block))]
               (reset! *refs-count count))
             (assoc state
                    ::hide-block-refs? (atom default-hide?)
                    ::refs-count *refs-count)))}
  [state config {:block/keys [uuid format] :as block} {:keys [edit-input-id block-id edit? hide-block-refs-count?]}]
  (let [*hide-block-refs? (get state ::hide-block-refs?)
        *refs-count (get state ::refs-count)
        hide-block-refs? (rum/react *hide-block-refs?)
        editor-box (state/get-component :editor/box)
        editor-id (str "editor-" edit-input-id)
        slide? (:slide? config)
        block-reference-only? (some->
                               (:block/content block)
                               string/trim
                               block-ref/block-ref?)
        named? (some? (:block/name block))
        repo (state/get-current-repo)
        db-based? (config/db-based-graph? repo)
        refs-count (if (seq (:block/_refs block))
                     (count (:block/_refs block))
                     (rum/react *refs-count))
        table? (:table? config)]
    [:div.block-content-or-editor-wrap
     (when (and db-based? (not table?)) (block-positioned-properties config block :block-left))
     [:div.flex.flex-1.flex-col
      [:div.flex.flex-1.flex-row.gap-1.items-start
       (if (and edit? editor-box)
         [:div.editor-wrapper.flex.flex-1
          {:id editor-id}
          (ui/catch-error
           (ui/block-error "Something wrong in the editor" {})
           (editor-box {:block block
                        :block-id uuid
                        :block-parent-id block-id
                        :format format}
                       edit-input-id
                       config))]
         [:div.flex.flex-1.w-full.block-content-wrapper {:style {:display (if (:slide? config) "block" "flex")}}
          (ui/catch-error
           (ui/block-error "Block Render Error:"
                           {:content (:block/content block)
                            :section-attrs
                            {:on-click #(let [content (or (:block/original-name block)
                                                          (:block/content block))]
                                          (editor-handler/clear-selection!)
                                          (editor-handler/unhighlight-blocks!)
                                          (state/set-editing! edit-input-id content block "" {:container-id (:container-id config)}))}})
           (block-content config block edit-input-id block-id slide?))

          (when (and db-based? (not table?)) (block-positioned-properties config block :block-right))

          (when (and (not hide-block-refs-count?)
                     (not named?))
            [:div.flex.flex-row.items-center
             (when (and (:embed? config)
                        (:embed-parent config))
               [:a.opacity-70.hover:opacity-100.svg-small.inline
                {:on-pointer-down (fn [e]
                                    (util/stop e)
                                    (when-let [block (:embed-parent config)]
                                      (editor-handler/edit-block! block :max)))}
                svg/edit])

             (when block-reference-only?
               [:a.opacity-70.hover:opacity-100.svg-small.inline
                {:on-pointer-down (fn [e]
                                    (util/stop e)
                                    (editor-handler/edit-block! block :max))}
                svg/edit])])])

       (when-not (or (:block-ref? config) (:table? config))
         [:div.flex.flex-row.items-center.gap-1.h-6
          (when (and db-based? (seq (:block/tags block)))
            (tags config block))])

       (when-not (:table? config)
         (block-refs-count block refs-count *hide-block-refs?))]

      (when (and (not (:table? config)) (not hide-block-refs?) (> refs-count 0))
        (when-let [refs-cp (state/get-component :block/linked-references)]
          (refs-cp uuid)))]]))

(rum/defcs single-block-cp < mixins/container-id
  [state _config block-uuid]
  (let [uuid (if (string? block-uuid) (uuid block-uuid) block-uuid)
        block (db/entity [:block/uuid uuid])
        config {:id (str uuid)
                :container-id (:container-id state)
                :db/id (:db/id block)
                :block/uuid uuid
                :block? true
                :editor-box (state/get-component :editor/box)
                :in-whiteboard? true}]
    (when (:block/content block)
      [:div.single-block
       (block-container config block)])))

(defn non-dragging?
  [e]
  (and (= (gobj/get e "buttons") 1)
       (not (dom/has-class? (gobj/get e "target") "bullet-container"))
       (not (dom/has-class? (gobj/get e "target") "bullet"))
       (not @*dragging?)))

(rum/defc breadcrumb-fragment
  [config block label opts]
  [:a {:on-pointer-up
       (fn [e]
         (cond
           (gobj/get e "shiftKey")
           (do
             (util/stop e)
             (state/sidebar-add-block!
              (state/get-current-repo)
              (:db/id block)
              :block-ref))

           (util/atom? (:navigating-block opts))
           (do
             (util/stop e)
             (reset! (:navigating-block opts) (:block/uuid block)))

           (some? (:sidebar-key config))
           (do
             (util/stop e)
             (state/sidebar-replace-block!
              (:sidebar-key config)
              [(state/get-current-repo)
               (:db/id block)
               (if (:block/name block) :page :block)]))

           :else
           (when-let [uuid (:block/uuid block)]
             (-> (or (:on-redirect-to-page config) route-handler/redirect-to-page!)
               (apply [(str uuid)])))))}
   label])

(rum/defc breadcrumb-separator
  []
  (ui/icon "chevron-right" {:style {:font-size 20}
                            :class "opacity-50 mx-1"}))

;; "block-id - uuid of the target block of breadcrumb. page uuid is also acceptable"
(rum/defc breadcrumb < rum/reactive
  {:init (fn [state]
           (let [args (:rum/args state)
                 block-id (nth args 2)
                 depth (:level-limit (last args))]
             (p/let [id (:db/id (db/entity [:block/uuid block-id]))]
               (when id (db-async/<get-block-parents (state/get-current-repo) id depth)))
             state))}
  [config repo block-id {:keys [show-page? indent? end-separator? level-limit _navigating-block]
                         :or {show-page? true
                              level-limit 3}
                         :as opts}]
  (when block-id
    (let [_ (state/sub-async-query-loading (str block-id "-parents"))
          from-property (when (and block-id (config/db-based-graph? repo))
                          (:logseq.property/created-from-property (db/entity [:block/uuid block-id])))
          parents (db/get-block-parents repo block-id {:depth (inc level-limit)})
          parents (remove nil? (concat parents [from-property]))
          page (or (db/get-block-page repo block-id) ;; only return for block uuid
                   (model/query-block-by-uuid block-id)) ;; return page entity when received page uuid
          page-name (:block/name page)
          page-original-name (:block/original-name page)
          show? (or (seq parents) show-page? page-name)
          parents (if (= page-name (:block/name (first parents)))
                    (rest parents)
                    parents)
          more? (> (count parents) level-limit)
          parents (if more? (take-last level-limit parents) parents)
          config (assoc config :breadcrumb? true)]
      (when show?
        (let [page-name-props (when show-page?
                                [page
                                 (page-cp (dissoc config :breadcrumb? true) page)
                                 {:block/name (or page-original-name page-name)}])
              parents-props (doall
                             (for [{:block/keys [uuid name content] :as block} parents]
                               (if name
                                 [block (page-cp {} block)]
                                 (let [{:block/keys [title body]} (block/parse-title-and-body
                                                                   uuid
                                                                   (:block/format block)
                                                                   (:block/pre-block? block)
                                                                   content)
                                       config (assoc config :block/uuid uuid)]
                                   [block
                                    (when title
                                      (if (seq title)
                                        (->elem :span.inline-wrap (map-inline config title))
                                        (->elem :div (markup-elements-cp config body))))]))))
              breadcrumb (->> (into [] parents-props)
                              (concat [page-name-props] (when more? [:more]))
                              (filterv identity)
                              (map (fn [x]
                                     (if (and (vector? x) (second x))
                                       (let [[block label] x]
                                         (rum/with-key (breadcrumb-fragment config block label opts) (:block/uuid block)))
                                       [:span.opacity-70 "⋯"])))
                              (interpose (breadcrumb-separator)))]
          (when (seq breadcrumb)
            [:div.breadcrumb.block-parents
             {:class (when (seq breadcrumb)
                       (str (when-not (:search? config)
                              " my-2")
                            (when indent?
                              " ml-4")))}
             (when (and (false? (:top-level? config))
                        (seq parents))
               (breadcrumb-separator))
             breadcrumb
             (when end-separator? (breadcrumb-separator))]))))))

(defn- block-drag-over
  [event uuid top? block-id *move-to]
  (util/stop event)
  (when-not (dnd-same-block? uuid)
    (let [over-block (gdom/getElement block-id)
          rect (utils/getOffsetRect over-block)
          element-top (gobj/get rect "top")
          element-left (gobj/get rect "left")
          x-offset (- (.. event -pageX) element-left)
          cursor-top (gobj/get event "clientY")
          move-to-value (cond
                          (and top? (<= (js/Math.abs (- cursor-top element-top)) 16))
                          :top

                          (> x-offset 50)
                          :nested

                          :else
                          :sibling)]
      (reset! *drag-to-block block-id)
      (reset! *move-to move-to-value))))

(defn- block-drag-leave
  [*move-to]
  (reset! *move-to nil))

(defn block-drag-end
  ([_event]
   (block-drag-end _event *move-to))
  ([_event *move-to]
   (reset! *dragging? false)
   (reset! *dragging-block nil)
   (reset! *drag-to-block nil)
   (reset! *move-to nil)
   (editor-handler/unhighlight-blocks!)))

(defn- block-drop
  "Block on-drop handler"
  [^js event uuid target-block original-block *move-to]
  (util/stop event)
  (when-not (dnd-same-block? uuid)
    (let [block-uuids (state/get-selection-block-ids)
          lookup-refs (map (fn [id] [:block/uuid id]) block-uuids)
          selected (db/pull-many (state/get-current-repo) '[*] lookup-refs)
          blocks (if (seq selected) selected [@*dragging-block])
          blocks (remove-nils blocks)]
      (if (seq blocks)
        ;; dnd block moving in current Logseq instance
        (dnd/move-blocks event blocks target-block original-block @*move-to)
        ;; handle DataTransfer
        (let [repo (state/get-current-repo)
              data-transfer (.-dataTransfer event)
              transfer-types (set (js->clj (.-types data-transfer)))]
          (cond
            (contains? transfer-types "text/plain")
            (let [text (.getData data-transfer "text/plain")]
              (editor-handler/api-insert-new-block!
               text
               {:block-uuid  uuid
                :edit-block? false
                :sibling?    (= @*move-to :sibling)
                :before?     (= @*move-to :top)}))

            (contains? transfer-types "Files")
            (let [files (.-files data-transfer)
                  format (:block/format target-block)]
              ;; When editing, this event will be handled by editor-handler/upload-asset(editor-on-paste)
              (when (and (config/local-file-based-graph? repo) (not (state/editing?)))
                ;; Basically the same logic as editor-handler/upload-asset,
                ;; does not require edting
                (-> (editor-handler/save-assets! repo (js->clj files))
                    (p/then
                     (fn [res]
                       (when-let [[asset-file-name file-obj asset-file-fpath matched-alias] (and (seq res) (first res))]
                         (let [image? (config/ext-of-image? asset-file-name)
                               link-content (assets-handler/get-asset-file-link format
                                                                                (if matched-alias
                                                                                  (str
                                                                                   (if image? "../assets/" "")
                                                                                   "@" (:name matched-alias) "/" asset-file-name)
                                                                                  (editor-handler/resolve-relative-path (or asset-file-fpath asset-file-name)))
                                                                                (if file-obj (.-name file-obj) (if image? "image" "asset"))
                                                                                image?)]
                           (editor-handler/api-insert-new-block!
                            link-content
                            {:block-uuid  uuid
                             :edit-block? false
                             :replace-empty-target? true
                             :sibling?   true
                             :before?    false}))))))))

            :else
            (prn ::unhandled-drop-data-transfer-type transfer-types))))))
  (block-drag-end event *move-to))

(defn- block-mouse-over
  [e *control-show? block-id doc-mode?]
  (when-not @*dragging?
    (.preventDefault e)
    (reset! *control-show? true)
    (when-let [parent (gdom/getElement block-id)]
      (let [node (.querySelector parent ".bullet-container")]
        (when doc-mode?
          (dom/remove-class! node "hide-inner-bullet"))))
    (when (and
           (state/in-selection-mode?)
           (non-dragging? e))
      (when-let [container (gdom/getElement "app-container")]
        (dom/add-class! container "blocks-selection-mode"))
      (editor-handler/highlight-selection-area! block-id {:append? true}))))

(defn- block-mouse-leave
  [e *control-show? block-id doc-mode?]
  (util/stop e)
  (reset! *control-show? false)
  (when doc-mode?
    (when-let [parent (gdom/getElement block-id)]
      (when-let [node (.querySelector parent ".bullet-container")]
        (dom/add-class! node "hide-inner-bullet"))))
  (when (and (non-dragging? e)
             (not @*resizing-image?))
    (state/into-selection-mode!)))

(defn- on-drag-and-mouse-attrs
  [block original-block uuid top? block-id *move-to]
  {:on-drag-over (fn [event]
                   (block-drag-over event uuid top? block-id *move-to))
   :on-drag-leave (fn [_event]
                    (block-drag-leave *move-to))
   :on-drop (fn [event]
              (block-drop event uuid block original-block *move-to))
   :on-drag-end (fn [event]
                  (block-drag-end event *move-to))})

(defn- root-block?
  [config block]
  (and (:block? config)
       (util/collapsed? block)
       (= (:id config)
          (str (:block/uuid block)))))

(defn- build-config
  [config block {:keys [navigating-block navigated?]}]
  (cond-> config
    navigated?
    (assoc :id (str navigating-block))

    true
    (assoc :block block)

    ;; Each block might have multiple queries, but we store only the first query's result.
    ;; This :query-result atom is used by the query function feature to share results between
    ;; the parent's query block and the children blocks. This works because config is shared
    ;; between parent and children blocks
    (nil? (:query-result config))
    (assoc :query-result (atom nil))

    true
    (block-handler/attach-order-list-state block)

    (nil? (:level config))
    (assoc :level 0)))

(defn- build-block [config block* {:keys [navigating-block navigated?]}]
  (let [linked-block (:block/link (db/entity (:db/id block*)))
        block (cond
                (or (and (:custom-query? config)
                         (nil? (first (:block/_parent block*)))
                         (not (and (:dsl-query? config)
                                   (string/includes? (:query config) "not"))))
                    navigated?)
                (db/entity [:block/uuid navigating-block])

                (:loop-linked? config)
                block*

                linked-block
                linked-block

                :else
                block*)
        result (merge (db/sub-block (:db/id block))
                      (select-keys block [:block/level :block.temp/top? :block.temp/bottom?]))]
    (if linked-block
      [block* result]
      [nil result])))

(rum/defcs ^:large-vars/cleanup-todo block-container-inner < rum/reactive db-mixins/query
  {:init (fn [state]
           (let [*ref (atom nil)
                 block (nth (:rum/args state) 3)
                 block-id (:db/id block)
                 repo (state/get-current-repo)]
             (db-async/<get-block repo block-id :children? true)
             (assoc state ::ref *ref)))}
  [state container-state repo config* block {:keys [navigating-block navigated?]}]
  (let [*ref (::ref state)
        _ (when (:block/uuid block) (state/sub-async-query-loading (:block/uuid block)))
        [original-block block] (build-block config* block {:navigating-block navigating-block :navigated? navigated?})
        config* (if original-block
                  (assoc config* :original-block original-block)
                  config*)
        ref? (:ref? config*)
        ;; whiteboard block shape
        in-whiteboard? (and (:in-whiteboard? config*)
                            (= (:id config*)
                               (str (:block/uuid block))))
        edit-input-id (str "edit-block-" (:block/uuid block))
        container-id (:container-id config*)
        editing? (or (state/sub-editing? [container-id (:block/uuid block)])
                  (state/sub-editing? [:unknown-container (:block/uuid block)]))
        table? (:table? config*)
        custom-query? (boolean (:custom-query? config*))
        ref-or-custom-query? (or ref? custom-query?)
        *navigating-block (get container-state ::navigating-block)
        {:block/keys [uuid pre-block? content]} block
        config (build-config config* block {:navigated? navigated? :navigating-block navigating-block})
        level (:level config)
        *control-show? (get container-state ::control-show?)
        db-collapsed? (util/collapsed? block)
        collapsed? (cond
                     (or ref-or-custom-query? (root-block? config block))
                     (state/sub-collapsed uuid)

                     :else
                     db-collapsed?)
        breadcrumb-show? (:breadcrumb-show? config)
        *show-left-menu? (::show-block-left-menu? container-state)
        *show-right-menu? (::show-block-right-menu? container-state)
        slide? (boolean (:slide? config))
        doc-mode? (:document/mode? config)
        embed? (:embed? config)
        reference? (:reference? config)
        whiteboard-block? (pu/shape-block? block)
        block-id (str "ls-block-" uuid)
        has-child? (first (:block/_parent (db/entity (:db/id block))))
        top? (:top? config)
        original-block (:original-block config)
        attrs (on-drag-and-mouse-attrs block original-block uuid top? block-id *move-to)
        own-number-list? (:own-order-number-list? config)
        order-list? (boolean own-number-list?)
        children (ldb/get-children block)
        selected? (contains? (set (state/get-selection-block-ids)) (:block/uuid block))
        db-based? (config/db-based-graph? repo)]
    [:div.ls-block
     (cond->
      {:id (str "ls-block-" uuid)
       :blockid (str uuid)
       :containerid container-id
       :ref #(when (nil? @*ref) (reset! *ref %))
       :data-collapsed (and collapsed? has-child?)
       :class (str "id" uuid " "
                   (when selected? " selected")
                   (when pre-block? " pre-block")
                   (when order-list? " is-order-list")
                   (when (string/blank? content) " is-blank")
                   (when original-block " embed-block"))
       :haschild (str (boolean has-child?))}

       original-block
       (assoc :originalblockid (str (:block/uuid original-block)))

       level
       (assoc :level level)

       (not slide?)
       (merge attrs)

       (or reference? embed?)
       (assoc :data-transclude true)

       embed?
       (assoc :data-embed true)

       custom-query?
       (assoc :data-query true))

     (when (and ref? breadcrumb-show? (not table?))
       (breadcrumb config repo uuid {:show-page? false
                                     :indent? true
                                     :navigating-block *navigating-block}))

     ;; only render this for the first block in each container
     (when (and top? (not table?))
       (dnd-separator-wrapper block children block-id slide? true false))

     [:div.block-main-container.flex.flex-row.pr-2.gap-1
      {:data-has-heading (some-> block :block/properties (pu/lookup :logseq.property/heading))
       :on-touch-start (fn [event uuid] (block-handler/on-touch-start event uuid))
       :on-touch-move (fn [event]
                        (block-handler/on-touch-move event block uuid editing? *show-left-menu? *show-right-menu?))
       :on-touch-end (fn [event]
                       (block-handler/on-touch-end event block uuid *show-left-menu? *show-right-menu?))
       :on-touch-cancel (fn [_e]
                          (block-handler/on-touch-cancel *show-left-menu? *show-right-menu?))
       :on-mouse-over (fn [e]
                        (block-mouse-over e *control-show? block-id doc-mode?))
       :on-mouse-leave (fn [e]
                         (block-mouse-leave e *control-show? block-id doc-mode?))}
      (when (and (not slide?) (not in-whiteboard?) (not table?))
        (let [edit? (or editing?
                        (= uuid (:block/uuid (state/get-edit-block))))]
          (block-control config block
                         {:uuid uuid
                          :block-id block-id
                          :collapsed? collapsed?
                          :*control-show? *control-show?
                          :edit? edit?})))

      (when (and @*show-left-menu? (not in-whiteboard?) (not table?))
        (block-left-menu config block))

      (if whiteboard-block?
        (block-reference {} (str uuid) nil)
        ;; Not embed self
        [:div.flex.flex-col.w-full
         (let [block (merge block (block/parse-title-and-body uuid (:block/format block) pre-block? content))
               hide-block-refs-count? (or (and (:embed? config)
                                           (= (:block/uuid block) (:embed-id config)))
                                          table?)]
           (block-content-or-editor config block
                                    {:edit-input-id edit-input-id
                                     :block-id block-id
                                     :edit? editing?
                                     :hide-block-refs-count? hide-block-refs-count?}))])

      (when (and @*show-right-menu? (not in-whiteboard?) (not table?))
        (block-right-menu config block editing?))]

     (when (and db-based? (not table?))
       (block-positioned-properties config block :block-below))

<<<<<<< HEAD
     (when (and db-based? (not collapsed?) (not table?))
       [:div {:style {:padding-left 29}}
=======
     (when (and db-based? (not collapsed?))
       [:div {:style {:padding-left 45}}
>>>>>>> a8e7e451
        (db-properties-cp config block edit-input-id {:in-block-container? true})])

     (when-not (or (:hide-children? config) in-whiteboard? table?)
       (let [config' (-> (update config :level inc)
                         (dissoc :original-block :data :first-journal?))]
         (block-children config' block children collapsed?)))

     (when-not (or in-whiteboard? table?) (dnd-separator-wrapper block children block-id slide? false false))]))

(defn- block-changed?
  [old-block new-block]
  (not= (:block/tx-id old-block) (:block/tx-id new-block)))

(rum/defcs block-container < rum/reactive db-mixins/query
  (rum/local false ::show-block-left-menu?)
  (rum/local false ::show-block-right-menu?)
  {:init (fn [state]
           (let [[config block] (:rum/args state)
                 block-id (:block/uuid block)
                 linked-block? (or (:block/link block)
                                   (:original-block config))]
             (cond
               (root-block? config block)
               (state/set-collapsed-block! block-id false)

               (or (:ref? config) (:custom-query? config))
               (state/set-collapsed-block! block-id
                                           (boolean (editor-handler/block-default-collapsed? block config)))

               :else
               nil)
             (cond->
              (assoc state
                     ::control-show? (atom false)
                     ::navigating-block (atom (:block/uuid block)))
               linked-block?
               (assoc ::container-id (state/get-next-container-id)))))
   :will-unmount (fn [state]
                   ;; restore root block's collapsed state
                   (let [[config block] (:rum/args state)
                         block-id (:block/uuid block)]
                     (when (root-block? config block)
                       (state/set-collapsed-block! block-id nil)))
                   state)}
  [state config block]
  (let [repo (state/get-current-repo)
        *navigating-block (get state ::navigating-block)
        navigating-block (rum/react *navigating-block)
        navigated? (and (not= (:block/uuid block) navigating-block) navigating-block)
        config' (if-let [container-id (::container-id state)]
                  (assoc config :container-id container-id)
                  config)]
    (when (:block/uuid block)
      (rum/with-key
        (block-container-inner state repo config' block
                               {:navigating-block navigating-block :navigated? navigated?})
        (str "block-inner" (:block/uuid block))))))

(defn divide-lists
  [[f & l]]
  (loop [l        l
         ordered? (:ordered f)
         result   [[f]]]
    (if (seq l)
      (let [cur          (first l)
            cur-ordered? (:ordered cur)]
        (if (= ordered? cur-ordered?)
          (recur
           (rest l)
           cur-ordered?
           (update result (dec (count result)) conj cur))
          (recur
           (rest l)
           cur-ordered?
           (conj result [cur]))))
      result)))

(defn list-element
  [l]
  (match l
    [l1 & _tl]
    (let [{:keys [ordered name]} l1]
      (cond
        (seq name)
        :dl
        ordered
        :ol
        :else
        :ul))

    :else
    :ul))

(defn list-item
  [config {:keys [name content checkbox items number] :as _list}]
  (let [content (when-not (empty? content)
                  (match content
                    [["Paragraph" i] & rest]
                    (vec-cat
                     (map-inline config i)
                     (markup-elements-cp config rest))
                    :else
                    (markup-elements-cp config content)))
        checked? (some? checkbox)
        items (when (seq items)
                (->elem
                 (list-element items)
                 (for [item items]
                   (list-item config item))))]
    (cond
      (seq name)
      [:dl {:checked checked?}
       [:dt (map-inline config name)]
       (->elem :dd
               (vec-cat content [items]))]

      :else
      (if (nil? checkbox)
        (->elem
         :li
         (cond->
          {:checked checked?}
           number
           (assoc :value number))
         (vec-cat
          [(->elem
            :p
            content)]
          [items]))
        (->elem
         :li
         {:checked checked?}
         (vec-cat
          [(->elem
            :p
            (list-checkbox config checkbox)
            content)]
          [items]))))))

(defn table
  [config {:keys [header groups col_groups]}]

  (let [tr (fn [elm cols]
             (->elem
               :tr
               (mapv (fn [col]
                       (->elem
                         elm
                         {:scope "col"
                          :class "org-left"}
                         (map-inline config col)))
                 cols)))
        tb-col-groups (try
                        (mapv (fn [number]
                                (let [col-elem [:col {:class "org-left"}]]
                                  (->elem
                                    :colgroup
                                    (repeat number col-elem))))
                          col_groups)
                        (catch :default _e
                          []))
        head (when header
               [:thead (tr :th header)])
        groups (mapv (fn [group]
                       (->elem
                         :tbody
                         (mapv #(tr :td %) group)))
                 groups)]
    [:div.table-wrapper
     (->elem
       :table
       {:class "table-auto"
        :border 2
        :cell-spacing 0
        :cell-padding 6
        :rules "groups"
        :frame "hsides"}
       (vec-cat
         tb-col-groups
         (cons head groups)))]))

(defn logbook-cp
  [log]
  (let [clocks (filter #(string/starts-with? % "CLOCK:") log)
        clocks (reverse (sort-by str clocks))]
        ;; TODO: display states change log
        ; states (filter #(not (string/starts-with? % "CLOCK:")) log)

    (when (seq clocks)
      (let [tr (fn [elm cols] (->elem :tr
                                      (mapv (fn [col] (->elem elm col)) cols)))
            head  [:thead.overflow-x-scroll (tr :th.py-0 ["Type" "Start" "End" "Span"])]
            clock-tbody (->elem
                         :tbody.overflow-scroll.sm:overflow-auto
                         (mapv (fn [clock]
                                 (let [cols (->> (string/split clock #": |--|=>")
                                                 (map string/trim))]
                                   (mapv #(tr :td.py-0 %) [cols])))
                               clocks))]
        [:div.overflow-x-scroll.sm:overflow-auto
         (->elem
          :table.m-0
          {:class "logbook-table"
           :border 0
           :style {:width "max-content"}
           :cell-spacing 15}
          (cons head [clock-tbody]))]))))

(defn map-inline
  [config col]
  (map #(inline config %) col))

(declare ->hiccup)

(rum/defc src-cp < rum/static
  [config options html-export?]
  (when options
    (let [{:keys [lines language]} options
          attr (when language
                 {:data-lang language})
          code (apply str lines)
          [inside-portal? set-inside-portal?] (rum/use-state nil)]
      (cond
        html-export?
        (highlight/html-export attr code)

        :else
        (let [language (if (contains? #{"edn" "clj" "cljc" "cljs"} language) "clojure" language)]
          [:div.ui-fenced-code-editor
           {:ref (fn [el]
                   (set-inside-portal? (and el (whiteboard-handler/inside-portal? el))))}
           (cond
             (nil? inside-portal?) nil

             (or (:slide? config) inside-portal?)
             (highlight/highlight (str (random-uuid))
                                  {:class     (str "language-" language)
                                   :data-lang language}
                                  code)

             :else
             [:<>
              (lazy-editor/editor config (str (d/squuid)) attr code options)
              (let [options (:options options) block (:block config)]
                (when (and (= language "clojure") (contains? (set options) ":results"))
                  (sci/eval-result code block)))])])))))

(defn ^:large-vars/cleanup-todo markup-element-cp
  [{:keys [html-export?] :as config} item]
  (try
    (match item
      ["Drawer" name lines]
      (when (or (not= name "logbook")
                (and
                 (= name "logbook")
                 (state/enable-timetracking?)
                 (or  (get-in (state/get-config) [:logbook/settings :enabled-in-all-blocks])
                      (when (get-in (state/get-config)
                                    [:logbook/settings :enabled-in-timestamped-blocks] true)
                        (or (:block/scheduled (:block config))
                            (:block/deadline (:block config)))))))
        [:div
         [:div.text-sm
          [:div.drawer {:data-drawer-name name}
           (ui/foldable
            [:div.opacity-50.font-medium.logbook
             (util/format ":%s:" (string/upper-case name))]
            [:div.opacity-50.font-medium
             (if (= name "logbook")
               (logbook-cp lines)
               (apply str lines))
             [:div ":END:"]]
            {:default-collapsed? true
             :title-trigger? true})]]])

      ;; for file-level property in orgmode: #+key: value
      ;; only display caption. https://orgmode.org/manual/Captions.html.
      ["Directive" key value]
      [:div.file-level-property
       (when (contains? #{"caption"} (string/lower-case key))
         [:span.font-medium
          [:span.font-bold (string/upper-case key)]
          (str ": " value)])]

      ["Paragraph" l]
      ;; TODO: speedup
      (if (util/safe-re-find #"\"Export_Snippet\" \"embed\"" (str l))
        (->elem :div (map-inline config l))
        (->elem :div.is-paragraph (map-inline config l)))

      ["Horizontal_Rule"]
      (when-not (:slide? config)
        [:hr])
      ["Heading" h]
      (block-container config h)
      ["List" l]
      (let [lists (divide-lists l)]
        (if (= 1 (count lists))
          (let [l (first lists)]
            (->elem
             (list-element l)
             (map #(list-item config %) l)))
          [:div.list-group
           (for [l lists]
             (->elem
              (list-element l)
              (map #(list-item config %) l)))]))
      ["Table" t]
      (table config t)
      ["Math" s]
      (if html-export?
        (latex/html-export s true true)
        (latex/latex (str (d/squuid)) s true true))
      ["Example" l]
      [:pre.pre-wrap-white-space
       (join-lines l)]
      ["Quote" l]
      (->elem
       :blockquote
       (markup-elements-cp config l))
      ["Raw_Html" content]
      (when (not html-export?)
        [:div.raw_html {:dangerouslySetInnerHTML
                        {:__html (security/sanitize-html content)}}])
      ["Export" "html" _options content]
      (when (not html-export?)
        [:div.export_html {:dangerouslySetInnerHTML
                           {:__html (security/sanitize-html content)}}])
      ["Hiccup" content]
      (ui/catch-error
       [:div.warning {:title "Invalid hiccup"}
        content]
       [:div.hiccup_html {:dangerouslySetInnerHTML
                          {:__html (hiccup->html content)}}])

      ["Export" "latex" _options content]
      (if html-export?
        (latex/html-export content true false)
        (latex/latex (str (d/squuid)) content true false))

      ["Custom" "query" _options _result content]
      (try
        (let [query (reader/read-string content)]
          (query/custom-query (wrap-query-components config) query))
        (catch :default e
          (log/error :read-string-error e)
          (ui/block-error "Invalid query:" {:content content})))

      ["Custom" "note" _options result _content]
      (ui/admonition "note" (markup-elements-cp config result))

      ["Custom" "tip" _options result _content]
      (ui/admonition "tip" (markup-elements-cp config result))

      ["Custom" "important" _options result _content]
      (ui/admonition "important" (markup-elements-cp config result))

      ["Custom" "caution" _options result _content]
      (ui/admonition "caution" (markup-elements-cp config result))

      ["Custom" "warning" _options result _content]
      (ui/admonition "warning" (markup-elements-cp config result))

      ["Custom" "pinned" _options result _content]
      (ui/admonition "pinned" (markup-elements-cp config result))

      ["Custom" "center" _options l _content]
      (->elem
       :div.text-center
       (markup-elements-cp config l))

      ["Custom" name _options l _content]
      (->elem
       :div
       {:class name}
       (markup-elements-cp config l))

      ["Latex_Fragment" l]
      [:p.latex-fragment
       (inline config ["Latex_Fragment" l])]

      ["Latex_Environment" name option content]
      (let [content (latex-environment-content name option content)]
        (if html-export?
          (latex/html-export content true true)
          (latex/latex (str (d/squuid)) content true true)))

      ["Displayed_Math" content]
      (if html-export?
        (latex/html-export content true true)
        (latex/latex (str (d/squuid)) content true true))

      ["Footnote_Definition" name definition]
      (let [id (util/url-encode name)]
        [:div.footdef
         [:div.footpara
          (conj
           (markup-element-cp config ["Paragraph" definition])
           [:a.ml-1 {:id (str "fn." id)
                     :style {:font-size 14}
                     :class "footnum"
                     :on-click #(route-handler/jump-to-anchor! (str "fnr." id))}
            [:sup.fn (str name "↩︎")]])]])

      ["Src" options]
      (let [lang (util/safe-lower-case (:language options))]
        [:div.cp__fenced-code-block
         {:data-lang lang}
         (if-let [opts (plugin-handler/hook-fenced-code-by-lang lang)]
           [:div.ui-fenced-code-wrap
            (src-cp config options html-export?)
            (plugins/hook-ui-fenced-code (:block config) (string/join "" (:lines options)) opts)]
           (src-cp config options html-export?))])

      :else
      "")
    (catch :default e
      (println "Convert to html failed, error: " e)
      "")))

(defn markup-elements-cp
  [config col]
  (map #(markup-element-cp config %) col))

(rum/defc block-item <
  {:should-update (fn [old-state new-state]
                    (let [config-compare-keys [:show-cloze? :hide-children? :own-order-list-type :own-order-list-index :original-block :edit? :hide-bullet?]
                          b1                  (second (:rum/args old-state))
                          b2                  (second (:rum/args new-state))
                          result              (or
                                               (block-changed? b1 b2)
                                               ;; config changed
                                               (not= (select-keys (first (:rum/args old-state)) config-compare-keys)
                                                     (select-keys (first (:rum/args new-state)) config-compare-keys)))]
                      (boolean result)))}
  [config item {:keys [top? bottom?]}]
  (let [original-block item
        linked-block (:block/link item)
        loop-linked? (and linked-block (contains? (:links config) (:db/id linked-block)))
        config (if linked-block
                 (-> (assoc config :original-block original-block)
                     (update :links (fn [ids] (conj (or ids #{}) (:db/id linked-block)))))
                 config)
        item (or (if loop-linked? item linked-block) item)
        item (cond-> (dissoc item :block/meta)
               (not (:block-children? config))
               (assoc :block.temp/top? top?
                      :block.temp/bottom? bottom?))
        config' (assoc config
                       :block/uuid (:block/uuid item)
                       :loop-linked? loop-linked?)]
    (when-not (and loop-linked? (:block/name linked-block))
      (rum/with-key (block-container config' item)
        (str (:block/uuid item)
             (when linked-block
               (str "-" (:block/uuid original-block))))))))

(rum/defc block-list
  [config blocks]
  (let [first-journal-or-route-page-container? (or
                                                 (:first-journal? config)
                                                 (= :page (get-in config [:data :name])))
        virtualized? (and (not (:block-children? config))
                       first-journal-or-route-page-container?)
        render-item (fn [idx]
                      (let [top? (zero? idx)
                            bottom? (= (dec (count blocks)) idx)
                            block (nth blocks idx)]
                        (block-item (assoc config :top? top?)
                          block
                          {:top? top?
                           :bottom? bottom?})))
        virtualized? (and virtualized? (seq blocks) (> (count blocks) 50))
        [ready?, set-ready!] (rum/use-state (not virtualized?))
        virtual-opts (when virtualized?
                       {:custom-scroll-parent (gdom/getElement "main-content-container")
                        :compute-item-key (fn [idx]
                                            (let [block (nth blocks idx)]
                                              (str (:container-id config) "-" (:db/id block))))
                        ;; Leave some space for the new inserted block
                        :increase-viewport-by {:top 64 :bottom 64}
                        :total-count (count blocks)
                        :item-content (fn [idx]
                                        (let [top? (zero? idx)
                                              bottom? (= (dec (count blocks)) idx)
                                              block (nth blocks idx)]
                                          (block-item (assoc config :top? top?)
                                            block
                                            {:top? top?
                                             :bottom? bottom?})))})]
    (rum/use-effect!
      (fn []
        (js/setTimeout #(set-ready! true) 0))
      [])

    (when ready?
      [:div.blocks-list-wrap
       {:data-level (or (:level config) 0)}
       (cond
         virtualized?
         (ui/virtualized-list virtual-opts)
         :else
         (map-indexed (fn [idx block]
                        (rum/with-key (render-item idx) (str (:container-id config) "-" (:db/id block))))
           blocks))])))

(rum/defcs blocks-container < mixins/container-id rum/static
  [state config blocks]
  (let [doc-mode? (:document/mode? config)]
    (when (seq blocks)
      [:div.blocks-container.flex-1
       {:class (when doc-mode? "document-mode")
        :container-id (:container-id state)}
       (block-list (assoc config :container-id (:container-id state))
                   blocks)])))

(rum/defcs breadcrumb-with-container < rum/reactive db-mixins/query
  {:init (fn [state]
           (let [first-block (ffirst (:rum/args state))]
             (assoc state
                    ::initial-block    first-block
                    ::navigating-block (atom (:block/uuid first-block)))))}
  [state blocks config]
  (let [*navigating-block (::navigating-block state)
        navigating-block (rum/react *navigating-block)
        navigating-block-entity (db/entity [:block/uuid navigating-block])
        navigated? (and
                    navigating-block
                    (not= (:db/id (:block/parent (::initial-block state)))
                          (:db/id (:block/parent navigating-block-entity))))
        blocks (if navigated?
                 (let [block navigating-block-entity]
                   [(model/sub-block (:db/id block))])
                 blocks)]
    [:div
     (when (:breadcrumb-show? config)
       (breadcrumb config (state/get-current-repo) (or navigating-block (:block/uuid (first blocks)))
                   {:show-page? false
                    :navigating-block *navigating-block}))
     (let [config' (assoc config
                          :breadcrumb-show? false
                          :navigating-block *navigating-block
                          :navigated? navigated?)]
       (blocks-container config' blocks))]))

(defn hidden-page->source-page
  [page]
  (or
   (get page (pu/get-pid :logseq.property/source-page))
   ;; FIXME: what if the source page has been deleted?
   page))

(rum/defc ref-block-container
  [config [page page-blocks]]
  (let [page (hidden-page->source-page page)
        alias? (:block/alias? page)
        page (db/entity (:db/id page))
        ;; FIXME: parents need to be sorted
        parent-blocks (group-by :block/parent page-blocks)]
    [:div.my-2.references-blocks-item {:key (str "page-" (:db/id page))}
      (ui/foldable
       [:div
        (page-cp config page)
        (when alias? [:span.text-sm.font-medium.opacity-50 " Alias"])]
       (for [[parent blocks] parent-blocks]
         (let [blocks' (map (fn [b]
                              ;; Block might be a datascript entity
                              (if (e/entity? b)
                                (db/pull (:db/id b))
                                (update b :block/children
                                        (fn [col]
                                          (tree/non-consecutive-blocks->vec-tree col))))) blocks)]
           (rum/with-key
             (breadcrumb-with-container blocks' config)
             (:db/id parent))))
       {:debug-id page})]))

;; headers to hiccup
(defn ->hiccup
  [blocks config option]
  [:div.content
   (cond-> option
     (:document/mode? config) (assoc :class "doc-mode"))
   (cond
     (and (:custom-query? config) (:group-by-page? config))
     [:div.flex.flex-col
      (let [blocks (sort-by (comp :block/journal-day first) > blocks)]
        (for [[page blocks] blocks]
          (let [page (hidden-page->source-page page)
                alias? (:block/alias? page)
                page (db/entity (:db/id page))
                blocks (tree/non-consecutive-blocks->vec-tree blocks)
                parent-blocks (group-by :block/parent blocks)]
            [:div.custom-query-page-result.color-level {:key (str "page-" (:db/id page))}
             (ui/foldable
              [:div
               (page-cp config page)
               (when alias? [:span.text-sm.font-medium.opacity-50 " Alias"])]
              (let [{top-level-blocks true others false} (group-by
                                                          (fn [b] (= (:db/id page) (:db/id (first b))))
                                                          parent-blocks)
                    sorted-parent-blocks (concat top-level-blocks others)]
                (for [[parent blocks] sorted-parent-blocks]
                  (let [top-level? (= (:db/id parent) (:db/id page))]
                    (rum/with-key
                      (breadcrumb-with-container blocks (assoc config :top-level? top-level?))
                      (:db/id parent)))))
              {:debug-id page})])))]

     (and (:ref? config) (:group-by-page? config) (vector? (first blocks)))
     [:div.flex.flex-col.references-blocks-wrap
      (let [blocks (sort-by (comp :block/journal-day first) > blocks)
            scroll-container (or
                              (when-let [*ref (:scroll-container config)]
                                (rum/deref *ref))
                              (gdom/getElement "main-content-container"))]
        (when (seq blocks)
          (if (:sidebar? config)
            (for [block blocks]
              (rum/with-key
                (ref-block-container config block)
                (str "ref-" (:container-id config) "-" (:db/id (first block)))))
            (ui/virtualized-list
             {:custom-scroll-parent scroll-container
              :compute-item-key (fn [idx]
                                  (let [block (nth blocks idx)]
                                    (str "ref-" (:container-id config) "-" (:db/id (first block)))))
              :total-count (count blocks)
              :item-content (fn [idx]
                              (let [block (nth blocks idx)]
                                (ref-block-container config block)))}))))]

     (and (:group-by-page? config)
          (vector? (first blocks)))
     [:div.flex.flex-col
      (let [blocks (sort-by (comp :block/journal-day first) > blocks)]
        (for [[page blocks] blocks]
          (let [page (hidden-page->source-page page)
                blocks (remove nil? blocks)]
            (when (seq blocks)
              (let [alias? (:block/alias? page)
                    page (db/entity (:db/id page))
                    whiteboard? (model/whiteboard-page? page)]
                [:div.my-2 {:key (str "page-" (:db/id page))}
                 (ui/foldable
                  [:div
                   (page-cp config page)
                   (when alias? [:span.text-sm.font-medium.opacity-50 " Alias"])]
                  (when-not whiteboard? (blocks-container config blocks))
                  {})])))))]

     :else
     (blocks-container config blocks))])<|MERGE_RESOLUTION|>--- conflicted
+++ resolved
@@ -3012,13 +3012,8 @@
      (when (and db-based? (not table?))
        (block-positioned-properties config block :block-below))
 
-<<<<<<< HEAD
      (when (and db-based? (not collapsed?) (not table?))
-       [:div {:style {:padding-left 29}}
-=======
-     (when (and db-based? (not collapsed?))
        [:div {:style {:padding-left 45}}
->>>>>>> a8e7e451
         (db-properties-cp config block edit-input-id {:in-block-container? true})])
 
      (when-not (or (:hide-children? config) in-whiteboard? table?)
