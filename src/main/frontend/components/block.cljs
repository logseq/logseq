--- conflicted
+++ resolved
@@ -2774,49 +2774,6 @@
          (-> (safe-read-string content)
              (security/remove-javascript-links-in-href)))
 
-<<<<<<< HEAD
-             ["Custom" name _options l _content]
-             (->elem
-              :div
-              {:class name}
-              (markup-elements-cp config l))
-
-             ["Latex_Fragment" l]
-             [:p.latex-fragment
-              (inline config ["Latex_Fragment" l])]
-
-             ["Latex_Environment" name option content]
-             (let [content (latex-environment-content name option content)]
-               (if html-export?
-                 (latex/html-export content true true)
-                 (latex/latex (str (d/squuid)) content true true)))
-
-             ["Displayed_Math" content]
-             (if html-export?
-               (latex/html-export content true true)
-               (latex/latex (str (d/squuid)) content true true))
-
-             ["Footnote_Definition" name definition]
-             (let [id (util/url-encode name)]
-               [:div.footdef
-                [:div.footpara
-                 (conj
-                  (markup-element-cp config ["Paragraph" definition])
-                  [:a.ml-1 {:id (str "fn." id)
-                            :style {:font-size 14}
-                            :class "footnum"
-                            :on-click #(route-handler/jump-to-anchor! (str "fnr." id))}
-                   [:sup.fn (str name "↩︎")]])]])
-
-             ["Src" options]
-             [:div.cp__fenced-code-block
-              (if-let [opts (plugin-handler/hook-fenced-code-by-type (util/safe-lower-case (:language options)))]
-                (plugins/hook-ui-fenced-code (string/join "" (:lines options)) opts)
-                (src-cp config options html-export?))]
-
-             :else
-             "")
-=======
         ["Export" "latex" _options content]
         (if html-export?
           (latex/html-export content true false)
@@ -2887,11 +2844,13 @@
               [:sup.fn (str name "↩︎")]])]])
 
         ["Src" options]
-        (src-cp config options html-export?)
+        [:div.cp__fenced-code-block
+         (if-let [opts (plugin-handler/hook-fenced-code-by-type (util/safe-lower-case (:language options)))]
+           (plugins/hook-ui-fenced-code (string/join "" (:lines options)) opts)
+           (src-cp config options html-export?))]
 
         :else
         "")
->>>>>>> 21e172fe
       (catch js/Error e
         (println "Convert to html failed, error: " e)
         ""))))
