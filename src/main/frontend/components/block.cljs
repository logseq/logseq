--- conflicted
+++ resolved
@@ -2169,32 +2169,6 @@
                                         (assoc :class "selected"))
                          (when
                           order-list?
-<<<<<<< HEAD
-                           [:label (str order-list-idx ".")])])]]]
-         (cond
-           (and (or (mobile-util/native-platform?)
-                    (:ui/show-empty-bullets? (state/get-config))
-                    collapsed?
-                    collapsable?
-                    (< (- (util/time-ms) (:block/created-at block)) 500))
-                (not doc-mode?))
-           bullet
-
-           (or
-            (and empty-content?
-                 (not edit?)
-                 (not top?)
-                 (not bottom?)
-                 (not (util/react *control-show?))
-                 (not (:logseq.property/created-from-property  block)))
-            (and doc-mode?
-                 (not collapsed?)
-                 (not (util/react *control-show?))))
-           [:span.bullet-container]
-
-           :else
-           bullet)))]))
-=======
                            [:label (str order-list-idx ".")])])]]
              bullet' (cond
                        (and (or (mobile-util/native-platform?)
@@ -2208,8 +2182,8 @@
                        (or
                         (and empty-content?
                              (not edit?)
-                             (not (:block.temp/top? block))
-                             (not (:block.temp/bottom? block))
+                             (not top?)
+                             (not bottom?)
                              (not (util/react *control-show?))
                              (not (:logseq.property/created-from-property  block)))
                         (and doc-mode?
@@ -2229,7 +2203,6 @@
                       [:div "Last edited: " (date/int->local-time-2 (:block/updated-at block))]])}
             bullet')
            bullet')))]))
->>>>>>> 74886f9f
 
 (rum/defc dnd-separator
   [move-to block-content?]
