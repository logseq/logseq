--- conflicted
+++ resolved
@@ -159,7 +159,6 @@
                 parts (remove #(string/blank? %) parts)]
             (string/join "/" (reverse parts))))))))
 
-<<<<<<< HEAD
 (rum/defc asset-container
   [src title child]
   (rum/with-context [[t] i18n/*tongue-context*]
@@ -190,7 +189,7 @@
                (state/set-modal! confirm-fn)
                (util/stop e)))} svg/trash-sm]]
         child]])))
-=======
+
 (rum/defcs resizable-image <
   (rum/local nil ::size)
   [state config title src metadata full_text]
@@ -215,7 +214,6 @@
          :src     src
          :title   title}
         metadata)]))))
->>>>>>> 6c32bbdb
 
 (rum/defcs asset-link < rum/reactive
   (rum/local nil ::src)
@@ -227,29 +225,6 @@
       (p/then (editor-handler/make-asset-url href) #(reset! src %)))
 
     (when @src
-<<<<<<< HEAD
-      (asset-container href title
-                       [:img
-                        {:loading "lazy"
-                         :src     @src
-                         :title   title}]))))
-
-;; TODO: safe encoding asciis
-;; TODO: image link to another link
-(defn image-link [config url href label]
-  (if (config/local-asset? href)
-    (asset-link href label)
-    (let [title (second (first label))
-          href (if (util/starts-with? href "http")
-                 href
-                 (get-file-absolute-path config href))]
-      (asset-container href title
-                       [:img.rounded-sm.shadow-xl
-                        {:loading "lazy"
-          ;; :on-error (fn [])
-                         :src     href
-                         :title   title}]))))
-=======
       (resizable-image config title @src metadata full_text))))
 
 ;; TODO: safe encoding asciis
@@ -268,7 +243,6 @@
                    href
                    (get-file-absolute-path config href))]
         (resizable-image config title href metadata full_text)))))
->>>>>>> 6c32bbdb
 
 (defn repetition-to-string
   [[[kind] [duration] n]]
