--- conflicted
+++ resolved
@@ -52,12 +52,9 @@
             [frontend.util :as util]
             [frontend.util.clock :as clock]
             [frontend.util.drawer :as drawer]
-<<<<<<< HEAD
             [frontend.util.property :as property]
-=======
             [logseq.graph-parser.config :as gp-config]
             [logseq.graph-parser.util :as gp-util]
->>>>>>> 2d2a0522
             [goog.dom :as gdom]
             [goog.object :as gobj]
             [lambdaisland.glogi :as log]
@@ -1986,7 +1983,6 @@
                        (swap! *hide-block-refs? not)))}
         block-refs-count]])))
 
-<<<<<<< HEAD
 (rum/defc block-left-menu < rum/reactive
   [_config {:block/keys [uuid] :as _block}]
   [:div.block-left-menu.flex.bg-base-2.rounded-r-md.mr-1
@@ -2002,16 +1998,11 @@
     [:div.outdent (ui/icon "indent-decrease" {:style {:fontSize 16}})]
     [:div.more (ui/icon "dots-circle-horizontal" {:style {:fontSize 16}})]]])
 
-(rum/defc block-content-or-editor < rum/reactive
-  [config {:block/keys [uuid format] :as block} edit-input-id block-id heading-level edit?]
-  (let [editor-box (get config :editor-box)
-=======
 (rum/defcs block-content-or-editor < rum/reactive
   (rum/local true :hide-block-refs?)
   [state config {:block/keys [uuid format] :as block} edit-input-id block-id heading-level edit?]
   (let [*hide-block-refs? (get state :hide-block-refs?)
         editor-box (get config :editor-box)
->>>>>>> 2d2a0522
         editor-id (str "editor-" edit-input-id)
         slide? (:slide? config)]
     (if (and edit? editor-box)
@@ -2260,40 +2251,9 @@
        (= (:id config)
           (str (:block/uuid block)))))
 
-<<<<<<< HEAD
-(rum/defcs ^:large-vars/cleanup-todo block-container < rum/reactive
-  (rum/local false ::show-block-left-menu?)
+(rum/defc ^:large-vars/cleanup-todo block-container-inner < rum/reactive db-mixins/query
+  (rum/local false ::show-block-left-menu?) 
   (rum/local false ::show-block-right-menu?)
-  {:init (fn [state]
-           (let [[config block] (:rum/args state)
-                 block-id (:block/uuid block)]
-             (cond
-               (root-block? config block)
-               (state/set-collapsed-block! block-id false)
-
-               (:ref? config)
-               (state/set-collapsed-block! block-id
-                                           (editor-handler/block-default-collapsed? block config))
-
-               :else
-               nil)
-             (assoc state ::control-show? (atom false))))
-   :should-update (fn [old-state new-state]
-                    (let [compare-keys [:block/uuid :block/content :block/parent :block/collapsed?
-                                        :block/properties :block/left :block/children :block/_refs :ui/selected?]
-                          config-compare-keys [:show-cloze?]
-                          b1 (second (:rum/args old-state))
-                          b2 (second (:rum/args new-state))
-                          result (or
-                                  (not= (select-keys b1 compare-keys)
-                                        (select-keys b2 compare-keys))
-                                  (not= (select-keys (first (:rum/args old-state)) config-compare-keys)
-                                        (select-keys (first (:rum/args new-state)) config-compare-keys)))]
-                      (boolean result)))}
-  [state config {:block/keys [uuid children pre-block? top? refs heading-level level type format content] :as block}]
-  (let [repo (state/get-current-repo)
-=======
-(rum/defc ^:large-vars/cleanup-todo block-container-inner < rum/reactive db-mixins/query
   [state repo config block]
   (let [ref? (:ref? config)
         custom-query? (boolean (:custom-query? config))
@@ -2310,7 +2270,6 @@
                 block)
         {:block/keys [uuid children pre-block? top? refs heading-level level type format content]} block
         config (if navigated? (assoc config :id (str navigating-block)) config)
->>>>>>> 2d2a0522
         block (merge block (block/parse-title-and-body uuid format pre-block? content))
         blocks-container-id (:blocks-container-id config)
         config (update config :block merge block)
