--- conflicted
+++ resolved
@@ -3296,15 +3296,10 @@
        level
        (assoc :level level)
 
-<<<<<<< HEAD
        (not slide?)
        (merge attrs)
-=======
-      (or reference? (and embed? (not page-embed?)))
-      (assoc :data-transclude true)
->>>>>>> 53d8c5a3
-
-       (or reference? embed?)
+
+       (or reference? (and embed? (not page-embed?)))
        (assoc :data-transclude true)
 
        embed?
