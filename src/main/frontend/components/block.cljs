--- conflicted
+++ resolved
@@ -1362,16 +1362,6 @@
                (seq children)
                (not collapsed?))
       (let [doc-mode? (state/sub :document/mode?)]
-<<<<<<< HEAD
-        [:div.block-children-container {:style {:display "flex"
-                                                :margin-left (if doc-mode? 18
-                                                                           (if (or (mobile-util/native-android?)
-                                                                                   (mobile-util/native-iphone?))
-                                                                             22
-                                                                             29))}}
-         [:div.block-children-left-border {:on-click (fn [event] (toggle-block-children event children))}]
-         [:div.block-children {:style    {:display     (if collapsed? "none" "")}}
-=======
         [:div.block-children-container.flex {:style {:margin-left (if doc-mode? 18
                                                                       (if (or (mobile-util/native-android?)
                                                                               (mobile-util/native-iphone?))
@@ -1379,20 +1369,10 @@
                                                                         29))}}
          [:div.block-children-left-border {:on-click (fn [event] (toggle-block-children event children))}]
          [:div.block-children.w-full {:style    {:display     (if collapsed? "none" "")}}
->>>>>>> 52287fb0
           (for [child children]
             (when (map? child)
               (let [child (dissoc child :block/meta)
                     config (cond->
-<<<<<<< HEAD
-                             (-> config
-                                 (assoc :block/uuid (:block/uuid child))
-                                 (dissoc :breadcrumb-show? :embed-parent))
-                             ref?
-                             (assoc :ref-child? true))]
-                (rum/with-key (block-container config child)
-                              (:block/uuid child)))))]]))))
-=======
                             (-> config
                                 (assoc :block/uuid (:block/uuid child))
                                 (dissoc :breadcrumb-show? :embed-parent))
@@ -1400,7 +1380,6 @@
                              (assoc :ref-child? true))]
                 (rum/with-key (block-container config child)
                   (:block/uuid child)))))]]))))
->>>>>>> 52287fb0
 
 (defn- block-content-empty?
   [{:block/keys [properties title body]}]
