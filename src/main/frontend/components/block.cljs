(ns frontend.components.block
  (:refer-clojure :exclude [range])
  (:require ["/frontend/utils" :as utils]
            ["@capacitor/share" :refer [^js Share]]
            [cljs-bean.core :as bean]
            [cljs.core.match :refer [match]]
            [cljs.reader :as reader]
            [clojure.set :as set]
            [clojure.string :as string]
            [clojure.walk :as walk]
            [datascript.core :as d]
            [dommy.core :as dom]
            [frontend.commands :as commands]
            [frontend.components.datetime :as datetime-comp]
            [frontend.components.lazy-editor :as lazy-editor]
            [frontend.components.macro :as macro]
            [frontend.components.plugins :as plugins]
            [frontend.components.query-table :as query-table]
            [frontend.components.svg :as svg]
            [frontend.config :as config]
            [frontend.context.i18n :refer [t]]
            [frontend.date :as date]
            [frontend.db :as db]
            [frontend.db-mixins :as db-mixins]
            [frontend.db.model :as model]
            [frontend.db.query-dsl :as query-dsl]
            [frontend.db.react :as react]
            [frontend.db.utils :as db-utils]
            [frontend.extensions.highlight :as highlight]
            [frontend.extensions.latex :as latex]
            [frontend.extensions.lightbox :as lightbox]
            [frontend.extensions.pdf.assets :as pdf-assets]
            [frontend.extensions.sci :as sci]
            [frontend.extensions.video.youtube :as youtube]
            [frontend.extensions.zotero :as zotero]
            [frontend.format.block :as block]
            [frontend.format.mldoc :as mldoc]
            [frontend.fs :as fs]
            [frontend.handler.block :as block-handler]
            [frontend.handler.common :as common-handler]
            [frontend.handler.dnd :as dnd]
            [frontend.handler.editor :as editor-handler]
            [frontend.handler.file-sync :as file-sync]
            [frontend.handler.plugin :as plugin-handler]
            [frontend.handler.assets :as assets-handler]
            [frontend.handler.query :as query-handler]
            [frontend.handler.repeated :as repeated]
            [frontend.handler.route :as route-handler]
            [frontend.handler.ui :as ui-handler]
            [frontend.handler.whiteboard :as whiteboard-handler]
            [frontend.mobile.util :as mobile-util]
            [frontend.modules.outliner.tree :as tree]
            [frontend.search :as search]
            [frontend.security :as security]
            [frontend.state :as state]
            [frontend.template :as template]
            [frontend.ui :as ui]
            [frontend.util :as util]
            [frontend.util.clock :as clock]
            [frontend.util.drawer :as drawer]
            [frontend.util.property :as property]
            [frontend.util.text :as text-util]
            [goog.dom :as gdom]
            [goog.object :as gobj]
            [lambdaisland.glogi :as log]
            [logseq.graph-parser.block :as gp-block]
            [logseq.graph-parser.config :as gp-config]
            [logseq.graph-parser.mldoc :as gp-mldoc]
            [logseq.graph-parser.property :as gp-property]
            [logseq.graph-parser.text :as text]
            [logseq.graph-parser.util :as gp-util]
            [logseq.graph-parser.util.block-ref :as block-ref]
            [logseq.graph-parser.util.page-ref :as page-ref]
            [medley.core :as medley]
            [promesa.core :as p]
            [reitit.frontend.easy :as rfe]
            [rum.core :as rum]
            [shadow.loader :as loader]))

(defn safe-read-string
  ([s]
   (safe-read-string s true))
  ([s warn?]
   (try
     (reader/read-string s)
     (catch :default e
       (log/error :read-string-error e :string s)
       (when warn?
         [:div.warning {:title "read-string failed"}
          s])))))

;; local state
(defonce *dragging?
  (atom false))
(defonce *dragging-block
  (atom nil))
(defonce *drag-to-block
  (atom nil))
(def *move-to (atom nil))

;; TODO: dynamic
(defonce max-depth-of-links 5)
(defonce *blocks-container-id (atom 0))

;; TODO:
;; add `key`

(defn- remove-nils
  [col]
  (remove nil? col))

(defn vec-cat
  [& args]
  (->> (apply concat args)
       remove-nils
       vec))

(defn ->elem
  ([elem items]
   (->elem elem nil items))
  ([elem attrs items]
   (let [elem (keyword elem)]
     (if attrs
       (vec
        (cons elem
              (cons attrs
                    (seq items))))
       (vec
        (cons elem
              (seq items)))))))

(defn- join-lines
  [l]
  (string/trim (apply str l)))

(defn- string-of-url
  [url]
  (match url
    ["File" s]
    (-> (string/replace s "file://" "")
        ;; "file:/Users/ll/Downloads/test.pdf" is a normal org file link
        (string/replace "file:" ""))

    ["Complex" m]
    (let [{:keys [link protocol]} m]
      (if (= protocol "file")
        link
        (str protocol "://" link)))))

(defn- get-file-absolute-path
  [config path]
  (let [path (string/replace path "file:" "")
        block-id (:block/uuid config)
        current-file (and block-id
                          (:file/path (:block/file (:block/page (db/entity [:block/uuid block-id])))))]
    (when current-file
      (let [parts (string/split current-file #"/")
            parts-2 (string/split path #"/")
            current-dir (string/join "/" (drop-last 1 parts))]
        (cond
          (if util/win32? (utils/win32 path) (util/starts-with? path "/"))
          path

          (and (not (util/starts-with? path ".."))
               (not (util/starts-with? path ".")))
          (str current-dir "/" path)

          :else
          (let [parts (loop [acc []
                             parts (reverse parts)
                             col (reverse parts-2)]
                        (if (empty? col)
                          acc
                          (let [[part parts] (case (first col)
                                               ".."
                                               [(first parts) (rest parts)]
                                               "."
                                               ["" parts]
                                               [(first col) (rest parts)])]
                            (recur (conj acc part)
                                   parts
                                   (rest col)))))
                parts (remove #(string/blank? %) parts)]
            (string/join "/" (reverse parts))))))))

(rum/defcs asset-loader
  < rum/reactive
  (rum/local nil ::exist?)
  (rum/local false ::loading?)
  {:will-mount  (fn [state]
                  (let [src (first (:rum/args state))]
                    (if (and (gp-config/local-protocol-asset? src)
                             (file-sync/current-graph-sync-on?))
                      (let [*exist? (::exist? state)
                            asset-path (gp-config/remove-asset-protocol src)]
                        (if (string/blank? asset-path)
                          (reset! *exist? false)
                          (-> (fs/file-exists? "" asset-path)
                              (p/then
                               (fn [exist?]
                                 (reset! *exist? (boolean exist?))))))
                        (assoc state ::asset-path asset-path ::asset-file? true))
                      state)))
   :will-update (fn [state]
                  (let [src (first (:rum/args state))
                        asset-file? (boolean (::asset-file? state))
                        sync-on? (file-sync/current-graph-sync-on?)
                        *loading? (::loading? state)
                        *exist? (::exist? state)]
                    (when (and sync-on? asset-file? (false? @*exist?))
                      (let [sync-state (state/get-file-sync-state (state/get-current-file-sync-graph-uuid))
                            downloading-files (:current-remote->local-files sync-state)
                            contain-url? (and (seq downloading-files)
                                              (some #(string/ends-with? src %) downloading-files))]
                        (cond
                          (and (not @*loading?) contain-url?)
                          (reset! *loading? true)

                          (and @*loading? (not contain-url?))
                          (do
                            (reset! *exist? true)
                            (reset! *loading? false))))))
                  state)}
  [state src content-fn]
  (let [_ (state/sub-file-sync-state (state/get-current-file-sync-graph-uuid))
        exist? @(::exist? state)
        loading? @(::loading? state)
        asset-file? (::asset-file? state)
        sync-enabled? (boolean (file-sync/current-graph-sync-on?))
        ext (keyword (util/get-file-ext src))
        img? (contains? (gp-config/img-formats) ext)
        audio? (contains? config/audio-formats ext)
        type (cond img? "image"
                   audio? "audio"
                   :else "asset")]

    (if (not sync-enabled?)
      (content-fn)
      (if (and asset-file? (or loading? (nil? exist?)))
        [:p.text-sm.opacity-50 (ui/loading (util/format "Syncing %s ..." type))]
        (if (or (not asset-file?)
                (and exist? (not loading?)))
          (content-fn)
          [:p.text-error.text-xs [:small.opacity-80
                                    (util/format "%s not found!" (string/capitalize type))]])))))

(defn open-lightbox
  [e]
  (let [images (js/document.querySelectorAll ".asset-container img")
        images (to-array images)
        images (if-not (= (count images) 1)
                 (let [^js image (.closest (.-target e) ".asset-container")
                       image (. image querySelector "img")]
                   (->> images
                        (sort-by (juxt #(.-y %) #(.-x %)))
                        (split-with (complement #{image}))
                        reverse
                        (apply concat)))
                 images)
        images (for [^js it images] {:src (.-src it)
                                     :w (.-naturalWidth it)
                                     :h (.-naturalHeight it)})]

    (when (seq images)
      (lightbox/preview-images! images))))

(defn copy-image-to-clipboard
  [src]
  (-> (js/fetch src)
      (.then (fn [data]
               (-> (.blob data)
                   (.then (fn [blob]
                            (js/navigator.clipboard.write (clj->js [(js/ClipboardItem. (clj->js {(.-type blob) blob}))])))))))))

(defonce *resizing-image? (atom false))
(rum/defcs resizable-image <
  (rum/local nil ::size)
  {:will-unmount (fn [state]
                   (reset! *resizing-image? false)
                   state)}
  [state config title src metadata full_text local?]
  (let [size (get state ::size)]
    (ui/resize-provider
     (ui/resize-consumer
      (if-not (mobile-util/native-ios?)
        (cond->
         {:className "resize image-resize"
          :onSizeChanged (fn [value]
                           (when (and (not @*resizing-image?)
                                      (some? @size)
                                      (not= value @size))
                             (reset! *resizing-image? true))
                           (reset! size value))
          :onMouseUp (fn []
                       (when (and @size @*resizing-image?)
                         (when-let [block-id (:block/uuid config)]
                           (let [size (bean/->clj @size)]
                             (editor-handler/resize-image! block-id metadata full_text size))))
                       (when @*resizing-image?
                            ;; TODO: need a better way to prevent the clicking to edit current block
                         (js/setTimeout #(reset! *resizing-image? false) 200)))
          :onClick (fn [e]
                     (when @*resizing-image? (util/stop e)))}
          (and (:width metadata) (not (util/mobile?)))
          (assoc :style {:width (:width metadata)}))
        {})
      [:div.asset-container {:key "resize-asset-container"}
       [:img.rounded-sm.shadow-xl.relative
        (merge
         {:loading "lazy"
          :src     src
          :title   title}
         metadata)]
       [:.asset-overlay]
       (let [image-src (string/replace src #"^assets://" "")]
         [:.asset-action-bar {:aria-hidden "true"}
          (when (util/electron?)
            [:button.asset-action-btn.text-left
             {:title (t (if local? :asset/show-in-folder :asset/open-in-browser))
              :tabIndex "-1"
              :on-mouse-down util/stop
              :on-click (fn [e]
                          (util/stop e)
                          (if local?
                            (js/window.apis.showItemInFolder image-src)
                            (js/window.apis.openExternal image-src)))}
             image-src])
          [:.flex
           [:button.asset-action-btn
            {:title (t :asset/delete)
             :tabIndex "-1"
             :on-mouse-down util/stop
             :on-click
             (fn [e]
               (when-let [block-id (:block/uuid config)]
                 (let [confirm-fn (ui/make-confirm-modal
                                   {:title         (t :asset/confirm-delete (.toLocaleLowerCase (t :text/image)))
                                    :sub-title     (if local? :asset/physical-delete "")
                                    :sub-checkbox? local?
                                    :on-confirm    (fn [_e {:keys [close-fn sub-selected]}]
                                                     (close-fn)
                                                     (editor-handler/delete-asset-of-block!
                                                      {:block-id    block-id
                                                       :local?      local?
                                                       :delete-local? (and sub-selected (first sub-selected))
                                                       :repo        (state/get-current-repo)
                                                       :href        src
                                                       :title       title
                                                       :full-text   full_text}))})]
                   (util/stop e)
                   (state/set-modal! confirm-fn))))}
            (ui/icon "trash")]

           [:button.asset-action-btn
            {:title (t :asset/copy)
             :tabIndex "-1"
             :on-mouse-down util/stop
             :on-click (fn [e]
                         (util/stop e)
                         (copy-image-to-clipboard image-src))}
            (ui/icon "copy")]

           [:button.asset-action-btn
            {:title (t :asset/maximize)
             :tabIndex "-1"
             :on-mouse-down util/stop
             :on-click open-lightbox}

            (ui/icon "maximize")]]])]))))

(rum/defc audio-cp [src]
  [:audio {:src src
           :controls true
           :on-touch-start #(util/stop %)}])

(rum/defcs asset-link < rum/reactive
  (rum/local nil ::src)
  [state config title href metadata full_text]
  (let [src (::src state)
        granted? (state/sub [:nfs/user-granted? (state/get-current-repo)])
        href (config/get-local-asset-absolute-path href)]
    (when (or granted? (util/electron?) (mobile-util/native-platform?))
      (p/then (editor-handler/make-asset-url href) #(reset! src %)))

    (when @src
      (let [ext (keyword (util/get-file-ext @src))
            repo (state/get-current-repo)
            repo-dir (config/get-repo-dir repo)
            path (str repo-dir href)
            share-fn (fn [event]
                       (util/stop event)
                       (when (mobile-util/native-platform?)
                         (.share Share #js {:url path
                                            :title "Open file with your favorite app"})))]

        (cond
          (contains? config/audio-formats ext)
          (asset-loader @src
                        #(audio-cp @src))

          (contains? (gp-config/img-formats) ext)
          (asset-loader @src
                        #(resizable-image config title @src metadata full_text true))

          (contains? (gp-config/text-formats) ext)
          [:a.asset-ref.is-plaintext {:href (rfe/href :file {:path path})
                                      :on-click (fn [_event]
                                                  (p/let [result (fs/read-file repo-dir path)]
                                                    (db/set-file-content! repo path result )))}
           title]

          (= ext :pdf)
          [:a.asset-ref.is-pdf {:href @src
                                :on-click share-fn}
           title]

          :else
          [:a.asset-ref.is-doc {:href @src
                                :on-click share-fn}
           title])))))

(defn ar-url->http-url
  [href]
  (string/replace href #"^ar://" (str (state/get-arweave-gateway) "/")))

;; TODO: safe encoding asciis
;; TODO: image link to another link
(defn image-link [config url href label metadata full_text]
  (let [metadata (if (string/blank? metadata)
                   nil
                   (safe-read-string metadata false))
        title (second (first label))]
    (ui/catch-error
     [:span.warning full_text]
     (if (and (gp-config/local-asset? href)
              (config/local-db? (state/get-current-repo)))
       (asset-link config title href metadata full_text)
       (let [href (cond
                    (util/starts-with? href "http")
                    href

                    (util/starts-with? href "ar")
                    (ar-url->http-url href)

                    config/publishing?
                    (subs href 1)

                    (= "Embed_data" (first url))
                    href

                    :else
                    (if (assets-handler/check-alias-path? href)
                      (assets-handler/normalize-asset-resource-url href)
                      (get-file-absolute-path config href)))]
         (resizable-image config title href metadata full_text false))))))

(defn repetition-to-string
  [[[kind] [duration] n]]
  (let [kind (case kind
               "Dotted" "."
               "Plus" "+"
               "DoublePlus" "++")]
    (str kind n (string/lower-case (str (first duration))))))

(defn timestamp-to-string
  [{:keys [_active date time repetition wday active]}]
  (let [{:keys [year month day]} date
        {:keys [hour min]} time
        [open close] (if active ["<" ">"] ["[" "]"])
        repetition (if repetition
                     (str " " (repetition-to-string repetition))
                     "")
        hour (when hour (util/zero-pad hour))
        min  (when min (util/zero-pad min))
        time (cond
               (and hour min)
               (util/format " %s:%s" hour min)
               hour
               (util/format " %s" hour)
               :else
               "")]
    (util/format "%s%s-%s-%s %s%s%s%s"
                 open
                 (str year)
                 (util/zero-pad month)
                 (util/zero-pad day)
                 wday
                 time
                 repetition
                 close)))

(defn timestamp [{:keys [active _date _time _repetition _wday] :as t} kind]
  (let [prefix (case kind
                 "Scheduled"
                 [:i {:class "fa fa-calendar"
                      :style {:margin-right 3.5}}]
                 "Deadline"
                 [:i {:class "fa fa-calendar-times-o"
                      :style {:margin-right 3.5}}]
                 "Date"
                 nil
                 "Closed"
                 nil
                 "Started"
                 [:i {:class "fa fa-clock-o"
                      :style {:margin-right 3.5}}]
                 "Start"
                 "From: "
                 "Stop"
                 "To: "
                 nil)
        class (when (= kind "Closed")
                "line-through")]
    [:span.timestamp (cond-> {:active (str active)}
                       class
                       (assoc :class class))
     prefix (timestamp-to-string t)]))

(defn range [{:keys [start stop]} stopped?]
  [:div {:class "timestamp-range"
         :stopped stopped?}
   (timestamp start "Start")
   (timestamp stop "Stop")])

(declare map-inline)
(declare markup-element-cp)
(declare markup-elements-cp)

(declare page-reference)

(defn open-page-ref
  [e page-name redirect-page-name page-name-in-block contents-page? whiteboard-page?]
  (util/stop e)
  (cond
    (gobj/get e "shiftKey")
    (when-let [page-entity (db/entity [:block/name redirect-page-name])]
      (state/sidebar-add-block!
       (state/get-current-repo)
       (:db/id page-entity)
       :page))

    (whiteboard-handler/inside-portal (.-target e))
    (whiteboard-handler/add-new-block-portal-shape!
     page-name
     (whiteboard-handler/closest-shape (.-target e)))

    whiteboard-page?
    (route-handler/redirect-to-whiteboard! page-name)

    (not= redirect-page-name page-name)
    (route-handler/redirect-to-page! redirect-page-name)

    :else
    (state/pub-event! [:page/create page-name-in-block]))
  (when (and contents-page?
             (util/mobile?)
             (state/get-left-sidebar-open?))
    (ui-handler/close-left-sidebar!)))

(rum/defc page-inner
  "The inner div of page reference component

   page-name-in-block is the overridable name of the page (legacy)

   All page-names are sanitized except page-name-in-block"
  [config page-name-in-block page-name redirect-page-name page-entity contents-page? children html-export? label whiteboard-page?]
  (let [tag? (:tag? config)
        config (assoc config :whiteboard-page? whiteboard-page?)]
    [:a
     {:tabIndex "0"
      :class (cond-> (if tag? "tag" "page-ref")
               (:property? config)
               (str " page-property-key block-property"))
      :data-ref page-name
      :on-mouse-down (fn [e] (open-page-ref e page-name redirect-page-name page-name-in-block contents-page? whiteboard-page?))
      :on-key-up (fn [e] (when (and e (= (.-key e) "Enter"))
                           (open-page-ref e page-name redirect-page-name page-name-in-block contents-page? whiteboard-page?)))}

     (if (and (coll? children) (seq children))
       (for [child children]
         (if (= (first child) "Label")
           (last child)
           (let [{:keys [content children]} (last child)
                 page-name (subs content 2 (- (count content) 2))]
             (rum/with-key (page-reference html-export? page-name (assoc config :children children) nil) page-name))))
       (cond
         (and label
              (string? label)
              (not (string/blank? label))) ; alias
         label

         (coll? label)
         (->elem :span (map-inline config label))

         :else
         (let [original-name (util/get-page-original-name page-entity)
               s (if (not= (util/safe-page-name-sanity-lc original-name) page-name-in-block)
                   page-name-in-block ;; page-name-in-block might be overrided (legacy)
                   (pdf-assets/human-page-name original-name))
               _ (when-not page-entity (js/console.warn "page-inner's page-entity is nil, given page-name: " page-name
                                                        " page-name-in-block: " page-name-in-block))]
           (if tag? (str "#" s) s))))]))

(rum/defc page-preview-trigger
  [{:keys [children sidebar? tippy-position tippy-distance fixed-position? open? manual?] :as config} page-name]
  (let [*tippy-ref (rum/create-ref)
        page-name (util/page-name-sanity-lc page-name)
        whiteboard-page? (model/whiteboard-page? page-name)
        redirect-page-name (or (model/get-redirect-page-name page-name (:block/alias? config))
                               page-name)
        page-original-name (model/get-page-original-name redirect-page-name)
        _  #_:clj-kondo/ignore (rum/defc html-template []
                                 (let [*el-popup (rum/use-ref nil)]

                                   (rum/use-effect!
                                    (fn []
                                      (let [el-popup (rum/deref *el-popup)
                                            cb (fn [^js e]
                                                 (when-not (:editor/editing? @state/state)
                                           ;; Esc
                                                   (and (= e.which 27)
                                                        (when-let [tp (rum/deref *tippy-ref)]
                                                          (.hideTooltip tp)))))]

                                        (js/setTimeout #(.focus el-popup))
                                        (.addEventListener el-popup "keyup" cb)
                                        #(.removeEventListener el-popup "keyup" cb)))
                                    [])

                                   (when redirect-page-name
                                     [:div.tippy-wrapper.overflow-y-auto.p-4.outline-none
                                      {:ref   *el-popup
                                       :tab-index -1
                                       :style {:width          600
                                               :text-align     "left"
                                               :font-weight    500
                                               :max-height     600
                                               :padding-bottom 64}}
                                      (if (and (string? page-original-name) (string/includes? page-original-name "/"))
                                        [:div.my-2
                                         (->>
                                          (for [page (string/split page-original-name #"/")]
                                            (when (and (string? page) page)
                                              (page-reference false page {} nil)))
                                          (interpose [:span.mx-2.opacity-30 "/"]))]
                                        [:h2.font-bold.text-lg (if (= page-name redirect-page-name)
                                                                 page-original-name
                                                                 [:span
                                                                  [:span.text-sm.mr-2 "Alias:"]
                                                                  page-original-name])])
                                      (let [page (db/entity [:block/name (util/page-name-sanity-lc redirect-page-name)])]
                                        (editor-handler/insert-first-page-block-if-not-exists! redirect-page-name {:redirect? false})
                                        (let [page-blocks-cp (state/get-page-blocks-cp)
                                              tldraw-preview (state/get-component :whiteboard/tldraw-preview)]
                                          (if whiteboard-page?
                                            (tldraw-preview page-name)
                                            (page-blocks-cp (state/get-current-repo) page {:sidebar? sidebar? :preview? true}))))])))]

    (if (or (not manual?) open?)
      (ui/tippy {:ref             *tippy-ref
                 :in-editor?      true
                 :html            html-template
                 :interactive     true
                 :delay           [1000, 100]
                 :fixed-position? fixed-position?
                 :position        (or tippy-position "top")
                 :distance        (or tippy-distance 10)
                 :popperOptions   {:modifiers {:preventOverflow
                                               {:enabled           true
                                                :boundariesElement "viewport"}}}}
                children)
      children)))

(rum/defc page-cp
  "Accepts {:block/name sanitized / unsanitized page-name}"
  [{:keys [html-export? redirect-page-name label children contents-page? preview?] :as config} page]
  (when-let [page-name-in-block (:block/name page)]
    (let [page-name-in-block (gp-util/remove-boundary-slashes page-name-in-block)
          page-name (util/page-name-sanity-lc page-name-in-block)
          page-entity (db/entity [:block/name page-name])
          whiteboard-page? (model/whiteboard-page? page-name)
          redirect-page-name (or (and (= :org (state/get-preferred-format))
                                      (:org-mode/insert-file-link? (state/get-config))
                                      redirect-page-name)
                                 (model/get-redirect-page-name page-name (:block/alias? config)))
          inner (page-inner config
                            page-name-in-block
                            page-name
                            redirect-page-name page-entity contents-page? children html-export? label whiteboard-page?)
          inner (if whiteboard-page?
                  [:<> [:span.text-gray-500 (ui/icon "whiteboard" {:extension? true}) " "] inner]
                  inner)]
      (cond
        (:breadcrumb? config)
        (or (:block/original-name page)
            (:block/name page))

        (and (not (util/mobile?))
             (not preview?))
        (page-preview-trigger (assoc config :children inner) page-name)

        :else
        inner))))

(rum/defc asset-reference
  [config title path]
  (let [repo (state/get-current-repo)
        real-path-url (if (util/absolute-path? path)
                    path
                    (assets-handler/resolve-asset-real-path-url repo path))
        ext-name (util/get-file-ext path)
        title-or-path (cond
                        (string? title)
                        title
                        (seq title)
                        (->elem :span (map-inline config title))
                        :else
                        path)]

    [:div.asset-ref-wrap
     {:data-ext ext-name}

     (cond
       ;; https://en.wikipedia.org/wiki/HTML5_video
       (contains? config/video-formats (keyword ext-name))
       [:video {:src real-path-url
                :controls true}]

       :else
       [:a.asset-ref {:target "_blank" :href real-path-url}
        title-or-path])]))

(defonce excalidraw-loaded? (atom false))
(rum/defc excalidraw < rum/reactive
  {:init (fn [state]
           (p/let [_ (loader/load :excalidraw)]
             (reset! excalidraw-loaded? true))
           state)}
  [file block-uuid]
  (let [loaded? (rum/react excalidraw-loaded?)
        draw-component (when loaded?
                         (resolve 'frontend.extensions.excalidraw/draw))]
    (when draw-component
      (draw-component {:file file :block-uuid block-uuid}))))

(rum/defc page-reference < rum/reactive
  [html-export? s {:keys [nested-link? block-uuid id] :as config} label]
  (let [show-brackets? (state/show-brackets?)
        contents-page? (= "contents" (string/lower-case (str id)))]
    (if (string/ends-with? s ".excalidraw")
      [:div.draw {:on-click (fn [e]
                              (.stopPropagation e))}
       (excalidraw s block-uuid)]
      [:span.page-reference
       {:data-ref s}
       (when (and (or show-brackets? nested-link?)
                  (not html-export?)
                  (not contents-page?))
         [:span.text-gray-500.bracket page-ref/left-brackets])
       (let [s (string/trim s)]
         (page-cp (assoc config
                         :label (mldoc/plain->text label)
                         :contents-page? contents-page?)
                  {:block/name s}))
       (when (and (or show-brackets? nested-link?)
                  (not html-export?)
                  (not contents-page?))
         [:span.text-gray-500.bracket page-ref/right-brackets])])))

(defn- latex-environment-content
  [name option content]
  (if (= (string/lower-case name) "equation")
    content
    (util/format "\\begin%s\n%s\\end{%s}"
                 (str "{" name "}" option)
                 content
                 name)))

(declare blocks-container)

(defn- edit-parent-block [e config]
  (when-not (state/editing?)
    (.stopPropagation e)
    (editor-handler/edit-block! config :max (:block/uuid config))))

(rum/defc block-embed < rum/reactive db-mixins/query
  [config uuid]
  (when-let [block (db/entity [:block/uuid uuid])]
    (let [blocks (db/get-paginated-blocks (state/get-current-repo) (:db/id block)
                                          {:scoped-block-id (:db/id block)})]
      [:div.color-level.embed-block.bg-base-2
       {:style {:z-index 2}
        :on-double-click #(edit-parent-block % config)
        :on-mouse-down (fn [e] (.stopPropagation e))}
       [:div.px-3.pt-1.pb-2
        (blocks-container blocks (assoc config
                                        :db/id (:db/id block)
                                        :id (str uuid)
                                        :embed-id uuid
                                        :embed? true
                                        :embed-parent (:block config)
                                        :ref? false))]])))

(rum/defc page-embed < rum/reactive db-mixins/query
  [config page-name]
  (let [page-name (util/page-name-sanity-lc (string/trim page-name))
        current-page (state/get-current-page)
        whiteboard-page? (model/whiteboard-page? page-name)]
    [:div.color-level.embed.embed-page.bg-base-2
     {:class (when (:sidebar? config) "in-sidebar")
      :on-double-click #(edit-parent-block % config)
      :on-mouse-down #(.stopPropagation %)}
     [:section.flex.items-center.p-1.embed-header
      [:div.mr-3 svg/page]
      (page-cp config {:block/name page-name})]
     (when (and
            (not= (util/page-name-sanity-lc (or current-page ""))
                  page-name)
            (not= (util/page-name-sanity-lc (get config :id ""))
                  page-name))
       (if whiteboard-page?
         ((state/get-component :whiteboard/tldraw-preview) page-name)
         (let [page (model/get-page page-name)
               blocks (db/get-paginated-blocks (state/get-current-repo) (:db/id page))]
           (blocks-container blocks (assoc config
                                           :db/id (:db/id page)
                                           :id page-name
                                           :embed? true
                                           :page-embed? true
                                           :ref? false)))))]))

(defn- get-label-text
  [label]
  (when (and (= 1 (count label))
             (string? (last (first label))))
    (js/decodeURIComponent (last (first label)))))

(defn- get-page
  [label]
  (when-let [label-text (get-label-text label)]
    (db/entity [:block/name (util/page-name-sanity-lc label-text)])))

(defn- macro->text
  [name arguments]
  (if (and (seq arguments)
           (not= arguments ["null"]))
    (util/format "{{{%s %s}}}" name (string/join ", " arguments))
    (util/format "{{{%s}}}" name)))

(declare block-content)
(declare block-container)
(declare breadcrumb)

(rum/defc block-reference < rum/reactive
  db-mixins/query
  [config id label]
  (when-let [block-id (parse-uuid id)]
    (let [db-id (:db/id (db/pull [:block/uuid block-id]))
          block (when db-id (db/pull-block db-id))
          block-type (keyword (get-in block [:block/properties :ls-type]))
          hl-type (get-in block [:block/properties :hl-type])
          repo (state/get-current-repo)
          stop-inner-events? (= block-type :whiteboard-shape)]
      (if (and block (:block/content block))
        (let [title [:span.block-ref
                     (block-content (assoc config :block-ref? true :stop-events? stop-inner-events?)
                                    block nil (:block/uuid block)
                                    (:slide? config))]
              inner (if label
                      (->elem
                       :span.block-ref
                       (map-inline config label))
                      title)]
          [:div.block-ref-wrap.inline
           {:data-type    (name (or block-type :default))
            :data-hl-type hl-type
            :on-mouse-down
            (fn [^js/MouseEvent e]
              (if (util/right-click? e)
                (state/set-state! :block-ref/context {:block (:block config)
                                                      :block-ref block-id})

                (when (and
                       (or (gobj/get e "shiftKey")
                           (not (.. e -target (closest ".blank"))))
                       (not (util/right-click? e)))
                  (util/stop e)

                  (cond
                    (gobj/get e "shiftKey")
                    (state/sidebar-add-block!
                     (state/get-current-repo)
                     (:db/id block)
                     :block-ref)

                    (whiteboard-handler/inside-portal (.-target e))
                    (whiteboard-handler/add-new-block-portal-shape!
                     (:block/uuid block)
                     (whiteboard-handler/closest-shape (.-target e)))

                    :else
                    (match [block-type (util/electron?)]
                      ;; pdf annotation
                      [:annotation true] (pdf-assets/open-block-ref! block)

                      [:whiteboard-shape true] (route-handler/redirect-to-whiteboard!
                                                (get-in block [:block/page :block/name]) {:block-id block-id})

                      ;; default open block page
                      :else (route-handler/redirect-to-page! id))))))}

           (if (and (not (util/mobile?)) (not (:preview? config)) (nil? block-type))
             (ui/tippy {:html        (fn []
                                       [:div.tippy-wrapper.overflow-y-auto.p-4
                                        {:style {:width      735
                                                 :text-align "left"
                                                 :max-height 600}}
                                        [(breadcrumb config repo block-id {:indent? true})
                                         (blocks-container
                                          (db/get-block-and-children repo block-id)
                                          (assoc config :id (str id) :preview? true))]])
                        :interactive true
                        :in-editor?  true
                        :delay       [1000, 100]} inner)
             inner)])
        [:span.warning.mr-1 {:title "Block ref invalid"}
         (block-ref/->block-ref id)]))))

(defn inline-text
  ([format v]
   (inline-text {} format v))
  ([config format v]
   (when (string? v)
     (let [inline-list (gp-mldoc/inline->edn v (gp-mldoc/default-config format))]
       [:div.inline.mr-1 (map-inline config inline-list)]))))

(defn- render-macro
  [config name arguments macro-content format]
  (if macro-content
    (let [ast (->> (mldoc/->edn macro-content (gp-mldoc/default-config format))
                   (map first))
          paragraph? (and (= 1 (count ast))
                          (= "Paragraph" (ffirst ast)))]
      (if (and (not paragraph?)
               (mldoc/block-with-title? (ffirst ast)))
        [:div
         (markup-elements-cp (assoc config :block/format format) ast)]
        (inline-text format macro-content)))
    [:span.warning {:title (str "Unsupported macro name: " name)}
     (macro->text name arguments)]))

(rum/defc nested-link < rum/reactive
  [config html-export? link]
  (let [show-brackets? (state/show-brackets?)
        {:keys [content children]} link]
    [:span.page-reference.nested
     (when (and show-brackets?
                (not html-export?)
                (not (= (:id config) "contents")))
       [:span.text-gray-500 page-ref/left-brackets])
     (let [page-name (subs content 2 (- (count content) 2))]
       (page-cp (assoc config
                       :children children
                       :nested-link? true) {:block/name page-name}))
     (when (and show-brackets?
                (not html-export?)
                (not (= (:id config) "contents")))
       [:span.text-gray-500 page-ref/right-brackets])]))

(declare custom-query)

(defn- show-link?
  [config metadata s full-text]
  (let [media-formats (set (map name config/media-formats))
        metadata-show (:show (safe-read-string metadata))
        format (get-in config [:block :block/format])]
    (or
     (and
      (= :org format)
      (or
       (and
        (nil? metadata-show)
        (or
         (gp-config/local-asset? s)
         (text-util/media-link? media-formats s)))
       (true? (boolean metadata-show))))

     ;; markdown
     (string/starts-with? (string/triml full-text) "!")

     ;; image http link
     (and (or (string/starts-with? full-text "http://")
              (string/starts-with? full-text "https://"))
          (text-util/media-link? media-formats s)))))

(defn- relative-assets-path->absolute-path
  [path]
  (if (util/absolute-path? path)
    path
    (.. util/node-path
        (join (config/get-repo-dir (state/get-current-repo))
              (config/get-local-asset-absolute-path path)))))

(rum/defc audio-link
  [config url href _label metadata full_text]
  (if (and (gp-config/local-asset? href)
           (config/local-db? (state/get-current-repo)))
    (asset-link config nil href metadata full_text)
    (let [href (cond
                 (util/starts-with? href "http")
                 href

                 (util/starts-with? href "ar")
                 (ar-url->http-url href)

                 config/publishing?
                 (subs href 1)

                 (= "Embed_data" (first url))
                 href

                 :else
                 (if (assets-handler/check-alias-path? href)
                   (assets-handler/resolve-asset-real-path-url (state/get-current-repo) href)
                   (get-file-absolute-path config href)))]
      (audio-cp href))))

(defn- media-link
  [config url s label metadata full_text]
  (let [ext (keyword (util/get-file-ext s))
        label-text (get-label-text label)]
    (cond
      (contains? config/audio-formats ext)
      (audio-link config url s label metadata full_text)

      (= ext :pdf)
      (cond
        (util/electron?)
        [:a.asset-ref.is-pdf
         {:on-mouse-down (fn [_event]
                           (when-let [current (pdf-assets/inflate-asset s)]
                             (state/set-state! :pdf/current current)))}
         (or label-text
             (->elem :span (map-inline config label)))]

        (mobile-util/native-platform?)
        (asset-link config label-text s metadata full_text))

      (contains? config/doc-formats ext)
      (asset-link config label-text s metadata full_text)

      (not (contains? #{:mp4 :webm :mov} ext))
      (image-link config url s label metadata full_text)

      :else
      (asset-reference config label s))))

(defn- search-link-cp
  [config url s label title metadata full_text]
  (cond
    (string/blank? s)
    [:span.warning {:title "Invalid link"} full_text]

    (= \# (first s))
    (->elem :a {:on-click #(route-handler/jump-to-anchor! (mldoc/anchorLink (subs s 1)))} (subs s 1))

    ;; FIXME: same headline, see more https://orgmode.org/manual/Internal-Links.html
    (and (= \* (first s))
         (not= \* (last s)))
    (->elem :a {:on-click #(route-handler/jump-to-anchor! (mldoc/anchorLink (subs s 1)))} (subs s 1))

    (block-ref/block-ref? s)
    (let [id (block-ref/get-block-ref-id s)]
      (block-reference config id label))

    (not (string/includes? s "."))
    (page-reference (:html-export? config) s config label)

    (gp-util/url? s)
    (->elem :a {:href s
                :data-href s
                :target "_blank"}
            (map-inline config label))

    (show-link? config metadata s full_text)
    (media-link config url s label metadata full_text)

    (util/electron?)
    (let [path (cond
                 (string/starts-with? s "file://")
                 (string/replace s "file://" "")

                 (string/starts-with? s "/")
                 s

                 :else
                 (relative-assets-path->absolute-path s))]
      (->elem
       :a
       (cond->
        {:href      (str "file://" path)
         :data-href path
         :target    "_blank"}
         title
         (assoc :title title))
       (map-inline config label)))

    :else
    (page-reference (:html-export? config) s config label)))

(defn- link-cp [config html-export? link]
  (let [{:keys [url label title metadata full_text]} link]
    (match url
      ["Block_ref" id]
      (let [label* (if (seq (mldoc/plain->text label)) label nil)
            {:keys [link-depth]} config
            link-depth (or link-depth 0)]
        (if (> link-depth max-depth-of-links)
          [:p.warning.text-sm "Block ref nesting is too deep"]
          (block-reference (assoc config
                                  :reference? true
                                  :link-depth (inc link-depth)
                                  :block/uuid id)
                           id label*)))

      ["Page_ref" page]
      (let [format (get-in config [:block :block/format])]
        (if (and (= format :org)
                 (show-link? config nil page page)
                 (not (contains? #{"pdf" "mp4" "ogg" "webm"} (util/get-file-ext page))))
          (image-link config url page nil metadata full_text)
          (let [label* (if (seq (mldoc/plain->text label)) label nil)]
            (if (and (string? page) (string/blank? page))
              [:span (page-ref/->page-ref page)]
              (page-reference (:html-export? config) page config label*)))))

      ["Embed_data" src]
      (image-link config url src nil metadata full_text)

      ["Search" s]
      (search-link-cp config url s label title metadata full_text)

      :else
      (let [href (string-of-url url)
            [protocol path] (or (and (= "Complex" (first url)) url)
                                (and (= "File" (first url)) ["file" (second url)]))]
        (cond
          (and (= (get-in config [:block :block/format]) :org)
               (= "Complex" protocol)
               (= (string/lower-case (:protocol path)) "id")
               (string? (:link path))
               (util/uuid-string? (:link path))) ; org mode id
          (let [id (uuid (:link path))
                block (db/entity [:block/uuid id])]
            (if (:block/pre-block? block)
              (let [page (:block/page block)]
                (page-reference html-export? (:block/name page) config label))
              (block-reference config (:link path) label)))

          (= protocol "file")
          (if (show-link? config metadata href full_text)
            (media-link config url href label metadata full_text)
            (let [redirect-page-name (when (string? path) (text/get-page-name path))
                  config (assoc config :redirect-page-name redirect-page-name)
                  label-text (get-label-text label)
                  page (if (string/blank? label-text)
                         {:block/name (db/get-file-page (string/replace href "file:" "") false)}
                         (get-page label))
                  show-brackets? (state/show-brackets?)]
              (if (and page
                       (when-let [ext (util/get-file-ext href)]
                         (gp-config/mldoc-support? ext)))
                [:span.page-reference
                 (when show-brackets? [:span.text-gray-500 page-ref/left-brackets])
                 (page-cp config page)
                 (when show-brackets? [:span.text-gray-500 page-ref/right-brackets])]

                (let [href* (if (util/electron?)
                              (relative-assets-path->absolute-path href)
                              href)]
                  (->elem
                   :a
                   (cond-> {:href      (str "file://" href*)
                            :data-href href*
                            :target    "_blank"}
                     title (assoc :title title))
                   (map-inline config label))))))

          (show-link? config metadata href full_text)
          (media-link config url href label metadata full_text)

          (= protocol "ar")
          (->elem
           :a.external-link
           (cond->
            {:href (ar-url->http-url href)
             :target "_blank"}
             title
             (assoc :title title))
           (map-inline config label))

          :else
          (->elem
           :a.external-link
           (cond->
            {:href href
             :target "_blank"}
             title
             (assoc :title title))
           (map-inline config label)))))))

;;;; Macro component render functions
(defn- macro-query-cp
  [config arguments]
  [:div.dsl-query.pr-3.sm:pr-0
   (let [query (->> (string/join ", " arguments)
                    (string/trim))]
     (when-not (string/blank? query)
       (custom-query (assoc config :dsl-query? true)
                     {:title (ui/tippy {:html commands/query-doc
                                        :interactive true
                                        :in-editor?  true}
                                       [:span.font-medium.px-2.py-1.query-title.text-sm.rounded-md.shadow-xs
                                        (str "Query: " query)])
                      :query query})))])

(defn- macro-function-cp
  [config arguments]
  (or
   (when (:query-result config)
     (when-let [query-result (rum/react (:query-result config))]
       (let [fn-string (-> (util/format "(fn [result] %s)" (first arguments))
                           (common-handler/safe-read-string "failed to parse function")
                           (query-handler/normalize-query-function query-result)
                           (str))
             f (sci/eval-string fn-string)]
         (when (fn? f)
           (try (f query-result)
                (catch :default e
                  (js/console.error e)))))))
   [:span.warning
    (util/format "{{function %s}}" (first arguments))]))

(defn- macro-embed-cp
  [config arguments]
  (let [a (first arguments)
        {:keys [link-depth]} config
        link-depth (or link-depth 0)]
    (cond
      (nil? a)                      ; empty embed
      nil

      (> link-depth max-depth-of-links)
      [:p.warning.text-sm "Embed depth is too deep"]

      (page-ref/page-ref? a)
      (let [page-name (text/get-page-name a)]
        (when-not (string/blank? page-name)
          (page-embed (assoc config :link-depth (inc link-depth)) page-name)))

      (block-ref/string-block-ref? a)
      (when-let [s (-> a block-ref/get-string-block-ref-id string/trim)]
        (when-let [id (some-> s parse-uuid)]
          (block-embed (assoc config :link-depth (inc link-depth)) id)))

      :else                         ;TODO: maybe collections?
      nil)))

(defn- macro-vimeo-cp
  [_config arguments]
  (when-let [url (first arguments)]
    (when-let [vimeo-id (nth (util/safe-re-find text-util/vimeo-regex url) 5)]
      (when-not (string/blank? vimeo-id)
        (let [width (min (- (util/get-width) 96)
                         560)
              height (int (* width (/ 315 560)))]
          [:iframe
           {:allow-full-screen "allowfullscreen"
            :allow
            "accelerometer; autoplay; clipboard-write; encrypted-media; gyroscope"
            :frame-border "0"
            :src (str "https://player.vimeo.com/video/" vimeo-id)
            :height height
            :width width}])))))

(defn- macro-bilibili-cp
  [_config arguments]
  (when-let [url (first arguments)]
    (when-let [id (cond
                    (<= (count url) 15) url
                    :else
                    (nth (util/safe-re-find text-util/bilibili-regex url) 5))]
      (when-not (string/blank? id)
        (let [width (min (- (util/get-width) 96)
                         560)
              height (int (* width (/ 360 560)))]
          [:iframe
           {:allowfullscreen true
            :framespacing "0"
            :frameborder "no"
            :border "0"
            :scrolling "no"
            :src (str "https://player.bilibili.com/player.html?bvid=" id "&high_quality=1")
            :width width
            :height (max 500 height)}])))))

(defn- macro-video-cp
  [_config arguments]
  (when-let [url (first arguments)]
    (let [results (text-util/get-matched-video url)
          src (match results
                     [_ _ _ (:or "youtube.com" "youtu.be" "y2u.be") _ id _]
                     (if (= (count id) 11) ["youtube-player" id] url)

                     [_ _ _ "youtube-nocookie.com" _ id _]
                     (str "https://www.youtube-nocookie.com/embed/" id)

                     [_ _ _ "loom.com" _ id _]
                     (str "https://www.loom.com/embed/" id)

                     [_ _ _ (_ :guard #(string/ends-with? % "vimeo.com")) _ id _]
                     (str "https://player.vimeo.com/video/" id)

                     [_ _ _ "bilibili.com" _ id & query]
                     (str "https://player.bilibili.com/player.html?bvid=" id "&high_quality=1"
                          (when-let [page (second query)]
                            (str "&page=" page)))

                     :else
                     url)]
      (if (and (coll? src)
               (= (first src) "youtube-player"))
        (youtube/youtube-video (last src))
        (when src
          (let [width (min (- (util/get-width) 96) 560)
                height (int (* width (/ (if (string/includes? src "player.bilibili.com")
                                          360 315)
                                        560)))]
            [:iframe
             {:allow-full-screen true
              :allow "accelerometer; autoplay; clipboard-write; encrypted-media; gyroscope"
              :framespacing "0"
              :frame-border "no"
              :border "0"
              :scrolling "no"
              :src src
              :width width
              :height height}]))))))

(defn- macro-else-cp
  [name config arguments]
  (if-let [block-uuid (:block/uuid config)]
    (let [format (get-in config [:block :block/format] :markdown)
          macro-content (or
                         (-> (db/entity [:block/uuid block-uuid])
                             (:block/page)
                             (:db/id)
                             (db/entity)
                             :block/properties
                             :macros
                             (get name))
                         (get (state/get-macros) name)
                         (get (state/get-macros) (keyword name)))
          macro-content (cond
                          (= (str name) "img")
                          (case (count arguments)
                            1
                            (util/format "[:img {:src \"%s\"}]" (first arguments))
                            4
                            (when (and (util/safe-parse-int (nth arguments 1))
                                       (util/safe-parse-int (nth arguments 2)))
                              (util/format "[:img.%s {:src \"%s\" :style {:width %s :height %s}}]"
                                           (nth arguments 3)
                                           (first arguments)
                                           (util/safe-parse-int (nth arguments 1))
                                           (util/safe-parse-int (nth arguments 2))))
                            3
                            (when (and (util/safe-parse-int (nth arguments 1))
                                       (util/safe-parse-int (nth arguments 2)))
                              (util/format "[:img {:src \"%s\" :style {:width %s :height %s}}]"
                                           (first arguments)
                                           (util/safe-parse-int (nth arguments 1))
                                           (util/safe-parse-int (nth arguments 2))))

                            2
                            (cond
                              (util/safe-parse-int (nth arguments 1))
                              (util/format "[:img {:src \"%s\" :style {:width %s}}]"
                                           (first arguments)
                                           (util/safe-parse-int (nth arguments 1)))
                              (contains? #{"left" "right" "center"} (string/lower-case (nth arguments 1)))
                              (util/format "[:img.%s {:src \"%s\"}]"
                                           (string/lower-case (nth arguments 1))
                                           (first arguments))
                              :else
                              macro-content)

                            macro-content)

                          (and (seq arguments) macro-content)
                          (block/macro-subs macro-content arguments)

                          :else
                          macro-content)
          macro-content (when macro-content
                          (template/resolve-dynamic-template! macro-content))]
      (render-macro config name arguments macro-content format))
    (let [macro-content (or
                         (get (state/get-macros) name)
                         (get (state/get-macros) (keyword name)))
          format (get-in config [:block :block/format] :markdown)]
      (render-macro config name arguments macro-content format))))

(rum/defc namespace-hierarchy-aux
  [config namespace children]
  [:ul
   (for [child children]
     [:li {:key (str "namespace-" namespace "-" (:db/id child))}
      (let [shorten-name (some-> (or (:block/original-name child) (:block/name child))
                                 (string/split "/")
                                 last)]
        (page-cp {:label shorten-name} child))
      (when (seq (:namespace/children child))
        (namespace-hierarchy-aux config (:block/name child)
                                 (:namespace/children child)))])])

(rum/defc namespace-hierarchy
  [config namespace children]
  [:div.namespace
   [:div.font-medium.flex.flex-row.items-center.pb-2
    [:span.text-sm.mr-1 "Namespace "]
    (page-cp config {:block/name namespace})]
   (namespace-hierarchy-aux config namespace children)])

(defn- macro-cp
  [config options]
  (let [{:keys [name arguments]} options
        arguments (if (and
                       (>= (count arguments) 2)
                       (and (string/starts-with? (first arguments) page-ref/left-brackets)
                            (string/ends-with? (last arguments) page-ref/right-brackets))) ; page reference
                    (let [title (string/join ", " arguments)]
                      [title])
                    arguments)]
    (cond
      (= name "query")
      (macro-query-cp config arguments)

      (= name "function")
      (macro-function-cp config arguments)

      (= name "namespace")
      (let [namespace (first arguments)]
        (when-not (string/blank? namespace)
          (let [namespace (string/lower-case (page-ref/get-page-name! namespace))
                children (model/get-namespace-hierarchy (state/get-current-repo) namespace)]
            (namespace-hierarchy config namespace children))))

      (= name "youtube")
      (when-let [url (first arguments)]
        (when-let [youtube-id (cond
                                (== 11 (count url)) url
                                :else
                                (nth (util/safe-re-find text-util/youtube-regex url) 5))]
          (when-not (string/blank? youtube-id)
            (youtube/youtube-video youtube-id))))

      (= name "youtube-timestamp")
      (when-let [timestamp (first arguments)]
        (when-let [seconds (youtube/parse-timestamp timestamp)]
          (youtube/timestamp seconds)))

      (= name "zotero-imported-file")
      (let [[item-key filename] arguments]
        (when (and item-key filename)
          [:span.ml-1 (zotero/zotero-imported-file item-key filename)]))

      (= name "zotero-linked-file")
      (when-let [path (first arguments)]
        [:span.ml-1 (zotero/zotero-linked-file path)])

      (= name "vimeo")
      (macro-vimeo-cp config arguments)

      ;; TODO: support fullscreen mode, maybe we need a fullscreen dialog?
      (= name "bilibili")
      (macro-bilibili-cp config arguments)

      (= name "video")
      (macro-video-cp config arguments)

      (contains? #{"tweet" "twitter"} name)
      (when-let [url (first arguments)]
        (let [id-regex #"/status/(\d+)"]
          (when-let [id (cond
                          (<= (count url) 15) url
                          :else
                          (last (util/safe-re-find id-regex url)))]
            (ui/tweet-embed id))))

      (= name "embed")
      (macro-embed-cp config arguments)

      (and plugin-handler/lsp-enabled? (= name "renderer"))
      (when-let [block-uuid (str (:block/uuid config))]
        (plugins/hook-ui-slot :macro-renderer-slotted (assoc options :uuid block-uuid)))

      (get @macro/macros name)
      ((get @macro/macros name) config options)

      :else
      (macro-else-cp name config arguments))))

(defn- emphasis-cp
  [config kind data]
  (let [elem (case kind
               "Bold" :b
               "Italic" :i
               "Underline" :ins
               "Strike_through" :del
               "Highlight" :mark)]
    (->elem elem (map-inline config data))))

(defn inline
  [{:keys [html-export?] :as config} item]
  (match item
         [(:or "Plain" "Spaces") s]
         s

         ["Superscript" l]
         (->elem :sup (map-inline config l))
         ["Subscript" l]
         (->elem :sub (map-inline config l))

         ["Tag" _]
         (when-let [s (gp-block/get-tag item)]
           (let [s (text/page-ref-un-brackets! s)]
             (page-cp (assoc config :tag? true) {:block/name s})))

         ["Emphasis" [[kind] data]]
         (emphasis-cp config kind data)

         ["Entity" e]
         [:span {:dangerouslySetInnerHTML
                 {:__html (:html e)}}]

         ["Latex_Fragment" [display s]] ;display can be "Displayed" or "Inline"
         (if html-export?
           (latex/html-export s false true)
           (latex/latex (str (d/squuid)) s false (not= display "Inline")))

         [(:or "Target" "Radio_Target") s]
         [:a {:id s} s]

         ["Email" address]
         (let [{:keys [local_part domain]} address
               address (str local_part "@" domain)]
           [:a {:href (str "mailto:" address)} address])

         ["Nested_link" link]
         (nested-link config html-export? link)

         ["Link" link]
         (link-cp config html-export? link)

         [(:or "Verbatim" "Code") s]
         [:code s]

         ["Inline_Source_Block" x]
         [:code (:code x)]

         ["Export_Snippet" "html" s]
         (when (not html-export?)
           [:span {:dangerouslySetInnerHTML
                   {:__html s}}])

         ["Inline_Hiccup" s] ;; String to hiccup
         (ui/catch-error
          [:div.warning {:title "Invalid hiccup"} s]
          (-> (safe-read-string s)
              (security/remove-javascript-links-in-href)))

         ["Inline_Html" s]
         (when (not html-export?)
           ;; TODO: how to remove span and only export the content of `s`?
           [:span {:dangerouslySetInnerHTML {:__html s}}])

         [(:or "Break_Line" "Hard_Break_Line")]
         [:br]

         ["Timestamp" [(:or "Scheduled" "Deadline") _timestamp]]
         nil
         ["Timestamp" ["Date" t]]
         (timestamp t "Date")
         ["Timestamp" ["Closed" t]]
         (timestamp t "Closed")
         ["Timestamp" ["Range" t]]
         (range t false)
         ["Timestamp" ["Clock" ["Stopped" t]]]
         (range t true)
         ["Timestamp" ["Clock" ["Started" t]]]
         (timestamp t "Started")

         ["Cookie" ["Percent" n]]
         [:span {:class "cookie-percent"}
          (util/format "[d%%]" n)]
         ["Cookie" ["Absolute" current total]]
         [:span {:class "cookie-absolute"}
          (util/format "[%d/%d]" current total)]

         ["Footnote_Reference" options]
         (let [{:keys [name]} options
               encode-name (util/url-encode name)]
           [:sup.fn
            [:a {:id (str "fnr." encode-name)
                 :class "footref"
                 :on-click #(route-handler/jump-to-anchor! (str "fn." encode-name))}
             name]])

         ["Macro" options]
         (macro-cp config options)

         :else ""))

(rum/defc block-child
  [block]
  block)

(defn- dnd-same-block?
  [uuid]
  (= (:block/uuid @*dragging-block) uuid))

(defn- bullet-drag-start
  [event block uuid block-id]
  (editor-handler/highlight-block! uuid)
  (.setData (gobj/get event "dataTransfer")
            "block-uuid"
            uuid)
  (.setData (gobj/get event "dataTransfer")
            "block-dom-id"
            block-id)
  (reset! *dragging? true)
  (reset! *dragging-block block))

(defn- bullet-on-click
  [e block uuid]
  (cond
    (gobj/get e "shiftKey")
    (do
      (state/sidebar-add-block!
       (state/get-current-repo)
       (:db/id block)
       :block)
      (util/stop e))

    (whiteboard-handler/inside-portal (.-target e))
    (do (whiteboard-handler/add-new-block-portal-shape!
         uuid
         (whiteboard-handler/closest-shape (.-target e)))
        (util/stop e))

    :else
    (route-handler/redirect-to-page! uuid)))

(rum/defc block-children < rum/reactive
  [config block children collapsed?]
  (let [ref? (:ref? config)
        query? (:custom-query? config)
        children (when (coll? children)
                   (remove nil? children))]
    (when (and (coll? children)
               (seq children)
               (not collapsed?))
      (let [doc-mode? (state/sub :document/mode?)]
        [:div.block-children-container.flex {:style {:margin-left (if doc-mode? 18 29)}}
         [:div.block-children-left-border
          {:on-click (fn [_]
                       (editor-handler/toggle-open-block-children! (:block/uuid block)))}]
         [:div.block-children.w-full {:style    {:display     (if collapsed? "none" "")}}
          (for [child children]
            (when (map? child)
              (let [child (dissoc child :block/meta)
                    config (cond->
                            (-> config
                                (assoc :block/uuid (:block/uuid child))
                                (dissoc :breadcrumb-show? :embed-parent))
                             (or ref? query?)
                             (assoc :ref-query-child? true))]
                (rum/with-key (block-container config child)
                  (:block/uuid child)))))]]))))

(defn- block-content-empty?
  [{:block/keys [properties title body]}]
  (and
   (or
    (empty? properties)
    (property/properties-hidden? properties))

   (empty? title)

   (every? #(= % ["Horizontal_Rule"]) body)))

(rum/defcs block-control < rum/reactive
  [state config block uuid block-id collapsed? *control-show? edit?]
  (let [doc-mode? (state/sub :document/mode?)
        control-show? (util/react *control-show?)
        ref? (:ref? config)
        empty-content? (block-content-empty? block)]
    [:div.mr-1.flex.flex-row.items-center.sm:mr-2
     {:style {:height 24
              :margin-top 0
              :float "left"}}

     [:a.block-control
      {:id (str "control-" uuid)
       :on-click (fn [event]
                   (util/stop event)
                   (state/clear-edit!)
                   (if ref?
                     (state/toggle-collapsed-block! uuid)
                     (if collapsed?
                       (editor-handler/expand-block! uuid)
                       (editor-handler/collapse-block! uuid))))}
      [:span {:class (if (and control-show?
                              (or collapsed?
                                  (editor-handler/collapsable? uuid {:semantic? true}))) "control-show cursor-pointer" "control-hide")}
       (ui/rotating-arrow collapsed?)]]
     (let [bullet [:a {:on-click (fn [event]
                                   (bullet-on-click event block uuid))}
                   [:span.bullet-container.cursor
                    {:id (str "dot-" uuid)
                     :draggable true
                     :on-drag-start (fn [event]
                                      (bullet-drag-start event block uuid block-id))
                     :blockid (str uuid)
                     :class (str (when collapsed? "bullet-closed")
                                 " "
                                 (when (and (:document/mode? config)
                                            (not collapsed?))
                                   "hide-inner-bullet"))}
                    [:span.bullet {:blockid (str uuid)}]]]]
       (cond
         (and (or (mobile-util/native-platform?)
                  (:ui/show-empty-bullets? (state/get-config)))
              (not doc-mode?))
         bullet

         (or
          (and empty-content?
               (not edit?)
               (not (:block/top? block))
               (not (:block/bottom? block))
               (not (util/react *control-show?)))
          (and doc-mode?
               (not collapsed?)
               (not (util/react *control-show?))))
         ;; hidden
         [:span.bullet-container]

         :else
         bullet))]))

(rum/defc dnd-separator
  [move-to block-content?]
  [:div.relative
   [:div.dnd-separator.absolute
    {:style {:left (cond-> (if (= move-to :nested) 40 20)
                     block-content?
                     (- 34))
             :top 0
             :width "100%"
             :z-index 3}}]])

(defn block-checkbox
  [block class]
  (let [marker (:block/marker block)
        [class checked?] (cond
                           (nil? marker)
                           nil
                           (contains? #{"NOW" "LATER" "DOING" "IN-PROGRESS" "TODO" "WAIT" "WAITING"} marker)
                           [class false]
                           (= "DONE" marker)
                           [(str class " checked") true])]
    (when class
      (ui/checkbox {:class class
                    :style {:margin-right 5}
                    :checked checked?
                    :on-mouse-down (fn [e]
                                     (util/stop-propagation e))
                    :on-change (fn [_e]
                                 (if checked?
                                   (editor-handler/uncheck block)
                                   (editor-handler/check block)))}))))

(defn list-checkbox
  [config checked?]
  (ui/checkbox
   {:style {:margin-right 6}
    :checked checked?
    :on-change (fn [event]
                 (let [target (.-target event)
                       block (:block config)
                       item-content (.. target -nextSibling -data)
                       item-full-content (str (if checked? "[X]" "[ ]") " " item-content)
                       new-item-full-content (str (if checked? "[ ]" "[X]") " " item-content)]
                   (editor-handler/toggle-list-checkbox block item-full-content new-item-full-content)))}))

(defn marker-switch
  [{:block/keys [marker] :as block}]
  (when (contains? #{"NOW" "LATER" "TODO" "DOING"} marker)
    (let [set-marker-fn (fn [new-marker]
                          (fn [e]
                            (util/stop e)
                            (editor-handler/set-marker block new-marker)))
          next-marker (case marker
                        "NOW" "LATER"
                        "LATER" "NOW"
                        "TODO" "DOING"
                        "DOING" "TODO")]
      [:a
       {:class (str "marker-switch block-marker " marker)
        :title (util/format "Change from %s to %s" marker next-marker)
        :on-mouse-down (set-marker-fn next-marker)}
       marker])))

(defn marker-cp
  [{:block/keys [pre-block? marker] :as _block}]
  (when-not pre-block?
    (when (contains? #{"IN-PROGRESS" "WAIT" "WAITING"} marker)
      [:span {:class (str "task-status block-marker " (string/lower-case marker))
              :style {:margin-right 3.5}}
       (string/upper-case marker)])))

(rum/defc set-priority
  [block priority]
  [:div
   (let [priorities (sort (remove #(= priority %) ["A" "B" "C"]))]
     (for [p priorities]
       [:a.mr-2.text-base.tooltip-priority {:key (str (random-uuid))
                                            :priority p
                                            :on-click (fn [] (editor-handler/set-priority block p))}]))])

(rum/defc priority-text
  [priority]
  [:a.opacity-50.hover:opacity-100
   {:class "priority"
    :href (rfe/href :page {:name priority})
    :style {:margin-right 3.5}}
   (util/format "[#%s]" (str priority))])

(defn priority-cp
  [{:block/keys [pre-block? priority] :as block}]
  (when (and (not pre-block?) priority)
    (ui/tippy
     {:interactive true
      :html (set-priority block priority)}
     (priority-text priority))))

(defn block-tags-cp
  [{:block/keys [pre-block? tags] :as _block}]
  (when (and (not pre-block?)
             (seq tags))
    (->elem
     :span
     {:class "block-tags"}
     (mapv (fn [tag]
             (when-let [page (db/entity (:db/id tag))]
               (let [tag (:block/name page)]
                 [:a.tag.mx-1 {:data-ref tag
                               :key (str "tag-" (:db/id tag))
                               :href (rfe/href :page {:name tag})}
                  (str "#" tag)])))
           tags))))

(declare block-content)

(defn build-block-title
  [config {:block/keys [title marker pre-block? properties]
           :as t}]
  (let [config (assoc config :block t)
        slide? (boolean (:slide? config))
        block-ref? (:block-ref? config)
        block-type (or (keyword (:ls-type properties)) :default)
        html-export? (:html-export? config)
        checkbox (when (and (not pre-block?)
                            (not html-export?))
                   (block-checkbox t (str "mr-1 cursor")))
        marker-switch (when (and (not pre-block?)
                                 (not html-export?))
                        (marker-switch t))
        marker-cp (marker-cp t)
        priority (priority-cp t)
        tags (block-tags-cp t)
        bg-color (:background-color properties)
        ;; `heading-level` is for backward compatiblity, will remove it in later releases
        heading-level (:block/heading-level t)
        heading (or
                 (and heading-level
                      (<= heading-level 6)
                      heading-level)
                 (:heading properties))
        heading (if (true? heading) 2 heading)
        elem (if heading
               (keyword (str "h" heading
                             (when block-ref? ".inline")))
               :span.inline)]
    (->elem
     elem
     (merge
      {:data-hl-type (:hl-type properties)}
      (when (and marker
                 (not (string/blank? marker))
                 (not= "nil" marker))
        {:class (str (string/lower-case marker))})
      (when bg-color
        {:style {:background-color (if (some #{bg-color} ui/block-background-colors)
                                     (str "var(--ls-highlight-color-" bg-color ")")
                                     bg-color)}
         :class "px-1 with-bg-color"}))
     (remove-nils
      (concat
       [(when-not slide? checkbox)
        (when-not slide? marker-switch)
        marker-cp
        priority]
       (if title
         (conj
          (map-inline config title)
<<<<<<< HEAD
          (when (and
                 (or config/publishing? (util/electron?))
                 (not= block-type :default))
            (let [area? (= :area (keyword (:hl-type properties)))]
              [:div.prefix-link
               {:on-mouse-down (fn [^js e]
                                 (let [^js target (.-target e)]
                                   (case block-type
                                     ;; pdf annotation
                                     :annotation
                                     (if (and area? (.contains (.-classList target) "blank"))
                                       :actions
                                       (do
                                         (pdf-assets/open-block-ref! t)
                                         (util/stop e)))

                                     :dune)))}

               [:span.hl-page
                [:strong.forbid-edit (str "P" (or (:hl-page properties) "?"))]
                [:label.blank " "]]

               (when (and area? (:hl-stamp properties))
                 (pdf-assets/area-display t))])))
=======
          (when (= block-type :whiteboard-shape) [:span.mr-1 (ui/icon "whiteboard-element" {:extension? true})])
          (when (and (util/electron?) (not (#{:default :whiteboard-shape} block-type)))
            [:a.prefix-link
             {:on-click #(case block-type
                           ;; pdf annotation
                           :annotation (pdf-assets/open-block-ref! t)
                           (.preventDefault %))}

             [:span.hl-page
              [:strong.forbid-edit (str "P" (or (:hl-page properties) "?"))]
              [:label.blank " "]]

             (when-let [st (and (= :area (keyword (:hl-type properties)))
                                (:hl-stamp properties))]
               (pdf-assets/area-display t st))]))
>>>>>>> bc89d606

         [[:span.opacity-50 "Click here to start writing, type '/' to see all the commands."]])
       [tags])))))

(rum/defc span-comma
  []
  [:span ", "])

(rum/defc property-cp
  [config block k value]
  (let [date (and (= k :date) (date/get-locale-string (str value)))
        user-config (state/get-config)
        ;; When value is a set of refs, display full property text
        ;; because :block/properties value only contains refs but user wants to see text
        property-separated-by-commas? (text/separated-by-commas? (state/get-config) k)
        v (or
           (when (and (coll? value) (seq value)
                      (not property-separated-by-commas?))
             (get (:block/properties-text-values block) k))
           value)
        property-pages-enabled? (contains? #{true nil} (:property-pages/enabled? user-config))]
    [:div
     (if property-pages-enabled?
       (page-cp (assoc config :property? true) {:block/name (subs (str k) 1)})
       [:span.page-property-key.font-medium (name k)])
     [:span.mr-1 ":"]
     (cond
       (int? v)
       v

       (= k :file-path)
       v

       date
       date

       (and (string? v) (gp-util/wrapped-by-quotes? v))
       (gp-util/unquote-string v)

       (and property-separated-by-commas? (coll? v))
       (let [v (->> (remove string/blank? v)
                    (filter string?))
             vals (for [v-item v]
                    (page-cp config {:block/name v-item}))
             elems (interpose (span-comma) vals)]
         (for [elem elems]
           (rum/with-key elem (str (random-uuid)))))

       :else
       (inline-text config (:block/format block) (str v)))]))

(def hidden-editable-page-properties
  "Properties that are hidden in the pre-block (page property)"
  #{:title :filters :icon})

(assert (set/subset? hidden-editable-page-properties (gp-property/editable-built-in-properties))
        "Hidden editable page properties must be valid editable properties")

(defn- add-aliases-to-properties
  [properties block]
  (let [repo (state/get-current-repo)
        aliases (db/get-page-alias-names repo
                                         (:block/name (db/pull (:db/id (:block/page block)))))]
    (if (seq aliases)
      (if (:alias properties)
        (update properties :alias (fn [c]
                                    (util/distinct-by string/lower-case (concat c aliases))))
        (assoc properties :alias aliases))
      properties)))

(rum/defc properties-cp
  [config {:block/keys [pre-block?] :as block}]
  (let [dissoc-keys (fn [m keys] (apply dissoc m keys))
        properties (cond-> (update-keys (:block/properties block) keyword)
                           true
                           (dissoc-keys (property/hidden-properties))
                           pre-block?
                           (dissoc-keys hidden-editable-page-properties)
                           pre-block?
                           (add-aliases-to-properties block))]
    (cond
      (seq properties)
      (let [properties-order (cond->> (:block/properties-order block)
                                      true
                                      (remove (property/hidden-properties))
                                      pre-block?
                                      (remove hidden-editable-page-properties))
            ordered-properties (if (seq properties-order)
                                 (map (fn [k] [k (get properties k)]) properties-order)
                                 properties)]
        [:div.block-properties
         {:class (when pre-block? "page-properties")
          :title (if pre-block?
                   "Click to edit this page's properties"
                   "Click to edit this block's properties")}
         (for [[k v] ordered-properties]
           (rum/with-key (property-cp config block k v)
             (str (:block/uuid block) "-" k)))])

      (and pre-block? properties)
      [:span.opacity-50 "Properties"]

      :else
      nil)))

(rum/defc invalid-properties-cp
  [invalid-properties]
  (when (seq invalid-properties)
    [:div.invalid-properties.mb-2
     [:div.warning {:title "Invalid properties"}
      "Invalid property names: "
      (for [p invalid-properties]
        [:button.p-1.mr-2 p])]
     [:code "Property name begins with a non-numeric character and can contain alphanumeric characters and . * + ! - _ ? $ % & = < >. If -, + or . are the first character, the second character (if any) must be non-numeric."]]))

(rum/defcs timestamp-cp < rum/reactive
  (rum/local false ::show?)
  (rum/local {} ::pos)
  {:will-unmount (fn [state]
                   (when-let [show? (::show? state)]
                     (reset! show? false))
                   state)}
  [state block typ ast]
  (let [show? (get state ::show?)]
    [:div.flex.flex-col.timestamp
     [:div.text-sm.flex.flex-row
      [:div.opacity-50.font-medium.timestamp-label
       (str typ ": ")]
      [:a.opacity-80.hover:opacity-100
       {:on-mouse-down (fn [e]
                         (util/stop e)
                         (if @show?
                           (do
                             (reset! show? false)
                             (reset! commands/*current-command nil)
                             (state/clear-editor-action!)
                             (state/set-timestamp-block! nil))
                           (do
                             (reset! show? true)
                             (reset! commands/*current-command typ)
                             (state/set-editor-action! :datepicker)
                             (state/set-timestamp-block! {:block block
                                                          :typ typ
                                                          :show? show?}))))}
       [:span.time-start "<"] [:time (repeated/timestamp->text ast)] [:span.time-stop ">"]]]
     (when (true? @show?)
       (let [ts (repeated/timestamp->map ast)]
         [:div.my-4
          (datetime-comp/date-picker nil nil ts)]))]))

(defn- target-forbidden-edit?
  [target]
  (or
   (dom/has-class? target "forbid-edit")
   (dom/has-class? target "bullet")
   (dom/has-class? target "logbook")
   (util/link? target)
   (util/time? target)
   (util/input? target)
   (util/audio? target)
   (util/video? target)
   (util/details-or-summary? target)
   (and (util/sup? target)
        (dom/has-class? target "fn"))
   (dom/has-class? target "image-resize")
   (dom/closest target "a")
   (dom/closest target ".query-table")))

(defn- block-content-on-mouse-down
  [e block block-id content edit-input-id]
  (when-not (> (count content) (state/block-content-max-length (state/get-current-repo)))
    (.stopPropagation e)
    (let [target (gobj/get e "target")
          button (gobj/get e "buttons")
          shift? (gobj/get e "shiftKey")
          meta? (util/meta-key? e)]
      (if (and meta? (not (state/get-edit-input-id)))
        (do
          (util/stop e)
          (state/conj-selection-block! (gdom/getElement block-id) :down)
          (when (and block-id (not (state/get-selection-start-block)))
            (state/set-selection-start-block! block-id)))
        (when (contains? #{1 0} button)
          (when-not (target-forbidden-edit? target)
            (cond
              (and shift? (state/get-selection-start-block-or-first))
              (do
                (util/stop e)
                (util/clear-selection!)
                (editor-handler/highlight-selection-area! block-id))

              shift?
              (util/clear-selection!)

              :else
              (do
                (editor-handler/clear-selection!)
                (editor-handler/unhighlight-blocks!)
                (let [f #(let [block (or (db/pull [:block/uuid (:block/uuid block)]) block)
                               cursor-range (util/caret-range (gdom/getElement block-id))
                               {:block/keys [content format]} block
                               content (->> content
                                            (property/remove-built-in-properties format)
                                            (drawer/remove-logbook))]
                           ;; save current editing block
                           (let [{:keys [value] :as state} (editor-handler/get-state)]
                             (editor-handler/save-block! state value))
                           (state/set-editing!
                            edit-input-id
                            content
                            block
                            cursor-range
                            false))]
                  ;; wait a while for the value of the caret range
                  (if (util/ios?)
                    (f)
                    (js/setTimeout f 5))

                  (when block-id (state/set-selection-start-block! block-id)))))))))))

(rum/defc dnd-separator-wrapper < rum/reactive
  [block block-id slide? top? block-content?]
  (let [dragging? (rum/react *dragging?)
        drag-to-block (rum/react *drag-to-block)]
    (when (and
           (= block-id drag-to-block)
           dragging?
           (not slide?)
           (not (:block/pre-block? block)))
      (let [move-to (rum/react *move-to)]
        (when-not
         (or (and top? (not= move-to :top))
             (and (not top?) (= move-to :top))
             (and block-content? (not= move-to :nested))
             (and (not block-content?)
                  (seq (:block/children block))
                  (= move-to :nested)))
          (dnd-separator move-to block-content?))))))

(defn clock-summary-cp
  [block body]
  (when (and (state/enable-timetracking?)
             (or (= (:block/marker block) "DONE")
                 (contains? #{"TODO" "LATER"} (:block/marker block))))
    (let [summary (clock/clock-summary body true)]
      (when (and summary
                 (not= summary "0m")
                 (not (string/blank? summary)))
        [:div {:style {:max-width 100}}
         (ui/tippy {:html        (fn []
                                   (when-let [logbook (drawer/get-logbook body)]
                                     (let [clocks (->> (last logbook)
                                                       (filter #(string/starts-with? % "CLOCK:"))
                                                       (remove string/blank?))]
                                       [:div.p-4
                                        [:div.font-bold.mb-2 "LOGBOOK:"]
                                        [:ul
                                         (for [clock (take 10 (reverse clocks))]
                                           [:li clock])]])))
                    :interactive true
                    :in-editor?  true
                    :delay       [1000, 100]}
                   [:div.text-sm.time-spent.ml-1 {:style {:padding-top 3}}
                    [:a.fade-link
                     summary]])]))))

(rum/defc block-content < rum/reactive
  [config {:block/keys [uuid content children properties scheduled deadline format pre-block?] :as block} edit-input-id block-id slide?]
  (let [{:block/keys [title body] :as block} (if (:block/title block) block
                                                 (merge block (block/parse-title-and-body uuid format pre-block? content)))
        collapsed? (util/collapsed? block)
        block-ref? (:block-ref? config)
        stop-events? (:stop-events? config)
        block-ref-with-title? (and block-ref? (seq title))
        block-type (or (:ls-type properties) :default)
        content (if (string? content) (string/trim content) "")
        mouse-down-key (if (util/ios?)
                         :on-click
                         :on-mouse-down ; TODO: it seems that Safari doesn't work well with on-mouse-down
                         )
        attrs (cond->
               {:blockid       (str uuid)
                :data-type (name block-type)
<<<<<<< HEAD
                :style {:width "100%"}}

                (not (string/blank? (:hl-color properties)))
                (assoc :data-hl-color (:hl-color properties))

=======
                :style {:width "100%" :pointer-events (when stop-events? "none")}}
>>>>>>> bc89d606
                (not block-ref?)
                (assoc mouse-down-key (fn [e]
                                        (block-content-on-mouse-down e block block-id content edit-input-id))))]
    [:div.block-content.inline
     (cond-> {:id (str "block-content-" uuid)
              :on-mouse-up (fn [e]
                             (when (and
                                    (state/in-selection-mode?)
                                    (not (string/includes? content "```"))
                                    (not (gobj/get e "shiftKey"))
                                    (not (util/meta-key? e)))
                               ;; clear highlighted text
                               (util/clear-selection!)))}
       (not slide?)
       (merge attrs))

     [:<>
      (when (> (count content) (state/block-content-max-length (state/get-current-repo)))
        [:div.warning.text-sm
         "Large block will not be editable or searchable to not slow down the app, please use another editor to edit this block."])
      [:div.flex.flex-row.justify-between.block-content-inner
       [:div.flex-1.w-full
        (cond
          (seq title)
          (build-block-title config block)

          :else
          nil)]

       (clock-summary-cp block body)]

      (when (seq children)
        (dnd-separator-wrapper block block-id slide? false true))

      (when deadline
        (when-let [deadline-ast (block-handler/get-deadline-ast block)]
          (timestamp-cp block "DEADLINE" deadline-ast)))

      (when scheduled
        (when-let [scheduled-ast (block-handler/get-scheduled-ast block)]
          (timestamp-cp block "SCHEDULED" scheduled-ast)))

      (when-let [invalid-properties (:block/invalid-properties block)]
        (invalid-properties-cp invalid-properties))

      (when (and (seq properties)
                 (let [hidden? (property/properties-hidden? properties)]
                   (not hidden?))
                 (not (and block-ref? (or (seq title) (seq body))))
                 (not (:slide? config))
                 (not= block-type :whiteboard-shape))
        (properties-cp config block))

      (let [title-collapse-enabled? (:outliner/block-title-collapse-enabled? (state/get-config))]
        (when (and (not block-ref-with-title?)
                   (seq body)
                   (or (not title-collapse-enabled?)
                       (and title-collapse-enabled? (not collapsed?))))
         [:div.block-body
          ;; TODO: consistent id instead of the idx (since it could be changed later)
          (let [body (block/trim-break-lines! (:block/body block))]
            (for [[idx child] (medley/indexed body)]
              (when-let [block (markup-element-cp config child)]
                (rum/with-key (block-child block)
                  (str uuid "-" idx)))))]))

      (case (:block/warning block)
        :multiple-blocks
        [:p.warning.text-sm "Full content is not displayed, Logseq doesn't support multiple unordered lists or headings in a block."]
        nil)]]))

(rum/defc block-refs-count < rum/static
  [block *hide-block-refs?]
  (let [block-refs-count (count (:block/_refs block))]
    (when (> block-refs-count 0)
      [:div
       [:a.open-block-ref-link.bg-base-2.text-sm.ml-2.fade-link
        {:title "Open block references"
         :style {:margin-top -1}
         :on-click (fn [e]
                     (if (gobj/get e "shiftKey")
                       (state/sidebar-add-block!
                        (state/get-current-repo)
                        (:db/id block)
                        :block-ref)
                       (swap! *hide-block-refs? not)))}
        block-refs-count]])))

(rum/defc block-left-menu < rum/reactive
  [_config {:block/keys [uuid] :as _block}]
  [:div.block-left-menu.flex.bg-base-2.rounded-r-md.mr-1
   [:div.commands-button.w-0.rounded-r-md
    {:id (str "block-left-menu-" uuid)}
    [:div.indent (ui/icon "indent-increase" {:style {:fontSize 16}})]]])

(rum/defc block-right-menu < rum/reactive
  [_config {:block/keys [uuid] :as _block} edit?]
  [:div.block-right-menu.flex.bg-base-2.rounded-md.ml-1
   [:div.commands-button.w-0.flex.flew-col.rounded-md
    {:id (str "block-right-menu-" uuid)
     :style {:max-width (if edit? 40 80)}}
    [:div.outdent (ui/icon "indent-decrease" {:style {:fontSize 16}})]
    (when-not edit?
      [:div.more (ui/icon "dots-circle-horizontal" {:style {:fontSize 16}})])]])

(rum/defcs block-content-or-editor < rum/reactive
  (rum/local true ::hide-block-refs?)
  [state config {:block/keys [uuid format] :as block} edit-input-id block-id edit? hide-block-refs-count?]
  (let [*hide-block-refs? (get state ::hide-block-refs?)
        hide-block-refs? @*hide-block-refs?
        editor-box (get config :editor-box)
        editor-id (str "editor-" edit-input-id)
        slide? (:slide? config)
        block-reference-only? (some->
                               (:block/content block)
                               string/trim
                               block-ref/block-ref?)]
    (if (and edit? editor-box)
      [:div.editor-wrapper {:id editor-id}
       (ui/catch-error
        (ui/block-error "Something wrong in the editor" {})
        (editor-box {:block block
                     :block-id uuid
                     :block-parent-id block-id
                     :format format
                     :on-hide (fn [value event]
                                (when (= event :esc)
                                  (editor-handler/save-block! (editor-handler/get-state) value)
                                  (let [select? (not (string/includes? value "```"))]
                                    (editor-handler/escape-editing select?))))}
                    edit-input-id
                    config))]
      (let [refs-count (count (:block/_refs block))]
        [:div.flex.flex-col.block-content-wrapper
         [:div.flex.flex-row
          [:div.flex-1.w-full {:style {:display (if (:slide? config) "block" "flex")}}
           (ui/catch-error
            (ui/block-error "Block Render Error:"
                            {:content (:block/content block)
                             :section-attrs
                             {:on-click #(do
                                           (editor-handler/clear-selection!)
                                           (editor-handler/unhighlight-blocks!)
                                           (state/set-editing! edit-input-id (:block/content block) block ""))}})
            (block-content config block edit-input-id block-id slide?))]
<<<<<<< HEAD
          [:div.flex.items-center
           (when-not config/publishing?
             [:div.flex.items-center
              (when (and (:embed? config)
                         (:embed-parent config))
                [:a.opacity-70.hover:opacity-100.svg-small.inline
                 {:on-mouse-down (fn [e]
                                   (util/stop e)
                                   (when-let [block (:embed-parent config)]
                                     (editor-handler/edit-block! block :max (:block/uuid block))))}
                 svg/edit])

              (when block-reference-only?
                [:a.opacity-70.hover:opacity-100.svg-small.inline
                 {:on-mouse-down (fn [e]
                                   (util/stop e)
                                   (editor-handler/edit-block! block :max (:block/uuid block)))}
                 svg/edit])])

           (block-refs-count block *hide-block-refs?)]]
=======
          (when-not hide-block-refs-count?
            [:div.flex.flex-row.items-center
             (when (and (:embed? config)
                        (:embed-parent config))
               [:a.opacity-70.hover:opacity-100.svg-small.inline
                {:on-mouse-down (fn [e]
                                  (util/stop e)
                                  (when-let [block (:embed-parent config)]
                                    (editor-handler/edit-block! block :max (:block/uuid block))))}
                svg/edit])

             (when block-reference-only?
               [:a.opacity-70.hover:opacity-100.svg-small.inline
                {:on-mouse-down (fn [e]
                                  (util/stop e)
                                  (editor-handler/edit-block! block :max (:block/uuid block)))}
                svg/edit])

             (block-refs-count block *hide-block-refs?)])]
>>>>>>> bc89d606

         (when (and (not hide-block-refs?) (> refs-count 0))
           (let [refs-cp (state/get-component :block/linked-references)]
             (refs-cp uuid)))]))))

;; FIXME: not updating when block content is updated outbound
(rum/defcs single-block-cp-inner < rum/reactive db-mixins/query
  ;; todo: mixin for init-blocks-container-id?
  {:init (fn [state]
           (assoc state
                  ::init-blocks-container-id (atom nil)))}
  [state block-uuid]
  (let [uuid (if (string? block-uuid) (uuid block-uuid) block-uuid)
        *init-blocks-container-id (::init-blocks-container-id state)
        block-entity (db/entity [:block/uuid uuid])
        block-id (:db/id block-entity)
        block (first (model/get-paginated-blocks (state/get-current-repo) block-id))
        blocks-container-id (if @*init-blocks-container-id
                              @*init-blocks-container-id
                              (let [id' (swap! *blocks-container-id inc)]
                                (reset! *init-blocks-container-id id')
                                id'))
        block-el-id (str "ls-block-" blocks-container-id "-" uuid)
        config {:id (str uuid)
                :db/id (:db/id block-entity)
                :block/uuid uuid
                :block? true
                :editor-box (state/get-component :editor/box)}
        edit-input-id (str "edit-block-" blocks-container-id "-" uuid)
        edit? (state/sub [:editor/editing? edit-input-id])
        block (block/parse-title-and-body block)]
    (when (:block/content block)
      [:div.single-block.ls-block
       {:class (str block-uuid)
        :id (str "ls-block-" blocks-container-id "-" block-uuid)}
       (block-content-or-editor config block edit-input-id block-el-id edit? true)])))

(rum/defc single-block-cp
  [block-uuid]
  (single-block-cp-inner block-uuid))

(defn non-dragging?
  [e]
  (and (= (gobj/get e "buttons") 1)
       (not (dom/has-class? (gobj/get e "target") "bullet-container"))
       (not (dom/has-class? (gobj/get e "target") "bullet"))
       (not @*dragging?)))

(rum/defc breadcrumb-fragment
  [config block label opts]
  [:a {:on-mouse-down
       (fn [e]
         (cond
           (gobj/get e "shiftKey")
           (do
             (util/stop e)
             (state/sidebar-add-block!
              (state/get-current-repo)
              (:db/id block)
              :block-ref))

           (util/atom? (:navigating-block opts))
           (do
             (util/stop e)
             (reset! (:navigating-block opts) (:block/uuid block)))

           (some? (:sidebar-key config))
           (do
             (util/stop e)
             (state/sidebar-replace-block!
              (:sidebar-key config)
              [(state/get-current-repo)
               (:db/id block)
               (if (:block/name block) :page :block)]))

           :else
           (route-handler/redirect-to-page! (:block/uuid block))))}
   label])

(rum/defc breadcrumb-separator [] [:span.mx-2.opacity-50 "➤"])

(defn breadcrumb
  [config repo block-id {:keys [show-page? indent? level-limit _navigating-block]
                         :or {show-page? true
                              level-limit 3}
                         :as opts}]
  (let [parents (db/get-block-parents repo block-id (inc level-limit))
        page (db/get-block-page repo block-id)
        page-name (:block/name page)
        page-original-name (:block/original-name page)
        show? (or (seq parents) show-page? page-name)
        parents (if (= page-name (:block/name (first parents)))
                  (rest parents)
                  parents)
        more? (> (count parents) level-limit)
        parents (if more? (take-last level-limit parents) parents)
        config (assoc config :breadcrumb? true)]
    (when show?
      (let [page-name-props (when show-page?
                              [page
                               (page-cp (dissoc config :breadcrumb? true) page)
                               {:block/name (or page-original-name page-name)}])
            parents-props (doall
                           (for [{:block/keys [uuid name content] :as block} parents]
                             (when-not name ; not page
                               (let [{:block/keys [title body]} (block/parse-title-and-body
                                                                 uuid
                                                                 (:block/format block)
                                                                 (:block/pre-block? block)
                                                                 content)
                                     config (assoc config :block/uuid uuid)]
                                 [block
                                  (if (seq title)
                                    (->elem :span (map-inline config title))
                                    (->elem :div (markup-elements-cp config body)))]))))
            breadcrumb (->> (into [] parents-props)
                            (concat [page-name-props] (when more? [:more]))
                            (filterv identity)
                            (map (fn [x] (if (vector? x)
                                           (let [[block label] x]
                                             (breadcrumb-fragment config block label opts))
                                           [:span.opacity-70 "⋯"])))
                            (interpose (breadcrumb-separator)))]
        [:div.breadcrumb.block-parents.flex-row.flex-1
         {:class (when (seq breadcrumb)
                   (str (when-not (:search? config)
                          " my-2")
                        (when indent?
                          " ml-4")))}
         breadcrumb]))))

(defn- block-drag-over
  [event uuid top? block-id *move-to]
  (util/stop event)
  (when-not (dnd-same-block? uuid)
    (let [over-block (gdom/getElement block-id)
          rect (utils/getOffsetRect over-block)
          element-top (gobj/get rect "top")
          element-left (gobj/get rect "left")
          x-offset (- (.. event -pageX) element-left)
          cursor-top (gobj/get event "clientY")
          move-to-value (cond
                          (and top? (<= (js/Math.abs (- cursor-top element-top)) 16))
                          :top

                          (> x-offset 50)
                          :nested

                          :else
                          :sibling)]
      (reset! *drag-to-block block-id)
      (reset! *move-to move-to-value))))

(defn- block-drag-leave
  [*move-to]
  (reset! *move-to nil))

(defn block-drag-end
  ([_event]
   (block-drag-end _event *move-to))
  ([_event *move-to]
   (reset! *dragging? false)
   (reset! *dragging-block nil)
   (reset! *drag-to-block nil)
   (reset! *move-to nil)
   (editor-handler/unhighlight-blocks!)))

(defn- block-drop
  [event uuid target-block *move-to]
  (util/stop event)
  (when-not (dnd-same-block? uuid)
    (let [block-uuids (state/get-selection-block-ids)
          lookup-refs (map (fn [id] [:block/uuid id]) block-uuids)
          selected (db/pull-many (state/get-current-repo) '[*] lookup-refs)
          blocks (if (seq selected) selected [@*dragging-block])]
      (dnd/move-blocks event blocks target-block @*move-to)))
  (block-drag-end event *move-to))

(defn- block-mouse-over
  [e *control-show? block-id doc-mode?]
  (when-not @*dragging?
    (util/stop e)
    (reset! *control-show? true)
    (when-let [parent (gdom/getElement block-id)]
      (let [node (.querySelector parent ".bullet-container")]
        (when doc-mode?
          (dom/remove-class! node "hide-inner-bullet"))))
    (when (and
           (state/in-selection-mode?)
           (non-dragging? e))
      (editor-handler/highlight-selection-area! block-id))))

(defn- block-mouse-leave
  [e *control-show? block-id doc-mode?]
  (util/stop e)
  (reset! *control-show? false)
  (when doc-mode?
    (when-let [parent (gdom/getElement block-id)]
      (when-let [node (.querySelector parent ".bullet-container")]
        (dom/add-class! node "hide-inner-bullet"))))
  (when (and (non-dragging? e)
             (not @*resizing-image?))
    (state/into-selection-mode!)))

(defn- on-drag-and-mouse-attrs
  [block uuid top? block-id *move-to]
  {:on-drag-over (fn [event]
                   (block-drag-over event uuid top? block-id *move-to))
   :on-drag-leave (fn [_event]
                    (block-drag-leave *move-to))
   :on-drop (fn [event]
              (block-drop event uuid block *move-to))
   :on-drag-end (fn [event]
                  (block-drag-end event *move-to))})

(defn- build-refs-data-value
  [refs]
  (let [refs (model/get-page-names-by-ids
              (->> (map :db/id refs)
                   (remove nil?)))]
    (text-util/build-data-value refs)))

(defn- get-children-refs
  [children]
  (let [refs (atom [])]
    (walk/postwalk
     (fn [m]
       (when (and (map? m) (:block/refs m))
         (swap! refs concat (:block/refs m)))
       m)
     children)
    (distinct @refs)))

(defn- root-block?
  [config block]
  (and (:block? config)
       (util/collapsed? block)
       (= (:id config)
          (str (:block/uuid block)))))

(rum/defc ^:large-vars/cleanup-todo block-container-inner < rum/reactive db-mixins/query
  [state repo config block]
  (let [ref? (:ref? config)
        custom-query? (boolean (:custom-query? config))
        ref-or-custom-query? (or ref? custom-query?)
        *navigating-block (get state ::navigating-block)
        navigating-block (rum/react *navigating-block)
        navigated? (and (not= (:block/uuid block) navigating-block) navigating-block)
        block (if (or (and custom-query?
                           (empty? (:block/children block))
                           (not (and (:dsl-query? config)
                                     (string/includes? (:query config) "not"))))
                      navigated?)
                (let [block (db/pull [:block/uuid navigating-block])
                      blocks (db/get-paginated-blocks repo (:db/id block)
                                                      {:scoped-block-id (:db/id block)})
                      tree (tree/blocks->vec-tree blocks (:block/uuid (first blocks)))]
                  (first tree))
                block)
        block (if ref?
                (merge block (db/pull-block (:db/id block)))
                block)
        {:block/keys [uuid children pre-block? top? refs level format content properties]} block
        config (if navigated? (assoc config :id (str navigating-block)) config)
        block (merge block (block/parse-title-and-body uuid format pre-block? content))
        blocks-container-id (:blocks-container-id config)
        config (update config :block merge block)
        ;; Each block might have multiple queries, but we store only the first query's result
        config (if (nil? (:query-result config))
                 (assoc config :query-result (atom nil))
                 config)
        heading? (:heading properties)
        *control-show? (get state ::control-show?)
        db-collapsed? (util/collapsed? block)
        collapsed? (cond
                     (or ref-or-custom-query? (root-block? config block))
                     (state/sub-collapsed uuid)

                     :else
                     db-collapsed?)
        breadcrumb-show? (:breadcrumb-show? config)
        *show-left-menu? (::show-block-left-menu? state)
        *show-right-menu? (::show-block-right-menu? state)
        slide? (boolean (:slide? config))
        doc-mode? (:document/mode? config)
        embed? (:embed? config)
        reference? (:reference? config)
        block-id (str "ls-block-" blocks-container-id "-" uuid)
        has-child? (first (:block/_parent (db/entity (:db/id block))))
        attrs (on-drag-and-mouse-attrs block uuid top? block-id *move-to)
        children-refs (get-children-refs children)
        data-refs (build-refs-data-value children-refs)
        data-refs-self (build-refs-data-value refs)
        edit-input-id (str "edit-block-" blocks-container-id "-" uuid)
        edit? (state/sub [:editor/editing? edit-input-id])
        card? (string/includes? data-refs-self "\"card\"")
        review-cards? (:review-cards? config)
        selected? (state/sub-block-selected? uuid)]
    [:div.ls-block
     (cond->
       {:id block-id
        :data-refs data-refs
        :data-refs-self data-refs-self
        :data-collapsed (and collapsed? has-child?)
        :class (str uuid
                    (when pre-block? " pre-block")
                    (when (and card? (not review-cards?)) " shadow-md")
                    (when selected? " selected noselect"))
        :blockid (str uuid)
        :haschild (str has-child?)}

       level
       (assoc :level level)

       (not slide?)
       (merge attrs)

       (or reference? embed?)
       (assoc :data-transclude true)

       embed?
       (assoc :data-embed true)

       custom-query?
       (assoc :data-query true))

     (when (and ref? breadcrumb-show?)
       (breadcrumb config repo uuid {:show-page? false
                                     :indent? true
                                     :navigating-block *navigating-block}))

     ;; only render this for the first block in each container
     (when top?
       (dnd-separator-wrapper block block-id slide? true false))

     [:div.flex.flex-row.pr-2
      {:class (if (and heading? (seq (:block/title block))) "items-baseline" "")
       :on-touch-start (fn [event uuid] (block-handler/on-touch-start event uuid))
       :on-touch-move (fn [event]
                        (block-handler/on-touch-move event block uuid edit? *show-left-menu? *show-right-menu?))
       :on-touch-end (fn [event]
                       (block-handler/on-touch-end event block uuid *show-left-menu? *show-right-menu?))
       :on-touch-cancel block-handler/on-touch-cancel
       :on-mouse-over (fn [e]
                        (block-mouse-over e *control-show? block-id doc-mode?))
       :on-mouse-leave (fn [e]
                         (block-mouse-leave e *control-show? block-id doc-mode?))}
      (when (not slide?)
        (block-control config block uuid block-id collapsed? *control-show? edit?))

      (when @*show-left-menu?
        (block-left-menu config block))

      (block-content-or-editor config block edit-input-id block-id edit? false)

      (when @*show-right-menu?
        (block-right-menu config block edit?))]

     (block-children config block children collapsed?)

     (dnd-separator-wrapper block block-id slide? false false)]))

(rum/defcs block-container < rum/reactive
  (rum/local false ::show-block-left-menu?)
  (rum/local false ::show-block-right-menu?)
  {:init (fn [state]
           (let [[config block] (:rum/args state)
                 block-id (:block/uuid block)]
             (cond
               (root-block? config block)
               (state/set-collapsed-block! block-id false)

               (or (:ref? config) (:custom-query? config))
               (state/set-collapsed-block! block-id
                                           (boolean (editor-handler/block-default-collapsed? block config)))

               :else
               nil)
             (assoc state
                    ::control-show? (atom false)
                    ::navigating-block (atom (:block/uuid block)))))
   :should-update (fn [old-state new-state]
                    (let [compare-keys [:block/uuid :block/content :block/parent :block/collapsed?
                                        :block/properties :block/left :block/children :block/_refs :block/bottom? :block/top?]
                          config-compare-keys [:show-cloze?]
                          b1 (second (:rum/args old-state))
                          b2 (second (:rum/args new-state))
                          result (or
                                  (not= (select-keys b1 compare-keys)
                                        (select-keys b2 compare-keys))
                                  (not= (select-keys (first (:rum/args old-state)) config-compare-keys)
                                        (select-keys (first (:rum/args new-state)) config-compare-keys)))]
                      (boolean result)))}
  [state config block]
  (let [repo (state/get-current-repo)
        ref? (:ref? config)
        custom-query? (boolean (:custom-query? config))]
    (if (and (or ref? custom-query?) (not (:ref-query-child? config)))
      (ui/lazy-visible
       (fn [] (block-container-inner state repo config block)))
      (block-container-inner state repo config block))))

(defn divide-lists
  [[f & l]]
  (loop [l l
         ordered? (:ordered f)
         result [[f]]]
    (if (seq l)
      (let [cur (first l)
            cur-ordered? (:ordered cur)]
        (if (= ordered? cur-ordered?)
          (recur
           (rest l)
           cur-ordered?
           (update result (dec (count result)) conj cur))
          (recur
           (rest l)
           cur-ordered?
           (conj result [cur]))))
      result)))

(defn list-element
  [l]
  (match l
    [l1 & _tl]
    (let [{:keys [ordered name]} l1]
      (cond
        (seq name)
        :dl
        ordered
        :ol
        :else
        :ul))

    :else
    :ul))

(defn list-item
  [config {:keys [name content checkbox items number] :as _list}]
  (let [content (when-not (empty? content)
                  (match content
                    [["Paragraph" i] & rest]
                    (vec-cat
                     (map-inline config i)
                     (markup-elements-cp config rest))
                    :else
                    (markup-elements-cp config content)))
        checked? (some? checkbox)
        items (when (seq items)
                (->elem
                 (list-element items)
                 (for [item items]
                   (list-item config item))))]
    (cond
      (seq name)
      [:dl {:checked checked?}
       [:dt (map-inline config name)]
       (->elem :dd
               (vec-cat content [items]))]

      :else
      (if (nil? checkbox)
        (->elem
         :li
         (cond->
          {:checked checked?}
           number
           (assoc :value number))
         (vec-cat
          [(->elem
            :p
            content)]
          [items]))
        (->elem
         :li
         {:checked checked?}
         (vec-cat
          [(->elem
            :p
            (list-checkbox config checkbox)
            content)]
          [items]))))))

(defn table
  [config {:keys [header groups col_groups]}]
  (let [tr (fn [elm cols]
             (->elem
              :tr
              (mapv (fn [col]
                      (->elem
                       elm
                       {:scope "col"
                        :class "org-left"}
                       (map-inline config col)))
                    cols)))
        tb-col-groups (try
                        (mapv (fn [number]
                                (let [col-elem [:col {:class "org-left"}]]
                                  (->elem
                                   :colgroup
                                   (repeat number col-elem))))
                              col_groups)
                        (catch :default _e
                          []))
        head (when header
               [:thead (tr :th header)])
        groups (mapv (fn [group]
                       (->elem
                        :tbody
                        (mapv #(tr :td %) group)))
                     groups)]
    [:div.table-wrapper {:style {:max-width (min 700
                                                 (gobj/get js/window "innerWidth"))}}
     (->elem
      :table
      {:class "table-auto"
       :border 2
       :cell-spacing 0
       :cell-padding 6
       :rules "groups"
       :frame "hsides"}
      (vec-cat
       tb-col-groups
       (cons head groups)))]))

(defn logbook-cp
  [log]
  (let [clocks (filter #(string/starts-with? % "CLOCK:") log)
        clocks (reverse (sort-by str clocks))
        ;; TODO: diplay states change log
        ; states (filter #(not (string/starts-with? % "CLOCK:")) log)
        ]
    (when (seq clocks)
      (let [tr (fn [elm cols] (->elem :tr
                                      (mapv (fn [col] (->elem elm col)) cols)))
            head  [:thead.overflow-x-scroll (tr :th.py-0 ["Type" "Start" "End" "Span"])]
            clock-tbody (->elem
                         :tbody.overflow-scroll.sm:overflow-auto
                         (mapv (fn [clock]
                                 (let [cols (->> (string/split clock #": |--|=>")
                                                 (map string/trim))]
                                   (mapv #(tr :td.py-0 %) [cols])))
                               clocks))]
        [:div.overflow-x-scroll.sm:overflow-auto
         (->elem
          :table.m-0
          {:class "logbook-table"
           :border 0
           :style {:width "max-content"}
           :cell-spacing 15}
          (cons head [clock-tbody]))]))))

(defn map-inline
  [config col]
  (map #(inline config %) col))

(declare ->hiccup)

(defn built-in-custom-query?
  [title]
  (let [queries (get-in (state/sub-config) [:default-queries :journals])]
    (when (seq queries)
      (boolean (some #(= % title) (map :title queries))))))

(defn- trigger-custom-query!
  [state]
  (let [[config query] (:rum/args state)
        repo (state/get-current-repo)
        result-atom (or (:query-atom state) (atom nil))
        [full-text-search? query-atom] (if (:dsl-query? config)
                                         (let [q (:query query)
                                               form (safe-read-string q false)]
                                           (cond
                                             ;; Searches like 'foo' or 'foo bar' come back as symbols
                                             ;; and are meant to go directly to full text search
                                             (and (util/electron?) (symbol? form)) ; full-text search
                                             [true
                                              (p/let [blocks (search/block-search repo (string/trim (str form)) {:limit 30})]
                                                (when (seq blocks)
                                                  (let [result (db/pull-many (state/get-current-repo) '[*] (map (fn [b] [:block/uuid (uuid (:block/uuid b))]) blocks))]
                                                    (reset! result-atom result))))]

                                             (symbol? form)
                                             [false (atom nil)]

                                             :else
                                             [false (query-dsl/query (state/get-current-repo) q)]))
                                         [false (db/custom-query query)])
        query-atom (if (instance? Atom query-atom)
                     query-atom
                     result-atom)]
    (assoc state
           :query-atom query-atom
           :full-text-search? full-text-search?)))

(defn- clear-custom-query!
  [dsl? query]
  (let [query (if dsl? (:query query) query)]
    (state/remove-custom-query-component! query)
    (db/remove-custom-query! (state/get-current-repo) query)))

(rum/defc query-refresh-button
  [state query-time {:keys [on-mouse-down]}]
  (ui/tippy
   {:html  [:div
            [:p
             (when (and query-time (> query-time 80))
               [:span (str "This query takes " (int query-time) "ms to finish, it's a bit slow so that auto refresh is disabled.")])
             (when (:full-text-search? state)
               [:span "Full-text search results will not be refreshed automatically."])]
            [:p
             "Click the refresh button instead if you want to see the latest result."]]
    :interactive     true
    :popperOptions   {:modifiers {:preventOverflow
                                  {:enabled           true
                                   :boundariesElement "viewport"}}}
    :arrow true}
   [:a.control.fade-link.ml-1.inline-flex
    {:style {:margin-top 7}
     :on-mouse-down on-mouse-down}
    (ui/icon "refresh" {:style {:font-size 20}})]))

(rum/defcs ^:large-vars/cleanup-todo custom-query* < rum/reactive
  {:will-mount trigger-custom-query!
   :did-mount (fn [state]
                (when-let [query (last (:rum/args state))]
                  (state/add-custom-query-component! query (:rum/react-component state)))
                state)
   :will-unmount (fn [state]
                   (when-let [query (last (:rum/args state))]
                     (clear-custom-query! (:dsl-query? (first (:rum/args state)))
                                          query))
                   state)}
  [state config {:keys [title query view collapsed? children? breadcrumb-show? table-view?] :as q}]
  (let [dsl-query? (:dsl-query? config)
        query-atom (:query-atom state)
        query-time (or (react/get-query-time query)
                       (react/get-query-time q))
        view-fn (if (keyword? view) (get-in (state/sub-config) [:query/views view]) view)
        current-block-uuid (or (:block/uuid (:block config))
                               (:block/uuid config))
        current-block (db/entity [:block/uuid current-block-uuid])
        ;; exclude the current one, otherwise it'll loop forever
        remove-blocks (if current-block-uuid [current-block-uuid] nil)
        query-result (and query-atom (rum/react query-atom))
        table? (or table-view?
                   (get-in current-block [:block/properties :query-table])
                   (and (string? query) (string/ends-with? (string/trim query) "table")))
        transformed-query-result (when query-result
                                   (db/custom-query-result-transform query-result remove-blocks q))
        not-grouped-by-page? (or table?
                                 (boolean (:result-transform q))
                                 (and (string? query) (string/includes? query "(by-page false)")))
        result (if (and (:block/uuid (first transformed-query-result)) (not not-grouped-by-page?))
                 (db-utils/group-by-page transformed-query-result)
                 transformed-query-result)
        _ (when-let [query-result (:query-result config)]
            (let [result (remove (fn [b] (some? (get-in b [:block/properties :template]))) result)]
              (reset! query-result result)))
        view-f (and view-fn (sci/eval-string (pr-str view-fn)))
        only-blocks? (:block/uuid (first result))
        blocks-grouped-by-page? (and (seq result)
                                     (not not-grouped-by-page?)
                                     (coll? (first result))
                                     (:block/name (ffirst result))
                                     (:block/uuid (first (second (first result))))
                                     true)
        built-in? (built-in-custom-query? title)
        page-list? (and (seq result)
                        (:block/name (first result)))
        nested-query? (:custom-query? config)]
    (if nested-query?
      [:code (if dsl-query?
               (util/format "{{query %s}}" query)
               "{{query hidden}}")]
      (when-not (and built-in? (empty? result))
        [:div.custom-query.mt-4 (get config :attr {})
         (ui/foldable
          [:div.custom-query-title.flex.justify-between.w-full
           [:div.flex.items-center
            [:span.title-text (cond
                                (vector? title) title
                                (string? title) (inline-text config
                                                             (get-in config [:block :block/format] :markdown)
                                                             title)
                                :else title)]
           [:span.opacity-60.text-sm.ml-2.results-count
            (str (count result) " results")]]

           ;;insert an "edit" button in the query view
           [:div.flex.items-center
            (when-not built-in?
              [:a.opacity-70.hover:opacity-100.svg-small.inline
               {:on-mouse-down (fn [e]
                                 (util/stop e)
                                 (editor-handler/edit-block! current-block :max (:block/uuid current-block)))}
               svg/edit])

            (when (or (:full-text-search? state)
                      (and query-time (> query-time 80)))
              (query-refresh-button state query-time
                                    {:on-mouse-down (fn [e]
                                                      (util/stop e)
                                                      (trigger-custom-query! state))}))]]
          (fn []
            [:div
             (when (and current-block (not view-f) (nil? table-view?))
               [:div.flex.flex-row.align-items.mt-2 {:on-mouse-down (fn [e] (util/stop e))}
                (when-not page-list?
                  [:div.flex.flex-row
                   [:div.mx-2 [:span.text-sm "Table view"]]
                   [:div {:style {:margin-top 5}}
                    (ui/toggle table?
                               (fn []
                                 (editor-handler/set-block-property! current-block-uuid
                                                                     "query-table"
                                                                     (not table?)))
                               true)]])

                [:a.mx-2.block.fade-link
                 {:on-click (fn []
                              (let [all-keys (query-table/get-keys result page-list?)]
                                (state/pub-event! [:modal/set-query-properties current-block all-keys])))}
                 [:span.table-query-properties
                  [:span.text-sm.mr-1 "Set properties"]
                  svg/settings-sm]]])
             (cond
               (and (seq result) view-f)
               (let [result (try
                              (sci/call-fn view-f result)
                              (catch :default error
                                (log/error :custom-view-failed {:error error
                                                                :result result})
                                [:div "Custom view failed: "
                                 (str error)]))]
                 (util/hiccup-keywordize result))

               page-list?
               (query-table/result-table config current-block result {:page? true} map-inline page-cp ->elem inline-text)

               table?
               (query-table/result-table config current-block result {:page? false} map-inline page-cp ->elem inline-text)

               (and (seq result) (or only-blocks? blocks-grouped-by-page?))
               (->hiccup result (cond-> (assoc config
                                               :custom-query? true
                                               :dsl-query? dsl-query?
                                               :query query
                                               :breadcrumb-show? (if (some? breadcrumb-show?)
                                                                   breadcrumb-show?
                                                                   true)
                                               :group-by-page? blocks-grouped-by-page?
                                               :ref? true)
                                  children?
                                  (assoc :ref? true))
                         {:style {:margin-top "0.25rem"
                                  :margin-left "0.25rem"}})

               (seq result)
               (let [result (->>
                             (for [record result]
                               (if (map? record)
                                 (str (util/pp-str record) "\n")
                                 record))
                             (remove nil?))]
                 [:pre result])

               :else
               [:div.text-sm.mt-2.ml-2.font-medium.opacity-50 "Empty"])])
          {:default-collapsed? collapsed?
           :title-trigger? true
           :on-mouse-down (fn [collapsed?]
                            (when collapsed?
                              (clear-custom-query! dsl-query? q)))})]))))

(rum/defc custom-query
  [config q]
  (ui/catch-error
   (ui/block-error "Query Error:" {:content (:query q)})
   (ui/lazy-visible
    (fn [] (custom-query* config q))
    {:debug-id q
     :trigger-once? false})))

;; TODO: move to mldoc
;; (defn- convert-md-src-to-custom-block
;;   [item]
;;   (let [{:keys [language options lines] :as options} (second item)
;;         lang (string/lower-case (or language ""))]
;;     (cond
;;       (= lang "quote")
;;       (let [content (string/trim (string/join "\n" lines))]
;;         ["Quote" (first (mldoc/->edn content (gp-mldoc/default-config :markdown)))])

;;       (contains? #{"query" "note" "tip" "important" "caution" "warning" "pinned"} lang)
;;       (let [content (string/trim (string/join "\n" lines))]
;;         ["Custom" lang nil (first (mldoc/->edn content (gp-mldoc/default-config :markdown))) content])

;;       :else
;;       ["Src" options])))

(rum/defc src-cp < rum/static
  [config options html-export?]
  (when options
    (let [{:keys [lines language]} options
          attr (when language
                 {:data-lang language})
          code (apply str lines)]
      (cond
        html-export?
        (highlight/html-export attr code)

        :else
        (let [language (if (contains? #{"edn" "clj" "cljc" "cljs"} language) "clojure" language)]
          (if (:slide? config)
            (highlight/highlight (str (random-uuid))
                                 {:class (str "language-" language)
                                  :data-lang language}
                                 code)
            [:div
             (lazy-editor/editor config (str (d/squuid)) attr code options)
             (let [options (:options options)]
               (when (and (= language "clojure") (contains? (set options) ":results"))
                 (sci/eval-result code)))]))))))

(defn ^:large-vars/cleanup-todo markup-element-cp
  [{:keys [html-export?] :as config} item]
  (try
    (match item
      ["Drawer" name lines]
      (when (or (not= name "logbook")
                (and
                 (= name "logbook")
                 (state/enable-timetracking?)
                 (or  (get-in (state/get-config) [:logbook/settings :enabled-in-all-blocks])
                      (when (get-in (state/get-config)
                                    [:logbook/settings :enabled-in-timestamped-blocks] true)
                        (or (:block/scheduled (:block config))
                            (:block/deadline (:block config)))))))
        [:div
         [:div.text-sm
          [:div.drawer {:data-drawer-name name}
           (ui/foldable
            [:div.opacity-50.font-medium.logbook
             (util/format ":%s:" (string/upper-case name))]
            [:div.opacity-50.font-medium
             (if (= name "logbook")
               (logbook-cp lines)
               (apply str lines))
             [:div ":END:"]]
            {:default-collapsed? true
             :title-trigger? true})]]])

      ;; for file-level property in orgmode: #+key: value
      ;; only display caption. https://orgmode.org/manual/Captions.html.
      ["Directive" key value]
      [:div.file-level-property
       (when (contains? #{"caption"} (string/lower-case key))
         [:span.font-medium
          [:span.font-bold (string/upper-case key)]
          (str ": " value)])]

      ["Paragraph" l]
      ;; TODO: speedup
      (if (util/safe-re-find #"\"Export_Snippet\" \"embed\"" (str l))
        (->elem :div (map-inline config l))
        (->elem :div.is-paragraph (map-inline config l)))

      ["Horizontal_Rule"]
      (when-not (:slide? config)
        [:hr])
      ["Heading" h]
      (block-container config h)
      ["List" l]
      (let [lists (divide-lists l)]
        (if (= 1 (count lists))
          (let [l (first lists)]
            (->elem
             (list-element l)
             (map #(list-item config %) l)))
          [:div.list-group
           (for [l lists]
             (->elem
              (list-element l)
              (map #(list-item config %) l)))]))
      ["Table" t]
      (table config t)
      ["Math" s]
      (if html-export?
        (latex/html-export s true true)
        (latex/latex (str (d/squuid)) s true true))
      ["Example" l]
      [:pre.pre-wrap-white-space
       (join-lines l)]
      ["Quote" l]
      (->elem
       :blockquote
       (markup-elements-cp config l))
      ["Raw_Html" content]
      (when (not html-export?)
        [:div.raw_html {:dangerouslySetInnerHTML
                        {:__html content}}])
      ["Export" "html" _options content]
      (when (not html-export?)
        [:div.export_html {:dangerouslySetInnerHTML
                           {:__html content}}])
      ["Hiccup" content]
      (ui/catch-error
       [:div.warning {:title "Invalid hiccup"}
        content]
       (-> (safe-read-string content)
           (security/remove-javascript-links-in-href)))

      ["Export" "latex" _options content]
      (if html-export?
        (latex/html-export content true false)
        (latex/latex (str (d/squuid)) content true false))

      ["Custom" "query" _options _result content]
      (try
        (let [query (reader/read-string content)]
          (custom-query config query))
        (catch :default e
          (log/error :read-string-error e)
          (ui/block-error "Invalid query:" {:content content})))

      ["Custom" "note" _options result _content]
      (ui/admonition "note" (markup-elements-cp config result))

      ["Custom" "tip" _options result _content]
      (ui/admonition "tip" (markup-elements-cp config result))

      ["Custom" "important" _options result _content]
      (ui/admonition "important" (markup-elements-cp config result))

      ["Custom" "caution" _options result _content]
      (ui/admonition "caution" (markup-elements-cp config result))

      ["Custom" "warning" _options result _content]
      (ui/admonition "warning" (markup-elements-cp config result))

      ["Custom" "pinned" _options result _content]
      (ui/admonition "pinned" (markup-elements-cp config result))

      ["Custom" "center" _options l _content]
      (->elem
       :div.text-center
       (markup-elements-cp config l))

      ["Custom" name _options l _content]
      (->elem
       :div
       {:class name}
       (markup-elements-cp config l))

      ["Latex_Fragment" l]
      [:p.latex-fragment
       (inline config ["Latex_Fragment" l])]

      ["Latex_Environment" name option content]
      (let [content (latex-environment-content name option content)]
        (if html-export?
          (latex/html-export content true true)
          (latex/latex (str (d/squuid)) content true true)))

      ["Displayed_Math" content]
      (if html-export?
        (latex/html-export content true true)
        (latex/latex (str (d/squuid)) content true true))

      ["Footnote_Definition" name definition]
      (let [id (util/url-encode name)]
        [:div.footdef
         [:div.footpara
          (conj
           (markup-element-cp config ["Paragraph" definition])
           [:a.ml-1 {:id (str "fn." id)
                     :style {:font-size 14}
                     :class "footnum"
                     :on-click #(route-handler/jump-to-anchor! (str "fnr." id))}
            [:sup.fn (str name "↩︎")]])]])

      ["Src" options]
      [:div.cp__fenced-code-block
       (if-let [opts (plugin-handler/hook-fenced-code-by-type (util/safe-lower-case (:language options)))]
         (plugins/hook-ui-fenced-code (string/join "" (:lines options)) opts)
         (src-cp config options html-export?))]

      :else
      "")
    (catch :default e
      (println "Convert to html failed, error: " e)
      "")))

(defn markup-elements-cp
  [config col]
  (map #(markup-element-cp config %) col))

(defn- block-item
  [config blocks idx item]
  (let [item (->
              (dissoc item :block/meta)
              (assoc :block/top? (zero? idx)
                     :block/bottom? (= (count blocks) (inc idx))))
        config (assoc config :block/uuid (:block/uuid item))]
    (rum/with-key (block-container config item)
      (str (:block/uuid item)))))

(defn- block-list
  [config blocks]
  (for [[idx item] (medley/indexed blocks)]
    (block-item config blocks idx item)))

(defn- custom-query-or-ref?
  [config]
  (let [ref? (:ref? config)
        custom-query? (:custom-query? config)]
    (or custom-query? ref?)))

(defn- load-more-blocks!
  [config flat-blocks]
  (when-let [db-id (:db/id config)]
    (let [last-block-id (:db/id (last flat-blocks))]
      (block-handler/load-more! db-id last-block-id))))

(rum/defcs lazy-blocks < rum/reactive
  (rum/local nil ::loading?)
  {:init (fn [state]
           (assoc state ::id (str (random-uuid))))}
  [state config blocks flat-blocks]
  (let [db-id (:db/id config)
        *loading? (::loading? state)]
    (if-not db-id
      (block-list config blocks)
      (let [loading-more-data! (fn []
                                 ;; To prevent scrolling after inserting new blocks
                                 (when (> (- (util/time-ms) (:start-time config)) 100)
                                   (reset! *loading? true)
                                   (load-more-blocks! config flat-blocks)
                                   (reset! *loading? false)))
            has-more? (and
                       (>= (count flat-blocks) model/initial-blocks-length)
                       (some? (model/get-next-open-block (db/get-db) (last flat-blocks) db-id)))
            dom-id (str "lazy-blocks-" (::id state))]
        [:div {:id dom-id}
         (ui/infinite-list
          "main-content-container"
          (block-list config blocks)
          {:on-load loading-more-data!
           :bottom-reached (fn []
                             (when-let [node (gdom/getElement dom-id)]
                               (ui/bottom-reached? node 300)))
           :has-more has-more?
           :more (cond
                   (or (:preview? config) (:sidebar? config))
                   "More"

                   @*loading?
                   (ui/lazy-loading-placeholder)

                   :else
                   "")})]))))

(rum/defcs blocks-container <
  {:init (fn [state] (assoc state ::init-blocks-container-id (atom nil)))}
  [state blocks config]
  (let [*init-blocks-container-id (::init-blocks-container-id state)
        blocks-container-id (if @*init-blocks-container-id
                              @*init-blocks-container-id
                              (let [id' (swap! *blocks-container-id inc)]
                                (reset! *init-blocks-container-id id')
                                id'))
        config (assoc config :blocks-container-id blocks-container-id)
        doc-mode? (:document/mode? config)]
    (when (seq blocks)
      (let [flat-blocks (vec blocks)
            query-or-ref? (custom-query-or-ref? config)
            id (if (:navigated? config) @(:navigating-block config) (:id config))
            blocks' (if (or (and query-or-ref? (:navigated? config))
                            (not query-or-ref?))
                      (tree/blocks->vec-tree flat-blocks id)
                      flat-blocks)
            config (assoc config :start-time (util/time-ms))]
        [:div.blocks-container.flex-1
         {:class (when doc-mode? "document-mode")}
         (lazy-blocks config blocks' flat-blocks)]))))

(rum/defcs breadcrumb-with-container < rum/reactive db-mixins/query
  {:init (fn [state]
           (let [first-block (ffirst (:rum/args state))]
             (assoc state
                    ::initial-block    first-block
                    ::navigating-block (atom (:block/uuid first-block)))))}
  [state block config]
  (let [repo (state/get-current-repo)
        *navigating-block (::navigating-block state)
        navigating-block (rum/react *navigating-block)
        navigating-block-entity (db/entity [:block/uuid navigating-block])
        navigated? (and
                    navigating-block
                    (not= (:db/id (:block/parent (::initial-block state)))
                          (:db/id (:block/parent navigating-block-entity))))
        blocks (if navigated?
                 (let [block navigating-block-entity]
                   (db/get-paginated-blocks repo (:db/id block)
                                            {:scoped-block-id (:db/id block)}))
                 [block])]
    [:div
     (when (:breadcrumb-show? config)
       (breadcrumb config (state/get-current-repo) (or navigating-block (:block/uuid block))
                   {:show-page? false
                    :navigating-block *navigating-block}))
     (blocks-container blocks (assoc config
                                     :breadcrumb-show? false
                                     :navigating-block *navigating-block
                                     :navigated? navigated?))]))

;; headers to hiccup
(defn ->hiccup
  [blocks config option]
  [:div.content
   (cond-> option
     (:document/mode? config) (assoc :class "doc-mode"))
   (cond
     (and (:custom-query? config) (:group-by-page? config))
     [:div.flex.flex-col
      (let [blocks (sort-by (comp :block/journal-day first) > blocks)]
        (for [[page blocks] blocks]
          (ui/lazy-visible
           (fn []
             (let [alias? (:block/alias? page)
                   page (db/entity (:db/id page))
                   blocks' (tree/non-consecutive-blocks->vec-tree blocks)]
               [:div.my-2 (cond-> {:key (str "page-" (:db/id page))}
                            (:ref? config)
                            (assoc :class "color-level px-2 sm:px-7 py-2 rounded"))
                (ui/foldable
                 [:div
                  (page-cp config page)
                  (when alias? [:span.text-sm.font-medium.opacity-50 " Alias"])]
                 (for [block blocks']
                   (rum/with-key
                     (breadcrumb-with-container block config)
                     (:db/id block)))
                 {:debug-id page
                  :trigger-once? false})])))))]

     (and (:ref? config) (:group-by-page? config))
     [:div.flex.flex-col
      (let [blocks (sort-by (comp :block/journal-day first) > blocks)]
        (for [[page parent-blocks] blocks]
         (ui/lazy-visible
          (fn []
            (let [alias? (:block/alias? page)
                  page (db/entity (:db/id page))]
              [:div.my-2 (cond-> {:key (str "page-" (:db/id page))}
                           (:ref? config)
                           (assoc :class "color-level px-2 sm:px-7 py-2 rounded"))
               (ui/foldable
                [:div
                 (page-cp config page)
                 (when alias? [:span.text-sm.font-medium.opacity-50 " Alias"])]
                (for [block parent-blocks]
                  (let [block' (update block :block/children tree/non-consecutive-blocks->vec-tree)]
                    (rum/with-key
                      (breadcrumb-with-container block' config)
                      (:db/id block'))))
                {:debug-id page})])))))]

     (and (:group-by-page? config)
          (vector? (first blocks)))
     [:div.flex.flex-col
      (let [blocks (sort-by (comp :block/journal-day first) > blocks)]
        (for [[page blocks] blocks]
          (let [blocks (remove nil? blocks)]
            (when (seq blocks)
              (let [alias? (:block/alias? page)
                    page (db/entity (:db/id page))
                    whiteboard? (= "whiteboard" (:block/type page))]
                [:div.my-2 (cond-> {:key (str "page-" (:db/id page))}
                             (:ref? config)
                             (assoc :class "color-level px-2 sm:px-7 py-2 rounded"))
                 (ui/foldable
                  [:div
                   (page-cp config page)
                   (when alias? [:span.text-sm.font-medium.opacity-50 " Alias"])]
                  (when-not whiteboard? (blocks-container blocks config))
                  {})])))))]

     :else
     (blocks-container blocks config))])<|MERGE_RESOLUTION|>--- conflicted
+++ resolved
@@ -1926,7 +1926,7 @@
        (if title
          (conj
           (map-inline config title)
-<<<<<<< HEAD
+          (when (= block-type :whiteboard-shape) [:span.mr-1 (ui/icon "whiteboard-element" {:extension? true})])
           (when (and
                  (or config/publishing? (util/electron?))
                  (not= block-type :default))
@@ -1951,23 +1951,6 @@
 
                (when (and area? (:hl-stamp properties))
                  (pdf-assets/area-display t))])))
-=======
-          (when (= block-type :whiteboard-shape) [:span.mr-1 (ui/icon "whiteboard-element" {:extension? true})])
-          (when (and (util/electron?) (not (#{:default :whiteboard-shape} block-type)))
-            [:a.prefix-link
-             {:on-click #(case block-type
-                           ;; pdf annotation
-                           :annotation (pdf-assets/open-block-ref! t)
-                           (.preventDefault %))}
-
-             [:span.hl-page
-              [:strong.forbid-edit (str "P" (or (:hl-page properties) "?"))]
-              [:label.blank " "]]
-
-             (when-let [st (and (= :area (keyword (:hl-type properties)))
-                                (:hl-stamp properties))]
-               (pdf-assets/area-display t st))]))
->>>>>>> bc89d606
 
          [[:span.opacity-50 "Click here to start writing, type '/' to see all the commands."]])
        [tags])))))
@@ -2251,15 +2234,11 @@
         attrs (cond->
                {:blockid       (str uuid)
                 :data-type (name block-type)
-<<<<<<< HEAD
-                :style {:width "100%"}}
+                :style {:width "100%" :pointer-events (when stop-events? "none")}}
 
                 (not (string/blank? (:hl-color properties)))
                 (assoc :data-hl-color (:hl-color properties))
 
-=======
-                :style {:width "100%" :pointer-events (when stop-events? "none")}}
->>>>>>> bc89d606
                 (not block-ref?)
                 (assoc mouse-down-key (fn [e]
                                         (block-content-on-mouse-down e block block-id content edit-input-id))))]
@@ -2405,28 +2384,7 @@
                                            (editor-handler/unhighlight-blocks!)
                                            (state/set-editing! edit-input-id (:block/content block) block ""))}})
             (block-content config block edit-input-id block-id slide?))]
-<<<<<<< HEAD
-          [:div.flex.items-center
-           (when-not config/publishing?
-             [:div.flex.items-center
-              (when (and (:embed? config)
-                         (:embed-parent config))
-                [:a.opacity-70.hover:opacity-100.svg-small.inline
-                 {:on-mouse-down (fn [e]
-                                   (util/stop e)
-                                   (when-let [block (:embed-parent config)]
-                                     (editor-handler/edit-block! block :max (:block/uuid block))))}
-                 svg/edit])
-
-              (when block-reference-only?
-                [:a.opacity-70.hover:opacity-100.svg-small.inline
-                 {:on-mouse-down (fn [e]
-                                   (util/stop e)
-                                   (editor-handler/edit-block! block :max (:block/uuid block)))}
-                 svg/edit])])
-
-           (block-refs-count block *hide-block-refs?)]]
-=======
+
           (when-not hide-block-refs-count?
             [:div.flex.flex-row.items-center
              (when (and (:embed? config)
@@ -2446,7 +2404,6 @@
                 svg/edit])
 
              (block-refs-count block *hide-block-refs?)])]
->>>>>>> bc89d606
 
          (when (and (not hide-block-refs?) (> refs-count 0))
            (let [refs-cp (state/get-component :block/linked-references)]
