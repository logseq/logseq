(ns frontend.components.block
  (:refer-clojure :exclude [range])
  (:require-macros [hiccups.core])
  (:require ["/frontend/utils" :as utils]
            [cljs-bean.core :as bean]
            [cljs.core.match :refer [match]]
            [cljs.reader :as reader]
            [clojure.string :as string]
            [datascript.core :as d]
            [datascript.impl.entity :as e]
            [dommy.core :as dom]
            [frontend.commands :as commands]
            [frontend.components.block.macros :as block-macros]
            [frontend.components.datetime :as datetime-comp]
            [frontend.components.lazy-editor :as lazy-editor]
            [frontend.components.macro :as macro]
            [frontend.components.plugins :as plugins]
            [frontend.components.query.builder :as query-builder-component]
            [frontend.components.svg :as svg]
            [frontend.components.query :as query]
            [frontend.components.icon :as icon]
            [frontend.components.property :as property-component]
            [frontend.components.property.value :as pv]
            [frontend.config :as config]
            [frontend.context.i18n :refer [t]]
            [frontend.date :as date]
            [frontend.db :as db]
            [frontend.db.model :as model]
            [frontend.db-mixins :as db-mixins]
            [frontend.extensions.highlight :as highlight]
            [frontend.extensions.latex :as latex]
            [frontend.extensions.lightbox :as lightbox]
            [frontend.extensions.pdf.assets :as pdf-assets]
            [frontend.extensions.sci :as sci]
            [frontend.extensions.video.youtube :as youtube]
            [frontend.extensions.zotero :as zotero]
            [frontend.format.block :as block]
            [frontend.format.mldoc :as mldoc]
            [frontend.fs :as fs]
            [frontend.handler.assets :as assets-handler]
            [frontend.handler.block :as block-handler]
            [frontend.handler.dnd :as dnd]
            [frontend.handler.editor :as editor-handler]
            [frontend.handler.file-sync :as file-sync]
            [frontend.handler.notification :as notification]
            [frontend.handler.plugin :as plugin-handler]
            [frontend.handler.repeated :as repeated]
            [frontend.handler.route :as route-handler]
            [frontend.handler.ui :as ui-handler]
            [frontend.handler.whiteboard :as whiteboard-handler]
            [frontend.handler.export.common :as export-common-handler]
            [frontend.handler.property.util :as pu]
            [frontend.handler.db-based.property :as db-property-handler]
            [frontend.handler.db-based.property.util :as db-pu]
            [frontend.mobile.util :as mobile-util]
            [frontend.mobile.intent :as mobile-intent]
            [frontend.modules.outliner.tree :as tree]
            [frontend.security :as security]
            [frontend.shui :refer [get-shui-component-version make-shui-context]]
            [frontend.state :as state]
            [frontend.template :as template]
            [frontend.ui :as ui]
            [frontend.util :as util]
            [frontend.extensions.pdf.utils :as pdf-utils]
            [frontend.util.clock :as clock]
            [frontend.util.drawer :as drawer]
            [frontend.handler.property.file :as property-file]
            [frontend.handler.file-based.property.util :as property-util]
            [frontend.util.text :as text-util]
            [goog.dom :as gdom]
            [goog.object :as gobj]
            [lambdaisland.glogi :as log]
            [logseq.graph-parser.block :as gp-block]
            [logseq.common.config :as common-config]
            [logseq.graph-parser.mldoc :as gp-mldoc]
            [logseq.graph-parser.text :as text]
            [logseq.common.util :as common-util]
            [logseq.common.util.block-ref :as block-ref]
            [logseq.common.util.page-ref :as page-ref]
            [logseq.common.util.macro :as macro-util]
            [logseq.shui.core :as shui]
            [medley.core :as medley]
            [promesa.core :as p]
            [reitit.frontend.easy :as rfe]
            [rum.core :as rum]
            [shadow.loader :as loader]
            [logseq.common.path :as path]
            [electron.ipc :as ipc]
            [frontend.db.async :as db-async]
            [logseq.db.frontend.content :as db-content]))

;; local state
(defonce *dragging?
  (atom false))
(defonce *dragging-block
  (atom nil))
(defonce *drag-to-block
  (atom nil))
(def *move-to (atom nil))

;; TODO: dynamic
(defonce max-depth-of-links 5)

;; TODO:
;; add `key`

(defn- remove-nils
  [col]
  (remove nil? col))

(defn vec-cat
  [& args]
  (->> (apply concat args)
       remove-nils
       vec))

(defn ->elem
  ([elem items]
   (->elem elem nil items))
  ([elem attrs items]
   (let [elem (keyword elem)]
     (if attrs
       (vec
        (cons elem
              (cons attrs
                    (seq items))))
       (vec
        (cons elem
              (seq items)))))))

(defn- join-lines
  [l]
  (string/trim (apply str l)))

(defn- string-of-url
  [url]
  (match url
    ["File" s]
    (-> (string/replace s "file://" "")
        ;; "file:/Users/ll/Downloads/test.pdf" is a normal org file link
        (string/replace "file:" ""))

    ["Complex" m]
    (let [{:keys [link protocol]} m]
      (if (= protocol "file")
        link
        (str protocol "://" link)))))

(defn- get-file-absolute-path
  [config path]
  (let [path (string/replace path "file:" "")
        block-id (:block/uuid config)
        current-file (and block-id
                          (:file/path (:block/file (:block/page (db/entity [:block/uuid block-id])))))]
    (when current-file
      (let [parts (string/split current-file #"/")
            parts-2 (string/split path #"/")
            current-dir (util/string-join-path (drop-last 1 parts))]
        (cond
          (if util/win32? (utils/win32 path) (util/starts-with? path "/"))
          path

          (and (not (util/starts-with? path ".."))
               (not (util/starts-with? path ".")))
          (str current-dir "/" path)

          :else
          (let [parts (loop [acc []
                             parts (reverse parts)
                             col (reverse parts-2)]
                        (if (empty? col)
                          acc
                          (let [[part parts] (case (first col)
                                               ".."
                                               [(first parts) (rest parts)]
                                               "."
                                               ["" parts]
                                               [(first col) (rest parts)])]
                            (recur (conj acc part)
                                   parts
                                   (rest col)))))
                parts (remove #(string/blank? %) parts)]
            (util/string-join-path (reverse parts))))))))

(rum/defcs asset-loader
  < rum/reactive
  (rum/local nil ::exist?)
  (rum/local false ::loading?)
  {:will-mount  (fn [state]
                  (let [src (first (:rum/args state))]
                    (if (and (common-config/local-protocol-asset? src)
                             (file-sync/current-graph-sync-on?))
                      (let [*exist? (::exist? state)
                            ;; special handling for asset:// protocol
                            ;; Capacitor uses a special URL for assets loading
                            asset-path (common-config/remove-asset-protocol src)
                            asset-path (fs/asset-path-normalize asset-path)]
                        (if (string/blank? asset-path)
                          (reset! *exist? false)
                          ;; FIXME(andelf): possible bug here
                          (p/let [exist? (fs/asset-href-exists? asset-path)]
                            (reset! *exist? (boolean exist?))))
                        (assoc state ::asset-path asset-path ::asset-file? true))
                      state)))
   :will-update (fn [state]
                  (let [src (first (:rum/args state))
                        asset-file? (boolean (::asset-file? state))
                        sync-on? (file-sync/current-graph-sync-on?)
                        *loading? (::loading? state)
                        *exist? (::exist? state)]
                    (when (and sync-on? asset-file? (false? @*exist?))
                      (let [sync-state (state/get-file-sync-state (state/get-current-file-sync-graph-uuid))
                            downloading-files (:current-remote->local-files sync-state)
                            contain-url? (and (seq downloading-files)
                                              (some #(string/ends-with? src %) downloading-files))]
                        (cond
                          (and (not @*loading?) contain-url?)
                          (reset! *loading? true)

                          (and @*loading? (not contain-url?))
                          (do
                            (reset! *exist? true)
                            (reset! *loading? false))))))
                  state)}
  [state src content-fn]
  (let [_ (state/sub-file-sync-state (state/get-current-file-sync-graph-uuid))
        exist? @(::exist? state)
        loading? @(::loading? state)
        asset-file? (::asset-file? state)
        sync-enabled? (boolean (file-sync/current-graph-sync-on?))
        ext (keyword (util/get-file-ext src))
        img? (contains? (common-config/img-formats) ext)
        audio? (contains? config/audio-formats ext)
        type (cond img? "image"
                   audio? "audio"
                   :else "asset")]
    (if (not sync-enabled?)
      (content-fn)
      (if (and asset-file? (or loading? (nil? exist?)))
        [:p.text-sm.opacity-50 (ui/loading (util/format "Syncing %s ..." type))]
        (if (or (not asset-file?)
                (and exist? (not loading?)))
          (content-fn)
          [:p.text-error.text-xs [:small.opacity-80
                                  (util/format "%s not found!" (string/capitalize type))]])))))

(defn open-lightbox
  [e]
  (let [images (js/document.querySelectorAll ".asset-container img")
        images (to-array images)
        images (if-not (= (count images) 1)
                 (let [^js image (.closest (.-target e) ".asset-container")
                       image (. image querySelector "img")]
                   (->> images
                        (sort-by (juxt #(.-y %) #(.-x %)))
                        (split-with (complement #{image}))
                        reverse
                        (apply concat)))
                 images)
        images (for [^js it images] {:src (.-src it)
                                     :w (.-naturalWidth it)
                                     :h (.-naturalHeight it)})]

    (when (seq images)
      (lightbox/preview-images! images))))

(defonce *resizing-image? (atom false))
(rum/defcs ^:large-vars/cleanup-todo resizable-image <
  (rum/local nil ::size)
  {:will-unmount (fn [state]
                   (reset! *resizing-image? false)
                   state)}
  [state config title src metadata full-text local?]
  (let [size (get state ::size)
        breadcrumb? (:breadcrumb? config)]
    (ui/resize-provider
     (ui/resize-consumer
      (if (and (not (mobile-util/native-platform?))
               (not breadcrumb?))
        (cond->
         {:className "resize image-resize"
          :onSizeChanged (fn [value]
                           (when (and (not @*resizing-image?)
                                      (some? @size)
                                      (not= value @size))
                             (reset! *resizing-image? true))
                           (reset! size value))
          :onPointerUp (fn []
                         (when (and @size @*resizing-image?)
                           (when-let [block-id (:block/uuid config)]
                             (let [size (bean/->clj @size)]
                               (editor-handler/resize-image! block-id metadata full-text size))))
                         (when @*resizing-image?
                            ;; TODO: need a better way to prevent the clicking to edit current block
                           (js/setTimeout #(reset! *resizing-image? false) 200)))
          :onClick (fn [e]
                     (when @*resizing-image? (util/stop e)))}
          (and (:width metadata) (not (util/mobile?)))
          (assoc :style {:width (:width metadata)}))
        {})
      [:div.asset-container {:key "resize-asset-container"}
       [:img.rounded-sm.relative
        (merge
         {:loading "lazy"
          :referrerPolicy "no-referrer"
          :src     src
          :title   title}
         metadata)]
       (when-not breadcrumb?
         [:<>
          [:.asset-overlay]
          (let [image-src (fs/asset-path-normalize src)]
            [:.asset-action-bar {:aria-hidden "true"}
             ;; the image path bar
             (when (util/electron?)
               [:button.asset-action-btn.text-left
                {:title         (t (if local? :asset/show-in-folder :asset/open-in-browser))
                 :tabIndex      "-1"
                 :on-pointer-down util/stop
                 :on-click      (fn [e]
                                  (util/stop e)
                                  (if local?
                                    (ipc/ipc "openFileInFolder" image-src)
                                    (js/window.apis.openExternal image-src)))}
                image-src])
             [:.flex
              (when-not config/publishing?
                [:button.asset-action-btn
                 {:title         (t :asset/delete)
                  :tabIndex      "-1"
                  :on-pointer-down util/stop
                  :on-click
                  (fn [e]
                    (when-let [block-id (:block/uuid config)]
                      (let [confirm-fn (ui/make-confirm-modal
                                        {:title         (t :asset/confirm-delete (.toLocaleLowerCase (t :text/image)))
                                         :sub-title     (if local? :asset/physical-delete "")
                                         :sub-checkbox? local?
                                         :on-confirm    (fn [_e {:keys [close-fn sub-selected]}]
                                                          (close-fn)
                                                          (editor-handler/delete-asset-of-block!
                                                           {:block-id      block-id
                                                            :local?        local?
                                                            :delete-local? (and sub-selected (first sub-selected))
                                                            :repo          (state/get-current-repo)
                                                            :href          src
                                                            :title         title
                                                            :full-text     full-text}))})]
                        (util/stop e)
                        (state/set-modal! confirm-fn))))}
                 (ui/icon "trash")])

              [:button.asset-action-btn
               {:title         (t :asset/copy)
                :tabIndex      "-1"
                :on-pointer-down util/stop
                :on-click      (fn [e]
                                 (util/stop e)
                                 (-> (util/copy-image-to-clipboard image-src)
                                     (p/then #(notification/show! "Copied!" :success))))}
               (ui/icon "copy")]

              [:button.asset-action-btn
               {:title         (t :asset/maximize)
                :tabIndex      "-1"
                :on-pointer-down util/stop
                :on-click      open-lightbox}

               (ui/icon "maximize")]]])])]))))

(rum/defc audio-cp [src]
  ;; Change protocol to allow media fragment uris to play
  [:audio {:src (string/replace-first src common-config/asset-protocol "file://")
           :controls true
           :on-touch-start #(util/stop %)}])

(rum/defcs asset-link < rum/reactive
  (rum/local nil ::src)
  [state config title href metadata full_text]
  (let [src (::src state)
        granted? (state/sub [:nfs/user-granted? (state/get-current-repo)])
        href (config/get-local-asset-absolute-path href)]
    (when (and (or granted?
                   (util/electron?)
                   (mobile-util/native-platform?)
                   (config/db-based-graph? (state/get-current-repo)))
               (nil? @src))
      (p/then (assets-handler/make-asset-url href) #(reset! src %)))

    (when @src
      ;; NOTE(andelf): Under nfs context, src might be a bare blob:http://..../uuid URI without ext info
      (let [ext (keyword (or (util/get-file-ext @src)
                             (util/get-file-ext href)))
            repo (state/get-current-repo)
            repo-dir (config/get-repo-dir repo)
            path (str repo-dir href)
            share-fn (fn [event]
                       (util/stop event)
                       (when (mobile-util/native-platform?)
                         ;; File URL must be legal, so filename muse be URI-encoded
                         ;; incoming href format: "/assets/whatever.ext"
                         (let [[rel-dir basename] (util/get-dir-and-basename href)
                               rel-dir (string/replace rel-dir #"^/+" "")
                               asset-url (path/path-join repo-dir rel-dir basename)]
                           (mobile-intent/open-or-share-file asset-url))))]

        (cond
          (contains? config/audio-formats ext)
          (asset-loader @src
                        #(audio-cp @src))

          (contains? (common-config/img-formats) ext)
          (asset-loader @src
                        #(resizable-image config title @src metadata full_text true))

          (contains? (common-config/text-formats) ext)
          [:a.asset-ref.is-plaintext {:href (rfe/href :file {:path path})
                                      :on-click (fn [_event]
                                                  (p/let [result (fs/read-file repo-dir path)]
                                                    (db/set-file-content! repo path result)))}
           title]

          (= ext :pdf)
          [:a.asset-ref.is-pdf {:href @src
                                :on-click share-fn}
           title]

          :else
          [:a.asset-ref.is-doc {:href @src
                                :on-click share-fn}
           title])))))

(defn ar-url->http-url
  [href]
  (string/replace href #"^ar://" (str (state/get-arweave-gateway) "/")))

;; TODO: safe encoding asciis
;; TODO: image link to another link
(defn image-link [config url href label metadata full_text]
  (let [metadata (if (string/blank? metadata)
                   nil
                   (common-util/safe-read-string metadata))
        title (second (first label))
        repo (state/get-current-repo)]
    (ui/catch-error
     [:span.warning full_text]
     (if (and (common-config/local-asset? href)
              (or (config/local-file-based-graph? repo)
                  (config/db-based-graph? repo)))
       (asset-link config title href metadata full_text)
       (let [href (cond
                    (util/starts-with? href "http")
                    href

                    (util/starts-with? href "ar")
                    (ar-url->http-url href)

                    config/publishing?
                    (subs href 1)

                    (= "Embed_data" (first url))
                    href

                    :else
                    (if (assets-handler/check-alias-path? href)
                      (assets-handler/normalize-asset-resource-url href)
                      (get-file-absolute-path config href)))]
         (resizable-image config title href metadata full_text false))))))

(def timestamp-to-string export-common-handler/timestamp-to-string)

(defn timestamp [{:keys [active _date _time _repetition _wday] :as t} kind]
  (let [prefix (case kind
                 "Scheduled"
                 [:i {:class "fa fa-calendar"
                      :style {:margin-right 3.5}}]
                 "Deadline"
                 [:i {:class "fa fa-calendar-times-o"
                      :style {:margin-right 3.5}}]
                 "Date"
                 nil
                 "Closed"
                 nil
                 "Started"
                 [:i {:class "fa fa-clock-o"
                      :style {:margin-right 3.5}}]
                 "Start"
                 "From: "
                 "Stop"
                 "To: "
                 nil)
        class (when (= kind "Closed")
                "line-through")]
    [:span.timestamp (cond-> {:active (str active)}
                       class
                       (assoc :class class))
     prefix (timestamp-to-string t)]))

(defn range [{:keys [start stop]} stopped?]
  [:div {:class "timestamp-range"
         :stopped stopped?}
   (timestamp start "Start")
   (timestamp stop "Stop")])

(declare map-inline)
(declare markup-element-cp)
(declare markup-elements-cp)

(declare page-reference)

(defn open-page-ref
  [page-entity e page-name contents-page?]
  (util/stop e)
  (when (not (util/right-click? e))
    (let [page (or (first (:block/_alias page-entity)) page-entity)]
      (cond
        (gobj/get e "shiftKey")
        (when page
          (state/sidebar-add-block!
           (state/get-current-repo)
           (:db/id page)
           :page))

        (and (util/meta-key? e) (whiteboard-handler/inside-portal? (.-target e)))
        (whiteboard-handler/add-new-block-portal-shape!
         page-name
         (whiteboard-handler/closest-shape (.-target e)))

        (nil? page)
        (state/pub-event! [:page/create page-name])

        :else
<<<<<<< HEAD
        (route-handler/redirect-to-page! (:block/uuid page)))))
=======
        (-> (or (:on-redirect-to-page config) route-handler/redirect-to-page!)
          (apply [redirect-page-name])))))
>>>>>>> 2ba9f280
  (when (and contents-page?
             (util/mobile?)
             (state/get-left-sidebar-open?))
    (ui-handler/close-left-sidebar!)))

(rum/defcs ^:large-vars/cleanup-todo page-inner <
  (rum/local false ::mouse-down?)
  (rum/local false ::hover?)
  "The inner div of page reference component

   page-name-in-block is the overridable name of the page (legacy)

   All page-names are sanitized except page-name-in-block"
  [state config page-entity contents-page? children html-export? label whiteboard-page?]
  (let [*hover? (::hover? state)
        *mouse-down? (::mouse-down? state)
        tag? (:tag? config)
        page-name (:block/name page-entity)
        breadcrumb? (:breadcrumb? config)
        config (assoc config :whiteboard-page? whiteboard-page?)
        untitled? (when page-name (model/untitled-page? page-name))
        display-close-button? (and (not (:hide-close-button? config))
                                   (not config/publishing?))
        hide-icon? (:hide-icon? config)]
    [:a.relative
     {:tabIndex "0"
      :class (cond->
              (if tag? "tag" "page-ref")
               (:property? config) (str " page-property-key block-property")
               untitled? (str " opacity-50")
               (not display-close-button?) (str " pl-0")
               (and tag? display-close-button?) (str " pl-4"))
      :data-ref page-name
      :draggable true
      :on-drag-start (fn [e] (editor-handler/block->data-transfer! page-name e true))
      :on-mouse-over #(reset! *hover? true)
      :on-mouse-leave #(reset! *hover? false)
      :on-pointer-down (fn [e]
                         (if breadcrumb?
                           (.preventDefault e)
                           (do
                             (util/stop e)
                             (reset! *mouse-down? true))))
      :on-pointer-up (fn [e]
                       (when @*mouse-down?
                         (state/clear-edit!)
                         (open-page-ref page-entity e page-name contents-page?)
                         (reset! *mouse-down? false)))
      :on-key-up (fn [e] (when (and e (= (.-key e) "Enter"))
                           (state/clear-edit!)
                           (open-page-ref page-entity e page-name contents-page?)))}
     (when-not hide-icon?
       (when-let [icon (get page-entity (pu/get-pid :logseq.property/icon))]
         [:span.mr-1.inline-flex.items-center (icon/icon icon)]))
     [:span
      (if (and (coll? children) (seq children))
        (for [child children]
          (if (= (first child) "Label")
            (last child)
            (let [{:keys [content children]} (last child)
                  page-name (subs content 2 (- (count content) 2))]
              (rum/with-key (page-reference html-export? page-name (assoc config :children children) nil) page-name))))
        (cond
          (and label
               (string? label)
               (not (string/blank? label)))                    ; alias
          label

          (coll? label)
          (->elem :span (map-inline config label))

          :else
          (let [original-name (:block/original-name page-entity)
                s (cond untitled?
                        (t :untitled)

                        ;; The page-name-in-block generated by the auto-complete is not page-name-sanitized
                        (pdf-utils/hls-file? page-name)
                        (pdf-utils/fix-local-asset-pagename page-name)

                        (not= (util/safe-page-name-sanity-lc original-name) page-name)
                        page-name                  ;; page-name-in-block might be overridden (legacy))

                        original-name
                        (util/trim-safe original-name)

                        :else
                        (util/trim-safe page-name))
                _ (when-not page-entity (js/console.warn "page-inner's page-entity is nil, given page-name: " page-name))]
            (if tag? (str "#" s) s))))]

     (let [repo (state/get-current-repo)
           block-id (:block/uuid config)
           block (when block-id (db/entity [:block/uuid block-id]))]
       (when (and block tag? @*hover? (config/db-based-graph? repo)
                  display-close-button?)
         [:a.close.fade-in
          {:class "absolute left-0"
           :style {:top "0.15rem"}
           :title "Remove this tag"
           :on-pointer-down
           (fn [e]
             (util/stop e)
             (db-property-handler/delete-property-value! repo
                                                         block
                                                         :block/tags
                                                         (:db/id page-entity)))}
          (ui/icon "x" {:size 15})]))]))

(rum/defc page-preview-trigger
  [{:keys [children sidebar? tippy-position tippy-distance fixed-position? open? manual?] :as config} page-name]
  (let [*tippy-ref (rum/create-ref)
        page-name (util/page-name-sanity-lc page-name)
        _  #_:clj-kondo/ignore (rum/defc html-template []
                                 (let [*el-popup (rum/use-ref nil)]

                                   (rum/use-effect!
                                    (fn []
                                      (let [el-popup (rum/deref *el-popup)
                                            cb (fn [^js e]
                                                 (when-not (state/editing?)
                                                   ;; Esc
                                                   (and (= e.which 27)
                                                        (when-let [tp (rum/deref *tippy-ref)]
                                                          (.hideTooltip tp)))))]

                                        (js/setTimeout #(.focus el-popup))
                                        (.addEventListener el-popup "keyup" cb)
                                        #(.removeEventListener el-popup "keyup" cb)))
                                    [])

                                   (let [redirect-page-name (or (model/get-redirect-page-name page-name (:block/alias? config))
                                                                page-name)]
                                     (when redirect-page-name
                                       [:div.tippy-wrapper.overflow-y-auto.p-4.outline-none.rounded-md
                                        {:ref   *el-popup
                                         :tab-index -1
                                         :style {:width          600
                                                 :text-align     "left"
                                                 :font-weight    500
                                                 :max-height     600
                                                 :padding-bottom 64}}
                                        (let [page-cp (state/get-page-blocks-cp)]
                                          (page-cp {:repo (state/get-current-repo)
                                                    :page-name redirect-page-name
                                                    :sidebar? sidebar?
                                                    :preview? true}))]))))]

    (if (or (not manual?) open?)
      (ui/tippy {:ref             *tippy-ref
                 :in-editor?      true
                 :html            html-template
                 :interactive     true
                 :delay           [1000, 100]
                 :fixed-position? fixed-position?
                 :position        (or tippy-position "top")
                 :distance        (or tippy-distance 10)
                 :popperOptions   {:modifiers {:preventOverflow
                                               {:enabled           true
                                                :boundariesElement "viewport"}}}}
                children)
      children)))

(rum/defcs page-cp < db-mixins/query rum/reactive
  {:init (fn [state]
           (let [page (last (:rum/args state))]
             (assoc state ::page-entity
                    (if (e/entity? page)
                      page
                      (db/get-page (:block/name page))))))}
  "Component for a page. `page` argument contains :block/name which can be (un)sanitized page name.
   Keys for `config`:
   - `:preview?`: Is this component under preview mode? (If true, `page-preview-trigger` won't be registered to this `page-cp`)"
  [state {:keys [html-export? label children contents-page? preview? disable-preview?] :as config} page]
  (let [page-entity (::page-entity state)]
    (when (:db/id page-entity)
      (let [page-entity (when page-entity (db/sub-block (:db/id page-entity)))
            page-name (or (:block/name page-entity)
                          (:block/name page))
            whiteboard-page? (model/whiteboard-page? page-name)
            inner (page-inner config page-entity contents-page? children html-export? label whiteboard-page?)
            modal? (:modal/show? @state/state)]
        (if (and (not (util/mobile?))
                 (not= page-name (:id config))
                 (not (false? preview?))
                 (not disable-preview?)
                 (not modal?))
          (page-preview-trigger (assoc config :children inner) page-name)
          inner)))))

(rum/defc asset-reference
  [config title path]
  (let [repo (state/get-current-repo)
        real-path-url (cond
                        (common-util/url? path)
                        path

                        (path/absolute? path)
                        path

                        :else
                        (assets-handler/resolve-asset-real-path-url repo path))
        ext-name (util/get-file-ext path)
        title-or-path (cond
                        (string? title)
                        title
                        (seq title)
                        (->elem :span (map-inline config title))
                        :else
                        path)]

    [:div.asset-ref-wrap
     {:data-ext ext-name}

     (cond
       ;; https://en.wikipedia.org/wiki/HTML5_video
       (contains? config/video-formats (keyword ext-name))
       [:video {:src real-path-url
                :controls true}]

       :else
       [:a.asset-ref {:target "_blank" :href real-path-url}
        title-or-path])]))

(defonce excalidraw-loaded? (atom false))
(rum/defc excalidraw < rum/reactive
  {:init (fn [state]
           (p/let [_ (loader/load :excalidraw)]
             (reset! excalidraw-loaded? true))
           state)}
  [file block-uuid]
  (let [loaded? (rum/react excalidraw-loaded?)
        draw-component (when loaded?
                         (resolve 'frontend.extensions.excalidraw/draw))]
    (when draw-component
      (draw-component {:file file :block-uuid block-uuid}))))

(rum/defc page-reference < rum/reactive
  "Component for page reference"
  [html-export? s {:keys [nested-link? show-brackets? id] :as config} label]
  (let [show-brackets? (if (some? show-brackets?) show-brackets? (state/show-brackets?))
        block-uuid (:block/uuid config)
        contents-page? (= "contents" (string/lower-case (str id)))]
    (if (string/ends-with? s ".excalidraw")
      [:div.draw {:on-click (fn [e]
                              (.stopPropagation e))}
       (excalidraw s block-uuid)]
      [:span.page-reference
       {:data-ref s}
       (when (and (or show-brackets? nested-link?)
                  (not html-export?)
                  (not contents-page?))
         [:span.text-gray-500.bracket page-ref/left-brackets])
       (let [s (string/trim s)
             s (if (string/starts-with? s db-content/page-ref-special-chars)
                 (common-util/safe-subs s 2)
                 s)]
         (page-cp (assoc config
                         :label (mldoc/plain->text label)
                         :contents-page? contents-page?)
                  {:block/name s}))
       (when (and (or show-brackets? nested-link?)
                  (not html-export?)
                  (not contents-page?))
         [:span.text-gray-500.bracket page-ref/right-brackets])])))

(defn- latex-environment-content
  [name option content]
  (if (= (string/lower-case name) "equation")
    content
    (util/format "\\begin%s\n%s\\end{%s}"
                 (str "{" name "}" option)
                 content
                 name)))

(declare blocks-container)

(declare block-container)

(rum/defc block-embed < rum/reactive
  {:init (fn [state]
           (let [block-id (second (:rum/args state))]
             (db-async/<get-block (state/get-current-repo) block-id))
           state)}
  [config uuid]
  (if (state/sub-async-query-loading (str uuid))
    [:span "Loading..."]
    (when-let [block (db/entity [:block/uuid uuid])]
      [:div.color-level.embed-block.bg-base-2
       {:style {:z-index 2}
        :on-pointer-down (fn [e] (.stopPropagation e))}
       [:div.px-3.pt-1.pb-2
        (let [config' (assoc config
                             :db/id (:db/id block)
                             :id (str uuid)
                             :embed-id uuid
                             :embed? true
                             :embed-parent (:block config)
                             :ref? false)]
          (blocks-container [block] config'))]])))

(rum/defc page-embed < rum/reactive db-mixins/query
  {:init (fn [state]
           (let [page-name (second (:rum/args state))
                 page-name' (util/page-name-sanity-lc (string/trim page-name))]
             (db-async/<get-block (state/get-current-repo) page-name'))
           state)}
  [config page-name]
  (let [page-name (util/page-name-sanity-lc (string/trim page-name))
        current-page (state/get-current-page)]
    (if (and page-name (state/sub-async-query-loading page-name))
      (ui/loading "embed")
      (let [block (model/get-page page-name)
            block (db/sub-block (:db/id block))
            whiteboard-page? (model/whiteboard-page? block)]
        [:div.color-level.embed.embed-page.bg-base-2
         {:class (when (:sidebar? config) "in-sidebar")
          :on-pointer-down #(.stopPropagation %)}
         [:section.flex.items-center.p-1.embed-header
          [:div.mr-3 svg/page]
          (page-cp config block)]
         (when (and
                (not= (util/page-name-sanity-lc (or current-page ""))
                      page-name)
                (not= (util/page-name-sanity-lc (get config :id ""))
                      page-name))
           (if whiteboard-page?
               ((state/get-component :whiteboard/tldraw-preview) (:block/uuid block))
               (let [blocks (db/sort-by-left (:block/_parent block) block)]
                 (blocks-container blocks (assoc config
                                                 :db/id (:db/id block)
                                                 :id page-name
                                                 :embed? true
                                                 :page-embed? true
                                                 :ref? false)))))]))))

(defn- get-label-text
  [label]
  (when (and (= 1 (count label))
             (string? (last (first label))))
    (common-util/safe-decode-uri-component (last (first label)))))

(defn- get-page
  [label]
  (when-let [label-text (get-label-text label)]
    (db/get-page label-text)))

(defn- macro->text
  [name arguments]
  (if (and (seq arguments)
           (not= arguments ["null"]))
    (util/format "{{%s %s}}" name (string/join ", " arguments))
    (util/format "{{%s}}" name)))

(declare block-content)
(declare breadcrumb)

(rum/defc block-reference < rum/reactive
  {:init (fn [state]
           (let [block-id (second (:rum/args state))]
             (db-async/<get-block (state/get-current-repo) block-id :children? false))
           state)}
  db-mixins/query
  [config id label]
  (if-let [block-id (if (uuid? id) id (parse-uuid id))]
    (if (state/sub-async-query-loading (str block-id))
      [:span "Loading..."]
      (let [block (db/entity [:block/uuid block-id])
            db-id (:db/id block)
            block (when db-id (db/sub-block db-id))
            properties (:block/properties block)
            block-type (keyword (pu/lookup properties :logseq.property/ls-type))
            hl-type (pu/lookup properties :logseq.property/hl-type)
            repo (state/get-current-repo)
            stop-inner-events? (= block-type :whiteboard-shape)]
        (if (and block (:block/content block))
          (let [title [:span.block-ref
                       (block-content (assoc config :block-ref? true :stop-events? stop-inner-events?)
                                      block nil (:block/uuid block)
                                      (:slide? config))]
                inner (if label
                        (->elem
                         :span.block-ref
                         (map-inline config label))
                        title)]
            [:div.block-ref-wrap.inline
             {:data-type    (name (or block-type :default))
              :data-hl-type hl-type
              :on-pointer-down
              (fn [^js/MouseEvent e]
                (if (util/right-click? e)
                  (state/set-state! :block-ref/context {:block (:block config)
                                                        :block-ref block-id})
                  (when (and
                         (or (gobj/get e "shiftKey")
                             (not (.. e -target (closest ".blank"))))
                         (not (util/right-click? e)))
                    (util/stop e)

                    (cond
                      (gobj/get e "shiftKey")
                      (state/sidebar-add-block!
                       (state/get-current-repo)
                       (:db/id block)
                       :block-ref)

                      (and (util/meta-key? e) (whiteboard-handler/inside-portal? (.-target e)))
                      (whiteboard-handler/add-new-block-portal-shape!
                       (:block/uuid block)
                       (whiteboard-handler/closest-shape (.-target e)))

                      :else
                      (match [block-type (util/electron?)]
                          ;; pdf annotation
                        [:annotation true] (pdf-assets/open-block-ref! block)

                        [:whiteboard-shape true] (route-handler/redirect-to-page!
                                                  (get-in block [:block/page :block/uuid]) {:block-id block-id})

                          ;; default open block page
                        :else (route-handler/redirect-to-page! id))))))}

             (if (and (not (util/mobile?))
                      (not (:preview? config))
                      (not (:modal/show? @state/state))
                      (nil? block-type))
               (ui/tippy {:html        (fn []
                                         [:div.tippy-wrapper.overflow-y-auto.p-4
                                          {:style {:width      735
                                                   :text-align "left"
                                                   :max-height 600}}
                                          [(breadcrumb config repo block-id {:indent? true})
                                           (blocks-container
                                            (db/get-block-and-children repo block-id)
                                            (assoc config :id (str id) :preview? true))]])
                          :interactive true
                          :in-editor?  true
                          :delay       [1000, 100]} inner)
               inner)])
          [:span.warning.mr-1 {:title "Block ref invalid"}
           (block-ref/->block-ref id)])))

    [:span.warning.mr-1 {:title "Block ref invalid"}
     (block-ref/->block-ref id)]))

(defn inline-text
  ([format v]
   (inline-text {} format v))
  ([config format v]
   (when (string? v)
     (let [inline-list (gp-mldoc/inline->edn v (mldoc/get-default-config format))]
       [:div.inline.mr-1 (map-inline config inline-list)]))))

(defn- render-macro
  [config name arguments macro-content format]
  [:div.macro {:data-macro-name name}

   (if macro-content
     (let [ast (->> (mldoc/->edn macro-content format)
                    (map first))
           paragraph? (and (= 1 (count ast))
                           (= "Paragraph" (ffirst ast)))]
       (if (and (not paragraph?)
                (mldoc/block-with-title? (ffirst ast)))
         (markup-elements-cp (assoc config :block/format format) ast)
         (inline-text config format macro-content)))
     [:span.warning {:title (str "Unsupported macro name: " name)}
      (macro->text name arguments)])])

(rum/defc nested-link < rum/reactive
  [config html-export? link]
  (let [show-brackets? (state/show-brackets?)
        {:keys [content children]} link]
    [:span.page-reference.nested
     (when (and show-brackets?
                (not html-export?)
                (not (= (:id config) "contents")))
       [:span.text-gray-500 page-ref/left-brackets])
     (let [page-name (subs content 2 (- (count content) 2))]
       (page-cp (assoc config
                       :children children
                       :nested-link? true) {:block/name page-name}))
     (when (and show-brackets?
                (not html-export?)
                (not (= (:id config) "contents")))
       [:span.text-gray-500 page-ref/right-brackets])]))

(defn- show-link?
  [config metadata s full-text]
  (let [media-formats (set (map name config/media-formats))
        metadata-show (:show (common-util/safe-read-string metadata))
        format (get-in config [:block :block/format])]
    (or
     (and
      (= :org format)
      (or
       (and
        (nil? metadata-show)
        (or
         (common-config/local-asset? s)
         (text-util/media-link? media-formats s)))
       (true? (boolean metadata-show))))

     ;; markdown
     (string/starts-with? (string/triml full-text) "!")

     ;; image http link
     (and (or (string/starts-with? full-text "http://")
              (string/starts-with? full-text "https://"))
          (text-util/media-link? media-formats s)))))

(defn- relative-assets-path->absolute-path
  [path]
  (when (path/protocol-url? path)
    (js/console.error "BUG: relative-assets-path->absolute-path called with protocol url" path))
  (if (or (path/absolute? path) (path/protocol-url? path))
    path
    (.. util/node-path
        (join (config/get-repo-dir (state/get-current-repo))
              (config/get-local-asset-absolute-path path)))))

(rum/defc audio-link
  [config url href _label metadata full_text]
  (if (and (common-config/local-asset? href)
           (or (config/local-file-based-graph? (state/get-current-repo))
               (config/db-based-graph? (state/get-current-repo))))
    (asset-link config nil href metadata full_text)
    (let [href (cond
                 (util/starts-with? href "http")
                 href

                 (util/starts-with? href "ar")
                 (ar-url->http-url href)

                 config/publishing?
                 (subs href 1)

                 (= "Embed_data" (first url))
                 href

                 :else
                 (if (assets-handler/check-alias-path? href)
                   (assets-handler/resolve-asset-real-path-url (state/get-current-repo) href)
                   (get-file-absolute-path config href)))]
      (audio-cp href))))

(defn- media-link
  [config url s label metadata full_text]
  (let [ext (keyword (util/get-file-ext s))
        label-text (get-label-text label)]
    (cond
      (contains? config/audio-formats ext)
      (audio-link config url s label metadata full_text)

      (= ext :pdf)
      (cond
        (util/electron?)
        [:a.asset-ref.is-pdf
         {:data-href s
          :on-click (fn [^js e]
                      (when-let [s (some-> (.-target e) (.-dataset) (.-href))]
                        (when-let [current (pdf-assets/inflate-asset s)]
                          (state/set-current-pdf! current)
                          (util/stop e))))
          :draggable true
          :on-drag-start #(.setData (gobj/get % "dataTransfer") "file" s)}
         (or label-text
             (->elem :span (map-inline config label)))]

        (mobile-util/native-platform?)
        (asset-link config label-text s metadata full_text))

      (contains? config/doc-formats ext)
      (asset-link config label-text s metadata full_text)

      (not (contains? #{:mp4 :webm :mov} ext))
      (image-link config url s label metadata full_text)

      :else
      (asset-reference config label s))))

(defn- search-link-cp
  [config url s label title metadata full_text]
  (cond
    (string/blank? s)
    [:span.warning {:title "Invalid link"} full_text]

    (= \# (first s))
    (->elem :a {:on-click #(route-handler/jump-to-anchor! (mldoc/anchorLink (subs s 1)))} (subs s 1))

    ;; FIXME: same headline, see more https://orgmode.org/manual/Internal-Links.html
    (and (= \* (first s))
         (not= \* (last s)))
    (->elem :a {:on-click #(route-handler/jump-to-anchor! (mldoc/anchorLink (subs s 1)))} (subs s 1))

    (block-ref/block-ref? s)
    (let [id (block-ref/get-block-ref-id s)]
      (block-reference config id label))

    (not (string/includes? s "."))
    (page-reference (:html-export? config) s config label)

    (path/protocol-url? s)
    (->elem :a {:href s
                :data-href s
                :target "_blank"}
            (map-inline config label))

    (show-link? config metadata s full_text)
    (media-link config url s label metadata full_text)

    (util/electron?)
    (let [path (cond
                 (string/starts-with? s "file://")
                 (string/replace s "file://" "")

                 (string/starts-with? s "/")
                 s

                 :else
                 (relative-assets-path->absolute-path s))]
      (->elem
       :a
       (cond->
        {:href      (path/path-join "file://" path)
         :data-href path
         :target    "_blank"}
         title
         (assoc :title title))
       (map-inline config label)))

    :else
    (page-reference (:html-export? config) s config label)))

(defn- link-cp [config html-export? link]
  (let [{:keys [url label title metadata full_text]} link]
    (match url
      ["Block_ref" id]
      (let [label* (if (seq (mldoc/plain->text label)) label nil)
            {:keys [link-depth]} config
            link-depth (or link-depth 0)]
        (if (> link-depth max-depth-of-links)
          [:p.warning.text-sm "Block ref nesting is too deep"]
          (block-reference (assoc config
                                  :reference? true
                                  :link-depth (inc link-depth)
                                  :block/uuid id)
                           id label*)))

      ["Page_ref" page]
      (let [format (get-in config [:block :block/format])]
        (if (and (= format :org)
                 (show-link? config nil page page)
                 (not (contains? #{"pdf" "mp4" "ogg" "webm"} (util/get-file-ext page))))
          (image-link config url page nil metadata full_text)
          (let [label* (if (seq (mldoc/plain->text label)) label nil)]
            (if (and (string? page) (string/blank? page))
              [:span (page-ref/->page-ref page)]
              (page-reference (:html-export? config) page config label*)))))

      ["Embed_data" src]
      (image-link config url src nil metadata full_text)

      ["Search" s]
      (search-link-cp config url s label title metadata full_text)

      :else
      (let [href (string-of-url url)
            [protocol path] (or (and (= "Complex" (first url)) url)
                                (and (= "File" (first url)) ["file" (second url)]))]
        (cond
          (and (= (get-in config [:block :block/format]) :org)
               (= "Complex" protocol)
               (= (string/lower-case (:protocol path)) "id")
               (string? (:link path))
               (util/uuid-string? (:link path))) ; org mode id
          (let [id (uuid (:link path))
                block (db/entity [:block/uuid id])]
            (if (:block/pre-block? block)
              (let [page (:block/page block)]
                (page-reference html-export? (:block/name page) config label))
              (block-reference config (:link path) label)))

          (= protocol "file")
          (if (show-link? config metadata href full_text)
            (media-link config url href label metadata full_text)
            (let [redirect-page-name (when (string? path) (text/get-page-name path))
                  config (assoc config :redirect-page-name redirect-page-name)
                  label-text (get-label-text label)
                  page (if (string/blank? label-text)
                         {:block/name (db/get-file-page (string/replace href "file:" "") false)}
                         (get-page label))
                  show-brackets? (state/show-brackets?)]
              (if (and page
                       (when-let [ext (util/get-file-ext href)]
                         (common-config/mldoc-support? ext)))
                [:span.page-reference
                 (when show-brackets? [:span.text-gray-500 page-ref/left-brackets])
                 (page-cp config page)
                 (when show-brackets? [:span.text-gray-500 page-ref/right-brackets])]

                (let [href* (if (util/electron?)
                              (relative-assets-path->absolute-path href)
                              href)]
                  (->elem
                   :a
                   (cond-> {:href      (path/path-join "file://" href*)
                            :data-href href*
                            :target    "_blank"}
                     title (assoc :title title))
                   (map-inline config label))))))

          (show-link? config metadata href full_text)
          (media-link config url href label metadata full_text)

          (= protocol "ar")
          (->elem
           :a.external-link
           (cond->
            {:href (ar-url->http-url href)
             :target "_blank"}
             title
             (assoc :title title))
           (map-inline config label))

          :else
          (->elem
           :a.external-link
           (cond->
            {:href href
             :target "_blank"}
             title
             (assoc :title title))
           (map-inline config label)))))))

(declare ->hiccup inline)

(defn wrap-query-components
  [config]
  (merge config
         {:->hiccup ->hiccup
          :->elem ->elem
          :page-cp page-cp
          :inline-text inline-text
          :map-inline map-inline
          :inline inline}))

;;;; Macro component render functions
(defn- macro-query-cp
  [config arguments]
  [:div.dsl-query.pr-3.sm:pr-0
   (let [query (->> (string/join ", " arguments)
                    (string/trim))]
     (query/custom-query (wrap-query-components (assoc config :dsl-query? true))
                         {:builder (query-builder-component/builder query config)
                          :query query}))])

(defn- macro-function-cp
  [config arguments]
  (or
   (some-> (:query-result config) rum/react (block-macros/function-macro arguments))
   [:span.warning
    (util/format "{{function %s}}" (first arguments))]))

(defn- macro-embed-cp
  [config arguments]
  (let [a (first arguments)
        {:keys [link-depth]} config
        link-depth (or link-depth 0)]
    (cond
      (nil? a)                      ; empty embed
      nil

      (> link-depth max-depth-of-links)
      [:p.warning.text-sm "Embed depth is too deep"]

      (page-ref/page-ref? a)
      (let [page-name (text/get-page-name a)]
        (when-not (string/blank? page-name)
          (page-embed (assoc config :link-depth (inc link-depth)) page-name)))

      (block-ref/string-block-ref? a)
      (when-let [s (-> a block-ref/get-string-block-ref-id string/trim)]
        (when-let [id (some-> s parse-uuid)]
          (block-embed (assoc config :link-depth (inc link-depth)) id)))

      :else                         ;TODO: maybe collections?
      nil)))

(defn- macro-vimeo-cp
  [_config arguments]
  (when-let [url (first arguments)]
    (when-let [vimeo-id (nth (util/safe-re-find text-util/vimeo-regex url) 5)]
      (when-not (string/blank? vimeo-id)
        (let [width (min (- (util/get-width) 96)
                         560)
              height (int (* width (/ 315 560)))]
          [:iframe
           {:allow-full-screen "allowfullscreen"
            :allow
            "accelerometer; autoplay; clipboard-write; encrypted-media; gyroscope"
            :frame-border "0"
            :src (str "https://player.vimeo.com/video/" vimeo-id)
            :height height
            :width width}])))))

(defn- macro-bilibili-cp
  [_config arguments]
  (when-let [url (first arguments)]
    (when-let [id (cond
                    (<= (count url) 15) url
                    :else
                    (nth (util/safe-re-find text-util/bilibili-regex url) 5))]
      (when-not (string/blank? id)
        (let [width (min (- (util/get-width) 96)
                         560)
              height (int (* width (/ 360 560)))]
          [:iframe
           {:allowfullscreen true
            :framespacing "0"
            :frameborder "no"
            :border "0"
            :scrolling "no"
            :src (str "https://player.bilibili.com/player.html?bvid=" id "&high_quality=1")
            :width width
            :height (max 500 height)}])))))

(defn- macro-video-cp
  [_config arguments]
  (if-let [url (first arguments)]
    (if (common-util/url? url)
      (let [results (text-util/get-matched-video url)
            src (match results
                  [_ _ _ (:or "youtube.com" "youtu.be" "y2u.be") _ id _]
                  (if (= (count id) 11) ["youtube-player" id] url)

                  [_ _ _ "youtube-nocookie.com" _ id _]
                  (str "https://www.youtube-nocookie.com/embed/" id)

                  [_ _ _ "loom.com" _ id _]
                  (str "https://www.loom.com/embed/" id)

                  [_ _ _ (_ :guard #(string/ends-with? % "vimeo.com")) _ id _]
                  (str "https://player.vimeo.com/video/" id)

                  [_ _ _ "bilibili.com" _ id & query]
                  (str "https://player.bilibili.com/player.html?bvid=" id "&high_quality=1&autoplay=0"
                       (when-let [page (second query)]
                         (str "&page=" page)))

                  :else
                  url)]
        (if (and (coll? src)
                 (= (first src) "youtube-player"))
          (let [t (re-find #"&t=(\d+)" url)
                opts (when (seq t)
                       {:start (nth t 1)})]
            (youtube/youtube-video (last src) opts))
          (when src
            (let [width (min (- (util/get-width) 96) 560)
                  height (int (* width (/ (if (string/includes? src "player.bilibili.com")
                                            360 315)
                                          560)))]
              [:iframe
               {:allow-full-screen true
                :allow "accelerometer; autoplay; clipboard-write; encrypted-media; gyroscope"
                :framespacing "0"
                :frame-border "no"
                :border "0"
                :scrolling "no"
                :src src
                :width width
                :height height}]))))
      [:span.warning.mr-1 {:title "Invalid URL"}
       (macro->text "video" arguments)])
    [:span.warning.mr-1 {:title "Empty URL"}
     (macro->text "video" arguments)]))

(defn- macro-else-cp
  [name config arguments]
  (if-let [block-uuid (:block/uuid config)]
    (let [format (get-in config [:block :block/format] :markdown)
          ;; :macros is deprecated for db graphs
          macros-from-property (when (config/local-file-based-graph? (state/get-current-repo))
                                 (-> (db/entity [:block/uuid block-uuid])
                                     (:block/page)
                                     (:db/id)
                                     (db/entity)
                                     :block/properties
                                     :macros
                                     (get name)))
          macro-content (or macros-from-property
                            (get (state/get-macros) name)
                            (get (state/get-macros) (keyword name)))
          macro-content (cond
                          (= (str name) "img")
                          (case (count arguments)
                            1
                            (util/format "[:img {:src \"%s\"}]" (first arguments))
                            4
                            (when (and (util/safe-parse-int (nth arguments 1))
                                       (util/safe-parse-int (nth arguments 2)))
                              (util/format "[:img.%s {:src \"%s\" :style {:width %s :height %s}}]"
                                           (nth arguments 3)
                                           (first arguments)
                                           (util/safe-parse-int (nth arguments 1))
                                           (util/safe-parse-int (nth arguments 2))))
                            3
                            (when (and (util/safe-parse-int (nth arguments 1))
                                       (util/safe-parse-int (nth arguments 2)))
                              (util/format "[:img {:src \"%s\" :style {:width %s :height %s}}]"
                                           (first arguments)
                                           (util/safe-parse-int (nth arguments 1))
                                           (util/safe-parse-int (nth arguments 2))))

                            2
                            (cond
                              (util/safe-parse-int (nth arguments 1))
                              (util/format "[:img {:src \"%s\" :style {:width %s}}]"
                                           (first arguments)
                                           (util/safe-parse-int (nth arguments 1)))
                              (contains? #{"left" "right" "center"} (string/lower-case (nth arguments 1)))
                              (util/format "[:img.%s {:src \"%s\"}]"
                                           (string/lower-case (nth arguments 1))
                                           (first arguments))
                              :else
                              macro-content)

                            macro-content)

                          (and (seq arguments) macro-content)
                          (macro-util/macro-subs macro-content arguments)

                          :else
                          macro-content)
          macro-content (when macro-content
                          (template/resolve-dynamic-template! macro-content))]
      (render-macro config name arguments macro-content format))
    (let [macro-content (or
                         (get (state/get-macros) name)
                         (get (state/get-macros) (keyword name)))
          format (get-in config [:block :block/format] :markdown)]
      (render-macro config name arguments macro-content format))))

(rum/defc namespace-hierarchy-aux
  [config namespace children]
  [:ul
   (for [child children]
     [:li {:key (str "namespace-" namespace "-" (:db/id child))}
      (let [shorten-name (some-> (or (:block/original-name child) (:block/name child))
                                 (string/split "/")
                                 last)]
        (page-cp {:label shorten-name} child))
      (when (seq (:namespace/children child))
        (namespace-hierarchy-aux config (:block/name child)
                                 (:namespace/children child)))])])

(rum/defc namespace-hierarchy
  [config namespace children]
  [:div.namespace
   [:div.font-medium.flex.flex-row.items-center.pb-2
    [:span.text-sm.mr-1 "Namespace "]
    (page-cp config {:block/name namespace})]
   (namespace-hierarchy-aux config namespace children)])

(defn- macro-cp
  [config options]
  (let [{:keys [name arguments]} options
        arguments (if (and
                       (>= (count arguments) 2)
                       (and (string/starts-with? (first arguments) page-ref/left-brackets)
                            (string/ends-with? (last arguments) page-ref/right-brackets))) ; page reference
                    (let [title (string/join ", " arguments)]
                      [title])
                    arguments)]
    (cond
      (= name "query")
      (macro-query-cp config arguments)

      (= name "function")
      (macro-function-cp config arguments)

      (= name "namespace")
      (if (config/db-based-graph? (state/get-current-repo))
        [:div.warning "Namespace has been deprecated, use tags instead"]
        (let [namespace (first arguments)]
          (when-not (string/blank? namespace)
            (let [namespace (string/lower-case (page-ref/get-page-name! namespace))
                  children (model/get-namespace-hierarchy (state/get-current-repo) namespace)]
              (namespace-hierarchy config namespace children)))))

      (= name "youtube")
      (when-let [url (first arguments)]
        (when-let [youtube-id (cond
                                (== 11 (count url)) url
                                :else
                                (nth (util/safe-re-find text-util/youtube-regex url) 5))]
          (when-not (string/blank? youtube-id)
            (youtube/youtube-video youtube-id nil))))

      (= name "youtube-timestamp")
      (when-let [timestamp (first arguments)]
        (when-let [seconds (youtube/parse-timestamp timestamp)]
          (youtube/timestamp seconds)))

      (= name "zotero-imported-file")
      (let [[item-key filename] arguments]
        (when (and item-key filename)
          [:span.ml-1 (zotero/zotero-imported-file item-key filename)]))

      (= name "zotero-linked-file")
      (when-let [path (first arguments)]
        [:span.ml-1 (zotero/zotero-linked-file path)])

      (= name "vimeo")
      (macro-vimeo-cp config arguments)

      ;; TODO: support fullscreen mode, maybe we need a fullscreen dialog?
      (= name "bilibili")
      (macro-bilibili-cp config arguments)

      (= name "video")
      (macro-video-cp config arguments)

      (contains? #{"tweet" "twitter"} name)
      (when-let [url (first arguments)]
        (let [id-regex #"/status/(\d+)"]
          (when-let [id (cond
                          (<= (count url) 15) url
                          :else
                          (last (util/safe-re-find id-regex url)))]
            (ui/tweet-embed id))))

      (= name "embed")
      (macro-embed-cp config arguments)

      (= name "renderer")
      (when config/lsp-enabled?
        (when-let [block-uuid (str (:block/uuid config))]
          (plugins/hook-ui-slot :macro-renderer-slotted (assoc options :uuid block-uuid))))

      (get @macro/macros name)
      ((get @macro/macros name) config options)

      :else
      (macro-else-cp name config arguments))))

(defn- emphasis-cp
  [config kind data]
  (let [elem (case kind
               "Bold" :b
               "Italic" :i
               "Underline" :ins
               "Strike_through" :del
               "Highlight" :mark)]
    (->elem elem (map-inline config data))))

(defn hiccup->html
  [s]
  (let [result (common-util/safe-read-string s)
        result' (if (seq result) result
                    [:div.warning {:title "Invalid hiccup"}
                     s])]
    (-> result'
        (hiccups.core/html)
        (security/sanitize-html))))

(defn ^:large-vars/cleanup-todo inline
  [{:keys [html-export?] :as config} item]
  (match item
    [(:or "Plain" "Spaces") s]
    s

    ["Superscript" l]
    (->elem :sup (map-inline config l))
    ["Subscript" l]
    (->elem :sub (map-inline config l))

    ["Tag" _]
    (when-let [s (gp-block/get-tag item)]
      (let [s (text/page-ref-un-brackets! s)]
        (page-cp (assoc config
                        :tag? true
                        :hide-close-button? true) {:block/name s})))

    ["Emphasis" [[kind] data]]
    (emphasis-cp config kind data)

    ["Entity" e]
    [:span {:dangerouslySetInnerHTML
            {:__html (security/sanitize-html (:html e))}}]

    ["Latex_Fragment" [display s]] ;display can be "Displayed" or "Inline"
    (if html-export?
      (latex/html-export s false true)
      (latex/latex (str (d/squuid)) s false (not= display "Inline")))

    [(:or "Target" "Radio_Target") s]
    [:a {:id s} s]

    ["Email" address]
    (let [{:keys [local_part domain]} address
          address (str local_part "@" domain)]
      [:a {:href (str "mailto:" address)} address])

    ["Nested_link" link]
    (nested-link config html-export? link)

    ["Link" link]
    (link-cp config html-export? link)

    [(:or "Verbatim" "Code") s]
    [:code s]

    ["Inline_Source_Block" x]
    [:code (:code x)]

    ["Export_Snippet" "html" s]
    (when (not html-export?)
      [:span {:dangerouslySetInnerHTML
              {:__html (security/sanitize-html s)}}])

    ["Inline_Hiccup" s] ;; String to hiccup
    (ui/catch-error
     [:div.warning {:title "Invalid hiccup"} s]
     [:span {:dangerouslySetInnerHTML
             {:__html (hiccup->html s)}}])

    ["Inline_Html" s]
    (when (not html-export?)
           ;; TODO: how to remove span and only export the content of `s`?
      [:span {:dangerouslySetInnerHTML {:__html (security/sanitize-html s)}}])

    [(:or "Break_Line" "Hard_Break_Line")]
    [:br]

    ["Timestamp" [(:or "Scheduled" "Deadline") _timestamp]]
    nil
    ["Timestamp" ["Date" t]]
    (timestamp t "Date")
    ["Timestamp" ["Closed" t]]
    (timestamp t "Closed")
    ["Timestamp" ["Range" t]]
    (range t false)
    ["Timestamp" ["Clock" ["Stopped" t]]]
    (range t true)
    ["Timestamp" ["Clock" ["Started" t]]]
    (timestamp t "Started")

    ["Cookie" ["Percent" n]]
    [:span {:class "cookie-percent"}
     (util/format "[%d%%]" n)]
    ["Cookie" ["Absolute" current total]]
    [:span {:class "cookie-absolute"}
     (util/format "[%d/%d]" current total)]

    ["Footnote_Reference" options]
    (let [{:keys [name]} options
          encode-name (util/url-encode name)]
      [:sup.fn
       [:a {:id (str "fnr." encode-name)
            :class "footref"
            :on-click #(route-handler/jump-to-anchor! (str "fn." encode-name))}
        name]])

    ["Macro" options]
    (macro-cp config options)

    :else ""))

(rum/defc block-child
  [block]
  block)

(defn- dnd-same-block?
  [uuid]
  (= (:block/uuid @*dragging-block) uuid))

(defn- bullet-drag-start
  [event block uuid block-id]
  (let [selected (set (map #(.-id %) (state/get-selection-blocks)))
        selected? (contains? selected block-id)]
    (when-not selected?
      (util/clear-selection!)
      (state/conj-selection-block! (gdom/getElement block-id) :down)
      (editor-handler/highlight-block! uuid)))

  (editor-handler/block->data-transfer! uuid event false)

  (.setData (gobj/get event "dataTransfer")
            "block-dom-id"
            block-id)
  (reset! *dragging? true)
  (reset! *dragging-block block))

(defn- bullet-on-click
  [e block uuid {:keys [on-redirect-to-page]}]
  (cond
    (pu/shape-block? block)
    (route-handler/redirect-to-page! (get-in block [:block/page :block/uuid]) {:block-id uuid})

    (gobj/get e "shiftKey")
    (do
      (state/sidebar-add-block!
       (state/get-current-repo)
       (:db/id block)
       :block)
      (util/stop e))

    (and (util/meta-key? e) (whiteboard-handler/inside-portal? (.-target e)))
    (do (whiteboard-handler/add-new-block-portal-shape!
         uuid
         (whiteboard-handler/closest-shape (.-target e)))
        (util/stop e))

    :else
    (when uuid
      (-> (or on-redirect-to-page route-handler/redirect-to-page!)
        (apply [(str uuid)])))))

(declare block-list)
(rum/defc block-children < rum/reactive
  [config block children collapsed?]
  (let [ref?        (:ref? config)
        query?      (:custom-query? config)
        children    (when (coll? children)
                      (remove nil? children))]
    (when (and (coll? children)
               (seq children)
               (not collapsed?))
      [:div.block-children-container.flex
       [:div.block-children-left-border
        {:on-click (fn [_]
                     (editor-handler/toggle-open-block-children! (:block/uuid block)))}]
       [:div.block-children.w-full {:style {:display (if collapsed? "none" "")}}
        (let [config' (cond-> (dissoc config :breadcrumb-show? :embed-parent)
                        (or ref? query?)
                        (assoc :ref-query-child? true)
                        true
                        (assoc :block-children? true))]
          (block-list config' children))]])))

(defn- block-content-empty?
  [{:block/keys [properties title body]}]
  (and
   (or
    (empty? properties)
    (property-file/properties-hidden? properties))

   (empty? title)

   (every? #(= % ["Horizontal_Rule"]) body)))

(rum/defcs block-control < rum/reactive
  [state config block {:keys [uuid block-id collapsed? *control-show? edit? selected?]}]
  (let [doc-mode?          (state/sub :document/mode?)
        control-show?      (util/react *control-show?)
        ref?               (:ref? config)
        empty-content?     (block-content-empty? block)
        fold-button-right? (state/enable-fold-button-right?)
        own-number-list?   (:own-order-number-list? config)
        order-list?        (boolean own-number-list?)
        order-list-idx     (:own-order-list-index config)
        collapsable?       (editor-handler/collapsable? uuid {:semantic? true})]
    [:div.block-control-wrap.flex.flex-row.items-center
     {:class (util/classnames [{:is-order-list order-list?
                                :bullet-closed collapsed?}])}
     (when (or (not fold-button-right?) collapsable?)
       [:a.block-control
        {:id       (str "control-" uuid)
         :on-click (fn [event]
                     (util/stop event)
                     (state/clear-edit!)
                     (if ref?
                       (state/toggle-collapsed-block! uuid)
                       (if collapsed?
                         (editor-handler/expand-block! uuid)
                         (editor-handler/collapse-block! uuid)))
                     ;; debug config context
                     (when (and (state/developer-mode?) (.-metaKey event))
                       (js/console.debug "[block config]==" config)))}
        [:span {:class (if (or (and control-show?
                                 (or collapsed?
                                   (editor-handler/collapsable? uuid {:semantic? true})))
                             (and collapsed? (or order-list? config/publishing?)))
                         "control-show cursor-pointer"
                         "control-hide")}
         (ui/rotating-arrow collapsed?)]])

     (let [bullet [:a.bullet-link-wrap {:on-click #(bullet-on-click % block uuid config)}
                   [:span.bullet-container.cursor
                    {:id (str "dot-" uuid)
                     :draggable true
                     :on-drag-start (fn [event]
                                      (bullet-drag-start event block uuid block-id))
                     :blockid (str uuid)
                     :class (str (when collapsed? "bullet-closed")
                                 (when (and (:document/mode? config)
                                            (not collapsed?))
                                   " hide-inner-bullet")
                                 (when order-list? " as-order-list typed-list"))}

                    [:span.bullet (cond->
                                   {:blockid (str uuid)}
                                    selected?
                                    (assoc :class "selected"))
                     (when order-list?
                       [:label (str order-list-idx ".")])]]]]
       (cond
         (and (or (mobile-util/native-platform?)
                  (:ui/show-empty-bullets? (state/get-config))
                  collapsed?
                  collapsable?)
              (not doc-mode?))
         bullet

         (or
          (and empty-content?
               (not edit?)
               (not (:block.temp/top? block))
               (not (:block.temp/bottom? block))
               (not (util/react *control-show?)))
          (and doc-mode?
               (not collapsed?)
               (not (util/react *control-show?))))
         [:span.bullet-container]

         :else
         bullet))]))

(rum/defc dnd-separator
  [move-to block-content?]
  [:div.relative
   [:div.dnd-separator.absolute
    {:style {:left (cond-> (if (= move-to :nested) 40 20)
                     block-content?
                     (- 34))
             :top 0
             :width "100%"
             :z-index 3}}]])

(defn block-checkbox
  [block class]
  (let [marker (:block/marker block)
        [class checked?] (cond
                           (nil? marker)
                           nil
                           (contains? #{"NOW" "LATER" "DOING" "IN-PROGRESS" "TODO" "WAIT" "WAITING"} marker)
                           [class false]
                           (= "DONE" marker)
                           [(str class " checked") true])]
    (when class
      (ui/checkbox {:class class
                    :style {:margin-right 5}
                    :value checked?
                    :on-pointer-down (fn [e]
                                     (util/stop-propagation e))
                    :on-change (fn [_e]
                                 (if checked?
                                   (editor-handler/uncheck block)
                                   (editor-handler/check block)))}))))

(defn list-checkbox
  [config checked?]
  (ui/checkbox
   {:style {:margin-right 6}
    :value checked?
    :on-change (fn [event]
                 (let [target (.-target event)
                       block (:block config)
                       item-content (.. target -nextSibling -data)]
                   (editor-handler/toggle-list-checkbox block item-content)))}))

(defn marker-switch
  [{:block/keys [marker] :as block}]
  (when (contains? #{"NOW" "LATER" "TODO" "DOING"} marker)
    (let [set-marker-fn (fn [new-marker]
                          (fn [e]
                            (util/stop e)
                            (editor-handler/set-marker block new-marker)))
          next-marker (case marker
                        "NOW" "LATER"
                        "LATER" "NOW"
                        "TODO" "DOING"
                        "DOING" "TODO")]
      [:a
       {:class (str "marker-switch block-marker " marker)
        :title (util/format "Change from %s to %s" marker next-marker)
        :on-pointer-down (set-marker-fn next-marker)}
       marker])))

(defn marker-cp
  [{:block/keys [pre-block? marker] :as _block}]
  (when-not pre-block?
    (when (contains? #{"IN-PROGRESS" "WAIT" "WAITING"} marker)
      [:span {:class (str "task-status block-marker " (string/lower-case marker))
              :style {:margin-right 3.5}}
       (string/upper-case marker)])))

(rum/defc set-priority
  [block priority]
  [:div
   (let [priorities (sort (remove #(= priority %) ["A" "B" "C"]))]
     (for [p priorities]
       [:a.mr-2.text-base.tooltip-priority {:key (str (random-uuid))
                                            :priority p
                                            :on-click (fn [] (editor-handler/set-priority block p))}]))])

(rum/defc priority-text
  [priority]
  [:a.opacity-50.hover:opacity-100
   {:class "priority"
    :href (rfe/href :page {:name priority})
    :style {:margin-right 3.5}}
   (util/format "[#%s]" (str priority))])

(defn priority-cp
  [{:block/keys [pre-block? priority] :as block}]
  (when (and (not pre-block?) priority)
    (ui/tippy
     {:interactive true
      :html (set-priority block priority)}
     (priority-text priority))))

(declare block-content)

(defn build-block-title
  [config {:block/keys [title marker pre-block? properties]
           :as t}]
  (let [config (assoc config :block t)
        level (:level config)
        slide? (boolean (:slide? config))
        block-ref? (:block-ref? config)
        block-type (or (keyword
                        (pu/lookup properties :logseq.property/ls-type))
                       :default)
        html-export? (:html-export? config)
        checkbox (when (and (not pre-block?)
                            (not html-export?))
                   (block-checkbox t (str "mr-1 cursor")))
        marker-switch (when (and (not pre-block?)
                                 (not html-export?))
                        (marker-switch t))
        marker-cp (marker-cp t)
        priority (priority-cp t)
        bg-color (pu/lookup properties :logseq.property/background-color)
        ;; `heading-level` is for backward compatibility, will remove it in later releases
        heading-level (:block/heading-level t)
        heading (or
                 (and heading-level
                      (<= heading-level 6)
                      heading-level)
                 (pu/lookup properties :logseq.property/heading))
        heading (if (true? heading) (min (inc level) 6) heading)
        elem (if heading
               (keyword (str "h" heading
                             (when block-ref? ".inline")))
               :span.inline)]
    (->elem
     elem
     (merge
      {:data-hl-type (pu/lookup properties :logseq.property/hl-type)}
      (when (and marker
                 (not (string/blank? marker))
                 (not= "nil" marker))
        {:class (str (string/lower-case marker))})
      (when bg-color
        (let [built-in-color? (ui/built-in-color? bg-color)]
          {:style {:background-color (if built-in-color?
                                       (str "var(--ls-highlight-color-" bg-color ")")
                                       bg-color)
                   :color (when-not built-in-color? "white")}
           :class "px-1 with-bg-color"})))

     ;; children
     (let [area?  (= :area (keyword (pu/lookup properties :logseq.property/hl-type)))
           hl-ref #(when (and (or config/publishing? (util/electron?))
                              (not (#{:default :whiteboard-shape} block-type)))
                     [:div.prefix-link
                      {:on-pointer-down
                       (fn [^js e]
                         (let [^js target (.-target e)]
                           (case block-type
                             ;; pdf annotation
                             :annotation
                             (if (and area? (.contains (.-classList target) "blank"))
                               :actions
                               (do
                                 (pdf-assets/open-block-ref! t)
                                 (util/stop e)))

                             :dune)))}

                      [:span.hl-page
                       [:strong.forbid-edit (str "P" (or
                                                      (pu/lookup properties :logseq.property/hl-page)
                                                      "?"))]
                       [:label.blank " "]]

                      (when (and area?
                                 (pu/lookup properties :logseq.property/hl-stamp))
                        (pdf-assets/area-display t))])]
       (remove-nils
        (concat
         [(when-not slide? checkbox)
          (when-not slide? marker-switch)
          marker-cp
          priority]

         ;; highlight ref block (inline)
         (when-not area? [(hl-ref)])

         (conj
          (map-inline config title)
          (when (= block-type :whiteboard-shape) [:span.mr-1 (ui/icon "whiteboard-element" {:extension? true})]))

         ;; highlight ref block (area)
         (when area? [(hl-ref)])))))))

(rum/defc span-comma
  []
  [:span ", "])

(rum/defc property-cp
  [config block k value]
  (let [date (and (= k :date) (date/get-locale-string (str value)))
        user-config (state/get-config)
        ;; When value is a set of refs, display full property text
        ;; because :block/properties value only contains refs but user wants to see text
        property-separated-by-commas? (text/separated-by-commas? (state/get-config) k)
        v (or
           (when (and (coll? value) (seq value)
                      (not property-separated-by-commas?))
             (get (:block/properties-text-values block) k))
           value)
        property-pages-enabled? (contains? #{true nil} (:property-pages/enabled? user-config))]
    [:div
     (if property-pages-enabled?
       (page-cp (assoc config :property? true) {:block/name (subs (str k) 1)})
       [:span.page-property-key.font-medium (name k)])
     [:span.mr-1 ":"]
     [:div.page-property-value.inline
      (cond
        (int? v)
        v

        (= k :file-path)
        v

        date
        date

        (and (string? v) (common-util/wrapped-by-quotes? v))
        (common-util/unquote-string v)

        (and property-separated-by-commas? (coll? v))
        (let [v (->> (remove string/blank? v)
                     (filter string?))
              vals (for [v-item v]
                     (page-cp config {:block/name v-item}))
              elems (interpose (span-comma) vals)]
          (for [elem elems]
            (rum/with-key elem (str (random-uuid)))))

        :else
        (inline-text config (:block/format block) (str v)))]]))

(rum/defc properties-cp
  [config {:block/keys [pre-block?] :as block}]
  (let [ordered-properties
        (property-util/get-visible-ordered-properties (:block/properties block)
                                                      (:block/properties-order block)
                                                      {:pre-block? pre-block?
                                                       :page-id (:db/id (:block/page block))})]
    (cond
      (seq ordered-properties)
      [:div.block-properties.rounded
       {:class (when pre-block? "page-properties")
        :title (if pre-block?
                 "Click to edit this page's properties"
                 "Click to edit this block's properties")}
       (for [[k v] ordered-properties]
         (rum/with-key (property-cp config block k v)
           (str (:block/uuid block) "-" k)))]

      (and pre-block? ordered-properties)
      [:span.opacity-50 "Properties"]

      :else
      nil)))

(rum/defcs db-properties-cp <
  {:init (fn [state]
           (let [container-id (or (:container-id (first (:rum/args state)))
                                  (state/get-next-container-id))]
             (assoc state ::initial-container-id container-id)))}
  [state config block edit-input-id opts]
  (property-component/properties-area block
                                      edit-input-id
                                      (merge
                                       {:inline-text inline-text
                                        :page-cp page-cp
                                        :block-cp blocks-container
                                        :properties-cp db-properties-cp
                                        :editor-box (get config :editor-box)
                                        :container-id (or (:container-id config)
                                                          (::initial-container-id state))
                                        :id (:id config)}
                                       opts)))

(rum/defc invalid-properties-cp
  [invalid-properties]
  (when (seq invalid-properties)
    [:div.invalid-properties.mb-2
     [:div.warning {:title "Invalid properties"}
      "Invalid property names: "
      (for [p invalid-properties]
        [:button.p-1.mr-2 p])]
     [:code "Property name begins with a non-numeric character and can contain alphanumeric characters and . * + ! - _ ? $ % & = < >. If -, + or . are the first character, the second character (if any) must be non-numeric."]]))

(rum/defcs timestamp-cp
  < rum/reactive
  (rum/local false ::show-datepicker?)
  [state block typ ast]
  (let [ts-block-id (get-in (state/sub [:editor/set-timestamp-block]) [:block :block/uuid])
        active? (= (get block :block/uuid) ts-block-id)
        *show-datapicker? (get state ::show-datepicker?)]
    [:div.flex.flex-col.gap-4.timestamp
     [:div.text-sm.flex.flex-row
      [:div.opacity-50.font-medium.timestamp-label
       (str typ ": ")]
      [:a.opacity-80.hover:opacity-100
       {:on-pointer-down (fn [e]
                         (util/stop e)
                         (state/clear-editor-action!)
                         (editor-handler/escape-editing false)
                         (if active?
                           (do
                             (reset! *show-datapicker? false)
                             (reset! commands/*current-command nil)
                             (state/set-timestamp-block! nil))
                           (do
                             (reset! *show-datapicker? true)
                             (reset! commands/*current-command typ)
                             (state/set-timestamp-block! {:block block
                                                          :typ typ}))))}
       [:span.time-start "<"] [:time (repeated/timestamp->text ast)] [:span.time-stop ">"]]]
     ;; date-picker in rendering-mode
     (if (and active? @*show-datapicker?)
       (datetime-comp/date-picker nil nil (repeated/timestamp->map ast))
       (reset! *show-datapicker? false))]))

(defn- target-forbidden-edit?
  [target]
  (or
   (dom/has-class? target "forbid-edit")
   (dom/has-class? target "bullet")
   (dom/has-class? target "logbook")
   (util/link? target)
   (util/time? target)
   (util/input? target)
   (util/audio? target)
   (util/video? target)
   (util/details-or-summary? target)
   (and (util/sup? target)
        (dom/has-class? target "fn"))
   (dom/has-class? target "image-resize")
   (dom/closest target "a")
   (dom/closest target ".query-table")))

(defn- block-content-on-pointer-down
  [e block block-id content edit-input-id config]
  (when-not (> (count content) (state/block-content-max-length (state/get-current-repo)))
    (let [target (gobj/get e "target")
          button (gobj/get e "buttons")
          shift? (gobj/get e "shiftKey")
          meta? (util/meta-key? e)
          forbidden-edit? (target-forbidden-edit? target)]
      (when (and (not forbidden-edit?) (contains? #{1 0} button))
        (util/stop-propagation e)
        (let [selection-blocks (state/get-selection-blocks)
              starting-block (state/get-selection-start-block-or-first)]
          (cond
            (and meta? shift?)
            (when-not (empty? selection-blocks)
              (util/stop e)
              (editor-handler/highlight-selection-area! block-id true))

            meta?
            (do
              (util/stop e)
              (let [block-dom-element (gdom/getElement block-id)]
                (if (some #(= block-dom-element %) selection-blocks)
                  (state/drop-selection-block! block-dom-element)
                  (state/conj-selection-block! block-dom-element :down)))
              (if (empty? (state/get-selection-blocks))
                (state/clear-selection!)
                (state/set-selection-start-block! block-id)))

            (and shift? starting-block)
            (do
              (util/stop e)
              (util/clear-selection!)
              (editor-handler/highlight-selection-area! block-id))

            shift?
            (do
              (util/clear-selection!)
              (state/set-selection-start-block! block-id))

            :else
            (do
              (editor-handler/clear-selection!)
              (editor-handler/unhighlight-blocks!)
              (let [f #(let [block (or (db/entity [:block/uuid (:block/uuid block)]) block)
                             cursor-range (some-> (gdom/getElement block-id)
                                                  (dom/by-class "block-content-wrapper")
                                                  first
                                                  util/caret-range)
                             {:block/keys [content format]} block
                             content (if (config/db-based-graph? (state/get-current-repo))
                                       (or (:block/original-name block) content)
                                       (->> content
                                            (property-file/remove-built-in-properties-when-file-based
                                             (state/get-current-repo) format)
                                            (drawer/remove-logbook)))]
                         (state/set-editing!
                          edit-input-id
                          content
                          block
                          cursor-range
                          {:move-cursor? false
                           :container-id (:container-id config)}))]
                ;; wait a while for the value of the caret range
                (p/do!
                 (state/pub-event! [:editor/save-code-editor])
                 (if (util/ios?)
                   (f)
                   (js/setTimeout f 5)))

                (state/set-selection-start-block! block-id)))))))))

(rum/defc dnd-separator-wrapper < rum/reactive
  [block children block-id slide? top? block-content?]
  (let [dragging? (rum/react *dragging?)
        drag-to-block (rum/react *drag-to-block)]
    (when (and
           (= block-id drag-to-block)
           dragging?
           (not slide?)
           (not (:block/pre-block? block)))
      (let [move-to (rum/react *move-to)]
        (when-not
         (or (and top? (not= move-to :top))
             (and (not top?) (= move-to :top))
             (and block-content? (not= move-to :nested))
             (and (not block-content?)
                  (first children)
                  (= move-to :nested)))
          (dnd-separator move-to block-content?))))))

(defn clock-summary-cp
  [block body]
  (when (and (state/enable-timetracking?)
             (or (= (:block/marker block) "DONE")
                 (contains? #{"TODO" "LATER"} (:block/marker block))))
    (let [summary (clock/clock-summary body true)]
      (when (and summary
                 (not= summary "0m")
                 (not (string/blank? summary)))
        [:div {:style {:max-width 100}}
         (ui/tippy {:html        (fn []
                                   (when-let [logbook (drawer/get-logbook body)]
                                     (let [clocks (->> (last logbook)
                                                       (filter #(string/starts-with? % "CLOCK:"))
                                                       (remove string/blank?))]
                                       [:div.p-4
                                        [:div.font-bold.mb-2 "LOGBOOK:"]
                                        [:ul
                                         (for [clock (take 10 (reverse clocks))]
                                           [:li clock])]])))
                    :interactive true
                    :in-editor?  true
                    :delay       [1000, 100]}
                   [:div.text-sm.time-spent.ml-1 {:style {:padding-top 3}}
                    [:a.fade-link
                     summary]])]))))

(defn- block-content-inner
  [config block body plugin-slotted? collapsed? block-ref-with-title?]
  (if plugin-slotted?
    [:div.block-slotted-body
     (plugins/hook-block-slot
      :block-content-slotted
      (-> block (dissoc :block/children :block/page)))]

    (let [title-collapse-enabled? (:outliner/block-title-collapse-enabled? (state/get-config))]
      (when (and (not block-ref-with-title?)
                 (seq body)
                 (or (not title-collapse-enabled?)
                     (and title-collapse-enabled?
                          (or (not collapsed?)
                              (some? (mldoc/extract-first-query-from-ast body))))))
        [:div.block-body
         ;; TODO: consistent id instead of the idx (since it could be changed later)
         (let [body (block/trim-break-lines! (:block/body block))]
           (for [[idx child] (medley/indexed body)]
             (when-let [block (markup-element-cp config child)]
               (rum/with-key (block-child block)
                 (str uuid "-" idx)))))]))))

(rum/defc tags
  [config block]
  (when (seq (:block/tags block))
    [:div.flex.flex-row.flex-wrap.items-center.ml-4.gap-1
     (for [tag (:block/tags block)]
       (page-cp (assoc config
                       :tag? true
                       :disable-preview? true) tag))]))

(rum/defc block-closed-values-properties
  [block]
  (let [closed-values-properties (db-property-handler/get-block-other-position-properties (:db/id block))]
    (when (seq closed-values-properties)
      [:div.closed-values-properties.flex.flex-row.items-center.gap-1.select-none.h-full
       (for [pid closed-values-properties]
         (when-let [property (db/entity pid)]
           (pv/property-value block property (get block pid)
                              {:icon? true
                               :page-cp page-cp
                               :inline-text inline-text})))])))

(rum/defc ^:large-vars/cleanup-todo block-content < rum/reactive
  [config {:block/keys [uuid content properties scheduled deadline format pre-block?] :as block} edit-input-id block-id slide?]
  (let [repo (state/get-current-repo)
        content (or (:block/original-name block)
                    (property-util/remove-built-in-properties format content))
        {:block/keys [title body] :as block} (if (:block/title block) block
                                                 (merge block (block/parse-title-and-body uuid format pre-block? content)))
        collapsed? (util/collapsed? block)
        plugin-slotted? (and config/lsp-enabled? (state/slot-hook-exist? uuid))
        block-ref? (:block-ref? config)
        stop-events? (:stop-events? config)
        block-ref-with-title? (and block-ref? (not (state/show-full-blocks?)) (seq title))
        block-type (or
                    (pu/lookup properties :logseq.property/ls-type)
                    :default)
        content (if (string? content) (string/trim content) "")
        mouse-down-key (if (util/ios?)
                         :on-click
                         :on-pointer-down) ; TODO: it seems that Safari doesn't work well with on-pointer-down

        attrs (cond->
               {:blockid       (str uuid)
                :data-type (name block-type)
                :style {:width "100%" :pointer-events (when stop-events? "none")}}

                (not (string/blank?
                      (pu/lookup properties :logseq.property/hl-color)))
                (assoc :data-hl-color
                       (pu/lookup properties :logseq.property/hl-color))

                (not block-ref?)
                (assoc mouse-down-key (fn [e]
                                        (block-content-on-pointer-down e block block-id content edit-input-id config))))]
    [:div.block-content.inline
     (cond-> {:id (str "block-content-" uuid)
              :on-pointer-up (fn [e]
                             (when (and
                                    (state/in-selection-mode?)
                                    (not (string/includes? content "```"))
                                    (not (gobj/get e "shiftKey"))
                                    (not (util/meta-key? e)))
                               ;; clear highlighted text
                               (util/clear-selection!)))}
       (not slide?)
       (merge attrs))

     [:<>
      (when (> (count content) (state/block-content-max-length (state/get-current-repo)))
        [:div.warning.text-sm
         "Large block will not be editable or searchable to not slow down the app, please use another editor to edit this block."])
      [:div.flex.flex-row.justify-between.block-content-inner
       (when-not plugin-slotted?
         (let [block-tags (:block/tags block)
               db-based? (config/db-based-graph? (state/get-current-repo))]
           [:div.flex-1.w-full
            [:div.flex.flex-1.w-full.flex-row.flex-wrap.justify-between.items-center
             (cond
               (:block/name block)
               [:div.flex.flex-row.items-center.gap-1
                (icon/get-page-icon block {})
                (page-cp config block)]

               :else
               [:div.flex-1 (build-block-title config block)])

             [:div.flex.flex-row.items-center.gap-1
              (when (and db-based? (seq block-tags))
                (tags config block))
              (when (and (:original-block config) (not (:block/name block)))
                [:a.fade-link {:title "Embed block"
                               :href (rfe/href :page {:name (str (:block/uuid block))})}
                 (ui/icon "link")])]]]))

       (clock-summary-cp block body)]

      (when deadline
        (when-let [deadline-ast (block-handler/get-deadline-ast block)]
          (timestamp-cp block "DEADLINE" deadline-ast)))

      (when scheduled
        (when-let [scheduled-ast (block-handler/get-scheduled-ast block)]
          (timestamp-cp block "SCHEDULED" scheduled-ast)))

      (when-not (config/db-based-graph? repo)
        (when-let [invalid-properties (:block/invalid-properties block)]
          (invalid-properties-cp invalid-properties)))

      (when (and (seq properties)
                 (let [hidden? (property-file/properties-hidden? properties)]
                   (not hidden?))
                 (not (and block-ref? (or (seq title) (seq body))))
                 (not (:slide? config))
                 (not= block-type :whiteboard-shape)
                 (not (config/db-based-graph? repo)))
        (properties-cp config block))

      (block-content-inner config block body plugin-slotted? collapsed? block-ref-with-title?)

      (case (:block/warning block)
        :multiple-blocks
        [:p.warning.text-sm "Full content is not displayed, Logseq doesn't support multiple unordered lists or headings in a block."]
        nil)]]))

(rum/defc block-refs-count < rum/static
  [block block-refs-count *hide-block-refs?]
  (when (> block-refs-count 0)
    [:div
     [:a.open-block-ref-link.bg-base-2.text-sm.ml-2.fade-link
      {:title "Open block references"
       :style {:margin-top -1}
       :on-click (fn [e]
                   (if (gobj/get e "shiftKey")
                     (state/sidebar-add-block!
                      (state/get-current-repo)
                      (:db/id block)
                      :block-ref)
                     (swap! *hide-block-refs? not)))}
      block-refs-count]]))

(rum/defc block-left-menu < rum/reactive
  [_config {:block/keys [uuid] :as _block}]
  [:div.block-left-menu.flex.bg-base-2.rounded-r-md.mr-1
   [:div.commands-button.w-0.rounded-r-md
    {:id (str "block-left-menu-" uuid)}
    [:div.indent (ui/icon "indent-increase" {:size 18})]]])

(rum/defc block-right-menu < rum/reactive
  [_config {:block/keys [uuid] :as _block} edit?]
  [:div.block-right-menu.flex.bg-base-2.rounded-md.ml-1
   [:div.commands-button.w-0.rounded-md
    {:id (str "block-right-menu-" uuid)
     :style {:max-width (if edit? 40 80)}}
    [:div.outdent (ui/icon "indent-decrease" {:size 18})]
    (when-not edit?
      [:div.more (ui/icon "dots-circle-horizontal" {:size 18})])]])

(rum/defcs block-content-or-editor < rum/reactive
  {:init (fn [state]
           (let [block (second (:rum/args state))
                 config (first (:rum/args state))
                 current-block-page? (= (str (:block/uuid block)) (state/get-current-page))
                 embed-self? (and (:embed? config)
                                  (= (:block/uuid block) (:block/uuid (:block config))))
                 default-hide? (not (and current-block-page? (not embed-self?) (state/auto-expand-block-refs?)))
                 *refs-count (atom nil)]
             (p/let [count (db-async/<get-block-refs-count (state/get-current-repo) (:db/id block))]
               (reset! *refs-count count))
             (assoc state
                    ::hide-block-refs? (atom default-hide?)
                    ::refs-count *refs-count)))}
  [state config {:block/keys [uuid format] :as block} {:keys [edit-input-id block-id edit? hide-block-refs-count?]}]
  (let [*hide-block-refs? (get state ::hide-block-refs?)
        *refs-count (get state ::refs-count)
        hide-block-refs? (rum/react *hide-block-refs?)
        editor-box (get config :editor-box)
        editor-id (str "editor-" edit-input-id)
        slide? (:slide? config)
        block-reference-only? (some->
                               (:block/content block)
                               string/trim
                               block-ref/block-ref?)
        named? (some? (:block/name block))
        repo (state/get-current-repo)
        db-based? (config/db-based-graph? repo)]
    [:div.flex.flex-1.flex-row.flex-wrap.gap-1.items-start
     (when db-based? (block-closed-values-properties block))
     (if (and edit? editor-box)
       [:div.editor-wrapper.flex.flex-1
        {:id editor-id}
        (let [editor-cp (ui/catch-error
                         (ui/block-error "Something wrong in the editor" {})
                         (editor-box {:block block
                                      :block-id uuid
                                      :block-parent-id block-id
                                      :format format
                                      :on-hide (fn [value event]
                                                 (let [select? (and (= event :esc)
                                                                    (not (string/includes? value "```")))]
                                                   (p/do!
                                                    (state/set-editor-op! :escape)
                                                    (editor-handler/save-block! (editor-handler/get-state) value)
                                                    (editor-handler/escape-editing select?)
                                                    (some-> config :on-escape-editing
                                                            (apply [(str uuid) (= event :esc)])))))}
                                     edit-input-id
                                     config))]
          [:div.flex.flex-1.flex-row.gap-1.items-start
           editor-cp
           (when (and (seq (:block/tags block)) db-based?)
             [:div {:style {:margin-top 2}} (tags config block)])])]
       (let [refs-count (if (seq (:block/_refs block))
                          (count (:block/_refs block))
                          (rum/react *refs-count))]
         [:div.flex.flex-1.flex-col.block-content-wrapper
          [:div.flex.flex-row
           [:div.flex-1.w-full {:style {:display (if (:slide? config) "block" "flex")}}
            (ui/catch-error
              (ui/block-error "Block Render Error:"
                {:content (:block/content block)
                              :section-attrs
                              {:on-click #(let [content (or (:block/original-name block)
                                                            (:block/content block))]
                                            (editor-handler/clear-selection!)
                                            (editor-handler/unhighlight-blocks!)
                                            (state/set-editing! edit-input-id content block "" {:container-id (:container-id config)}))}})
              (block-content config block edit-input-id block-id slide?))]

           (when (and (not hide-block-refs-count?)
                      (not named?))
             [:div.flex.flex-row.items-center
              (when (and (:embed? config)
                         (:embed-parent config))
                [:a.opacity-70.hover:opacity-100.svg-small.inline
                 {:on-pointer-down (fn [e]
                                     (util/stop e)
                                     (when-let [block (:embed-parent config)]
                                       (editor-handler/edit-block! block :max)))}
                 svg/edit])

              (when block-reference-only?
                [:a.opacity-70.hover:opacity-100.svg-small.inline
                 {:on-pointer-down (fn [e]
                                     (util/stop e)
                                     (editor-handler/edit-block! block :max))}
                 svg/edit])

              (block-refs-count block refs-count *hide-block-refs?)])]

          (when (and (not hide-block-refs?) (> refs-count 0))
            (when-let [refs-cp (state/get-component :block/linked-references)]
              (refs-cp uuid)))]))]))

(rum/defc single-block-cp
  [block-uuid]
  (let [uuid (if (string? block-uuid) (uuid block-uuid) block-uuid)
        block (db/entity [:block/uuid uuid])
        config {:id (str uuid)
                :db/id (:db/id block)
                :block/uuid uuid
                :block? true
                :editor-box (state/get-component :editor/box)
                :in-whiteboard? true}]
    (when (:block/content block)
      [:div.single-block
       (block-container config block)])))

(defn non-dragging?
  [e]
  (and (= (gobj/get e "buttons") 1)
       (not (dom/has-class? (gobj/get e "target") "bullet-container"))
       (not (dom/has-class? (gobj/get e "target") "bullet"))
       (not @*dragging?)))

(rum/defc breadcrumb-fragment
  [config block label opts]
  [:a {:on-pointer-up
       (fn [e]
         (cond
           (gobj/get e "shiftKey")
           (do
             (util/stop e)
             (state/sidebar-add-block!
              (state/get-current-repo)
              (:db/id block)
              :block-ref))

           (util/atom? (:navigating-block opts))
           (do
             (util/stop e)
             (reset! (:navigating-block opts) (:block/uuid block)))

           (some? (:sidebar-key config))
           (do
             (util/stop e)
             (state/sidebar-replace-block!
              (:sidebar-key config)
              [(state/get-current-repo)
               (:db/id block)
               (if (:block/name block) :page :block)]))

           :else
           (when-let [uuid (:block/uuid block)]
             (-> (or (:on-redirect-to-page config) route-handler/redirect-to-page!)
               (apply [(str uuid)])))))}
   label])

(rum/defc breadcrumb-separator
  []
  (ui/icon "chevron-right" {:style {:font-size 20}
                            :class "opacity-50 mx-1"}))

;; "block-id - uuid of the target block of breadcrumb. page uuid is also acceptable"
(rum/defc breadcrumb < rum/reactive
                       {:init (fn [state]
                                (let [args (:rum/args state)
                                      block-id (nth args 2)
                                      depth (:level-limit (last args))]
                                  (p/let [id (:db/id (db/entity [:block/uuid block-id]))]
                                    (when id (db-async/<get-block-parents (state/get-current-repo) id depth)))
                                  state))}
  [config repo block-id {:keys [show-page? indent? end-separator? level-limit _navigating-block]
                         :or {show-page? true
                              level-limit 3}
                         :as opts}]
  (when block-id
    (let [_ (state/sub-async-query-loading (str block-id "-parents"))
          {:keys [from-block-id from-property-id]}
          (when (and block-id (config/db-based-graph? repo))
            (db-property-handler/get-property-block-created-block [:block/uuid block-id]))
          from-block (when from-block-id (db/entity from-block-id))
          from-property (when from-property-id (db/entity from-property-id))
          block-id (or (:block/uuid from-block) block-id)
          parents (db/get-block-parents repo block-id {:depth (inc level-limit)})
          parents (concat
                   parents
                   (when (and from-block from-property)
                     [from-block from-property]))
          page (or (db/get-block-page repo block-id) ;; only return for block uuid
                   (model/query-block-by-uuid block-id)) ;; return page entity when received page uuid
          page-name (:block/name page)
          page-original-name (:block/original-name page)
          show? (or (seq parents) show-page? page-name)
          parents (if (= page-name (:block/name (first parents)))
                    (rest parents)
                    parents)
          more? (> (count parents) level-limit)
          parents (if more? (take-last level-limit parents) parents)
          config (assoc config :breadcrumb? true)]
      (when show?
        (let [page-name-props (when show-page?
                                [page
                                 (page-cp (dissoc config :breadcrumb? true) page)
                                 {:block/name (or page-original-name page-name)}])
              parents-props (doall
                             (for [{:block/keys [uuid name content] :as block} parents]
                               (if name
                                 [block (page-cp {} block)]
                                 (let [{:block/keys [title body]} (block/parse-title-and-body
                                                                   uuid
                                                                   (:block/format block)
                                                                   (:block/pre-block? block)
                                                                   content)
                                       config (assoc config :block/uuid uuid)]
                                   [block
                                    (when title
                                      (if (seq title)
                                        (->elem :span.inline-wrap (map-inline config title))
                                        (->elem :div (markup-elements-cp config body))))]))))
              breadcrumb (->> (into [] parents-props)
                              (concat [page-name-props] (when more? [:more]))
                              (filterv identity)
                              (map (fn [x]
                                     (if (and (vector? x) (second x))
                                       (let [[block label] x]
                                         (rum/with-key (breadcrumb-fragment config block label opts) (:block/uuid block)))
                                       [:span.opacity-70 "⋯"])))
                              (interpose (breadcrumb-separator)))]
          (when (seq breadcrumb)
            [:div.breadcrumb.block-parents
             {:class (when (seq breadcrumb)
                       (str (when-not (:search? config)
                              " my-2")
                            (when indent?
                              " ml-4")))}
             (when (and (false? (:top-level? config))
                        (seq parents))
               (breadcrumb-separator))
             breadcrumb
             (when end-separator? (breadcrumb-separator))]))))))

(defn- block-drag-over
  [event uuid top? block-id *move-to]
  (util/stop event)
  (when-not (dnd-same-block? uuid)
    (let [over-block (gdom/getElement block-id)
          rect (utils/getOffsetRect over-block)
          element-top (gobj/get rect "top")
          element-left (gobj/get rect "left")
          x-offset (- (.. event -pageX) element-left)
          cursor-top (gobj/get event "clientY")
          move-to-value (cond
                          (and top? (<= (js/Math.abs (- cursor-top element-top)) 16))
                          :top

                          (> x-offset 50)
                          :nested

                          :else
                          :sibling)]
      (reset! *drag-to-block block-id)
      (reset! *move-to move-to-value))))

(defn- block-drag-leave
  [*move-to]
  (reset! *move-to nil))

(defn block-drag-end
  ([_event]
   (block-drag-end _event *move-to))
  ([_event *move-to]
   (reset! *dragging? false)
   (reset! *dragging-block nil)
   (reset! *drag-to-block nil)
   (reset! *move-to nil)
   (editor-handler/unhighlight-blocks!)))

(defn- block-drop
  "Block on-drop handler"
  [^js event uuid target-block original-block *move-to]
  (util/stop event)
  (when-not (dnd-same-block? uuid)
    (let [block-uuids (state/get-selection-block-ids)
          lookup-refs (map (fn [id] [:block/uuid id]) block-uuids)
          selected (db/pull-many (state/get-current-repo) '[*] lookup-refs)
          blocks (if (seq selected) selected [@*dragging-block])
          blocks (remove-nils blocks)]
      (if (seq blocks)
        ;; dnd block moving in current Logseq instance
        (dnd/move-blocks event blocks target-block original-block @*move-to)
        ;; handle DataTransfer
        (let [repo (state/get-current-repo)
              data-transfer (.-dataTransfer event)
              transfer-types (set (js->clj (.-types data-transfer)))]
          (cond
            (contains? transfer-types "text/plain")
            (let [text (.getData data-transfer "text/plain")]
              (editor-handler/api-insert-new-block!
               text
               {:block-uuid  uuid
                :edit-block? false
                :sibling?    (= @*move-to :sibling)
                :before?     (= @*move-to :top)}))

            (contains? transfer-types "Files")
            (let [files (.-files data-transfer)
                  format (:block/format target-block)]
              ;; When editing, this event will be handled by editor-handler/upload-asset(editor-on-paste)
              (when (and (config/local-file-based-graph? repo) (not (state/editing?)))
                ;; Basically the same logic as editor-handler/upload-asset,
                ;; does not require edting
                (-> (editor-handler/save-assets! repo (js->clj files))
                    (p/then
                     (fn [res]
                       (when-let [[asset-file-name file-obj asset-file-fpath matched-alias] (and (seq res) (first res))]
                         (let [image? (config/ext-of-image? asset-file-name)
                               link-content (assets-handler/get-asset-file-link format
                                                                                (if matched-alias
                                                                                  (str
                                                                                   (if image? "../assets/" "")
                                                                                   "@" (:name matched-alias) "/" asset-file-name)
                                                                                  (editor-handler/resolve-relative-path (or asset-file-fpath asset-file-name)))
                                                                                (if file-obj (.-name file-obj) (if image? "image" "asset"))
                                                                                image?)]
                           (editor-handler/api-insert-new-block!
                            link-content
                            {:block-uuid  uuid
                             :edit-block? false
                             :replace-empty-target? true
                             :sibling?   true
                             :before?    false}))))))))

            :else
            (prn ::unhandled-drop-data-transfer-type transfer-types))))))
  (block-drag-end event *move-to))

(defn- block-mouse-over
  [e *control-show? block-id doc-mode?]
  (when-not @*dragging?
    (.preventDefault e)
    (reset! *control-show? true)
    (when-let [parent (gdom/getElement block-id)]
      (let [node (.querySelector parent ".bullet-container")]
        (when doc-mode?
          (dom/remove-class! node "hide-inner-bullet"))))
    (when (and
           (state/in-selection-mode?)
           (non-dragging? e))
      (editor-handler/highlight-selection-area! block-id))))

(defn- block-mouse-leave
  [e *control-show? block-id doc-mode?]
  (util/stop e)
  (reset! *control-show? false)
  (when doc-mode?
    (when-let [parent (gdom/getElement block-id)]
      (when-let [node (.querySelector parent ".bullet-container")]
        (dom/add-class! node "hide-inner-bullet"))))
  (when (and (non-dragging? e)
             (not @*resizing-image?))
    (state/into-selection-mode!)))

(defn- on-drag-and-mouse-attrs
  [block original-block uuid top? block-id *move-to]
  {:on-drag-over (fn [event]
                   (block-drag-over event uuid top? block-id *move-to))
   :on-drag-leave (fn [_event]
                    (block-drag-leave *move-to))
   :on-drop (fn [event]
              (block-drop event uuid block original-block *move-to))
   :on-drag-end (fn [event]
                  (block-drag-end event *move-to))})

(defn- root-block?
  [config block]
  (and (:block? config)
       (util/collapsed? block)
       (= (:id config)
          (str (:block/uuid block)))))

(defn- build-config
  [config block {:keys [navigating-block navigated?]}]
  (cond-> config
    navigated?
    (assoc :id (str navigating-block))

    true
    (assoc :block block)

    ;; Each block might have multiple queries, but we store only the first query's result.
    ;; This :query-result atom is used by the query function feature to share results between
    ;; the parent's query block and the children blocks. This works because config is shared
    ;; between parent and children blocks
    (nil? (:query-result config))
    (assoc :query-result (atom nil))

    true
    (block-handler/attach-order-list-state block)

    (nil? (:level config))
    (assoc :level 0)))

(defn- build-block [config block* {:keys [navigating-block navigated?]}]
  (let [linked-block (:block/link (db/entity (:db/id block*)))
        block (cond
                (or (and (:custom-query? config)
                         (nil? (first (:block/_parent block*)))
                         (not (and (:dsl-query? config)
                                   (string/includes? (:query config) "not"))))
                    navigated?)
                (db/entity [:block/uuid navigating-block])

                (:loop-linked? config)
                block*

                linked-block
                linked-block

                :else
                block*)
        result (merge (db/sub-block (:db/id block))
                      (select-keys block [:block/level :block.temp/top? :block.temp/bottom?]))]
    (if linked-block
      [block* result]
      [nil result])))

(rum/defcs ^:large-vars/cleanup-todo block-container-inner < rum/reactive db-mixins/query
  {:init (fn [state]
           (let [id (random-uuid)
                 *ref (atom nil)
                 <load-block (fn []
                               (let [block-id (:block/uuid (nth (:rum/args state) 3))]
                                 (db-async/<get-block (state/get-current-repo) block-id :children? false)))]
             (<load-block)
             (assoc state
                    ::sub-id id
                    ::ref *ref)))}
  [state container-state repo config* block {:keys [navigating-block navigated?]}]
  (let [*ref (::ref state)
        _ (when (:block/uuid block) (state/sub-async-query-loading (:block/uuid block)))
        [original-block block] (build-block config* block {:navigating-block navigating-block :navigated? navigated?})
        config* (if original-block
                  (assoc config* :original-block original-block)
                  config*)
        ref? (:ref? config*)
        ;; whiteboard block shape
        in-whiteboard? (and (:in-whiteboard? config*)
                            (= (:id config*)
                               (str (:block/uuid block))))
        edit-input-id (str "edit-block-" (:block/uuid block))
        container-id (:container-id config*)
        edit? (or (state/sub-editing? [container-id (:block/uuid block)])
                  (state/sub-editing? [:unknown-container (:block/uuid block)]))
        custom-query? (boolean (:custom-query? config*))
        ref-or-custom-query? (or ref? custom-query?)
        *navigating-block (get container-state ::navigating-block)
        {:block/keys [uuid pre-block? raw-content content properties]} block
        config (build-config config* block {:navigated? navigated? :navigating-block navigating-block})
        level (:level config)
        heading? (pu/lookup properties :logseq.property/heading)
        *control-show? (get container-state ::control-show?)
        db-collapsed? (util/collapsed? block)
        collapsed? (cond
                     (or ref-or-custom-query? (root-block? config block))
                     (state/sub-collapsed uuid)

                     :else
                     db-collapsed?)
        breadcrumb-show? (:breadcrumb-show? config)
        *show-left-menu? (::show-block-left-menu? container-state)
        *show-right-menu? (::show-block-right-menu? container-state)
        slide? (boolean (:slide? config))
        doc-mode? (:document/mode? config)
        embed? (:embed? config)
        reference? (:reference? config)
        whiteboard-block? (pu/shape-block? block)
        block-id (str "ls-block-" uuid)
        has-child? (first (:block/_parent (db/entity (:db/id block))))
        top? (:top? config)
        original-block (:original-block config)
        attrs (on-drag-and-mouse-attrs block original-block uuid top? block-id *move-to)
        own-number-list? (:own-order-number-list? config)
        order-list? (boolean own-number-list?)
        selected? (when-not (:slide? config)
                    (state/sub-block-selected? uuid))
        children (:block/_parent block)]
    (when-not (= (:editor/deleting-block @state/state) (:block/uuid block))
      [:div.ls-block
       (cond->
        {:id (str "ls-block-" uuid)
         :blockid (str uuid)
         :containerid container-id
         :ref #(when (nil? @*ref) (reset! *ref %))
         :data-collapsed (and collapsed? has-child?)
         :class (str "id" uuid " "
                     (when selected? " selected")
                     (when pre-block? " pre-block")
                     (when order-list? " is-order-list")
                     (when (string/blank? content) " is-blank")
                     (when original-block " embed-block"))
         :haschild (str (boolean has-child?))}

         original-block
         (assoc :originalblockid (str (:block/uuid original-block)))

         level
         (assoc :level level)

         (not slide?)
         (merge attrs)

         (or reference? embed?)
         (assoc :data-transclude true)

         embed?
         (assoc :data-embed true)

         custom-query?
         (assoc :data-query true))

       (when (and ref? breadcrumb-show?)
         (breadcrumb config repo uuid {:show-page? false
                                       :indent? true
                                       :navigating-block *navigating-block}))

     ;; only render this for the first block in each container
       (when top?
         (dnd-separator-wrapper block children block-id slide? true false))

       [:div.block-main-container.flex.flex-row.pr-2
        {:class (if (and heading? (seq (:block/title block))) "items-baseline" "")
         :on-touch-start (fn [event uuid] (block-handler/on-touch-start event uuid))
         :on-touch-move (fn [event]
                          (block-handler/on-touch-move event block uuid edit? *show-left-menu? *show-right-menu?))
         :on-touch-end (fn [event]
                         (block-handler/on-touch-end event block uuid *show-left-menu? *show-right-menu?))
         :on-touch-cancel (fn [_e]
                            (block-handler/on-touch-cancel *show-left-menu? *show-right-menu?))
         :on-mouse-over (fn [e]
                          (block-mouse-over e *control-show? block-id doc-mode?))
         :on-mouse-leave (fn [e]
                           (block-mouse-leave e *control-show? block-id doc-mode?))}
        (when (and (not slide?) (not in-whiteboard?))
          (let [edit? (or edit?
                          (= uuid (:block/uuid (state/get-edit-block))))]
            (block-control config block
                           {:uuid uuid
                            :block-id block-id
                            :collapsed? collapsed?
                            :*control-show? *control-show?
                            :edit? edit?
                            :selected? selected?})))

        (when (and @*show-left-menu? (not in-whiteboard?))
          (block-left-menu config block))

        (if whiteboard-block?
          (block-reference {} (str uuid) nil)
            ;; Not embed self
          [:div.flex.flex-col.w-full
           (let [block (merge block (block/parse-title-and-body uuid (:block/format block) pre-block? (or raw-content content)))
                 hide-block-refs-count? (and (:embed? config)
                                             (= (:block/uuid block) (:embed-id config)))]
             (block-content-or-editor config block
                                      {:edit-input-id edit-input-id
                                       :block-id block-id
                                       :edit? edit?
                                       :hide-block-refs-count? hide-block-refs-count?
                                       :selected? selected?}))])

        (when (and @*show-right-menu? (not in-whiteboard?))
          (block-right-menu config block edit?))]

       (when (and (config/db-based-graph? repo) (not collapsed?))
         [:div {:style {:padding-left 29}}
          (db-properties-cp config
                            block
                            edit-input-id
                            {:selected? selected?
                             :in-block-container? true})])

       (when-not (or (:hide-children? config) in-whiteboard?)
         (let [children' (db/sort-by-left children block)
               config' (-> (update config :level inc)
                           (dissoc :original-block))]
           (block-children config' block children' collapsed?)))

       (when-not in-whiteboard? (dnd-separator-wrapper block children block-id slide? false false))])))

(defn- block-changed?
  [old-block new-block]
  (not= (:block/tx-id old-block) (:block/tx-id new-block)))

(rum/defcs block-container < rum/reactive db-mixins/query
  (rum/local false ::show-block-left-menu?)
  (rum/local false ::show-block-right-menu?)
  {:init (fn [state]
           (let [[config block] (:rum/args state)
                 block-id (:block/uuid block)]
             (cond
               (root-block? config block)
               (state/set-collapsed-block! block-id false)

               (or (:ref? config) (:custom-query? config))
               (state/set-collapsed-block! block-id
                                           (boolean (editor-handler/block-default-collapsed? block config)))

               :else
               nil)
             (assoc state
                    ::control-show? (atom false)
                    ::navigating-block (atom (:block/uuid block)))))
   :will-unmount (fn [state]
                   ;; restore root block's collapsed state
                   (let [[config block] (:rum/args state)
                         block-id (:block/uuid block)]
                     (when (root-block? config block)
                       (state/set-collapsed-block! block-id nil)))
                   state)}
  [state config block]
  (let [repo (state/get-current-repo)
        *navigating-block (get state ::navigating-block)
        navigating-block (rum/react *navigating-block)
        navigated? (and (not= (:block/uuid block) navigating-block) navigating-block)]
    (when (:block/uuid block)
      (rum/with-key
        (block-container-inner state repo config block
                               {:navigating-block navigating-block :navigated? navigated?})
        (str "block-inner" (:block/uuid block))))))

(defn divide-lists
  [[f & l]]
  (loop [l        l
         ordered? (:ordered f)
         result   [[f]]]
    (if (seq l)
      (let [cur          (first l)
            cur-ordered? (:ordered cur)]
        (if (= ordered? cur-ordered?)
          (recur
           (rest l)
           cur-ordered?
           (update result (dec (count result)) conj cur))
          (recur
           (rest l)
           cur-ordered?
           (conj result [cur]))))
      result)))

(defn list-element
  [l]
  (match l
    [l1 & _tl]
    (let [{:keys [ordered name]} l1]
      (cond
        (seq name)
        :dl
        ordered
        :ol
        :else
        :ul))

    :else
    :ul))

(defn list-item
  [config {:keys [name content checkbox items number] :as _list}]
  (let [content (when-not (empty? content)
                  (match content
                    [["Paragraph" i] & rest]
                    (vec-cat
                     (map-inline config i)
                     (markup-elements-cp config rest))
                    :else
                    (markup-elements-cp config content)))
        checked? (some? checkbox)
        items (when (seq items)
                (->elem
                 (list-element items)
                 (for [item items]
                   (list-item config item))))]
    (cond
      (seq name)
      [:dl {:checked checked?}
       [:dt (map-inline config name)]
       (->elem :dd
               (vec-cat content [items]))]

      :else
      (if (nil? checkbox)
        (->elem
         :li
         (cond->
          {:checked checked?}
           number
           (assoc :value number))
         (vec-cat
          [(->elem
            :p
            content)]
          [items]))
        (->elem
         :li
         {:checked checked?}
         (vec-cat
          [(->elem
            :p
            (list-checkbox config checkbox)
            content)]
          [items]))))))

(defn table
  [config {:keys [header groups col_groups]}]

  (case (get-shui-component-version :table config)
    2 (let [v2-config (cond-> config
                        (config/db-based-graph? (state/get-current-repo))
                        (assoc-in [:block :properties]
                                  (db-pu/readable-properties (get-in config [:block :block/properties]))))]
        (shui/table-v2 {:data (concat [[header]] groups)}
                       (make-shui-context v2-config inline)))
    1 (let [tr (fn [elm cols]
                 (->elem
                  :tr
                  (mapv (fn [col]
                          (->elem
                           elm
                           {:scope "col"
                            :class "org-left"}
                           (map-inline config col)))
                        cols)))
            tb-col-groups (try
                            (mapv (fn [number]
                                    (let [col-elem [:col {:class "org-left"}]]
                                      (->elem
                                       :colgroup
                                       (repeat number col-elem))))
                                  col_groups)
                            (catch :default _e
                              []))
            head (when header
                   [:thead (tr :th header)])
            groups (mapv (fn [group]
                           (->elem
                            :tbody
                            (mapv #(tr :td %) group)))
                         groups)]
        [:div.table-wrapper
         (->elem
          :table
          {:class "table-auto"
           :border 2
           :cell-spacing 0
           :cell-padding 6
           :rules "groups"
           :frame "hsides"}
          (vec-cat
           tb-col-groups
           (cons head groups)))])))

(defn logbook-cp
  [log]
  (let [clocks (filter #(string/starts-with? % "CLOCK:") log)
        clocks (reverse (sort-by str clocks))]
        ;; TODO: display states change log
        ; states (filter #(not (string/starts-with? % "CLOCK:")) log)

    (when (seq clocks)
      (let [tr (fn [elm cols] (->elem :tr
                                      (mapv (fn [col] (->elem elm col)) cols)))
            head  [:thead.overflow-x-scroll (tr :th.py-0 ["Type" "Start" "End" "Span"])]
            clock-tbody (->elem
                         :tbody.overflow-scroll.sm:overflow-auto
                         (mapv (fn [clock]
                                 (let [cols (->> (string/split clock #": |--|=>")
                                                 (map string/trim))]
                                   (mapv #(tr :td.py-0 %) [cols])))
                               clocks))]
        [:div.overflow-x-scroll.sm:overflow-auto
         (->elem
          :table.m-0
          {:class "logbook-table"
           :border 0
           :style {:width "max-content"}
           :cell-spacing 15}
          (cons head [clock-tbody]))]))))

(defn map-inline
  [config col]
  (map #(inline config %) col))

(declare ->hiccup)

(rum/defc src-cp < rum/static
  [config options html-export?]
  (when options
    (let [{:keys [lines language]} options
          attr (when language
                 {:data-lang language})
          code (apply str lines)
          [inside-portal? set-inside-portal?] (rum/use-state nil)]
      (cond
        html-export?
        (highlight/html-export attr code)

        :else
        (let [language (if (contains? #{"edn" "clj" "cljc" "cljs"} language) "clojure" language)]
          [:div.ui-fenced-code-editor
           {:ref (fn [el]
                   (set-inside-portal? (and el (whiteboard-handler/inside-portal? el))))}
           (cond
             (nil? inside-portal?) nil

             (or (:slide? config) inside-portal?)
             (highlight/highlight (str (random-uuid))
                                  {:class     (str "language-" language)
                                   :data-lang language}
                                  code)

             :else
             [:<>
              (lazy-editor/editor config (str (d/squuid)) attr code options)
              (let [options (:options options) block (:block config)]
                (when (and (= language "clojure") (contains? (set options) ":results"))
                  (sci/eval-result code block)))])])))))

(defn ^:large-vars/cleanup-todo markup-element-cp
  [{:keys [html-export?] :as config} item]
  (try
    (match item
      ["Drawer" name lines]
      (when (or (not= name "logbook")
                (and
                 (= name "logbook")
                 (state/enable-timetracking?)
                 (or  (get-in (state/get-config) [:logbook/settings :enabled-in-all-blocks])
                      (when (get-in (state/get-config)
                                    [:logbook/settings :enabled-in-timestamped-blocks] true)
                        (or (:block/scheduled (:block config))
                            (:block/deadline (:block config)))))))
        [:div
         [:div.text-sm
          [:div.drawer {:data-drawer-name name}
           (ui/foldable
            [:div.opacity-50.font-medium.logbook
             (util/format ":%s:" (string/upper-case name))]
            [:div.opacity-50.font-medium
             (if (= name "logbook")
               (logbook-cp lines)
               (apply str lines))
             [:div ":END:"]]
            {:default-collapsed? true
             :title-trigger? true})]]])

      ;; for file-level property in orgmode: #+key: value
      ;; only display caption. https://orgmode.org/manual/Captions.html.
      ["Directive" key value]
      [:div.file-level-property
       (when (contains? #{"caption"} (string/lower-case key))
         [:span.font-medium
          [:span.font-bold (string/upper-case key)]
          (str ": " value)])]

      ["Paragraph" l]
      ;; TODO: speedup
      (if (util/safe-re-find #"\"Export_Snippet\" \"embed\"" (str l))
        (->elem :div (map-inline config l))
        (->elem :div.is-paragraph (map-inline config l)))

      ["Horizontal_Rule"]
      (when-not (:slide? config)
        [:hr])
      ["Heading" h]
      (block-container config h)
      ["List" l]
      (let [lists (divide-lists l)]
        (if (= 1 (count lists))
          (let [l (first lists)]
            (->elem
             (list-element l)
             (map #(list-item config %) l)))
          [:div.list-group
           (for [l lists]
             (->elem
              (list-element l)
              (map #(list-item config %) l)))]))
      ["Table" t]
      (table config t)
      ["Math" s]
      (if html-export?
        (latex/html-export s true true)
        (latex/latex (str (d/squuid)) s true true))
      ["Example" l]
      [:pre.pre-wrap-white-space
       (join-lines l)]
      ["Quote" l]
      (->elem
       :blockquote
       (markup-elements-cp config l))
      ["Raw_Html" content]
      (when (not html-export?)
        [:div.raw_html {:dangerouslySetInnerHTML
                        {:__html (security/sanitize-html content)}}])
      ["Export" "html" _options content]
      (when (not html-export?)
        [:div.export_html {:dangerouslySetInnerHTML
                           {:__html (security/sanitize-html content)}}])
      ["Hiccup" content]
      (ui/catch-error
       [:div.warning {:title "Invalid hiccup"}
        content]
       [:div.hiccup_html {:dangerouslySetInnerHTML
                          {:__html (hiccup->html content)}}])

      ["Export" "latex" _options content]
      (if html-export?
        (latex/html-export content true false)
        (latex/latex (str (d/squuid)) content true false))

      ["Custom" "query" _options _result content]
      (try
        (let [query (reader/read-string content)]
          (query/custom-query (wrap-query-components config) query))
        (catch :default e
          (log/error :read-string-error e)
          (ui/block-error "Invalid query:" {:content content})))

      ["Custom" "note" _options result _content]
      (ui/admonition "note" (markup-elements-cp config result))

      ["Custom" "tip" _options result _content]
      (ui/admonition "tip" (markup-elements-cp config result))

      ["Custom" "important" _options result _content]
      (ui/admonition "important" (markup-elements-cp config result))

      ["Custom" "caution" _options result _content]
      (ui/admonition "caution" (markup-elements-cp config result))

      ["Custom" "warning" _options result _content]
      (ui/admonition "warning" (markup-elements-cp config result))

      ["Custom" "pinned" _options result _content]
      (ui/admonition "pinned" (markup-elements-cp config result))

      ["Custom" "center" _options l _content]
      (->elem
       :div.text-center
       (markup-elements-cp config l))

      ["Custom" name _options l _content]
      (->elem
       :div
       {:class name}
       (markup-elements-cp config l))

      ["Latex_Fragment" l]
      [:p.latex-fragment
       (inline config ["Latex_Fragment" l])]

      ["Latex_Environment" name option content]
      (let [content (latex-environment-content name option content)]
        (if html-export?
          (latex/html-export content true true)
          (latex/latex (str (d/squuid)) content true true)))

      ["Displayed_Math" content]
      (if html-export?
        (latex/html-export content true true)
        (latex/latex (str (d/squuid)) content true true))

      ["Footnote_Definition" name definition]
      (let [id (util/url-encode name)]
        [:div.footdef
         [:div.footpara
          (conj
           (markup-element-cp config ["Paragraph" definition])
           [:a.ml-1 {:id (str "fn." id)
                     :style {:font-size 14}
                     :class "footnum"
                     :on-click #(route-handler/jump-to-anchor! (str "fnr." id))}
            [:sup.fn (str name "↩︎")]])]])

      ["Src" options]
      (let [lang (util/safe-lower-case (:language options))]
        [:div.cp__fenced-code-block
         {:data-lang lang}
         (if-let [opts (plugin-handler/hook-fenced-code-by-lang lang)]
           [:div.ui-fenced-code-wrap
            (src-cp config options html-export?)
            (plugins/hook-ui-fenced-code (:block config) (string/join "" (:lines options)) opts)]
           (src-cp config options html-export?))])

      :else
      "")
    (catch :default e
      (println "Convert to html failed, error: " e)
      "")))

(defn markup-elements-cp
  [config col]
  (map #(markup-element-cp config %) col))

(rum/defc block-item <
  {:should-update (fn [old-state new-state]
                    (let [config-compare-keys [:show-cloze? :hide-children? :own-order-list-type :own-order-list-index :original-block :selected? :edit?]
                          b1                  (second (:rum/args old-state))
                          b2                  (second (:rum/args new-state))
                          result              (or
                                               (block-changed? b1 b2)
                                               ;; config changed
                                               (not= (select-keys (first (:rum/args old-state)) config-compare-keys)
                                                     (select-keys (first (:rum/args new-state)) config-compare-keys)))]
                      (boolean result)))}
  [config item {:keys [top? bottom?]}]
  (let [original-block item
        linked-block (:block/link item)
        loop-linked? (and linked-block (contains? (:links config) (:db/id linked-block)))
        config (if linked-block
                 (-> (assoc config :original-block original-block)
                     (update :links (fn [ids] (conj (or ids #{}) (:db/id linked-block)))))
                 config)
        item (or (if loop-linked? item linked-block) item)
        item (cond-> (dissoc item :block/meta)
               (not (:block-children? config))
               (assoc :block.temp/top? top?
                      :block.temp/bottom? bottom?))
        config' (assoc config :block/uuid (:block/uuid item)
                       :loop-linked? loop-linked?)]
    (when-not (and loop-linked? (:block/name linked-block))
      (rum/with-key (block-container config' item)
        (str (:block/uuid item)
             (when linked-block
               (str "-" (:block/uuid original-block))))))))


(defn- block-list
  [config blocks]
  (for [[idx item] (medley/indexed blocks)]
    (let [top? (zero? idx)
          bottom? (= (count blocks) (inc idx))]
      (rum/with-key
        (block-item (assoc config :top? top?)
                    item
                    {:top? top?
                     :idx idx
                     :bottom? bottom?})
        (str "blocks-" (:block/uuid item)))
      ;; (ui/lazy-visible
      ;;  (fn []
      ;;    (rum/with-key
      ;;      (block-item (assoc config :top? top?)
      ;;                  item
      ;;                  {:top? top?
      ;;                   :idx idx
      ;;                   :bottom? bottom?})
      ;;      (str "blocks-" (:block/uuid item))))
      ;;  {:trigger-once? false
      ;;   :fade-in? false
      ;;   :initial-state false
      ;;   :debug-id (str (:db/id item) "-" (:block/content item))})
      )))

(rum/defcs blocks-container < rum/static
  {:init (fn [state]
           (let [container-id (swap! (:ui/container-id @state/state) inc)]
             (assoc state ::container-id container-id)))}
  [state blocks config]
  (let [doc-mode? (:document/mode? config)]
    (when (seq blocks)
      [:div.blocks-container.flex-1
       {:class (when doc-mode? "document-mode")}
       (block-list (assoc config :container-id (::container-id state))
                   blocks)])))

(rum/defcs breadcrumb-with-container < rum/reactive db-mixins/query
  {:init (fn [state]
           (let [first-block (ffirst (:rum/args state))]
             (assoc state
                    ::initial-block    first-block
                    ::navigating-block (atom (:block/uuid first-block)))))}
  [state blocks config]
  (let [*navigating-block (::navigating-block state)
        navigating-block (rum/react *navigating-block)
        navigating-block-entity (db/entity [:block/uuid navigating-block])
        navigated? (and
                    navigating-block
                    (not= (:db/id (:block/parent (::initial-block state)))
                          (:db/id (:block/parent navigating-block-entity))))
        blocks (if navigated?
                 (let [block navigating-block-entity]
                   [(model/sub-block (:db/id block))])
                 blocks)]
    [:div
     (when (:breadcrumb-show? config)
       (breadcrumb config (state/get-current-repo) (or navigating-block (:block/uuid (first blocks)))
                   {:show-page? false
                    :navigating-block *navigating-block}))
     (blocks-container blocks (assoc config
                                     :breadcrumb-show? false
                                     :navigating-block *navigating-block
                                     :navigated? navigated?))]))

(defn hidden-page->source-page
  [page]
  (or
   (get page (pu/get-pid :logseq.property/source-page))
   ;; FIXME: what if the source page has been deleted?
   page))

;; headers to hiccup
(defn ->hiccup
  [blocks config option]
  [:div.content
   (cond-> option
     (:document/mode? config) (assoc :class "doc-mode"))
   (cond
     (and (:custom-query? config) (:group-by-page? config))
     [:div.flex.flex-col
      (let [blocks (sort-by (comp :block/journal-day first) > blocks)]
        (for [[page blocks] blocks]
          (let [page (hidden-page->source-page page)
                alias? (:block/alias? page)
                page (db/entity (:db/id page))
                blocks (tree/non-consecutive-blocks->vec-tree blocks)
                parent-blocks (group-by :block/parent blocks)]
            [:div.custom-query-page-result.color-level {:key (str "page-" (:db/id page))}
             (ui/foldable
              [:div
               (page-cp config page)
               (when alias? [:span.text-sm.font-medium.opacity-50 " Alias"])]
              (let [{top-level-blocks true others false} (group-by
                                                          (fn [b] (= (:db/id page) (:db/id (first b))))
                                                          parent-blocks)
                    sorted-parent-blocks (concat top-level-blocks others)]
                (for [[parent blocks] sorted-parent-blocks]
                  (let [top-level? (= (:db/id parent) (:db/id page))]
                    (rum/with-key
                      (breadcrumb-with-container blocks (assoc config :top-level? top-level?))
                      (:db/id parent)))))
              {:debug-id page})])))]

     (and (:ref? config) (:group-by-page? config) (vector? (first blocks)))
     [:div.flex.flex-col.references-blocks-wrap
      (let [blocks (sort-by (comp :block/journal-day first) > blocks)]
        (for [[page page-blocks] blocks]
          (let [page (hidden-page->source-page page)
                alias? (:block/alias? page)
                page (db/entity (:db/id page))
                   ;; FIXME: parents need to be sorted
                parent-blocks (group-by :block/parent page-blocks)]
            [:div.my-2.references-blocks-item {:key (str "page-" (:db/id page))}
             (ui/foldable
              [:div
               (page-cp config page)
               (when alias? [:span.text-sm.font-medium.opacity-50 " Alias"])]
              (for [[parent blocks] parent-blocks]
                (let [blocks' (map (fn [b]
                                        ;; Block might be a datascript entity
                                     (if (e/entity? b)
                                       (db/pull (:db/id b))
                                       (update b :block/children
                                               (fn [col]
                                                 (tree/non-consecutive-blocks->vec-tree col))))) blocks)]
                  (rum/with-key
                    (breadcrumb-with-container blocks' config)
                    (:db/id parent))))
              {:debug-id page})])))]

     (and (:group-by-page? config)
          (vector? (first blocks)))
     [:div.flex.flex-col
      (let [blocks (sort-by (comp :block/journal-day first) > blocks)]
        (for [[page blocks] blocks]
          (let [page (hidden-page->source-page page)
                blocks (remove nil? blocks)]
            (when (seq blocks)
              (let [alias? (:block/alias? page)
                    page (db/entity (:db/id page))
                    whiteboard? (model/whiteboard-page? page)]
                [:div.my-2 {:key (str "page-" (:db/id page))}
                 (ui/foldable
                  [:div
                   (page-cp config page)
                   (when alias? [:span.text-sm.font-medium.opacity-50 " Alias"])]
                  (when-not whiteboard? (blocks-container blocks config))
                  {})])))))]

     :else
     (blocks-container blocks config))])<|MERGE_RESOLUTION|>--- conflicted
+++ resolved
@@ -509,7 +509,7 @@
 (declare page-reference)
 
 (defn open-page-ref
-  [page-entity e page-name contents-page?]
+  [config page-entity e page-name contents-page?]
   (util/stop e)
   (when (not (util/right-click? e))
     (let [page (or (first (:block/_alias page-entity)) page-entity)]
@@ -530,12 +530,8 @@
         (state/pub-event! [:page/create page-name])
 
         :else
-<<<<<<< HEAD
-        (route-handler/redirect-to-page! (:block/uuid page)))))
-=======
         (-> (or (:on-redirect-to-page config) route-handler/redirect-to-page!)
-          (apply [redirect-page-name])))))
->>>>>>> 2ba9f280
+          (apply [(:block/uuid page)])))))
   (when (and contents-page?
              (util/mobile?)
              (state/get-left-sidebar-open?))
@@ -582,11 +578,11 @@
       :on-pointer-up (fn [e]
                        (when @*mouse-down?
                          (state/clear-edit!)
-                         (open-page-ref page-entity e page-name contents-page?)
+                         (open-page-ref config page-entity e page-name contents-page?)
                          (reset! *mouse-down? false)))
       :on-key-up (fn [e] (when (and e (= (.-key e) "Enter"))
                            (state/clear-edit!)
-                           (open-page-ref page-entity e page-name contents-page?)))}
+                           (open-page-ref config page-entity e page-name contents-page?)))}
      (when-not hide-icon?
        (when-let [icon (get page-entity (pu/get-pid :logseq.property/icon))]
          [:span.mr-1.inline-flex.items-center (icon/icon icon)]))
