--- conflicted
+++ resolved
@@ -2156,18 +2156,13 @@
     (let [target (gobj/get e "target")
           button (gobj/get e "buttons")
           shift? (gobj/get e "shiftKey")
-<<<<<<< HEAD
           meta? (util/meta-key? e)
           forbidden-edit? (target-forbidden-edit? target)]
       (when-not forbidden-edit? (.stopPropagation e))
-      (if (and meta? (not (state/get-edit-input-id)))
-=======
-          meta? (util/meta-key? e)]
       (if (and meta?
                (not (state/get-edit-input-id))
                (not (dom/has-class? target "page-ref"))
                (not= "A" (gobj/get target "tagName")))
->>>>>>> 7a905583
         (do
           (util/stop e)
           (state/conj-selection-block! (gdom/getElement block-id) :down)
