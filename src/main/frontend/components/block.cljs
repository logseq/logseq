(ns frontend.components.block
  (:refer-clojure :exclude [range])
  (:require-macros [hiccups.core])
  (:require ["/frontend/utils" :as utils]
            [cljs-bean.core :as bean]
            [cljs.core.match :refer [match]]
            [clojure.string :as string]
            [datascript.core :as d]
            [datascript.impl.entity :as e]
            [dommy.core :as dom]
            [electron.ipc :as ipc]
            [frontend.components.block.macros :as block-macros]
            [frontend.components.file-based.block :as file-block]
            [frontend.components.icon :as icon-component]
            [frontend.components.lazy-editor :as lazy-editor]
            [frontend.components.macro :as macro]
            [frontend.components.plugins :as plugins]
            [frontend.components.property :as property-component]
            [frontend.components.property.value :as pv]
            [frontend.components.query :as query]
            [frontend.components.query.builder :as query-builder-component]
            [frontend.components.select :as select]
            [frontend.components.svg :as svg]
            [frontend.config :as config]
            [frontend.context.i18n :refer [t]]
            [frontend.date :as date]
            [frontend.db :as db]
            [frontend.db-mixins :as db-mixins]
            [frontend.db.async :as db-async]
            [frontend.db.model :as model]
            [frontend.extensions.highlight :as highlight]
            [frontend.extensions.latex :as latex]
            [frontend.extensions.lightbox :as lightbox]
            [frontend.extensions.pdf.assets :as pdf-assets]
            [frontend.extensions.pdf.utils :as pdf-utils]
            [frontend.extensions.sci :as sci]
            [frontend.extensions.video.youtube :as youtube]
            [frontend.extensions.zotero :as zotero]
            [frontend.format.block :as block]
            [frontend.format.mldoc :as mldoc]
            [frontend.fs :as fs]
            [frontend.handler.assets :as assets-handler]
            [frontend.handler.block :as block-handler]
            [frontend.handler.db-based.property :as db-property-handler]
            [frontend.handler.dnd :as dnd]
            [frontend.handler.editor :as editor-handler]
            [frontend.handler.export.common :as export-common-handler]
            [frontend.handler.file-based.property.util :as property-util]
            [frontend.handler.file-sync :as file-sync]
            [frontend.handler.notification :as notification]
            [frontend.handler.plugin :as plugin-handler]
            [frontend.handler.property.file :as property-file]
            [frontend.handler.property.util :as pu]
            [frontend.handler.route :as route-handler]
            [frontend.handler.ui :as ui-handler]
            [frontend.handler.whiteboard :as whiteboard-handler]
            [frontend.mixins :as mixins]
            [frontend.mobile.intent :as mobile-intent]
            [frontend.mobile.util :as mobile-util]
            [frontend.modules.outliner.tree :as tree]
            [frontend.modules.shortcut.utils :as shortcut-utils]
            [frontend.security :as security]
            [frontend.state :as state]
            [frontend.template :as template]
            [frontend.ui :as ui]
            [frontend.util :as util]
            [frontend.util.file-based.clock :as clock]
            [frontend.util.file-based.drawer :as drawer]
            [frontend.util.text :as text-util]
            [goog.dom :as gdom]
            [goog.functions :refer [debounce]]
            [goog.object :as gobj]
            [lambdaisland.glogi :as log]
            [logseq.common.config :as common-config]
            [logseq.common.path :as path]
            [logseq.common.util :as common-util]
            [logseq.common.util.block-ref :as block-ref]
            [logseq.common.util.macro :as macro-util]
            [logseq.common.util.page-ref :as page-ref]
            [logseq.db :as ldb]
            [logseq.db.frontend.content :as db-content]
            [logseq.db.frontend.entity-plus :as entity-plus]
            [logseq.graph-parser.block :as gp-block]
            [logseq.graph-parser.mldoc :as gp-mldoc]
            [logseq.graph-parser.text :as text]
            [logseq.outliner.property :as outliner-property]
            [logseq.shui.dialog.core :as shui-dialog]
            [logseq.shui.ui :as shui]
            [medley.core :as medley]
            [promesa.core :as p]
            [reitit.frontend.easy :as rfe]
            [rum.core :as rum]
            [shadow.loader :as loader]
            [clojure.set :as set]))

;; local state
(defonce *dragging?
  (atom false))
(defonce *dragging-block
  (atom nil))
(defonce *drag-to-block
  (atom nil))
(def *move-to (atom nil))

;; TODO: dynamic
(defonce max-depth-of-links 5)

;; TODO:
;; add `key`

(defn- remove-nils
  [col]
  (remove nil? col))

(defn vec-cat
  [& args]
  (->> (apply concat args)
       remove-nils
       vec))

(defn ->elem
  ([elem items]
   (->elem elem nil items))
  ([elem attrs items]
   (let [elem (keyword elem)]
     (if attrs
       (vec
        (cons elem
              (cons attrs
                    (seq items))))
       (vec
        (cons elem
              (seq items)))))))

(defn- join-lines
  [l]
  (string/trim (apply str l)))

(defn- string-of-url
  [url]
  (match url
    ["File" s]
    (-> (string/replace s "file://" "")
        ;; "file:/Users/ll/Downloads/test.pdf" is a normal org file link
        (string/replace "file:" ""))

    ["Complex" m]
    (let [{:keys [link protocol]} m]
      (if (= protocol "file")
        link
        (str protocol "://" link)))))

(defn- get-file-absolute-path
  [config path]
  (let [path (string/replace path "file:" "")
        block-id (:block/uuid config)
        current-file (and block-id
                          (:file/path (:block/file (:block/page (db/entity [:block/uuid block-id])))))]
    (when current-file
      (let [parts (string/split current-file #"/")
            parts-2 (string/split path #"/")
            current-dir (util/string-join-path (drop-last 1 parts))]
        (cond
          (if util/win32? (utils/win32 path) (util/starts-with? path "/"))
          path

          (and (not (util/starts-with? path ".."))
               (not (util/starts-with? path ".")))
          (str current-dir "/" path)

          :else
          (let [parts (loop [acc []
                             parts (reverse parts)
                             col (reverse parts-2)]
                        (if (empty? col)
                          acc
                          (let [[part parts] (case (first col)
                                               ".."
                                               [(first parts) (rest parts)]
                                               "."
                                               ["" parts]
                                               [(first col) (rest parts)])]
                            (recur (conj acc part)
                                   parts
                                   (rest col)))))
                parts (remove #(string/blank? %) parts)]
            (util/string-join-path (reverse parts))))))))

(rum/defcs file-based-asset-loader
  < rum/reactive
  (rum/local nil ::exist?)
  (rum/local false ::loading?)
  {:will-mount  (fn [state]
                  (let [src (first (:rum/args state))]
                    (if (and (common-config/local-protocol-asset? src)
                             (file-sync/current-graph-sync-on?))
                      (let [*exist? (::exist? state)
                            ;; special handling for asset:// protocol
                            ;; Capacitor uses a special URL for assets loading
                            asset-path (common-config/remove-asset-protocol src)
                            asset-path (fs/asset-path-normalize asset-path)]
                        (if (string/blank? asset-path)
                          (reset! *exist? false)
                          ;; FIXME(andelf): possible bug here
                          (p/let [exist? (fs/asset-href-exists? asset-path)]
                            (reset! *exist? (boolean exist?))))
                        (assoc state ::asset-path asset-path ::asset-file? true))
                      state)))
   :will-update (fn [state]
                  (let [src (first (:rum/args state))
                        asset-file? (boolean (::asset-file? state))
                        sync-on? (file-sync/current-graph-sync-on?)
                        *loading? (::loading? state)
                        *exist? (::exist? state)]
                    (when (and sync-on? asset-file? (false? @*exist?))
                      (let [sync-state (state/get-file-sync-state (state/get-current-file-sync-graph-uuid))
                            downloading-files (:current-remote->local-files sync-state)
                            contain-url? (and (seq downloading-files)
                                              (some #(string/ends-with? src %) downloading-files))]
                        (cond
                          (and (not @*loading?) contain-url?)
                          (reset! *loading? true)

                          (and @*loading? (not contain-url?))
                          (do
                            (reset! *exist? true)
                            (reset! *loading? false))))))
                  state)}
  [state src content-fn]
  (let [_ (state/sub-file-sync-state (state/get-current-file-sync-graph-uuid))
        exist? @(::exist? state)
        loading? @(::loading? state)
        asset-file? (::asset-file? state)
        sync-enabled? (boolean (file-sync/current-graph-sync-on?))
        ext (keyword (util/get-file-ext src))
        img? (contains? (common-config/img-formats) ext)
        audio? (contains? config/audio-formats ext)
        type (cond img? "image"
                   audio? "audio"
                   :else "asset")]
    (if (not sync-enabled?)
      (content-fn)
      (if (and asset-file? (or loading? (nil? exist?)))
        [:p.text-sm.opacity-50 (ui/loading (util/format "Syncing %s ..." type))]
        (if (or (not asset-file?)
                (and exist? (not loading?)))
          (content-fn)
          [:p.text-error.text-xs [:small.opacity-80
                                  (util/format "%s not found!" (string/capitalize type))]])))))

(defn open-lightbox
  [e]
  (let [images (js/document.querySelectorAll ".asset-container img")
        images (to-array images)
        images (if-not (= (count images) 1)
                 (let [^js image (.closest (.-target e) ".asset-container")
                       image (. image querySelector "img")]
                   (->> images
                        (sort-by (juxt #(.-y %) #(.-x %)))
                        (split-with (complement #{image}))
                        reverse
                        (apply concat)))
                 images)
        images (for [^js it images] {:src (.-src it)
                                     :w (.-naturalWidth it)
                                     :h (.-naturalHeight it)})]

    (when (seq images)
      (lightbox/preview-images! images))))

(rum/defc resize-image-handles
  [dx-fn]
  (let [handle-props {}
        add-resizing-class! #(dom/add-class! js/document.documentElement "is-resizing-buf")
        remove-resizing-class! #(dom/remove-class! js/document.documentElement "is-resizing-buf")
        *handle-left (rum/use-ref nil)
        *handle-right (rum/use-ref nil)]

    (rum/use-effect!
     (fn []
       (doseq [el [(rum/deref *handle-left)
                   (rum/deref *handle-right)]]
         (-> (js/interact el)
             (.draggable
              (bean/->js
               {:listeners
                {:start (fn [e] (dx-fn :start e))
                 :move (fn [e] (dx-fn :move e))
                 :end (fn [e] (dx-fn :end e))}}))
             (.styleCursor false)
             (.on "dragstart" add-resizing-class!)
             (.on "dragend" remove-resizing-class!))))
     [])

    [:<>
     [:span.handle-left.image-resize (assoc handle-props :ref *handle-left)]
     [:span.handle-right.image-resize (assoc handle-props :ref *handle-right)]]))

(defonce *resizing-image? (atom false))
(rum/defcs ^:large-vars/cleanup-todo resizable-image <
  (rum/local nil ::size)
  {:will-unmount (fn [state]
                   (reset! *resizing-image? false)
                   state)}
  [state config title src metadata full-text local?]
  (let [breadcrumb? (:breadcrumb? config)
        positioned? (:property-position config)
        asset-block (:asset-block config)
        asset-container [:div.asset-container {:key "resize-asset-container"}
                         [:img.rounded-sm.relative
                          (merge
                           {:loading "lazy"
                            :referrerPolicy "no-referrer"
                            :src src
                            :title title}
                           metadata)]
                         (when (and (not breadcrumb?)
                                    (not positioned?))
                           [:<>
                            (let [image-src (fs/asset-path-normalize src)]
                              [:.asset-action-bar {:aria-hidden "true"}
                               [:.flex
                                (when-not config/publishing?
                                  [:button.asset-action-btn
                                   {:title (t :asset/delete)
                                    :tabIndex "-1"
                                    :on-pointer-down util/stop
                                    :on-click
                                    (fn [e]
                                      (util/stop e)
                                      (when-let [block-id (some-> (.-target e) (.closest "[blockid]") (.getAttribute "blockid") (uuid))]
                                        (let [*local-selected? (atom local?)]
                                          (-> (shui/dialog-confirm!
                                               [:div.text-xs.opacity-60.-my-2
                                                (when (and local? (not= (:block/uuid asset-block) block-id))
                                                  [:label.flex.gap-1.items-center
                                                   (shui/checkbox
                                                    {:default-checked @*local-selected?
                                                     :on-checked-change #(reset! *local-selected? %)})
                                                   (t :asset/physical-delete)])]
                                               {:title (t :asset/confirm-delete (.toLocaleLowerCase (t :text/image)))
                                                :outside-cancel? true})
                                              (p/then (fn []
                                                        (shui/dialog-close!)
                                                        (editor-handler/delete-asset-of-block!
                                                         {:block-id block-id
                                                          :asset-block asset-block
                                                          :local? local?
                                                          :delete-local? @*local-selected?
                                                          :repo (state/get-current-repo)
                                                          :href src
                                                          :title title
                                                          :full-text full-text})))))))}
                                   (ui/icon "trash")])

                                [:button.asset-action-btn
                                 {:title (t :asset/copy)
                                  :tabIndex "-1"
                                  :on-pointer-down util/stop
                                  :on-click (fn [e]
                                              (util/stop e)
                                              (-> (util/copy-image-to-clipboard image-src)
                                                  (p/then #(notification/show! "Copied!" :success))))}
                                 (ui/icon "copy")]

                                [:button.asset-action-btn
                                 {:title (t :asset/maximize)
                                  :tabIndex "-1"
                                  :on-pointer-down util/stop
                                  :on-click open-lightbox}

                                 (ui/icon "maximize")]

                                (when (util/electron?)
                                  [:button.asset-action-btn
                                   {:title (t (if local? :asset/show-in-folder :asset/open-in-browser))
                                    :tabIndex "-1"
                                    :on-pointer-down util/stop
                                    :on-click (fn [e]
                                                (util/stop e)
                                                (if local?
                                                  (ipc/ipc "openFileInFolder" image-src)
                                                  (js/window.apis.openExternal image-src)))}
                                   (shui/tabler-icon "folder-pin")])]])])]
        width (or (get-in asset-block [:logseq.property.asset/resize-metadata :width])
                  (:width metadata))
        *width (get state ::size)
        width (or @*width width)
        style (when-not (util/mobile?)
                (cond width
                      {(if (:sidebar? config)
                         :max-width :width) width}
                      :else
                      {}))
        resizable? (and (not (mobile-util/native-platform?))
                        (not breadcrumb?)
                        (not positioned?))]
    (if (or (:disable-resize? config)
            (not resizable?))
      asset-container
      [:div.ls-resize-image.rounded-md
       (when style {:style style})
       asset-container
       (resize-image-handles
        (fn [k ^js event]
          (let [dx (.-dx event)
                ^js target (.-target event)]

            (case k
              :start
              (let [c (.closest target ".ls-resize-image")]
                (reset! *width (.-offsetWidth c))
                (reset! *resizing-image? true))
              :move
              (let [width' (+ @*width dx)]
                (when (or (> width' 60)
                          (not (neg? dx)))
                  (reset! *width width')))
              :end
              (let [width' @*width]
                (when (and width' @*resizing-image?)
                  (when-let [block-id (or (:block/uuid config)
                                          (some-> config :block (:block/uuid)))]
                    (editor-handler/resize-image! config block-id metadata full-text {:width width'})))
                (reset! *resizing-image? false))))))])))

(rum/defc audio-cp [src]
  ;; Change protocol to allow media fragment uris to play
  [:audio {:src (string/replace-first src common-config/asset-protocol "file://")
           :controls true
           :on-touch-start #(util/stop %)}])

(defn- open-pdf-file
  [e block href]
  (when-let [s (or href (some-> (.-target e) (.-dataset) (.-href)))]
    (let [load$ (fn []
                  (p/let [href (or href
                                   (if (or (mobile-util/native-platform?) (util/electron?))
                                     s
                                     (assets-handler/<make-asset-url s)))]
                    (when-let [current (pdf-assets/inflate-asset s {:block block
                                                                    :href href})]
                      (state/set-current-pdf! current)
                      (util/stop e))))]
      (-> (load$)
          (p/catch
           (fn [^js _e]
             ;; load pdf asset to indexed db
             (p/let [[handle] (js/window.showOpenFilePicker
                               (bean/->js {:multiple false :startIn "documents" :types [{:accept {"application/pdf" [".pdf"]}}]}))
                     file (.getFile handle)
                     buffer (.arrayBuffer file)]
               (when-let [content (some-> buffer (js/Uint8Array.))]
                 (let [repo (state/get-current-repo)
                       file-rpath (string/replace s #"^[.\/\\]*assets[\/\\]+" "assets/")
                       dir (config/get-repo-dir repo)]
                   (-> (fs/write-file! repo dir file-rpath content nil)
                       (p/then load$)))))
             (js/console.error _e)))))))

(rum/defcs asset-link < rum/reactive
  (rum/local nil ::src)
  [state config title href metadata full_text]
  (let [src (::src state)
        repo (state/get-current-repo)
        granted? (state/sub [:nfs/user-granted? repo])
        href (config/get-local-asset-absolute-path href)
        db-based? (config/db-based-graph? repo)]
    (when (and (or db-based?
                   granted?
                   (util/electron?)
                   (mobile-util/native-platform?))
               (nil? @src))
      (p/then (assets-handler/<make-asset-url href) #(reset! src %)))

    (when @src
      (let [ext (keyword (or (util/get-file-ext @src)
                             (util/get-file-ext href)))
            repo (state/get-current-repo)
            repo-dir (config/get-repo-dir repo)
            path (str repo-dir href)
            share-fn (fn [event]
                       (util/stop event)
                       (when (mobile-util/native-platform?)
                         ;; File URL must be legal, so filename muse be URI-encoded
                         ;; incoming href format: "/assets/whatever.ext"
                         (let [[rel-dir basename] (util/get-dir-and-basename href)
                               rel-dir (string/replace rel-dir #"^/+" "")
                               asset-url (path/path-join repo-dir rel-dir basename)]
                           (mobile-intent/open-or-share-file asset-url))))]

        (cond
          (contains? config/audio-formats ext)
          (if db-based?
            (audio-cp @src)
            (file-based-asset-loader @src #(audio-cp @src)))

          (contains? config/video-formats ext)
          [:video {:src @src
                   :controls true}]

          (contains? (common-config/img-formats) ext)
          (if db-based?
            (resizable-image config title @src metadata full_text true)
            (file-based-asset-loader @src
                                     #(resizable-image config title @src metadata full_text true)))

          (and db-based? (contains? (common-config/text-formats) ext) (:asset-block config))
          (let [file-name (str (:block/title (:asset-block config)) "." (name ext))]
            [:a.asset-ref.is-plaintext
             {:href @src
              :download file-name}
             file-name])

          (contains? (common-config/text-formats) ext)
          [:a.asset-ref.is-plaintext {:href (rfe/href :file {:path path})
                                      :on-click (fn [_event]
                                                  (p/let [result (fs/read-file repo-dir path)]
                                                    (db/set-file-content! repo path result)))}
           title]

          (= ext :pdf)
          [:a.asset-ref.is-pdf
           {:data-href href
            :draggable true
            :on-drag-start #(.setData (gobj/get % "dataTransfer") "file" href)
            :on-click (fn [e]
                        (util/stop e)
                        (open-pdf-file e (:asset-block config) @src))}
           (if db-based?
             title
             [:span [:span.opacity-70 "[[📚"] title [:span.opacity-70 "]]"]])]

          :else
          [:a.asset-ref.is-doc {:href @src
                                :on-click share-fn}
           title])))))

;; TODO: safe encoding asciis
;; TODO: image link to another link
(defn image-link [config url href label metadata full_text]
  (let [metadata (if (string/blank? metadata)
                   nil
                   (common-util/safe-read-map-string metadata))
        title (second (first label))
        repo (state/get-current-repo)]
    (ui/catch-error
     [:span.warning full_text]
     (if (and (common-config/local-asset? href)
              (or (config/local-file-based-graph? repo)
                  (config/db-based-graph? repo)))
       (asset-link config title href metadata full_text)
       (let [href (cond
                    (util/starts-with? href "http")
                    href

                    config/publishing?
                    (subs href 1)

                    (= "Embed_data" (first url))
                    href

                    :else
                    (if (assets-handler/check-alias-path? href)
                      (assets-handler/normalize-asset-resource-url href)
                      (get-file-absolute-path config href)))]
         (resizable-image config title href metadata full_text false))))))

(def timestamp-to-string export-common-handler/timestamp-to-string)

(defn timestamp [{:keys [active _date _time _repetition _wday] :as t} kind]
  (let [prefix (case kind
                 "Scheduled"
                 [:i {:class "fa fa-calendar"
                      :style {:margin-right 3.5}}]
                 "Deadline"
                 [:i {:class "fa fa-calendar-times-o"
                      :style {:margin-right 3.5}}]
                 "Date"
                 nil
                 "Closed"
                 nil
                 "Started"
                 [:i {:class "fa fa-clock-o"
                      :style {:margin-right 3.5}}]
                 "Start"
                 "From: "
                 "Stop"
                 "To: "
                 nil)
        class (when (= kind "Closed")
                "line-through")]
    [:span.timestamp (cond-> {:active (str active)}
                       class
                       (assoc :class class))
     prefix (timestamp-to-string t)]))

(defn range [{:keys [start stop]} stopped?]
  [:div {:class "timestamp-range"
         :stopped stopped?}
   (timestamp start "Start")
   (timestamp stop "Stop")])

(declare map-inline)
(declare markup-element-cp)
(declare markup-elements-cp)

(declare page-reference)

(defn open-page-ref
  [config page-entity e page-name contents-page?]
  (when (not (util/right-click? e))
    (let [page (or (first (:block/_alias page-entity)) page-entity)]
      (cond
        (gobj/get e "shiftKey")
        (when page
          (state/sidebar-add-block!
           (state/get-current-repo)
           (:db/id page)
           :page))

        (and (util/meta-key? e) (whiteboard-handler/inside-portal? (.-target e)))
        (whiteboard-handler/add-new-block-portal-shape!
         page-name
         (whiteboard-handler/closest-shape (.-target e)))

        (nil? page)
        (state/pub-event! [:page/create page-name])

        (and (fn? (:on-pointer-down config))
             (not (or (= (.-button e) 1) (.-metaKey e) (.-ctrlKey e))))
        ((:on-pointer-down config) e)

        :else
        (-> (or (:on-redirect-to-page config) route-handler/redirect-to-page!)
            (apply [(or (:block/uuid page) (:block/name page))])))))
  (when (and contents-page?
             (util/mobile?)
             (state/get-left-sidebar-open?))
    (ui-handler/close-left-sidebar!)))

(declare block-title)

(rum/defcs ^:large-vars/cleanup-todo page-inner <
  (rum/local false ::mouse-down?)
  (rum/local false ::hover?)
  "The inner div of page reference component

   page-name-in-block is the overridable name of the page (legacy)

   All page-names are sanitized except page-name-in-block"
  [state
   {:keys [contents-page? whiteboard-page? html-export? meta-click? show-unique-title? stop-click-event?]
    :or {stop-click-event? true}
    :as config}
   page-entity children label]
  (let [*hover? (::hover? state)
        *mouse-down? (::mouse-down? state)
        tag? (:tag? config)
        page-name (when (:block/title page-entity)
                    (util/page-name-sanity-lc (:block/title page-entity)))
        breadcrumb? (:breadcrumb? config)
        config (assoc config :whiteboard-page? whiteboard-page?)
        untitled? (when page-name (model/untitled-page? (:block/title page-entity)))
        show-icon? (:show-icon? config)]
    [:a.relative
     {:tabIndex "0"
      :class (cond->
              (if tag? "tag" "page-ref")
               (:property? config) (str " page-property-key block-property")
               untitled? (str " opacity-50"))
      :data-ref page-name
      :draggable true
      :on-drag-start (fn [e]
                       (editor-handler/block->data-transfer! page-name e true))
      :on-mouse-over #(reset! *hover? true)
      :on-mouse-leave #(reset! *hover? false)
      :on-click (fn [e] (when stop-click-event? (util/stop e)))
      :on-pointer-down (fn [^js e]
                         (cond
                           (and meta-click? (util/meta-key? e))
                           (reset! *mouse-down? true)

                           (and meta-click? (not (util/shift-key? e)))
                           (some-> (.-target e) (.closest ".jtrigger") (.click))

                           breadcrumb?
                           (.preventDefault e)

                           :else
                           (do
                             (.preventDefault e)
                             (reset! *mouse-down? true))))
      :on-pointer-up (fn [e]
                       (when @*mouse-down?
                         (state/clear-edit!)
                         (when-not (:disable-click? config)
                           (open-page-ref config page-entity e page-name contents-page?))
                         (reset! *mouse-down? false)))
      :on-key-up (fn [e] (when (and e (= (.-key e) "Enter") (not meta-click?))
                           (state/clear-edit!)
                           (open-page-ref config page-entity e page-name contents-page?)))}
     (when (and show-icon? (not tag?))
       (let [own-icon (get page-entity (pu/get-pid :logseq.property/icon))
             emoji? (and (map? own-icon) (= (:type own-icon) :emoji))]
         (when-let [icon (icon-component/get-node-icon-cp page-entity {:color? true
                                                                       :not-text-or-page? true
                                                                       :own-icon? true})]
           [:span {:class (str "icon-emoji-wrap " (when emoji? "as-emoji"))}
            icon])))
     [:span
      (if (and (coll? children) (seq children))
        (for [child children]
          (if (= (first child) "Label")
            (last child)
            (let [{:keys [content children]} (last child)
                  page-name (subs content 2 (- (count content) 2))]
              (rum/with-key (page-reference html-export? page-name (assoc config :children children) nil) page-name))))
        (let [page-component (cond
                               (and label
                                    (string? label)
                                    (not (string/blank? label)))                    ; alias
                               label

                               (coll? label)
                               (->elem :span (map-inline config label))

                               show-unique-title?
                               (block-handler/block-unique-title page-entity)

                               :else
                               (let [title (:block/title page-entity)
                                     s (cond untitled?
                                             (t :untitled)

                                             ;; The page-name-in-block generated by the auto-complete is not page-name-sanitized
                                             (pdf-utils/hls-file? page-name)
                                             (pdf-utils/fix-local-asset-pagename page-name)

                                             (not= (util/safe-page-name-sanity-lc title) page-name)
                                             page-name                  ;; page-name-in-block might be overridden (legacy))

                                             title
                                             (util/trim-safe title)

                                             :else
                                             (util/trim-safe page-name))
                                     _ (when-not page-entity (js/console.warn "page-inner's page-entity is nil, given page-name: " page-name))
                                     s (cond
                                         (not (string? s))
                                         (do
                                           (prn :debug :unknown-title-error :title s
                                                :data (db/pull (:db/id page-entity)))
                                           (db/transact! [{:db/id (:db/id page-entity)
                                                           :block/title "FIX unknown page"
                                                           :block/name "fix unknown page"}])
                                           "Unknown title")
                                         (re-find db-content/id-ref-pattern s)
                                         (db-content/content-id-ref->page s (:block/refs page-entity))
                                         :else
                                         s)
                                     s (if (and tag? (not (:hide-tag-symbol? config))) (str "#" s) s)]
                                 (if (ldb/page? page-entity)
                                   s
                                   (block-title config page-entity))))]
          page-component))]]))

(rum/defc popup-preview-impl
  [children {:keys [*timer *timer1 visible? set-visible! render *el-popup]}]
  (let [*el-trigger (rum/use-ref nil)]
    (rum/use-effect!
     (fn []
       (when (true? visible?)
         (shui/popup-show!
          (rum/deref *el-trigger) render
          {:root-props {:onOpenChange (fn [v] (set-visible! v))
                        :modal false}
           :content-props {:class "ls-preview-popup"
                           :onInteractOutside (fn [^js e] (.preventDefault e))
                           :onEscapeKeyDown (fn [^js e]
                                              (when (state/editing?)
                                                (.preventDefault e)
                                                (some-> (rum/deref *el-popup) (.focus))))}
           :as-dropdown? false}))

       (when (false? visible?)
         (shui/popup-hide!)
         (when (state/get-edit-block)
           (state/clear-edit!)))
       (rum/set-ref! *timer nil)
       (rum/set-ref! *timer1 nil)
        ;; teardown
       (fn []
         (when visible?
           (shui/popup-hide!))))
     [visible?])

    [:span.preview-ref-link
     {:ref *el-trigger
      :on-mouse-enter (fn [^js e]
                        (when (= (some-> (.-target e) (.closest ".preview-ref-link"))
                                 (rum/deref *el-trigger))
                          (let [timer (rum/deref *timer)
                                timer1 (rum/deref *timer1)]
                            (when-not timer
                              (rum/set-ref! *timer
                                            (js/setTimeout #(set-visible! true) 1000)))
                            (when timer1
                              (js/clearTimeout timer1)
                              (rum/set-ref! *timer1 nil)))))
      :on-mouse-leave (fn []
                        (let [timer (rum/deref *timer)
                              timer1 (rum/deref *timer1)]
                          (when (or (number? timer) (number? timer1))
                            (when timer
                              (js/clearTimeout timer)
                              (rum/set-ref! *timer nil))
                            (when-not timer1
                              (rum/set-ref! *timer1
                                            (js/setTimeout #(set-visible! false) 300))))))}
     children]))

(rum/defc page-preview-trigger
  [{:keys [children sidebar? open? manual?] :as config} page-entity]
  (let [*timer (rum/use-ref nil)                            ;; show
        *timer1 (rum/use-ref nil)                           ;; hide
        *el-popup (rum/use-ref nil)
        *el-wrap (rum/use-ref nil)
        [in-popup? set-in-popup!] (rum/use-state nil)
        [visible? set-visible!] (rum/use-state nil)
        ;; set-visible! (fn debug-visible [v] (js/console.warn "debug: visible" v) (set-visible! v))
        _  #_:clj-kondo/ignore (rum/defc preview-render []
                                 (let [[ready? set-ready!] (rum/use-state false)]

                                   (rum/use-effect!
                                    (fn []
                                      (let [el-popup (rum/deref *el-popup)
                                            focus! #(js/setTimeout (fn [] (.focus el-popup)))]
                                        (set-ready! true)
                                        (focus!)
                                        (fn [] (set-visible! false))))
                                    [])

                                   (when-let [source (or (db/get-alias-source-page (state/get-current-repo) (:db/id page-entity))
                                                         page-entity)]
                                     [:div.tippy-wrapper.as-page
                                      {:ref *el-popup
                                       :tab-index -1
                                       :style {:width 600
                                               :text-align "left"
                                               :font-weight 500
                                               :padding-bottom 64}
                                       :on-mouse-enter (fn []
                                                         (when-let [timer1 (rum/deref *timer1)]
                                                           (js/clearTimeout timer1)))
                                       :on-mouse-leave (fn []
                                                         ;; check the top popup whether is the preview popup
                                                         (when (ui/last-shui-preview-popup?)
                                                           (rum/set-ref! *timer1
                                                                         (js/setTimeout #(set-visible! false) 500))))}
                                      (when-let [page-cp (and ready? (state/get-page-blocks-cp))]
                                        (page-cp {:repo (state/get-current-repo)
                                                  :page-name (str (:block/uuid source))
                                                  :sidebar? sidebar?
                                                  :scroll-container (some-> (rum/deref *el-popup) (.closest ".ls-preview-popup"))
                                                  :preview? true}))])))]

    (rum/use-effect!
     (fn []
       (if (some-> (rum/deref *el-wrap) (.closest "[data-radix-popper-content-wrapper]"))
         (set-in-popup! true)
         (set-in-popup! false)))
     [])

    [:span {:ref *el-wrap}
     (if (boolean? in-popup?)
       (if (and (not (:preview? config))
                (not in-popup?)
                (or (not manual?) open?))
         (popup-preview-impl children
                             {:visible? visible? :set-visible! set-visible!
                              :*timer *timer :*timer1 *timer1
                              :render preview-render :*el-popup *el-popup})
         children)
       children)]))

(declare block-reference)
(declare block-reference-preview)

(rum/defc invalid-node-ref
  [id]
  (let [db-based? (config/db-based-graph? (state/get-current-repo))
        ->ref (if db-based? page-ref/->page-ref block-ref/->block-ref)]
    [:span.warning.mr-1 {:title "Node ref invalid"}
     (->ref id)]))

(defn inline-text
  ([format v]
   (inline-text {} format v))
  ([config format v]
   (when (string? v)
     (let [inline-list (gp-mldoc/inline->edn v (mldoc/get-default-config format))]
       [:div.inline.mr-1 (map-inline config inline-list)]))))

(rum/defcs page-cp-inner < db-mixins/query rum/reactive
  {:init (fn [state]
           (let [page (last (:rum/args state))
                 *result (atom nil)
                 page-name (or (:block/uuid page)
                               (when-let [s (:block/name page)]
                                 (string/trim s)))
                 page-entity (if (e/entity? page) page (db/get-page page-name))]
             (if page-entity
               (reset! *result page-entity)
               (p/let [query-result (db-async/<get-block (state/get-current-repo) page-name {:children? false})
                       result (if (e/entity? query-result)
                                query-result
                                (:block query-result))]
                 (reset! *result result)))

             (assoc state :*entity *result)))}
  "Component for a page. `page` argument contains :block/name which can be (un)sanitized page name.
   Keys for `config`:
   - `:preview?`: Is this component under preview mode? (If true, `page-preview-trigger` won't be registered to this `page-cp`)"
  [state {:keys [label children preview? disable-preview? show-non-exists-page? tag?] :as config} page]
  (when-let [entity' (rum/react (:*entity state))]
    (let [entity (db/sub-block (:db/id entity'))]
      (cond
        entity
        (if (or (ldb/page? entity) (:block/tags entity))
          (let [page-name (some-> (:block/title entity) util/page-name-sanity-lc)
                whiteboard-page? (model/whiteboard-page? entity)
                inner (page-inner (assoc config :whiteboard-page? whiteboard-page?) entity children label)
                modal? (shui-dialog/has-modal?)]
            (if (and (not (util/mobile?))
                     (not= page-name (:id config))
                     (not (false? preview?))
                     (not disable-preview?)
                     (not modal?))
              (if (ldb/page? entity)
                (page-preview-trigger (assoc config :children inner) entity)
                (block-reference-preview inner {:repo (state/get-current-repo)
                                                :config config
                                                :id (:block/uuid entity)}))
              inner))
          (block-reference config (:block/uuid entity)
                           (if (string? label)
                             (gp-mldoc/inline->edn label (mldoc/get-default-config :markdown))
                             label)))

        (and (:block/name page) (util/uuid-string? (:block/name page)))
        (invalid-node-ref (:block/name page))

        (and (:block/name page) show-non-exists-page?)
        (page-inner config {:block/title (:block/name page)
                            :block/name (:block/name page)} children label)

        (:block/name page)
        [:span (str (when tag? "#")
                    (when-not tag? page-ref/left-brackets)
                    (:block/name page)
                    (when-not tag? page-ref/right-brackets))]

        :else
        nil))))

(rum/defc page-cp
  [config page]
  (rum/with-key (page-cp-inner config page)
    (or (str (:block/uuid page)) (:block/name page))))

(rum/defc asset-reference
  [config title path]
  (let [repo (state/get-current-repo)
        real-path-url (cond
                        (common-util/url? path)
                        path

                        (path/absolute? path)
                        path

                        :else
                        (assets-handler/resolve-asset-real-path-url repo path))
        ext-name (util/get-file-ext path)
        title-or-path (cond
                        (string? title)
                        title
                        (seq title)
                        (->elem :span (map-inline config title))
                        :else
                        path)]

    [:div.asset-ref-wrap
     {:data-ext ext-name}

     (cond
       ;; https://en.wikipedia.org/wiki/HTML5_video
       (contains? config/video-formats (keyword ext-name))
       [:video {:src real-path-url
                :controls true}]

       :else
       [:a.asset-ref {:target "_blank" :href real-path-url}
        title-or-path])]))

(defonce excalidraw-loaded? (atom false))
(rum/defc excalidraw < rum/reactive
  {:init (fn [state]
           (p/let [_ (loader/load :excalidraw)]
             (reset! excalidraw-loaded? true))
           state)}
  [file block-uuid]
  (let [loaded? (rum/react excalidraw-loaded?)
        draw-component (when loaded?
                         (resolve 'frontend.extensions.excalidraw/draw))]
    (when draw-component
      (draw-component {:file file :block-uuid block-uuid}))))

(rum/defcs asset-cp < rum/reactive
  (rum/local nil ::file-exists?)
  {:will-mount (fn [state]
                 (let [block (last (:rum/args state))
                       asset-type (:logseq.property.asset/type block)
                       path (path/path-join common-config/local-assets-dir (str (:block/uuid block) "." asset-type))]
                   (p/let [result (fs/file-exists? (config/get-repo-dir (state/get-current-repo)) path)]
                     (reset! (::file-exists? state) result))
                   state))}
  [state config block]
  (let [asset-type (:logseq.property.asset/type block)
        file (str (:block/uuid block) "." asset-type)
        file-exists? @(::file-exists? state)
        repo (state/get-current-repo)
        {:keys [direction loaded total]} (state/sub :rtc/asset-upload-download-progress
                                                    {:path-in-sub-atom [repo (str (:block/uuid block))]})
        downloading? (and (= direction :download) (not= loaded total))
        download-finished? (and (= direction :download) (= loaded total))]
    (cond
      (or file-exists? download-finished?)
      (asset-link (assoc config :asset-block block)
                  (:block/title block)
                  (path/path-join (str "../" common-config/local-assets-dir) file)
                  nil
                  nil)

      (or downloading? (false? file-exists?))
      (shui/skeleton {:class "h-[125px] w-[250px] rounded-xl"})

      :else
      nil)))

(defn- img-audio-video?
  [block]
  (let [asset-type (some-> (:logseq.property.asset/type block) keyword)]
    (or (contains? (common-config/img-formats) asset-type)
        (contains? config/audio-formats asset-type)
        (contains? config/video-formats asset-type))))

(rum/defc page-reference < rum/reactive
  "Component for page reference"
  [html-export? uuid-or-title* {:keys [nested-link? show-brackets? id] :as config} label]
  (when uuid-or-title*
    (let [uuid-or-title (if (string? uuid-or-title*)
                          (string/trim uuid-or-title*)
                          uuid-or-title*)
          show-brackets? (if (some? show-brackets?) show-brackets? (state/show-brackets?))
          contents-page? (= "contents" (string/lower-case (str id)))
          block (db/get-page uuid-or-title)
          config' (assoc config
                         :label (mldoc/plain->text label)
                         :contents-page? contents-page?
                         :show-icon? true?)
          asset? (some? (:logseq.property.asset/type block))]
      (cond
        (and asset? (img-audio-video? block))
        (asset-cp config block)

        (or (ldb/page? block) (:block/tags block))
        [:span.page-reference
         {:data-ref (str uuid-or-title)}
         (when (and (or show-brackets? nested-link?)
                    (not html-export?)
                    (not contents-page?))
           [:span.text-gray-500.bracket page-ref/left-brackets])
         (page-cp config' (if (uuid? uuid-or-title)
                            {:block/uuid uuid-or-title}
                            {:block/name uuid-or-title}))
         (when (and (or show-brackets? nested-link?)
                    (not html-export?)
                    (not contents-page?))
           [:span.text-gray-500.bracket page-ref/right-brackets])]

        (and (string? uuid-or-title) (string/ends-with? uuid-or-title ".excalidraw"))
        [:div.draw {:on-click (fn [e]
                                (.stopPropagation e))}
         (excalidraw uuid-or-title (:block/uuid config))]

        :else
        (page-cp config' (if (uuid? uuid-or-title)
                           {:block/uuid uuid-or-title}
                           {:block/name uuid-or-title}))))))

(defn- latex-environment-content
  [name option content]
  (if (= (string/lower-case name) "equation")
    content
    (util/format "\\begin%s\n%s\\end{%s}"
                 (str "{" name "}" option)
                 content
                 name)))

(declare blocks-container)

(declare block-container)

(rum/defc block-embed < rum/reactive
  {:init (fn [state]
           (let [block-id (second (:rum/args state))]
             (db-async/<get-block (state/get-current-repo) block-id))
           state)}
  [config uuid]
  (if (state/sub-async-query-loading (str uuid))
    [:span "Loading..."]
    (when-let [block (db/entity [:block/uuid uuid])]
      [:div.color-level.embed-block.bg-base-2
       {:style {:z-index 2}
        :on-pointer-down (fn [e] (.stopPropagation e))}
       [:div.px-3.pt-1.pb-2
        (let [config' (assoc config
                             :db/id (:db/id block)
                             :id (str uuid)
                             :embed-id uuid
                             :embed? true
                             :embed-parent (:block config)
                             :ref? false)]
          (blocks-container config' [block]))]])))

(rum/defc page-embed < rum/reactive db-mixins/query
  {:init (fn [state]
           (let [page-name (second (:rum/args state))
                 page-name' (util/page-name-sanity-lc (string/trim page-name))]
             (db-async/<get-block (state/get-current-repo) page-name'))
           state)}
  [config page-name]
  (let [page-name (util/page-name-sanity-lc (string/trim page-name))
        current-page (state/get-current-page)]
    (if (and page-name (state/sub-async-query-loading page-name))
      (ui/loading "embed")
      (let [block (model/get-page page-name)
            block (db/sub-block (:db/id block))
            whiteboard-page? (model/whiteboard-page? block)]
        [:div.color-level.embed.embed-page.bg-base-2
         {:class (when (:sidebar? config) "in-sidebar")
          :on-pointer-down #(.stopPropagation %)}
         [:section.flex.items-center.p-1.embed-header
          [:div.mr-3 svg/page]
          (page-cp config block)]
         (when (and
                (not= (util/page-name-sanity-lc (or current-page ""))
                      page-name)
                (not= (util/page-name-sanity-lc (get config :id ""))
                      page-name))
           (if whiteboard-page?
             ((state/get-component :whiteboard/tldraw-preview) (:block/uuid block))
             (let [blocks (ldb/get-children block)
                   config' (assoc config
                                  :db/id (:db/id block)
                                  :id page-name
                                  :embed? true
                                  :page-embed? true
                                  :ref? false)]
               (blocks-container config' blocks))))]))))

(defn- get-label-text
  [label]
  (when (and (= 1 (count label))
             (string? (last (first label))))
    (common-util/safe-decode-uri-component (last (first label)))))

(defn- get-page
  [label]
  (when-let [label-text (get-label-text label)]
    (db/get-page label-text)))

(defn- macro->text
  [name arguments]
  (if (and (seq arguments)
           (not= arguments ["null"]))
    (util/format "{{%s %s}}" name (string/join ", " arguments))
    (util/format "{{%s}}" name)))

(declare block-content)
(declare breadcrumb)

(rum/defc block-reference-preview
  [children {:keys [repo config id]}]
  (let [*timer (rum/use-ref nil)                            ;; show
        *timer1 (rum/use-ref nil)                           ;; hide
        [visible? set-visible!] (rum/use-state nil)
        _ #_:clj-kondo/ignore (rum/defc render []
                                [:div.tippy-wrapper.as-block
                                 {:style {:width 600
                                          :font-weight 500
                                          :text-align "left"}
                                  :on-mouse-enter (fn []
                                                    (when-let [timer1 (rum/deref *timer1)]
                                                      (js/clearTimeout timer1)))

                                  :on-mouse-leave (fn []
                                                    (when (ui/last-shui-preview-popup?)
                                                      (rum/set-ref! *timer1
                                                                    (js/setTimeout #(set-visible! false) 500))))}
                                 [(breadcrumb config repo id {:indent? true})
                                  (blocks-container
                                   (assoc config :id (str id) :preview? true)
                                   [(db/entity [:block/uuid id])])]])]
    (popup-preview-impl children
                        {:visible? visible? :set-visible! set-visible!
                         :*timer *timer :*timer1 *timer1
                         :render render})))

(rum/defc block-reference < rum/reactive db-mixins/query
  {:init (fn [state]
           (let [block-id (second (:rum/args state))]
             (db-async/<get-block (state/get-current-repo) block-id :children? false))
           state)}
  [config id label]
  (if (= (:block/uuid (:block config)) id)
    [:span.warning.text-sm "Self reference"]
    (if-let [block-id (and id (if (uuid? id) id (parse-uuid id)))]
      (if (state/sub-async-query-loading (str block-id))
        [:span "Loading..."]
        (let [block (db/entity [:block/uuid block-id])
              db-id (:db/id block)
              block (when db-id (db/sub-block db-id))
              properties (:block/properties block)
              block-type (keyword (pu/lookup properties :logseq.property/ls-type))
              hl-type (pu/lookup properties :logseq.property.pdf/hl-type)
              repo (state/get-current-repo)
              stop-inner-events? (= block-type :whiteboard-shape)]
          (if (and block (:block/title block))
            (let [content-cp (block-content (assoc config :block-ref? true :stop-events? stop-inner-events?)
                                            block nil (:block/uuid block)
                                            (:slide? config))
                  display-type (:logseq.property.node/display-type block)]
              (if (and display-type (not (contains? #{:quote :math} display-type)))
                content-cp
                (let [title [:span.block-ref content-cp]
                      inner (cond
                              (seq label)
                              (->elem
                               :span.block-ref
                               (map-inline config label))
                              :else
                              title)]
                  [:div.block-ref-wrap.inline
                   {:data-type    (name (or block-type :default))
                    :data-hl-type hl-type
                    :on-pointer-down
                    (fn [^js/MouseEvent e]
                      (if (util/right-click? e)
                        (state/set-state! :block-ref/context {:block (:block config)
                                                              :block-ref block-id})
                        (when (and
                               (or (gobj/get e "shiftKey")
                                   (not (.. e -target (closest ".blank"))))
                               (not (util/right-click? e)))
                          (util/stop e)

                          (cond
                            (gobj/get e "shiftKey")
                            (state/sidebar-add-block!
                             (state/get-current-repo)
                             (:db/id block)
                             :block-ref)

                            (and (util/meta-key? e) (whiteboard-handler/inside-portal? (.-target e)))
                            (whiteboard-handler/add-new-block-portal-shape!
                             (:block/uuid block)
                             (whiteboard-handler/closest-shape (.-target e)))

                            :else
                            (match [block-type (util/electron?)]
                          ;; pdf annotation
                              [:annotation true] (pdf-assets/open-block-ref! block)

                              [:whiteboard-shape true] (route-handler/redirect-to-page!
                                                        (get-in block [:block/page :block/uuid]) {:block-id block-id})

                          ;; default open block page
                              :else (route-handler/redirect-to-page! id))))))}

                   (if (and (not (util/mobile?))
                            (not (:preview? config))
                            (not (shui-dialog/has-modal?))
                            (nil? block-type))
                     (block-reference-preview inner
                                              {:repo repo :config config :id block-id})
                     inner)])))
            (invalid-node-ref id))))
      (invalid-node-ref id))))

(defn- render-macro
  [config name arguments macro-content format]
  [:div.macro {:data-macro-name name}

   (if macro-content
     (let [ast (->> (mldoc/->edn macro-content format)
                    (map first))
           paragraph? (and (= 1 (count ast))
                           (= "Paragraph" (ffirst ast)))]
       (if (and (not paragraph?)
                (mldoc/block-with-title? (ffirst ast)))
         (markup-elements-cp (assoc config :block/format format) ast)
         (inline-text config format macro-content)))
     [:span.warning {:title (str "Unsupported macro name: " name)}
      (macro->text name arguments)])])

(rum/defc nested-link < rum/reactive
  [config html-export? link]
  (let [show-brackets? (state/show-brackets?)
        {:keys [content children]} link]
    [:span.page-reference.nested
     (when (and show-brackets?
                (not html-export?)
                (not (= (:id config) "contents")))
       [:span.text-gray-500 page-ref/left-brackets])
     (let [page-name (subs content 2 (- (count content) 2))]
       (page-cp (assoc config
                       :children children
                       :nested-link? true) {:block/name page-name}))
     (when (and show-brackets?
                (not html-export?)
                (not (= (:id config) "contents")))
       [:span.text-gray-500 page-ref/right-brackets])]))

(defn- show-link?
  [config metadata s full-text]
  (let [media-formats (set (map name config/media-formats))
        metadata-show (:show (common-util/safe-read-map-string metadata))
        format (get-in config [:block :block/format] :markdown)]
    (or
     (and
      (= :org format)
      (or
       (and
        (nil? metadata-show)
        (or
         (common-config/local-asset? s)
         (text-util/media-link? media-formats s)))
       (true? (boolean metadata-show))))

     ;; markdown
     (string/starts-with? (string/triml full-text) "!")

     ;; image http link
     (and (or (string/starts-with? full-text "http://")
              (string/starts-with? full-text "https://"))
          (text-util/media-link? media-formats s)))))

(defn- relative-assets-path->absolute-path
  [path]
  (when (path/protocol-url? path)
    (js/console.error "BUG: relative-assets-path->absolute-path called with protocol url" path))
  (if (or (path/absolute? path) (path/protocol-url? path))
    path
    (.. util/node-path
        (join (config/get-repo-dir (state/get-current-repo))
              (config/get-local-asset-absolute-path path)))))

(rum/defc audio-link
  [config url href _label metadata full_text]
  (if (and (common-config/local-asset? href)
           (or (config/local-file-based-graph? (state/get-current-repo))
               (config/db-based-graph? (state/get-current-repo))))
    (asset-link config nil href metadata full_text)
    (let [href (cond
                 (util/starts-with? href "http")
                 href

                 config/publishing?
                 (subs href 1)

                 (= "Embed_data" (first url))
                 href

                 :else
                 (if (assets-handler/check-alias-path? href)
                   (assets-handler/resolve-asset-real-path-url (state/get-current-repo) href)
                   (get-file-absolute-path config href)))]
      (audio-cp href))))

(defn- media-link
  [config url s label metadata full_text]
  (let [ext (keyword (util/get-file-ext s))
        label-text (get-label-text label)]
    (cond
      (contains? config/audio-formats ext)
      (audio-link config url s label metadata full_text)

      (contains? config/doc-formats ext)
      (asset-link config label-text s metadata full_text)

      (not (contains? #{:mp4 :webm :mov} ext))
      (image-link config url s label metadata full_text)

      :else
      (asset-reference config label s))))

(defn- search-link-cp
  [config url s label title metadata full_text]
  (cond
    (string/blank? s)
    [:span.warning {:title "Invalid link"} full_text]

    (= \# (first s))
    (->elem :a {:on-click #(route-handler/jump-to-anchor! (mldoc/anchorLink (subs s 1)))} (subs s 1))

    ;; FIXME: same headline, see more https://orgmode.org/manual/Internal-Links.html
    (and (= \* (first s))
         (not= \* (last s)))
    (->elem :a {:on-click #(route-handler/jump-to-anchor! (mldoc/anchorLink (subs s 1)))} (subs s 1))

    (block-ref/block-ref? s)
    (let [id (block-ref/get-block-ref-id s)]
      (block-reference config id label))

    (not (string/includes? s "."))
    (page-reference (:html-export? config) s config label)

    (path/protocol-url? s)
    (->elem :a {:href s
                :data-href s
                :target "_blank"}
            (map-inline config label))

    (show-link? config metadata s full_text)
    (media-link config url s label metadata full_text)

    (or (util/electron?) (config/db-based-graph? (state/get-current-repo)))
    (let [path (cond
                 (string/starts-with? s "file://")
                 (string/replace s "file://" "")

                 (string/starts-with? s "/")
                 s

                 :else
                 (relative-assets-path->absolute-path s))]
      (->elem
       :a
       (cond->
        {:href (path/path-join "file://" path)
         :data-href path
         :target    "_blank"}
         title
         (assoc :title title))
       (map-inline config label)))

    :else
    (page-reference (:html-export? config) s config label)))

(defn- link-cp [config html-export? link]
  (let [{:keys [url label title metadata full_text]} link]
    (match url
      ["Block_ref" id]
      (let [label* (if (seq (mldoc/plain->text label)) label nil)
            {:keys [link-depth]} config
            link-depth (or link-depth 0)]
        (if (> link-depth max-depth-of-links)
          [:p.warning.text-sm "Block ref nesting is too deep"]
          (block-reference (assoc config
                                  :reference? true
                                  :link-depth (inc link-depth)
                                  :block/uuid id)
                           id label*)))

      ["Page_ref" page]
      (let [format (get-in config [:block :block/format] :markdown)]
        (if (and (= format :org)
                 (show-link? config nil page page)
                 (not (contains? #{"pdf" "mp4" "ogg" "webm"} (util/get-file-ext page))))
          (image-link config url page nil metadata full_text)
          (let [label* (if (seq (mldoc/plain->text label)) label nil)]
            (if (and (string? page) (string/blank? page))
              [:span (page-ref/->page-ref page)]
              (page-reference (:html-export? config) page config label*)))))

      ["Embed_data" src]
      (image-link config url src nil metadata full_text)

      ["Search" s]
      (search-link-cp config url s label title metadata full_text)

      :else
      (let [href (string-of-url url)
            [protocol path] (or (and (= "Complex" (first url)) url)
                                (and (= "File" (first url)) ["file" (second url)]))]
        (cond
          (and (= (get-in config [:block :block/format] :markdown) :org)
               (= "Complex" protocol)
               (= (string/lower-case (:protocol path)) "id")
               (string? (:link path))
               (util/uuid-string? (:link path))) ; org mode id
          (let [id (uuid (:link path))
                block (db/entity [:block/uuid id])]
            (if (:block/pre-block? block)
              (let [page (:block/page block)]
                (page-reference html-export? (:block/name page) config label))
              (block-reference config (:link path) label)))

          (= protocol "file")
          (if (show-link? config metadata href full_text)
            (media-link config url href label metadata full_text)
            (let [redirect-page-name (when (string? path) (text/get-page-name path))
                  config (assoc config :redirect-page-name redirect-page-name)
                  label-text (get-label-text label)
                  page (if (string/blank? label-text)
                         {:block/name (db/get-file-page (string/replace href "file:" "") false)}
                         (get-page label))
                  show-brackets? (state/show-brackets?)]
              (if (and page
                       (when-let [ext (util/get-file-ext href)]
                         (common-config/mldoc-support? ext)))
                [:span.page-reference
                 (when show-brackets? [:span.text-gray-500 page-ref/left-brackets])
                 (page-cp config page)
                 (when show-brackets? [:span.text-gray-500 page-ref/right-brackets])]

                (let [href* (if (util/electron?)
                              (relative-assets-path->absolute-path href)
                              href)]
                  (->elem
                   :a
                   (cond-> {:href      (path/path-join "file://" href*)
                            :data-href href*
                            :target    "_blank"}
                     title (assoc :title title))
                   (map-inline config label))))))

          (show-link? config metadata href full_text)
          (media-link config url href label metadata full_text)

          :else
          (->elem
           :a.external-link
           (cond->
            {:href href
             :target "_blank"}
             title
             (assoc :title title))
           (map-inline config label)))))))

(declare ->hiccup inline)

(defn wrap-query-components
  [config]
  (merge config
         {:->hiccup ->hiccup
          :->elem ->elem
          :page-cp page-cp
          :inline-text inline-text
          :map-inline map-inline
          :inline inline}))

;;;; Macro component render functions
(defn- macro-query-cp
  [config arguments]
  [:div.dsl-query.pr-3.sm:pr-0
   (let [query (->> (string/join ", " arguments)
                    (string/trim))
         build-option (assoc (:block config) :file-version/query-macro-title query)]
     (query/custom-query (wrap-query-components (assoc config :dsl-query? true))
                         {:builder (query-builder-component/builder build-option {})
                          :query query}))])

(defn- macro-function-cp
  [config arguments]
  (or
   (some-> (:query-result config) rum/react (block-macros/function-macro arguments))
   [:span.warning
    (util/format "{{function %s}}" (first arguments))]))

(defn- macro-embed-cp
  [config arguments]
  (let [a (first arguments)
        {:keys [link-depth]} config
        link-depth (or link-depth 0)]
    (cond
      (nil? a)                      ; empty embed
      nil

      (> link-depth max-depth-of-links)
      [:p.warning.text-sm "Embed depth is too deep"]

      (page-ref/page-ref? a)
      (let [page-name (text/get-page-name a)]
        (when-not (string/blank? page-name)
          (page-embed (assoc config :link-depth (inc link-depth)) page-name)))

      (block-ref/string-block-ref? a)
      (when-let [s (-> a block-ref/get-string-block-ref-id string/trim)]
        (when-let [id (some-> s parse-uuid)]
          (block-embed (assoc config :link-depth (inc link-depth)) id)))

      :else                         ;TODO: maybe collections?
      nil)))

(defn- macro-vimeo-cp
  [_config arguments]
  (when-let [url (first arguments)]
    (when-let [vimeo-id (nth (util/safe-re-find text-util/vimeo-regex url) 5)]
      (when-not (string/blank? vimeo-id)
        (let [width (min (- (util/get-width) 96)
                         560)
              height (int (* width (/ 315 560)))]
          [:iframe
           {:allow-full-screen "allowfullscreen"
            :allow
            "accelerometer; autoplay; clipboard-write; encrypted-media; gyroscope"
            :frame-border "0"
            :src (str "https://player.vimeo.com/video/" vimeo-id)
            :height height
            :width width}])))))

(defn- macro-bilibili-cp
  [_config arguments]
  (when-let [url (first arguments)]
    (when-let [id (cond
                    (<= (count url) 15) url
                    :else
                    (nth (util/safe-re-find text-util/bilibili-regex url) 5))]
      (when-not (string/blank? id)
        (let [width (min (- (util/get-width) 96)
                         560)
              height (int (* width (/ 360 560)))]
          [:iframe
           {:allowfullscreen true
            :framespacing "0"
            :frameborder "no"
            :border "0"
            :scrolling "no"
            :src (str "https://player.bilibili.com/player.html?bvid=" id "&high_quality=1")
            :width width
            :height (max 500 height)}])))))

(defn- macro-video-cp
  [_config arguments]
  (if-let [url (first arguments)]
    (if (common-util/url? url)
      (let [results (text-util/get-matched-video url)
            src (match results
                  [_ _ _ (:or "youtube.com" "youtu.be" "y2u.be") _ id _]
                  (if (= (count id) 11) ["youtube-player" id] url)

                  [_ _ _ "youtube-nocookie.com" _ id _]
                  (str "https://www.youtube-nocookie.com/embed/" id)

                  [_ _ _ "loom.com" _ id _]
                  (str "https://www.loom.com/embed/" id)

                  [_ _ _ (_ :guard #(string/ends-with? % "vimeo.com")) _ id _]
                  (str "https://player.vimeo.com/video/" id)

                  [_ _ _ "bilibili.com" _ id & query]
                  (str "https://player.bilibili.com/player.html?bvid=" id "&high_quality=1&autoplay=0"
                       (when-let [page (second query)]
                         (str "&page=" page)))

                  :else
                  url)]
        (if (and (coll? src)
                 (= (first src) "youtube-player"))
          (let [t (re-find #"&t=(\d+)" url)
                opts (when (seq t)
                       {:start (nth t 1)})]
            (youtube/youtube-video (last src) opts))
          (when src
            (let [width (min (- (util/get-width) 96) 560)
                  height (int (* width (/ (if (string/includes? src "player.bilibili.com")
                                            360 315)
                                          560)))]
              [:iframe
               {:allow-full-screen true
                :allow "accelerometer; autoplay; clipboard-write; encrypted-media; gyroscope"
                :framespacing "0"
                :frame-border "no"
                :border "0"
                :scrolling "no"
                :src src
                :width width
                :height height}]))))
      [:span.warning.mr-1 {:title "Invalid URL"}
       (macro->text "video" arguments)])
    [:span.warning.mr-1 {:title "Empty URL"}
     (macro->text "video" arguments)]))

(defn- macro-else-cp
  [name config arguments]
  (if-let [block-uuid (:block/uuid config)]
    (let [format (get-in config [:block :block/format] :markdown)
          ;; :macros is deprecated for db graphs
          macros-from-property (when (config/local-file-based-graph? (state/get-current-repo))
                                 (-> (db/entity [:block/uuid block-uuid])
                                     (:block/page)
                                     (:db/id)
                                     (db/entity)
                                     :block/properties
                                     :macros
                                     (get name)))
          macro-content (or macros-from-property
                            (get (state/get-macros) name)
                            (get (state/get-macros) (keyword name)))
          macro-content (cond
                          (= (str name) "img")
                          (case (count arguments)
                            1
                            (util/format "[:img {:src \"%s\"}]" (first arguments))
                            4
                            (when (and (util/safe-parse-int (nth arguments 1))
                                       (util/safe-parse-int (nth arguments 2)))
                              (util/format "[:img.%s {:src \"%s\" :style {:width %s :height %s}}]"
                                           (nth arguments 3)
                                           (first arguments)
                                           (util/safe-parse-int (nth arguments 1))
                                           (util/safe-parse-int (nth arguments 2))))
                            3
                            (when (and (util/safe-parse-int (nth arguments 1))
                                       (util/safe-parse-int (nth arguments 2)))
                              (util/format "[:img {:src \"%s\" :style {:width %s :height %s}}]"
                                           (first arguments)
                                           (util/safe-parse-int (nth arguments 1))
                                           (util/safe-parse-int (nth arguments 2))))

                            2
                            (cond
                              (util/safe-parse-int (nth arguments 1))
                              (util/format "[:img {:src \"%s\" :style {:width %s}}]"
                                           (first arguments)
                                           (util/safe-parse-int (nth arguments 1)))
                              (contains? #{"left" "right" "center"} (string/lower-case (nth arguments 1)))
                              (util/format "[:img.%s {:src \"%s\"}]"
                                           (string/lower-case (nth arguments 1))
                                           (first arguments))
                              :else
                              macro-content)

                            macro-content)

                          (and (seq arguments) macro-content)
                          (macro-util/macro-subs macro-content arguments)

                          :else
                          macro-content)
          macro-content (when macro-content
                          (template/resolve-dynamic-template! macro-content))]
      (render-macro config name arguments macro-content format))
    (let [macro-content (or
                         (get (state/get-macros) name)
                         (get (state/get-macros) (keyword name)))
          format (get-in config [:block :block/format] :markdown)]
      (render-macro config name arguments macro-content format))))

(rum/defc namespace-hierarchy-aux
  [config namespace children]
  [:ul
   (for [child children]
     [:li {:key (str "namespace-" namespace "-" (:db/id child))}
      (let [shorten-name (some-> (or (:block/title child) (:block/name child))
                                 (string/split "/")
                                 last)]
        (page-cp {:label shorten-name} child))
      (when (seq (:namespace/children child))
        (namespace-hierarchy-aux config (:block/name child)
                                 (:namespace/children child)))])])

(rum/defc namespace-hierarchy
  [config namespace children]
  [:div.namespace
   [:div.font-medium.flex.flex-row.items-center.pb-2
    [:span.text-sm.mr-1 "Namespace "]
    (page-cp config {:block/name namespace})]
   (namespace-hierarchy-aux config namespace children)])

(defn- macro-cp
  [config options]
  (let [{:keys [name arguments]} options
        arguments (if (and
                       (>= (count arguments) 2)
                       (and (string/starts-with? (first arguments) page-ref/left-brackets)
                            (string/ends-with? (last arguments) page-ref/right-brackets))) ; page reference
                    (let [title (string/join ", " arguments)]
                      [title])
                    arguments)]
    (cond
      (= name "query")
      (if (config/db-based-graph? (state/get-current-repo))
        [:div.warning "{{query}} is deprecated. Use '/Query' command instead."]
        (macro-query-cp config arguments))

      (= name "function")
      (macro-function-cp config arguments)

      (= name "namespace")
      (if (config/db-based-graph? (state/get-current-repo))
        [:div.warning "Namespace is deprecated, use tags instead"]
        (let [namespace (first arguments)]
          (when-not (string/blank? namespace)
            (let [namespace (string/lower-case (page-ref/get-page-name! namespace))
                  children (model/get-namespace-hierarchy (state/get-current-repo) namespace)]
              (namespace-hierarchy config namespace children)))))

      (= name "youtube")
      (when-let [url (first arguments)]
        (when-let [youtube-id (cond
                                (== 11 (count url)) url
                                :else
                                (nth (util/safe-re-find text-util/youtube-regex url) 5))]
          (when-not (string/blank? youtube-id)
            (youtube/youtube-video youtube-id nil))))

      (= name "youtube-timestamp")
      (when-let [timestamp' (first arguments)]
        (when-let [seconds (youtube/parse-timestamp timestamp')]
          (youtube/timestamp seconds)))

      (= name "zotero-imported-file")
      (let [[item-key filename] arguments]
        (when (and item-key filename)
          [:span.ml-1 (zotero/zotero-imported-file item-key filename)]))

      (= name "zotero-linked-file")
      (when-let [path (first arguments)]
        [:span.ml-1 (zotero/zotero-linked-file path)])

      (= name "vimeo")
      (macro-vimeo-cp config arguments)

      ;; TODO: support fullscreen mode, maybe we need a fullscreen dialog?
      (= name "bilibili")
      (macro-bilibili-cp config arguments)

      (= name "video")
      (macro-video-cp config arguments)

      (contains? #{"tweet" "twitter"} name)
      (when-let [url (first arguments)]
        (let [id-regex #"/status/(\d+)"]
          (when-let [id (cond
                          (<= (count url) 15) url
                          :else
                          (last (util/safe-re-find id-regex url)))]
            (ui/tweet-embed id))))

      (= name "embed")
      (if (config/db-based-graph? (state/get-current-repo))
        [:div.warning "{{embed}} is deprecated. Use '/Node embed' command instead."]
        (macro-embed-cp config arguments))

      (= name "renderer")
      (when config/lsp-enabled?
        (when-let [block-uuid (str (:block/uuid config))]
          (plugins/hook-ui-slot :macro-renderer-slotted (assoc options :uuid block-uuid))))

      (get @macro/macros name)
      ((get @macro/macros name) config options)

      :else
      (macro-else-cp name config arguments))))

(defn- emphasis-cp
  [config kind data]
  (let [elem (case kind
               "Bold" :b
               "Italic" :i
               "Underline" :ins
               "Strike_through" :del
               "Highlight" :mark)]
    (->elem elem (map-inline config data))))

(defn hiccup->html
  [s]
  (let [result (common-util/safe-read-string s)
        result' (if (seq result) result
                    [:div.warning {:title "Invalid hiccup"}
                     s])]
    (-> result'
        (hiccups.core/html)
        (security/sanitize-html))))

(defn ^:large-vars/cleanup-todo inline
  [{:keys [html-export?] :as config} item]
  (match item
    [(:or "Plain" "Spaces") s]
    s

    ["Superscript" l]
    (->elem :sup (map-inline config l))
    ["Subscript" l]
    (->elem :sub (map-inline config l))

    ["Tag" _]
    (when-let [s (gp-block/get-tag item)]
      (let [s (text/page-ref-un-brackets! s)]
        (page-cp (assoc config :tag? true) {:block/name s})))

    ["Emphasis" [[kind] data]]
    (emphasis-cp config kind data)

    ["Entity" e]
    [:span {:dangerouslySetInnerHTML
            {:__html (security/sanitize-html (:html e))}}]

    ["Latex_Fragment" [display s]] ;display can be "Displayed" or "Inline"
    (if html-export?
      (latex/html-export s false true)
      (latex/latex s false (not= display "Inline")))

    [(:or "Target" "Radio_Target") s]
    [:a {:id s} s]

    ["Email" address]
    (let [{:keys [local_part domain]} address
          address (str local_part "@" domain)]
      [:a {:href (str "mailto:" address)} address])

    ["Nested_link" link]
    (nested-link config html-export? link)

    ["Link" link]
    (link-cp config html-export? link)

    [(:or "Verbatim" "Code") s]
    [:code s]

    ["Inline_Source_Block" x]
    [:code (:code x)]

    ["Export_Snippet" "html" s]
    (when (not html-export?)
      [:span {:dangerouslySetInnerHTML
              {:__html (security/sanitize-html s)}}])

    ["Inline_Hiccup" s] ;; String to hiccup
    (ui/catch-error
     [:div.warning {:title "Invalid hiccup"} s]
     [:span {:dangerouslySetInnerHTML
             {:__html (hiccup->html s)}}])

    ["Inline_Html" s]
    (when (not html-export?)
           ;; TODO: how to remove span and only export the content of `s`?
      [:span {:dangerouslySetInnerHTML {:__html (security/sanitize-html s)}}])

    [(:or "Break_Line" "Hard_Break_Line")]
    [:br]

    ["Timestamp" [(:or "Scheduled" "Deadline") _timestamp]]
    nil
    ["Timestamp" ["Date" t]]
    (timestamp t "Date")
    ["Timestamp" ["Closed" t]]
    (timestamp t "Closed")
    ["Timestamp" ["Range" t]]
    (range t false)
    ["Timestamp" ["Clock" ["Stopped" t]]]
    (range t true)
    ["Timestamp" ["Clock" ["Started" t]]]
    (timestamp t "Started")

    ["Cookie" ["Percent" n]]
    [:span {:class "cookie-percent"}
     (util/format "[%d%%]" n)]
    ["Cookie" ["Absolute" current total]]
    [:span {:class "cookie-absolute"}
     (util/format "[%d/%d]" current total)]

    ["Footnote_Reference" options]
    (let [{:keys [name]} options
          encode-name (util/url-encode name)]
      [:sup.fn
       [:a {:id (str "fnr." encode-name)
            :class "footref"
            :on-click #(route-handler/jump-to-anchor! (str "fn." encode-name))}
        name]])

    ["Macro" options]
    (macro-cp config options)

    :else ""))

(rum/defc block-child
  [block]
  block)

(defn- dnd-same-block?
  [uuid]
  (= (:block/uuid @*dragging-block) uuid))

(defn- bullet-drag-start
  [event block uuid block-id]
  (let [selected (set (map #(.-id %) (state/get-selection-blocks)))
        selected? (contains? selected block-id)]
    (when-not selected?
      (util/clear-selection!)
      (state/conj-selection-block! (gdom/getElement block-id) :down)
      (editor-handler/highlight-block! uuid)))

  (editor-handler/block->data-transfer! uuid event false)

  (.setData (gobj/get event "dataTransfer")
            "block-dom-id"
            block-id)
  (reset! *dragging? true)
  (reset! *dragging-block block))

(defn- bullet-on-click
  [e block uuid {:keys [on-redirect-to-page]}]
  (cond
    (pu/shape-block? block)
    (route-handler/redirect-to-page! (get-in block [:block/page :block/uuid]) {:block-id uuid})

    (gobj/get e "shiftKey")
    (do
      (state/sidebar-add-block!
       (state/get-current-repo)
       (:db/id block)
       :block)
      (util/stop e))

    (and (util/meta-key? e) (whiteboard-handler/inside-portal? (.-target e)))
    (do (whiteboard-handler/add-new-block-portal-shape!
         uuid
         (whiteboard-handler/closest-shape (.-target e)))
        (util/stop e))

    :else
    (when uuid
      (-> (or on-redirect-to-page route-handler/redirect-to-page!)
          (apply [(str uuid)])))))

(declare block-list)
(rum/defc block-children < rum/reactive
  [config block children collapsed?]
  (let [ref?        (:ref? config)
        query?      (:custom-query? config)
        children    (when (coll? children)
                      (remove nil? children))]
    (when (and (coll? children)
               (seq children)
               (not collapsed?))
      [:div.block-children-container.flex
       [:div.block-children-left-border
        {:on-click (fn [_]
                     (editor-handler/toggle-open-block-children! (:block/uuid block)))}]
       [:div.block-children.w-full {:style {:display (if collapsed? "none" "")}}
        (let [config' (cond-> (dissoc config :breadcrumb-show? :embed-parent)
                        (or ref? query?)
                        (assoc :ref-query-child? true)
                        true
                        (assoc :block-children? true))]
          (block-list config' children))]])))

(defn- block-content-empty?
  [{:block/keys [properties] :as block}]
  (let [ast-title (:block.temp/ast-title block)
        ast-body (:block.temp/ast-body block)]
    (and
     (or
      (empty? properties)
      (and (not (config/db-based-graph? (state/get-current-repo)))
           (property-file/properties-hidden? properties)))

     (empty? ast-title)

     (every? #(= % ["Horizontal_Rule"]) ast-body))))

(rum/defcs block-control < rum/reactive
  [state config block {:keys [uuid block-id collapsed? *control-show? edit? selected?]}]
  (let [doc-mode?          (state/sub :document/mode?)
        control-show?      (util/react *control-show?)
        ref?               (:ref? config)
        empty-content?     (block-content-empty? block)
        fold-button-right? (state/enable-fold-button-right?)
        own-number-list?   (:own-order-number-list? config)
        order-list?        (boolean own-number-list?)
        order-list-idx     (:own-order-list-index config)
        collapsable?       (editor-handler/collapsable? uuid {:semantic? true
                                                              :ignore-children? (:page-title? config)})
        link?              (boolean (:original-block config))
        icon-size          (if collapsed? 12 14)
        icon               (icon-component/get-node-icon-cp block {:size icon-size :color? true})
        with-icon?          (and (some? icon)
                                 (or (db/page? block)
                                     (:logseq.property/icon block)
                                     link?
                                     (some :logseq.property/icon (:block/tags block))
                                     (contains? #{"pdf"} (:logseq.property.asset/type block))))]
    [:div.block-control-wrap.flex.flex-row.items-center.h-6
     {:class (util/classnames [{:is-order-list order-list?
                                :is-with-icon  with-icon?
                                :bullet-closed collapsed?
                                :bullet-hidden (:hide-bullet? config)}])}
     (when (and (or (not fold-button-right?) collapsable?) (not (:table? config)))
       [:a.block-control
        {:id       (str "control-" uuid)
         :on-click (fn [event]
                     (util/stop event)
                     (state/clear-edit!)
                     (if ref?
                       (state/toggle-collapsed-block! uuid)
                       (if collapsed?
                         (editor-handler/expand-block! uuid)
                         (editor-handler/collapse-block! uuid)))
                     ;; debug config context
                     (when (and (state/developer-mode?) (.-metaKey event))
                       (js/console.debug "[block config]==" config)))}
        [:span {:class (if (or (and control-show? (or collapsed? collapsable?))
                               (and collapsed? (or order-list? config/publishing?)))
                         "control-show cursor-pointer"
                         "control-hide")}
         (ui/rotating-arrow collapsed?)]])

     (when-not (:hide-bullet? config)
       (let [bullet [:a.bullet-link-wrap {:on-click #(bullet-on-click % block uuid config)}
                     [:span.bullet-container.cursor
                      {:id (str "dot-" uuid)
                       :draggable true
                       :on-drag-start (fn [event]
                                        (util/stop-propagation event)
                                        (bullet-drag-start event block uuid block-id))
                       :blockid (str uuid)
                       :class (str (when collapsed? "bullet-closed")
                                   (when (and (:document/mode? config)
                                              (not collapsed?))
                                     " hide-inner-bullet")
                                   (when order-list? " as-order-list typed-list"))}

                      (if with-icon?
                        icon
                        [:span.bullet (cond->
                                       {:blockid (str uuid)}
                                        selected?
                                        (assoc :class "selected"))
                         (when
                          order-list?
                           [:label (str order-list-idx ".")])])]]]
         (cond
           (and (or (mobile-util/native-platform?)
                    (:ui/show-empty-bullets? (state/get-config))
                    collapsed?
                    collapsable?
                    (< (- (util/time-ms) (:block/created-at block)) 500))
                (not doc-mode?))
           bullet

           (or
            (and empty-content?
                 (not edit?)
                 (not (:block.temp/top? block))
                 (not (:block.temp/bottom? block))
                 (not (util/react *control-show?)))
            (and doc-mode?
                 (not collapsed?)
                 (not (util/react *control-show?))))
           [:span.bullet-container]

           :else
           bullet)))]))

(rum/defc dnd-separator
  [move-to block-content?]
  [:div.relative
   [:div.dnd-separator.absolute
    {:style {:left (cond-> (if (= move-to :nested) 40 20)
                     block-content?
                     (- 34))
             :top 0
             :width "100%"
             :z-index 3}}]])

(defn list-checkbox
  [config checked?]
  (ui/checkbox
   {:style {:margin-right 6}
    :value checked?
    :checked checked?
    :on-change (fn [event]
                 (let [target (.-target event)
                       block (:block config)
                       item-content (.. target -nextSibling -data)]
                   (editor-handler/toggle-list-checkbox block item-content)))}))

(declare block-content)

(declare src-cp)

(rum/defc ^:large-vars/cleanup-todo text-block-title
  [config {:block/keys [format marker pre-block? properties] :as block}]
  (let [format (or format :markdown)
        block (if-not (:block.temp/ast-title block)
                (merge block (block/parse-title-and-body uuid format pre-block?
                                                         (:block/title block)))
                block)
        block-ast-title (:block.temp/ast-title block)
        config (assoc config :block block)
        level (:level config)
        slide? (boolean (:slide? config))
        block-ref? (:block-ref? config)
        block-type (or (keyword (pu/lookup properties :logseq.property/ls-type)) :default)
        html-export? (:html-export? config)
        bg-color (pu/lookup properties :logseq.property/background-color)
        ;; `heading-level` is for backward compatibility, will remove it in later releases
        heading-level (:block/heading-level block)
        heading (or
                 (and heading-level
                      (<= heading-level 6)
                      heading-level)
                 (pu/lookup properties :logseq.property/heading))
        heading (if (true? heading) (min (inc level) 6) heading)
        elem (if heading
               (keyword (str "h" heading ".block-title-wrap.as-heading"
                             (when block-ref? ".as-inline")))
               :span.block-title-wrap)]
    (->elem
     elem
     (merge
      {:data-hl-type (pu/lookup properties :logseq.property.pdf/hl-type)}
      (when (and marker
                 (not (string/blank? marker))
                 (not= "nil" marker))
        {:data-marker (str (string/lower-case marker))})
      (when bg-color
        (let [built-in-color? (ui/built-in-color? bg-color)]
          {:style {:background-color (if built-in-color?
                                       (str "var(--ls-highlight-color-" bg-color ")")
                                       bg-color)
                   :color (when-not built-in-color? "white")}
           :class "px-1 with-bg-color"})))

     ;; children
     (let [area?  (= :area (keyword (pu/lookup properties :logseq.property.pdf/hl-type)))
           hl-ref #(when (not (#{:default :whiteboard-shape} block-type))
                     [:div.prefix-link
                      {:on-pointer-down
                       (fn [^js e]
                         (let [^js target (.-target e)]
                           (case block-type
                             ;; pdf annotation
                             :annotation
                             (if (and area? (.contains (.-classList target) "blank"))
                               :actions
                               (do
                                 (pdf-assets/open-block-ref! block)
                                 (util/stop e)))

                             :dune)))}

                      [:span.hl-page
                       [:strong.forbid-edit
                        (str "P"
                             (or (pu/lookup properties :logseq.property.pdf/hl-page)
                                 "?"))]]

                      (when (and area?
                                 (or (:hl-stamp properties)
                                     (:logseq.property.pdf/hl-image properties)))
                        (pdf-assets/area-display block))])]
       (remove-nils
        (concat
         (when (config/local-file-based-graph? (state/get-current-repo))
           [(when (and (not pre-block?)
                       (not html-export?)
                       (not slide?))
              (file-block/block-checkbox block (str "mr-1 cursor")))
            (when (and (not pre-block?)
                       (not html-export?)
                       (not slide?))
              (file-block/marker-switch block))
            (file-block/marker-cp block)
            (file-block/priority-cp block)])

         ;; highlight ref block (inline)
         (when-not area? [(hl-ref)])

         (conj
          (map-inline config block-ast-title)
          (when (= block-type :whiteboard-shape) [:span.mr-1 (ui/icon "whiteboard-element" {:extension? true})]))

         ;; highlight ref block (area)
         (when area? [(hl-ref)])

         (when (and (seq block-ast-title) (ldb/class-instance?
                                           (entity-plus/entity-memoized (db/get-db) :logseq.class/Cards)
                                           block))
           [(ui/tooltip
             (shui/button
              {:variant :ghost
               :size :sm
               :class "ml-2 !px-1 !h-5 text-xs text-muted-foreground"
               :on-click (fn [e]
                           (util/stop e)
                           (state/pub-event! [:modal/show-cards (:db/id block)]))}
              "Practice")
             [:div "Practice cards"])])))))))

(rum/defc block-title < rum/reactive db-mixins/query
  [config block]
  (let [collapsed? (:collapsed? config)
        block' (db/entity (:db/id block))
        node-display-type (:logseq.property.node/display-type block')
        db (db/get-db)
        query? (ldb/class-instance? (entity-plus/entity-memoized db :logseq.class/Query) block')
        query (:logseq.property/query block')
        advanced-query? (and query? (= :code node-display-type))]
    (cond
      (:raw-title? config)
      (text-block-title (dissoc config :raw-title?) block)

      (ldb/asset? block)
      [:div.grid.grid-cols-1.justify-items-center.asset-block-wrap
       (asset-cp config block)
       (when (img-audio-video? block)
         [:div.text-xs.opacity-60.mt-1
          (text-block-title (dissoc config :raw-title?) block)])]

      (= :code node-display-type)
      [:div.flex.flex-1.w-full
       (src-cp (assoc config :code-block block) {:language (:logseq.property.code/lang block)})]

      ;; TODO: switched to https://cortexjs.io/mathlive/ for editing
      (= :math node-display-type)
      (latex/latex (:block/title block) true false)

      (and query?
           collapsed?
           (not advanced-query?)
           (string/blank? (:block/title block'))
           (seq (:block/title query)))
      (query-builder-component/builder query {})

      (seq (:logseq.property/_query block'))
      (query-builder-component/builder block' {})

      (and query? (string/blank? (:block/title block')))
      [:span.opacity-50 "Set query title"]

      :else
      [:span.w-full
       (text-block-title config block)
       (when-let [property (:logseq.property/created-from-property block)]
         (when-let [message (when (= :url (get-in property [:block/schema :type]))
                              (first (outliner-property/validate-property-value (db/get-db) property (:db/id block))))]
           (ui/tooltip
            (shui/button
             {:size :sm
              :variant :ghost
              :class "ls-type-warning px-1 !py-0 h-4 ml-1"}
             (ui/icon "alert-triangle"))
            [:div.opacity-75 message])))])))

(rum/defc span-comma
  []
  [:span ", "])

(rum/defc property-cp
  [config block k value]
  (let [date (and (= k :date) (date/get-locale-string (str value)))
        user-config (state/get-config)
        ;; When value is a set of refs, display full property text
        ;; because :block/properties value only contains refs but user wants to see text
        property-separated-by-commas? (text/separated-by-commas? (state/get-config) k)
        v (or
           (when (and (coll? value) (seq value)
                      (not property-separated-by-commas?))
             (get (:block/properties-text-values block) k))
           value)
        property-pages-enabled? (contains? #{true nil} (:property-pages/enabled? user-config))]
    [:div
     (if property-pages-enabled?
       (if (and (not (config/db-based-graph? (state/get-current-repo)))
                (nil? (db/get-page (name k))))
         [:span.page-property-key.font-medium (name k)]
         (page-cp (assoc config :property? true) {:block/name (subs (str k) 1)}))
       [:span.page-property-key.font-medium (name k)])
     [:span.mr-1 ":"]
     [:div.page-property-value.inline
      (cond
        (int? v)
        v

        (= k :file-path)
        v

        date
        date

        (and (string? v) (common-util/wrapped-by-quotes? v))
        (common-util/unquote-string v)

        (and property-separated-by-commas? (coll? v))
        (let [v (->> (remove string/blank? v)
                     (filter string?))
              vals (for [v-item v]
                     (page-cp config {:block/name v-item}))
              elems (interpose (span-comma) vals)]
          (for [elem elems]
            (rum/with-key elem (str (random-uuid)))))

        :else
        (inline-text config (get block :block/format :markdown) (str v)))]]))

(rum/defc properties-cp
  [config {:block/keys [pre-block?] :as block}]
  (let [ordered-properties
        (property-util/get-visible-ordered-properties (:block/properties block)
                                                      (:block/properties-order block)
                                                      {:pre-block? pre-block?
                                                       :page-id (:db/id (:block/page block))})]
    (cond
      (seq ordered-properties)
      [:div.block-properties.rounded
       {:class (when pre-block? "page-properties")
        :title (if pre-block?
                 "Click to edit this page's properties"
                 "Click to edit this block's properties")}
       (for [[k v] ordered-properties]
         (rum/with-key (property-cp config block k v)
           (str (:block/uuid block) "-" k)))]

      (and pre-block? ordered-properties)
      [:span.opacity-50 "Properties"]

      :else
      nil)))

(rum/defcs db-properties-cp <
  {:init (fn [state]
           (let [container-id (or (:container-id (first (:rum/args state)))
                                  (state/get-next-container-id))]
             (assoc state ::initial-container-id container-id)))}
  [state config block opts]
  (property-component/properties-area block
                                      (merge
                                       config
                                       {:inline-text inline-text
                                        :page-cp page-cp
                                        :block-cp blocks-container
                                        :editor-box (state/get-component :editor/box)
                                        :container-id (or (:container-id config)
                                                          (::initial-container-id state))}
                                       opts)))

(rum/defc invalid-properties-cp
  [invalid-properties]
  (when (seq invalid-properties)
    [:div.invalid-properties.mb-2
     [:div.warning {:title "Invalid properties"}
      "Invalid property names: "
      (for [p invalid-properties]
        [:button.p-1.mr-2 p])]
     [:code "Property name begins with a non-numeric character and can contain alphanumeric characters and . * + ! - _ ? $ % & = < >. If -, + or . are the first character, the second character (if any) must be non-numeric."]]))

(defn- target-forbidden-edit?
  [target]
  (or
   (dom/has-class? target "forbid-edit")
   (dom/has-class? target "bullet")
   (dom/has-class? target "logbook")
   (dom/has-class? target "markdown-table")
   (util/link? target)
   (util/time? target)
   (util/input? target)
   (util/audio? target)
   (util/video? target)
   (util/details-or-summary? target)
   (and (util/sup? target)
        (dom/has-class? target "fn"))
   (dom/has-class? target "image-resize")
   (dom/closest target "a")
   (dom/closest target ".query-table")))

(defn- block-content-on-pointer-down
  [e block block-id content edit-input-id config]
  (when-not (or
             (:closed-values? config)
             (> (count content) (state/block-content-max-length (state/get-current-repo))))
    (let [target (gobj/get e "target")
          button (gobj/get e "buttons")
          shift? (gobj/get e "shiftKey")
          meta? (util/meta-key? e)
          forbidden-edit? (target-forbidden-edit? target)]
      (when (and (not forbidden-edit?) (contains? #{1 0} button))
        (let [selection-blocks (state/get-selection-blocks)
              starting-block (state/get-selection-start-block-or-first)]
          (cond
            (and meta? shift?)
            (when-not (empty? selection-blocks)
              (util/stop e)
              (editor-handler/highlight-selection-area! block-id {:append? true}))

            meta?
            (do
              (util/stop e)
              (let [block-dom-element (gdom/getElement block-id)]
                (if (some #(= block-dom-element %) selection-blocks)
                  (state/drop-selection-block! block-dom-element)
                  (state/conj-selection-block! block-dom-element :down)))
              (if (empty? (state/get-selection-blocks))
                (state/clear-selection!)
                (state/set-selection-start-block! block-id)))

            (and shift? starting-block)
            (do
              (util/stop e)
              (util/clear-selection!)
              (editor-handler/highlight-selection-area! block-id))

            shift?
            (do
              (util/clear-selection!)
              (state/set-selection-start-block! block-id))

            :else
            (let [block (or (db/entity [:block/uuid (:block/uuid block)]) block)]
              (editor-handler/clear-selection!)
              (editor-handler/unhighlight-blocks!)
              (let [f #(let [cursor-range (some-> (gdom/getElement block-id)
                                                  (dom/by-class "block-content-inner")
                                                  first
                                                  util/caret-range)
                             {:block/keys [title format]} block
                             content (if (config/db-based-graph? (state/get-current-repo))
                                       (:block/title block)
                                       (->> title
                                            (property-file/remove-built-in-properties-when-file-based
                                             (state/get-current-repo) format)
                                            (drawer/remove-logbook)))]
                         (state/set-editing!
                          edit-input-id
                          content
                          block
                          cursor-range
                          {:db (db/get-db)
                           :move-cursor? false
                           :container-id (:container-id config)}))]
                ;; wait a while for the value of the caret range
                (p/do!
                 (state/pub-event! [:editor/save-code-editor])
                 (f))

                (state/set-selection-start-block! block-id)))))))))

(rum/defc dnd-separator-wrapper < rum/reactive
  [block children block-id slide? top? block-content?]
  (let [dragging? (rum/react *dragging?)
        drag-to-block (rum/react *drag-to-block)]
    (when (and
           (= block-id drag-to-block)
           dragging?
           (not slide?)
           (not (:block/pre-block? block)))
      (let [move-to (rum/react *move-to)]
        (when-not
         (or (and top? (not= move-to :top))
             (and (not top?) (= move-to :top))
             (and block-content? (not= move-to :nested))
             (and (not block-content?)
                  (first children)
                  (= move-to :nested)))
          (dnd-separator move-to block-content?))))))

(defn- block-content-inner
  [config block body plugin-slotted? collapsed? block-ref-with-title?]
  (if plugin-slotted?
    [:div.block-slotted-body
     (plugins/hook-block-slot
      :block-content-slotted
      (-> block (dissoc :block/children :block/page)))]

    (when-not (contains? #{:code :math} (:logseq.property.node/display-type block))
      (let [title-collapse-enabled? (:outliner/block-title-collapse-enabled? (state/get-config))]
        (when (and (not block-ref-with-title?)
                   (seq body)
                   (or (not title-collapse-enabled?)
                       (and title-collapse-enabled?
                            (or (not collapsed?)
                                (some? (mldoc/extract-first-query-from-ast body))))))
          [:div.block-body
           (let [body (block/trim-break-lines! (:block.temp/ast-body block))
                 uuid (:block/uuid block)]
             (for [[idx child] (medley/indexed body)]
               (when-let [block (markup-element-cp config child)]
                 (rum/with-key (block-child block)
                   (str uuid "-" idx)))))])))))

(rum/defcs block-tag <
  (rum/local false ::hover?)
  [state block tag config popup-opts]
  (let [*hover? (::hover? state)
        hover? @*hover?]
    [:div.block-tag.items-center
     {:key (str "tag-" (:db/id tag))
      :on-mouse-over #(reset! *hover? true)
      :on-mouse-out #(reset! *hover? false)
      :on-context-menu
      (fn [e]
        (util/stop e)
        (shui/popup-show! e
                          (fn []
                            [:<>
                             (shui/dropdown-menu-item
                              {:key "Go to tag"
                               :on-click #(route-handler/redirect-to-page! (:block/uuid tag))}
                              (str "Go to #" (:block/title tag))
                              (shui/dropdown-menu-shortcut (shortcut-utils/decorate-binding "mod+click")))
                             (shui/dropdown-menu-item
                              {:key "Open tag in sidebar"
                               :on-click #(state/sidebar-add-block! (state/get-current-repo) (:db/id tag) :page)}
                              "Open tag in sidebar"
                              (shui/dropdown-menu-shortcut (shortcut-utils/decorate-binding "shift+click")))
                             (shui/dropdown-menu-item
                              {:key "Remove tag"
                               :on-click #(db-property-handler/delete-property-value! (:db/id block) :block/tags (:db/id tag))}
                              "Remove tag")])
                          popup-opts))}
     (if (and hover? (not (ldb/private-tags (:db/ident tag))))
       [:a.inline.close.flex.transition-opacity.duration-300.ease-in
        {:class (if @*hover? "!opacity-100" "!opacity-0")
         :title "Remove this tag"
         :on-pointer-down
         (fn [e]
           (util/stop e)
           (db-property-handler/delete-property-value! (:db/id block) :block/tags (:db/id tag)))}
        (ui/icon "x" {:size 14
                      :style {:margin-top 1}})]
       [:a.hash-symbol.select-none {:style {:margin-left 5}}
        "#"])
     (page-cp (assoc config
                     :disable-preview? true
                     :tag? true
                     :hide-tag-symbol? true)
              tag)]))

(rum/defc tags-cp
  "Tags without inline or hidden tags"
  [config block]
  (when (:block/raw-title block)
    (let [hidden-internal-tags (cond-> ldb/internal-tags
                                 (:show-tag-and-property-classes? config)
                                 (set/difference #{:logseq.class/Tag :logseq.class/Property}))
          block-tags (->>
                      (:block/tags block)
                      (remove (fn [t]
                                (or (ldb/inline-tag? (:block/raw-title block) t)
                                    (:logseq.property.class/hide-from-node t)
                                    (contains? hidden-internal-tags (:db/ident t))))))
          popup-opts {:align :end
                      :content-props {:on-click (fn [] (shui/popup-hide!))
                                      :class "w-60"}}
          tags-count (count block-tags)]
      (when (seq block-tags)
        (if (< tags-count 3)
          [:div.block-tags.gap-1
           (for [tag block-tags]
             (rum/with-key
               (block-tag block tag config popup-opts)
               (str "tag-" (:db/id tag))))]
          [:div.block-tags.cursor-pointer
           {:on-pointer-down (fn [e]
                               (shui/popup-show! e
                                                 (fn []
                                                   (for [tag block-tags]
                                                     [:div.flex.flex-row.items-center.gap-1
                                                      (when-not (ldb/private-tags (:db/ident tag))
                                                        (shui/button
                                                         {:title "Remove tag"
                                                          :variant :ghost
                                                          :class "!p-1 text-muted-foreground"
                                                          :size :sm
                                                          :on-click #(db-property-handler/delete-property-value! (:db/id block) :block/tags (:db/id tag))}
                                                         (ui/icon "X" {:size 14})))
                                                      (page-cp (assoc config
                                                                      :tag? true
                                                                      :disable-preview? true
                                                                      :stop-click-event? false) tag)]))
                                                 popup-opts))}
           (for [tag (take 2 block-tags)]
             [:div.block-tag.pl-2
              {:key (str "tag-" (:db/id tag))}
              (page-cp (assoc config
                              :tag? true
                              :disable-preview? true
                              :disable-click? true) tag)])
           [:div.text-sm.opacity-50.ml-1
            (str "+" (- tags-count 2))]])))))

(rum/defc block-positioned-properties
  [config block position]
  (let [properties (outliner-property/get-block-positioned-properties (db/get-db) (:db/id block) position)
        opts (merge config
                    {:icon? true
                     :page-cp page-cp
                     :block-cp blocks-container
                     :inline-text inline-text
                     :other-position? true
                     :property-position position})]
    (when (seq properties)
      (case position
        :block-below
        [:div.positioned-properties.block-below.flex.flex-row.gap-2.item-center.flex-wrap.text-sm.overflow-x-hidden
         (for [pid properties]
           (let [property (db/entity pid)]
             [:div.flex.flex-row.items-center.gap-1
              [:div.flex.flex-row.items-center
               (property-component/property-key-cp block property opts)
               [:div.select-none ":"]]
              (pv/property-value block property opts)]))]
        [:div.positioned-properties.flex.flex-row.gap-1.select-none.h-6
         {:class (name position)}
         (for [pid properties]
           (when-let [property (db/entity pid)]
             (pv/property-value block property (assoc opts :show-tooltip? true))))]))))

<<<<<<< HEAD
=======
(rum/defc status-history-cp
  [status-history]
  (let [[sort-desc? set-sort-desc!] (rum/use-state true)]
    [:div.p-2.text-muted-foreground.text-sm.max-h-96
     [:div.font-medium.mb-2.flex.flex-row.gap-2.items-center
      [:div "Status history"]
      (shui/button-ghost-icon (if sort-desc? :arrow-down :arrow-up)
                              {:title "Sort order"
                               :class "text-muted-foreground !h-4 !w-4"
                               :icon-props {:size 14}
                               :on-click #(set-sort-desc! (not sort-desc?))})]
     [:div.flex.flex-col.gap-1
      (for [item (if sort-desc? (reverse status-history) status-history)]
        (let [status (:logseq.property.history/ref-value item)]
          [:div.flex.flex-row.gap-1.items-center.text-sm.justify-between
           [:div.flex.flex-row.gap-1.items-center
            (icon-component/get-node-icon-cp status {:size 14 :color? true})
            [:div (:block/title status)]]
           [:div (date/int->local-time-2 (:block/created-at item))]]))]]))

>>>>>>> b24ad28b
(rum/defc task-spent-time-cp
  [block]
  (when (and (state/enable-timetracking?) (ldb/class-instance? (db/entity :logseq.class/Task) block))
    (let [[result set-result!] (rum/use-state nil)
          repo (state/get-current-repo)
          [status-history time-spent] result]
      (rum/use-effect!
       (fn []
         (p/let [result (db-async/<task-spent-time repo (:db/id block))]
           (set-result! result)))
       [(:logseq.task/status block)])
      (when (and time-spent (> time-spent 0))
        [:div.text-sm.time-spent.ml-1
         (shui/button
          {:variant :ghost
           :size :sm
           :class "text-muted-foreground !py-0 !px-1 h-6"
           :on-click (fn [e]
                       (shui/popup-show! (.-target e)
<<<<<<< HEAD
                                         (fn []
                                           [:div.p-2.text-muted-foreground.text-sm.max-h-96
                                            [:div.font-medium.mb-2 "Status history:"]
                                            [:div.flex.flex-col.gap-1
                                             (for [item status-history]
                                               (let [status (:logseq.property.history/ref-value item)]
                                                 [:div.flex.flex-row.gap-1.items-center.text-sm
                                                  (icon-component/get-node-icon-cp status {:size 14 :color? true})
                                                  [:div (:block/title status)]
                                                  [:div (date/int->local-time-2 (:block/created-at item))]]))]])
=======
                                         (fn [] (status-history-cp status-history))
>>>>>>> b24ad28b
                                         {:align :end}))}
          (clock/seconds->days:hours:minutes:seconds time-spent))]))))

(rum/defc ^:large-vars/cleanup-todo block-content < rum/reactive
  [config {:block/keys [uuid properties scheduled deadline format pre-block?] :as block} edit-input-id block-id slide?]
  (let [format (or format :markdown)
        collapsed? (:collapsed? config)
        repo (state/get-current-repo)
        db-based? (config/db-based-graph? (state/get-current-repo))
        content (if db-based?
                  (:block/raw-title block)
                  (property-util/remove-built-in-properties format (:block/raw-title block)))
        block (merge block (block/parse-title-and-body uuid format pre-block? content))
        ast-body (:block.temp/ast-body block)
        ast-title (:block.temp/ast-title block)
        block (assoc block :block/title content)
        plugin-slotted? (and config/lsp-enabled? (state/slot-hook-exist? uuid))
        block-ref? (:block-ref? config)
        stop-events? (:stop-events? config)
        block-ref-with-title? (and block-ref? (not (state/show-full-blocks?)) (seq ast-title))
        block-type (or
                    (pu/lookup properties :logseq.property/ls-type)
                    :default)
        content (if (string? content) (string/trim content) "")
        mouse-down-key (if (util/ios?)
                         :on-click
                         :on-pointer-down) ; TODO: it seems that Safari doesn't work well with on-pointer-down
        attrs (cond->
               {:blockid       (str uuid)
                :class (util/classnames [{:jtrigger (:property-block? config)
                                          :!cursor-pointer (or (:property? config) (:page-title? config))}])
                :containerid (:container-id config)
                :data-type (name block-type)
                :style {:width "100%"
                        :pointer-events (when stop-events? "none")}}

                (not (string/blank?
                      (pu/lookup properties :logseq.property.pdf/hl-color)))
                (assoc :data-hl-color
                       (pu/lookup properties :logseq.property.pdf/hl-color))

                (not block-ref?)
                (assoc mouse-down-key (fn [e]
                                        (let [journal-title? (:from-journals? config)]
                                          (cond
                                            (util/right-click? e)
                                            nil

                                            (and journal-title? (gobj/get e "shiftKey"))
                                            (do
                                              (.preventDefault e)
                                              (state/sidebar-add-block! repo (:db/id block) :page))

                                            journal-title?
                                            (do
                                              (.preventDefault e)
                                              (route-handler/redirect-to-page! (:block/uuid block)))

                                            (ldb/journal? block)
                                            (.preventDefault e)

                                            :else
                                            (let [f (:on-block-content-pointer-down config)]
                                              (if (fn? f)
                                                (f e)
                                                (block-content-on-pointer-down e block block-id content edit-input-id config))))))))]
    [:div.block-content.inline
     (cond-> {:id (str "block-content-" uuid)
              :key (str "block-content-" uuid)}
       (not slide?)
       (merge attrs))

     [:<>
      (when (> (count content) (state/block-content-max-length (state/get-current-repo)))
        [:div.warning.text-sm
         "Large block will not be editable or searchable to not slow down the app, please use another editor to edit this block."])
      [:div.flex.flex-row.justify-between.block-content-inner
       (when-not plugin-slotted?
         [:div.block-head-wrap
          (block-title config block)])

       (if db-based?
         (task-spent-time-cp block)
         (file-block/clock-summary-cp block ast-body))]

      (when deadline
        (when-let [deadline-ast (block-handler/get-deadline-ast block)]
          (file-block/timestamp-cp block "DEADLINE" deadline-ast)))

      (when scheduled
        (when-let [scheduled-ast (block-handler/get-scheduled-ast block)]
          (file-block/timestamp-cp block "SCHEDULED" scheduled-ast)))

      (when-not (config/db-based-graph? repo)
        (when-let [invalid-properties (:block/invalid-properties block)]
          (invalid-properties-cp invalid-properties)))

      (when (and (seq properties)
                 (let [hidden? (property-file/properties-hidden? properties)]
                   (not hidden?))
                 (not (and block-ref? (or (seq ast-title) (seq ast-body))))
                 (not (:slide? config))
                 (not= block-type :whiteboard-shape)
                 (not (config/db-based-graph? repo)))
        (properties-cp config block))

      (block-content-inner config block ast-body plugin-slotted? collapsed? block-ref-with-title?)

      (case (:block/warning block)
        :multiple-blocks
        [:p.warning.text-sm "Full content is not displayed, Logseq doesn't support multiple unordered lists or headings in a block."]
        nil)]]))

(rum/defc block-refs-count < rum/static
  [block block-refs-count' *hide-block-refs?]
  (when (> block-refs-count' 0)
    (shui/button {:variant :ghost
                  :title "Open block references"
                  :class "px-2 py-0 w-6 h-6 opacity-70 hover:opacity-100"
                  :size  :sm
                  :on-click (fn [e]
                              (if (gobj/get e "shiftKey")
                                (state/sidebar-add-block!
                                 (state/get-current-repo)
                                 (:db/id block)
                                 :block-ref)
                                (swap! *hide-block-refs? not)))}
                 [:span.text-sm block-refs-count'])))

(rum/defc block-left-menu < rum/reactive
  [_config {:block/keys [uuid] :as _block}]
  [:div.block-left-menu.flex.bg-base-2.rounded-r-md.mr-1
   [:div.commands-button.w-0.rounded-r-md
    {:id (str "block-left-menu-" uuid)}
    [:div.indent (ui/icon "indent-increase" {:size 18})]]])

(rum/defc block-right-menu < rum/reactive
  [_config {:block/keys [uuid] :as _block} edit?]
  [:div.block-right-menu.flex.bg-base-2.rounded-md.ml-1
   [:div.commands-button.w-0.rounded-md
    {:id (str "block-right-menu-" uuid)
     :style {:max-width (if edit? 40 80)}}
    [:div.outdent (ui/icon "indent-decrease" {:size 18})]
    (when-not edit?
      [:div.more (ui/icon "dots-circle-horizontal" {:size 18})])]])

(rum/defcs ^:large-vars/cleanup-todo block-content-or-editor < rum/reactive
  (rum/local false ::hover?)
  {:init (fn [state]
           (let [block (second (:rum/args state))
                 config (first (:rum/args state))
                 current-block-page? (= (str (:block/uuid block)) (state/get-current-page))
                 embed-self? (and (:embed? config)
                                  (= (:block/uuid block) (:block/uuid (:block config))))
                 default-hide? (or (not (and current-block-page? (not embed-self?) (state/auto-expand-block-refs?)))
                                   (= (str (:id config)) (str (:block/uuid block))))
                 *refs-count (atom nil)]
             (when-let [id (:db/id block)]
               (p/let [count (db-async/<get-block-refs-count (state/get-current-repo) id)]
                 (reset! *refs-count count)))
             (assoc state
                    ::hide-block-refs? (atom default-hide?)
                    ::refs-count *refs-count)))}
  [state config {:block/keys [uuid format] :as block} {:keys [edit-input-id block-id edit? hide-block-refs-count?]}]
  (let [format (or format :markdown)
        *hide-block-refs? (get state ::hide-block-refs?)
        *refs-count (get state ::refs-count)
        hide-block-refs? (rum/react *hide-block-refs?)
        editor-box (state/get-component :editor/box)
        editor-id (str "editor-" edit-input-id)
        slide? (:slide? config)
        block-reference-only? (some->
                               (:block/title block)
                               string/trim
                               block-ref/block-ref?)
        named? (some? (:block/name block))
        repo (state/get-current-repo)
        db-based? (config/db-based-graph? repo)
        refs-count (if (seq (:block/_refs block))
                     (count (:block/_refs block))
                     (rum/react *refs-count))
        table? (:table? config)
        raw-mode-block (state/sub :editor/raw-mode-block)
        type-block-editor? (and (contains? #{:code} (:logseq.property.node/display-type block))
                                (not= (:db/id block) (:db/id raw-mode-block)))
        config (assoc config :block-parent-id block-id)]
    [:div.block-content-or-editor-wrap
     {:class (when (:page-title? config) "ls-page-title-container")
      :data-node-type (some-> (:logseq.property.node/display-type block) name)}
     (when (and db-based? (not table?)) (block-positioned-properties config block :block-left))
     [:div.block-content-or-editor-inner
      [:div.flex.flex-1.flex-row.gap-1.items-center
       (if (and editor-box edit? (not type-block-editor?))
         [:div.editor-wrapper.flex.flex-1
          {:id editor-id
           :class (util/classnames [{:opacity-50 (boolean (or (ldb/built-in? block) (ldb/journal? block)))}])}
          (ui/catch-error
           (ui/block-error "Something wrong in the editor" {})
           (editor-box {:block block
                        :block-id uuid
                        :block-parent-id block-id
                        :format format}
                       edit-input-id
                       config))]
         [:div.flex.flex-1.w-full.block-content-wrapper {:style {:display (if (:slide? config) "block" "flex")}}
          (ui/catch-error
           (ui/block-error "Block Render Error:"
                           {:content (:block/title block)
                            :section-attrs
                            {:on-click #(let [content (or (:block/title block)
                                                          (:block/title block))]
                                          (editor-handler/clear-selection!)
                                          (editor-handler/unhighlight-blocks!)
                                          (state/set-editing! edit-input-id content block "" {:db (db/get-db)
                                                                                              :container-id (:container-id config)}))}})
           (block-content config block edit-input-id block-id slide?))

          (when (and (not hide-block-refs-count?)
                     (not named?))
            [:div.flex.flex-row.items-center
             (when (and (:embed? config)
                        (:embed-parent config))
               [:a.opacity-70.hover:opacity-100.svg-small.inline
                {:on-pointer-down (fn [e]
                                    (util/stop e)
                                    (when-let [block (:embed-parent config)]
                                      (editor-handler/edit-block! block :max)))}
                svg/edit])

             (when block-reference-only?
               [:a.opacity-70.hover:opacity-100.svg-small.inline
                {:on-pointer-down (fn [e]
                                    (util/stop e)
                                    (editor-handler/edit-block! block :max))}
                svg/edit])])])

       (when (and db-based? (not table?)) (block-positioned-properties config block :block-right))

       (when-not (or (:table? config) (:property? config) (:page-title? config))
         (block-refs-count block refs-count *hide-block-refs?))

       (when-not (or (:block-ref? config) (:table? config) (:gallery-view? config)
                     (:property? config))
         (when (and db-based? (seq (:block/tags block)))
           (tags-cp (assoc config :block/uuid (:block/uuid block)) block)))]

      (when (and (not (or (:table? config) (:property? config)))
                 (not hide-block-refs?)
                 (> refs-count 0)
                 (not (:page-title? config)))
        (when-let [refs-cp (state/get-component :block/linked-references)]
          (refs-cp uuid)))]]))

(rum/defcs single-block-cp < mixins/container-id
  [state _config block-uuid]
  (let [uuid (if (string? block-uuid) (uuid block-uuid) block-uuid)
        block (db/entity [:block/uuid uuid])
        config {:id (str uuid)
                :container-id (:container-id state)
                :db/id (:db/id block)
                :block/uuid uuid
                :block? true
                :editor-box (state/get-component :editor/box)
                :in-whiteboard? true}]
    (when (:block/title block)
      [:div.single-block
       (block-container config block)])))

(defn non-dragging?
  [e]
  (and (= (gobj/get e "buttons") 1)
       (not (dom/has-class? (gobj/get e "target") "bullet-container"))
       (not (dom/has-class? (gobj/get e "target") "bullet"))
       (not @*dragging?)))

(rum/defc breadcrumb-fragment
  [config block label opts]
  [:a {:on-pointer-up
       (fn [e]
         (cond
           (gobj/get e "shiftKey")
           (do
             (util/stop e)
             (state/sidebar-add-block!
              (state/get-current-repo)
              (:db/id block)
              :block-ref))

           (util/atom? (:navigating-block opts))
           (do
             (util/stop e)
             (reset! (:navigating-block opts) (:block/uuid block)))

           (some? (:sidebar-key config))
           (do
             (util/stop e)
             (state/sidebar-replace-block!
              (:sidebar-key config)
              [(state/get-current-repo)
               (:db/id block)
               (if (:block/name block) :page :block)]))

           :else
           (when-let [uuid (:block/uuid block)]
             (-> (or (:on-redirect-to-page config) route-handler/redirect-to-page!)
                 (apply [(str uuid)])))))}
   label])

(rum/defc breadcrumb-separator
  []
  (ui/icon "chevron-right" {:style {:font-size 20}
                            :class "opacity-50 mx-1"}))

;; "block-id - uuid of the target block of breadcrumb. page uuid is also acceptable"
(rum/defc breadcrumb < rum/reactive
  {:init (fn [state]
           (let [args (:rum/args state)
                 block-id (nth args 2)
                 depth (:level-limit (last args))]
             (p/let [id (:db/id (db/entity [:block/uuid block-id]))
                     _block (db-async/<get-block (state/get-current-repo) block-id
                                                 {:children? false})]
               (when id (db-async/<get-block-parents (state/get-current-repo) id depth)))
             state))}
  [config repo block-id {:keys [show-page? indent? end-separator? level-limit _navigating-block]
                         :or {show-page? true
                              level-limit 3}
                         :as opts}]
  (when block-id
    (let [_ (state/sub-async-query-loading (str block-id "-parents"))
          from-property (when (and block-id (config/db-based-graph? repo))
                          (:logseq.property/created-from-property (db/entity [:block/uuid block-id])))
          parents (db/get-block-parents repo block-id {:depth (inc level-limit)})
          parents (remove nil? (concat parents [from-property]))
          page (or (db/get-block-page repo block-id) ;; only return for block uuid
                   (model/query-block-by-uuid block-id)) ;; return page entity when received page uuid
          page-name (:block/name page)
          page-title (:block/title page)
          show? (or (seq parents) show-page? page-name)
          parents (if (= page-name (:block/name (first parents)))
                    (rest parents)
                    parents)
          more? (> (count parents) level-limit)
          parents (if more? (take-last level-limit parents) parents)
          config (assoc config :breadcrumb? true)]
      (when show?
        (let [page-name-props (when show-page?
                                [page
                                 (page-cp (dissoc config :breadcrumb? true) page)
                                 {:block/name (or page-title page-name)}])
              parents-props (doall
                             (for [{:block/keys [uuid name title] :as block} parents]
                               (if name
                                 [block (page-cp {} block)]
                                 (let [result (block/parse-title-and-body
                                               uuid
                                               (get block :block/format :markdown)
                                               (:block/pre-block? block)
                                               title)
                                       ast-body (:block.temp/ast-body result)
                                       ast-title (:block.temp/ast-title result)
                                       config (assoc config :block/uuid uuid)]
                                   [block
                                    (when ast-title
                                      (if (seq ast-title)
                                        (->elem :span.inline-wrap (map-inline config ast-title))
                                        (->elem :div (markup-elements-cp config ast-body))))]))))
              breadcrumbs (->> (into [] parents-props)
                               (concat [page-name-props] (when more? [:more]))
                               (filterv identity)
                               (map (fn [x]
                                      (if (and (vector? x) (second x))
                                        (let [[block label] x]
                                          (rum/with-key (breadcrumb-fragment config block label opts) (:block/uuid block)))
                                        [:span.opacity-70 "⋯"])))
                               (interpose (breadcrumb-separator)))]
          (when (seq breadcrumbs)
            [:div.breadcrumb.block-parents
             {:class (when (seq breadcrumbs)
                       (str (when-not (:search? config)
                              " my-2")
                            (when indent?
                              " ml-4")))}
             (when (and (false? (:top-level? config))
                        (seq parents))
               (breadcrumb-separator))
             breadcrumbs
             (when end-separator? (breadcrumb-separator))]))))))

(defn- block-drag-over
  [event uuid top? block-id *move-to']
  (util/stop event)
  (when-not (dnd-same-block? uuid)
    (let [over-block (gdom/getElement block-id)
          rect (utils/getOffsetRect over-block)
          element-top (gobj/get rect "top")
          element-left (gobj/get rect "left")
          x-offset (- (.. event -pageX) element-left)
          cursor-top (gobj/get event "clientY")
          move-to-value (cond
                          (and top? (<= (js/Math.abs (- cursor-top element-top)) 16))
                          :top

                          (> x-offset 50)
                          :nested

                          :else
                          :sibling)]
      (reset! *drag-to-block block-id)
      (reset! *move-to' move-to-value))))

(defn- block-drag-leave
  [*move-to']
  (reset! *move-to' nil))

(defn block-drag-end
  ([_event]
   (block-drag-end _event *move-to))
  ([_event *move-to']
   (reset! *dragging? false)
   (reset! *dragging-block nil)
   (reset! *drag-to-block nil)
   (reset! *move-to' nil)
   (editor-handler/unhighlight-blocks!)))

(defn- block-drop
  "Block on-drop handler"
  [^js event uuid target-block original-block *move-to']
  (util/stop event)
  (when-not (dnd-same-block? uuid)
    (let [block-uuids (state/get-selection-block-ids)
          lookup-refs (map (fn [id] [:block/uuid id]) block-uuids)
          selected (db/pull-many (state/get-current-repo) '[*] lookup-refs)
          blocks (if (seq selected) selected [@*dragging-block])
          blocks (remove-nils blocks)]
      (if (seq blocks)
        ;; dnd block moving in current Logseq instance
        (dnd/move-blocks event blocks target-block original-block @*move-to')
        ;; handle DataTransfer
        (let [repo (state/get-current-repo)
              data-transfer (.-dataTransfer event)
              transfer-types (set (js->clj (.-types data-transfer)))]
          (cond
            (contains? transfer-types "text/plain")
            (let [text (.getData data-transfer "text/plain")]
              (editor-handler/api-insert-new-block!
               text
               {:block-uuid  uuid
                :edit-block? false
                :sibling?    (= @*move-to' :sibling)
                :before?     (= @*move-to' :top)}))

            (contains? transfer-types "Files")
            (let [files (.-files data-transfer)
                  format (get target-block :block/format :markdown)]
              ;; When editing, this event will be handled by editor-handler/upload-asset(editor-on-paste)
              (when (and (config/local-file-based-graph? repo) (not (state/editing?)))
                ;; Basically the same logic as editor-handler/upload-asset,
                ;; does not require edting
                (-> (editor-handler/file-based-save-assets! repo (js->clj files))
                    (p/then
                     (fn [res]
                       (when-let [[asset-file-name file-obj asset-file-fpath matched-alias] (first res)]
                         (let [image? (config/ext-of-image? asset-file-name)
                               link-content (assets-handler/get-asset-file-link format
                                                                                (if matched-alias
                                                                                  (str
                                                                                   (if image? "../assets/" "")
                                                                                   "@" (:name matched-alias) "/" asset-file-name)
                                                                                  (editor-handler/resolve-relative-path (or asset-file-fpath asset-file-name)))
                                                                                (if file-obj (.-name file-obj) (if image? "image" "asset"))
                                                                                image?)]
                           (editor-handler/api-insert-new-block!
                            link-content
                            {:block-uuid  uuid
                             :edit-block? false
                             :replace-empty-target? true
                             :sibling?   true
                             :before?    false}))
                         (recur (rest res))))))))

            :else
            (prn ::unhandled-drop-data-transfer-type transfer-types))))))
  (block-drag-end event *move-to'))

(defn- block-mouse-over
  [e block *control-show? block-id doc-mode?]
  (when-not (or @*dragging? (= (:block/uuid block) (:block/uuid (state/get-edit-block))))
    (.preventDefault e)
    (reset! *control-show? true)
    (when-let [parent (gdom/getElement block-id)]
      (let [node (.querySelector parent ".bullet-container")]
        (when doc-mode?
          (dom/remove-class! node "hide-inner-bullet"))))
    (when (non-dragging? e)
      (when-let [container (gdom/getElement "app-container-wrapper")]
        (dom/add-class! container "blocks-selection-mode"))
      (editor-handler/highlight-selection-area! block-id {:append? true}))))

(defn- block-mouse-leave
  [*control-show? block-id doc-mode?]
  (reset! *control-show? false)
  (when doc-mode?
    (when-let [parent (gdom/getElement block-id)]
      (when-let [node (.querySelector parent ".bullet-container")]
        (dom/add-class! node "hide-inner-bullet")))))

(defn- on-drag-and-mouse-attrs
  [block original-block uuid top? block-id *move-to']
  {:on-drag-over (fn [event]
                   (block-drag-over event uuid top? block-id *move-to'))
   :on-drag-leave (fn [_event]
                    (block-drag-leave *move-to'))
   :on-drop (fn [event]
              (block-drop event uuid block original-block *move-to'))
   :on-drag-end (fn [event]
                  (block-drag-end event *move-to'))})

(defn- root-block?
  [config block]
  (and (:block? config)
       (util/collapsed? block)
       (= (:id config)
          (str (:block/uuid block)))))

(defn- build-config
  [config block {:keys [navigating-block navigated?]}]
  (cond-> config
    navigated?
    (assoc :id (str navigating-block))

    true
    (assoc :block block)

    ;; Each block might have multiple queries, but we store only the first query's result.
    ;; This :query-result atom is used by the query function feature to share results between
    ;; the parent's query block and the children blocks. This works because config is shared
    ;; between parent and children blocks
    (nil? (:query-result config))
    (assoc :query-result (atom nil))

    true
    (block-handler/attach-order-list-state block)

    (nil? (:level config))
    (assoc :level 0)))

(defn- build-block [config block* {:keys [navigating-block navigated?]}]
  (let [linked-block (:block/link (db/entity (:db/id block*)))
        block (cond
                (or (and (:custom-query? config)
                         (nil? (first (:block/_parent block*)))
                         (not (and (:dsl-query? config)
                                   (string/includes? (:query config) "not"))))
                    navigated?)
                (db/entity [:block/uuid navigating-block])

                (:loop-linked? config)
                block*

                linked-block
                linked-block

                :else
                block*)
        result (merge (db/sub-block (:db/id block))
                      (select-keys block [:block/level :block.temp/top? :block.temp/bottom?]))]
    (if linked-block
      [block* result]
      [nil result])))

(rum/defc query-property-cp < rum/reactive db-mixins/query
  [block config collapsed?]
  (let [block (db/entity (:db/id block))
        db (db/get-db)
        query? (ldb/class-instance? (entity-plus/entity-memoized db :logseq.class/Query) block)]
    (when (and query? (not collapsed?))
      (let [query-id (:db/id (:logseq.property/query block))
            query (some-> query-id db/sub-block)
            advanced-query? (= :code (:logseq.property.node/display-type query))]
        (cond
          (and advanced-query? (not collapsed?))
          [:div.flex.flex-1.my-1 {:style {:margin-left 42}}
           (src-cp (assoc config :code-block query)
                   {:language "clojure"})]

          (and (not advanced-query?) (not collapsed?))
          [:div.my-1 {:style {:margin-left 42}}
           (block-container (assoc config :property? true) query)])))))

(rum/defcs ^:large-vars/cleanup-todo block-container-inner < rum/reactive db-mixins/query
  {:init (fn [state]
           (let [*ref (atom nil)
                 block (nth (:rum/args state) 3)
                 block-id (:db/id block)
                 repo (state/get-current-repo)]
             (db-async/<get-block repo block-id :children? true)
             (assoc state ::ref *ref)))}
  [state container-state repo config* block {:keys [navigating-block navigated?]}]
  (let [*ref (::ref state)
        _ (when (:block/uuid block) (state/sub-async-query-loading (:block/uuid block)))
        [original-block block] (build-block config* block {:navigating-block navigating-block :navigated? navigated?})
        config* (if original-block
                  (assoc config* :original-block original-block)
                  config*)
        ref? (:ref? config*)
        ;; whiteboard block shape
        in-whiteboard? (and (:in-whiteboard? config*)
                            (= (:id config*)
                               (str (:block/uuid block))))
        edit-input-id (str "edit-block-" (:block/uuid block))
        container-id (:container-id config*)
        editing? (or (state/sub-editing? [container-id (:block/uuid block)])
                     (state/sub-editing? [:unknown-container (:block/uuid block)]))
        table? (:table? config*)
        sidebar? (:sidebar? config*)
        property? (:property? config*)
        custom-query? (boolean (:custom-query? config*))
        ref-or-custom-query? (or ref? custom-query?)
        *navigating-block (get container-state ::navigating-block)
        {:block/keys [uuid pre-block? title]} block
        config (build-config config* block {:navigated? navigated? :navigating-block navigating-block})
        level (:level config)
        *control-show? (get container-state ::control-show?)
        db-collapsed? (util/collapsed? block)
        collapsed? (cond
                     (or ref-or-custom-query? (root-block? config block)
                         (and (or (ldb/class? block) (ldb/property? block)) (:page-title? config)))
                     (state/sub-block-collapsed uuid)

                     :else
                     db-collapsed?)
        config (assoc config :collapsed? collapsed?)
        breadcrumb-show? (:breadcrumb-show? config)
        *show-left-menu? (::show-block-left-menu? container-state)
        *show-right-menu? (::show-block-right-menu? container-state)
        slide? (boolean (:slide? config))
        doc-mode? (:document/mode? config)
        embed? (:embed? config)
        page-embed? (:page-embed? config)
        reference? (:reference? config)
        whiteboard-block? (pu/shape-block? block)
        block-id (str "ls-block-" uuid)
        has-child? (first (:block/_parent (db/entity (:db/id block))))
        top? (:top? config)
        original-block (:original-block config)
        attrs (on-drag-and-mouse-attrs block original-block uuid top? block-id *move-to)
        own-number-list? (:own-order-number-list? config)
        order-list? (boolean own-number-list?)
        children (ldb/get-children block)
        selected? (contains? (set (state/get-selection-block-ids)) (:block/uuid block))
        db-based? (config/db-based-graph? repo)]
    [:div.ls-block
     (cond->
      {:id (str "ls-block-"
                ;; container-id "-"
                uuid)
       :blockid (str uuid)
       :containerid container-id
       :data-is-property (ldb/property? block)
       :ref #(when (nil? @*ref) (reset! *ref %))
       :data-collapsed (and collapsed? has-child?)
       :class (str "id" uuid " "
                   (when selected? " selected")
                   (when pre-block? " pre-block")
                   (when order-list? " is-order-list")
                   (when (string/blank? title) " is-blank")
                   (when original-block " embed-block"))
       :haschild (str (boolean has-child?))}

       (:property-default-value? config)
       (assoc :data-is-property-default-value (:property-default-value? config))

       original-block
       (assoc :originalblockid (str (:block/uuid original-block)))

       level
       (assoc :level level)

       (not slide?)
       (merge attrs)

       (or reference? (and embed? (not page-embed?)))
       (assoc :data-transclude true)

       embed?
       (assoc :data-embed true)

       custom-query?
       (assoc :data-query true))

     (when (and ref? breadcrumb-show? (not (or table? property?)))
       (breadcrumb config repo uuid {:show-page? false
                                     :indent? true
                                     :navigating-block *navigating-block}))

     ;; only render this for the first block in each container
     (when (and top? (not (or table? property?)))
       (dnd-separator-wrapper block children block-id slide? true false))

     (when-not (:hide-title? config)
       [:div.block-main-container.flex.flex-row.gap-1
        {:style (when (and db-based? (:page-title? config))
                  {:margin-left -30})
         :data-has-heading (some-> block :block/properties (pu/lookup :logseq.property/heading))
         :on-touch-start (fn [event uuid] (block-handler/on-touch-start event uuid))
         :on-touch-move (fn [event]
                          (block-handler/on-touch-move event block uuid editing? *show-left-menu? *show-right-menu?))
         :on-touch-end (fn [event]
                         (block-handler/on-touch-end event block uuid *show-left-menu? *show-right-menu?))
         :on-touch-cancel (fn [_e]
                            (block-handler/on-touch-cancel *show-left-menu? *show-right-menu?))
         :on-mouse-enter (fn [e]
                           (block-mouse-over e block *control-show? block-id doc-mode?))
         :on-mouse-leave (fn [_e]
                           (block-mouse-leave *control-show? block-id doc-mode?))}

        (when (and (not slide?) (not in-whiteboard?) (not property?))
          (let [edit? (or editing?
                          (= uuid (:block/uuid (state/get-edit-block))))]
            (block-control (assoc config :hide-bullet? (:page-title? config))
                           block
                           {:uuid uuid
                            :block-id block-id
                            :collapsed? collapsed?
                            :*control-show? *control-show?
                            :edit? edit?})))

        (when (and @*show-left-menu? (not in-whiteboard?) (not (or table? property?)))
          (block-left-menu config block))

        [:div.flex.flex-col.w-full.overflow-hidden
         [:div.block-main-content.flex.flex-row.gap-2
          (when-let [actions-cp (:page-title-actions-cp config)]
            (actions-cp block))
          (when (:page-title? config)
            (let [icon' (get block (pu/get-pid :logseq.property/icon))]
              (when-let [icon (and (ldb/page? block)
                                   (or icon'
                                       (some :logseq.property/icon (:block/tags block))
                                       (when (ldb/class? block)
                                         {:type :tabler-icon
                                          :id "hash"})
                                       (when (ldb/property? block)
                                         {:type :tabler-icon
                                          :id "letter-p"})))]
                [:div.ls-page-icon.flex.self-start
                 (icon-component/icon-picker icon
                                             {:on-chosen (fn [_e icon]
                                                           (if icon
                                                             (db-property-handler/set-block-property!
                                                              (:db/id block)
                                                              (pu/get-pid :logseq.property/icon)
                                                              (select-keys icon [:id :type :color]))
                                                             ;; del
                                                             (db-property-handler/remove-block-property!
                                                              (:db/id block)
                                                              (pu/get-pid :logseq.property/icon))))
                                              :del-btn? (boolean icon')
                                              :icon-props {:style {:width "1lh"
                                                                   :height "1lh"
                                                                   :font-size (if (:page-title? config) 38 18)}}})])))

          (if whiteboard-block?
            (block-reference {} (str uuid) nil)
          ;; Not embed self
            [:div.flex.flex-col.w-full
             (let [block (merge block (block/parse-title-and-body uuid (get block :block/format :markdown) pre-block? title))
                   hide-block-refs-count? (or (and (:embed? config)
                                                   (= (:block/uuid block) (:embed-id config)))
                                              table?)]
               (block-content-or-editor config
                                        block
                                        {:edit-input-id edit-input-id
                                         :block-id block-id
                                         :edit? editing?
                                         :hide-block-refs-count? hide-block-refs-count?}))])]

         (when (and db-based? (not collapsed?) (not (or table? property?)))
           (block-positioned-properties config block :block-below))]

        (when (and @*show-right-menu? (not in-whiteboard?) (not (or table? property?)))
          (block-right-menu config block editing?))])

     (when-not (:table? config)
       (query-property-cp block config collapsed?))

     (when (and db-based?
                (or sidebar? (not collapsed?))
                (not (or table? property?)))
       [:div (when-not (:page-title? config) {:style {:padding-left 45}})
        (db-properties-cp config block {:in-block-container? true})])

     (when (and db-based? (not collapsed?) (not (or table? property?))
                (ldb/class-instance? (entity-plus/entity-memoized (db/get-db) :logseq.class/Query) block))
       (let [query-block (:logseq.property/query (db/entity (:db/id block)))
             query-block (if query-block (db/sub-block (:db/id query-block)) query-block)
             query (:block/title query-block)
             result (common-util/safe-read-string {:log-error? false} query)
             advanced-query? (map? result)]
         [:div {:style {:padding-left 42}}
          (query/custom-query (wrap-query-components (assoc config
                                                            :dsl-query? (not advanced-query?)
                                                            :cards? (ldb/class-instance? (entity-plus/entity-memoized
                                                                                          (db/get-db)
                                                                                          :logseq.class/Cards) block)))
                              (if advanced-query? result {:builder nil
                                                          :query (query-builder-component/sanitize-q query)}))]))

     (when-not (or (:hide-children? config) in-whiteboard? (or table? property?))
       (let [config' (-> (update config :level inc)
                         (dissoc :original-block :data))]
         (block-children config' block children collapsed?)))

     (when-not (or in-whiteboard? table? property?) (dnd-separator-wrapper block children block-id slide? false false))]))

(defn- block-changed?
  [old-block new-block]
  (not= (:block/tx-id old-block) (:block/tx-id new-block)))

(rum/defcs block-container < rum/reactive db-mixins/query
  (rum/local false ::show-block-left-menu?)
  (rum/local false ::show-block-right-menu?)
  {:init (fn [state]
           (let [[config block] (:rum/args state)
                 block-id (:block/uuid block)
                 linked-block? (or (:block/link block)
                                   (:original-block config))]
             (cond
               (and (:page-title? config) (or (ldb/class? block) (ldb/property? block)))
               (let [collapsed? (state/get-block-collapsed block-id)]
                 (state/set-collapsed-block! block-id (if (some? collapsed?) collapsed? true)))

               (root-block? config block)
               (state/set-collapsed-block! block-id false)

               (or (:ref? config) (:custom-query? config))
               (state/set-collapsed-block! block-id
                                           (boolean (editor-handler/block-default-collapsed? block config)))

               :else
               nil)
             (cond->
              (assoc state
                     ::control-show? (atom false)
                     ::navigating-block (atom (:block/uuid block)))
               (or linked-block? (nil? (:container-id config)))
               (assoc ::container-id (state/get-next-container-id)))))
   :will-unmount (fn [state]
                   ;; restore root block's collapsed state
                   (let [[config block] (:rum/args state)
                         block-id (:block/uuid block)]
                     (when (root-block? config block)
                       (state/set-collapsed-block! block-id nil)))
                   state)}
  [state config block]
  (let [repo (state/get-current-repo)
        *navigating-block (get state ::navigating-block)
        navigating-block (rum/react *navigating-block)
        navigated? (and (not= (:block/uuid block) navigating-block) navigating-block)
        config' (if-let [container-id (::container-id state)]
                  (assoc config :container-id container-id)
                  config)]
    (when (:block/uuid block)
      (ui/catch-error
       (fn [^js error]
         [:div.flex.flex-col.pl-6.my-1
          [:code (str "#uuid\"" (:block/uuid block) "\"")]
          [:code.flex.p-1.text-red-rx-09 "Block render error: " (.-message error)]])
       (rum/with-key
         (block-container-inner state repo config' block
                                {:navigating-block navigating-block :navigated? navigated?})
         (str "block-inner-"
              (:container-id config)
              "-"
              (:block/uuid block)))))))

(defn divide-lists
  [[f & l]]
  (loop [l        l
         ordered? (:ordered f)
         result   [[f]]]
    (if (seq l)
      (let [cur          (first l)
            cur-ordered? (:ordered cur)]
        (if (= ordered? cur-ordered?)
          (recur
           (rest l)
           cur-ordered?
           (update result (dec (count result)) conj cur))
          (recur
           (rest l)
           cur-ordered?
           (conj result [cur]))))
      result)))

(defn list-element
  [l]
  (match l
    [l1 & _tl]
    (let [{:keys [ordered name]} l1]
      (cond
        (seq name)
        :dl
        ordered
        :ol
        :else
        :ul))

    :else
    :ul))

(defn list-item
  [config {:keys [name content checkbox items number] :as _list}]
  (let [content (when-not (empty? content)
                  (match content
                    [["Paragraph" i] & rest']
                    (vec-cat
                     (map-inline config i)
                     (markup-elements-cp config rest'))
                    :else
                    (markup-elements-cp config content)))
        checked? (some? checkbox)
        items (when (seq items)
                (->elem
                 (list-element items)
                 (for [item items]
                   (list-item config item))))]
    (cond
      (seq name)
      [:dl {:checked checked?}
       [:dt (map-inline config name)]
       (->elem :dd
               (vec-cat content [items]))]

      :else
      (if (nil? checkbox)
        (->elem
         :li
         (cond->
          {:checked checked?}
           number
           (assoc :value number))
         (vec-cat
          [(->elem
            :p
            content)]
          [items]))
        (->elem
         :li
         {:checked checked?}
         (vec-cat
          [(->elem
            :p
            (list-checkbox config checkbox)
            content)]
          [items]))))))

(defn table
  [config {:keys [header groups col_groups]}]

  (let [tr (fn [elm cols]
             (->elem
              :tr
              (mapv (fn [col]
                      (->elem
                       elm
                       {:scope "col"
                        :class "org-left"}
                       (map-inline config col)))
                    cols)))
        tb-col-groups (try
                        (mapv (fn [number]
                                (let [col-elem [:col {:class "org-left"}]]
                                  (->elem
                                   :colgroup
                                   (repeat number col-elem))))
                              col_groups)
                        (catch :default _e
                          []))
        head (when header
               [:thead (tr :th header)])
        groups (mapv (fn [group]
                       (->elem
                        :tbody
                        (mapv #(tr :td %) group)))
                     groups)]
    [:div.table-wrapper.classic-table.force-visible-scrollbar.markdown-table
     (->elem
      :table
      {:class "table-auto"
       :border 2
       :cell-spacing 0
       :cell-padding 6
       :rules "groups"
       :frame "hsides"}
      (vec-cat
       tb-col-groups
       (cons head groups)))]))

(defn logbook-cp
  [log]
  (let [clocks (filter #(string/starts-with? % "CLOCK:") log)
        clocks (reverse (sort-by str clocks))]
        ;; TODO: display states change log
        ; states (filter #(not (string/starts-with? % "CLOCK:")) log)

    (when (seq clocks)
      (let [tr (fn [elm cols] (->elem :tr
                                      (mapv (fn [col] (->elem elm col)) cols)))
            head  [:thead.overflow-x-scroll (tr :th.py-0 ["Type" "Start" "End" "Span"])]
            clock-tbody (->elem
                         :tbody.overflow-scroll.sm:overflow-auto
                         (mapv (fn [clock]
                                 (let [cols (->> (string/split clock #": |--|=>")
                                                 (map string/trim))]
                                   (mapv #(tr :td.py-0 %) [cols])))
                               clocks))]
        [:div.overflow-x-scroll.sm:overflow-auto
         (->elem
          :table.m-0
          {:class "logbook-table"
           :border 0
           :style {:width "max-content"}
           :cell-spacing 15}
          (cons head [clock-tbody]))]))))

(defn map-inline
  [config col]
  (map #(inline config %) col))

(declare ->hiccup)

(defn- get-code-mode-by-lang
  [lang]
  (some (fn [m] (when (= (.-name m) lang) (.-mode m))) js/window.CodeMirror.modeInfo))

(rum/defc src-lang-picker
  [block on-select!]
  (when-let [langs (map (fn [m] (.-name m)) js/window.CodeMirror.modeInfo)]
    (let [options (map (fn [lang] {:label lang :value lang}) langs)]
      (select/select {:items options
                      :input-default-placeholder "Choose language"
                      :on-chosen
                      (fn [chosen _ _ e]
                        (let [lang (:value chosen)]
                          (when (and (= :code (:logseq.property.node/display-type block))
                                     (not= lang (:logseq.property.code/lang block)))
                            (on-select! lang e)))
                        (shui/popup-hide!))}))))

(rum/defc src-cp < rum/static
  [config options]
  (let [block (or (:code-block config) (:block config))
        container-id (:container-id config)
        *mode-ref (rum/use-ref nil)
        *actions-ref (rum/use-ref nil)]

    (when options
      (let [html-export? (:html-export? config)
            {:keys [lines language]} options
            attr (when language
                   {:data-lang language})
            code (if lines (apply str lines) (:block/title block))
            [inside-portal? set-inside-portal?] (rum/use-state nil)]
        (cond
          html-export?
          (highlight/html-export attr code)

          :else
          (let [language (if (contains? #{"edn" "clj" "cljc" "cljs" "clojurescript"} language) "clojure" language)]
            [:div.ui-fenced-code-editor.flex.w-full
             {:ref (fn [el]
                     (set-inside-portal? (and el (whiteboard-handler/inside-portal? el))))
              :on-mouse-over #(dom/add-class! (rum/deref *actions-ref) "opacity-100")
              :on-mouse-leave (fn [e]
                                (when (dom/has-class? (.-target e) "code-editor")
                                  (dom/remove-class! (rum/deref *actions-ref) "opacity-100")))}
             (cond
               (nil? inside-portal?) nil

               (or (:slide? config) inside-portal?)
               (highlight/highlight (str (random-uuid))
                                    {:class (str "language-" language)
                                     :data-lang language}
                                    code)

               :else
               [:div.ls-code-editor-wrap
                [:div.code-block-actions.flex.flex-row.gap-1.opacity-0.transition-opacity.ease-in.duration-300
                 {:ref *actions-ref}
                 (shui/button
                  {:variant :text
                   :size :sm
                   :class "select-language"
                   :ref *mode-ref
                   :containerid (str container-id)
                   :blockid (str (:block/uuid block))
                   :on-click (fn [^js e]
                               (util/stop-propagation e)
                               (let [target (.-target e)]
                                 (shui/popup-show! target
                                                   #(src-lang-picker block
                                                                     (fn [lang ^js _e]
                                                                       (when-let [^js cm (util/get-cm-instance (util/rec-get-node target "ls-block"))]
                                                                         (if-let [mode (get-code-mode-by-lang lang)]
                                                                           (.setOption cm "mode" mode)
                                                                           (throw (ex-info "code mode not found"
                                                                                           {:lang lang})))
                                                                         (db/transact! [(ldb/kv :logseq.kv/latest-code-lang lang)])
                                                                         (db-property-handler/set-block-property!
                                                                          (:db/id block) :logseq.property.code/lang lang))))
                                                   {:align :end})))}
                  (or language "Choose language")
                  (ui/icon "chevron-down"))
                 (shui/button
                  {:variant :text
                   :size :sm
                   :on-click (fn [^js e]
                               (util/stop-propagation e)
                               (when-let [^js cm (util/get-cm-instance (util/rec-get-node (.-target e) "ls-block"))]
                                 (util/copy-to-clipboard! (.getValue cm))
                                 (notification/show! "Copied!" :success)))}
                  (ui/icon "copy")
                  "Copy")]
                (lazy-editor/editor config (str (d/squuid)) attr code options)
                (let [options (:options options) block (:block config)]
                  (when (and (= language "clojure") (contains? (set options) ":results"))
                    (sci/eval-result code block)))])]))))))

(defn ^:large-vars/cleanup-todo markup-element-cp
  [{:keys [html-export?] :as config} item]
  (try
    (match item
      ["Drawer" name lines]
      (when (or (not= name "logbook")
                (and
                 (= name "logbook")
                 (state/enable-timetracking?)
                 (or  (get-in (state/get-config) [:logbook/settings :enabled-in-all-blocks])
                      (when (get-in (state/get-config)
                                    [:logbook/settings :enabled-in-timestamped-blocks] true)
                        (or (:block/scheduled (:block config))
                            (:block/deadline (:block config)))))))
        [:div
         [:div.text-sm
          [:div.drawer {:data-drawer-name name}
           (ui/foldable
            [:div.opacity-50.font-medium.logbook
             (util/format ":%s:" (string/upper-case name))]
            [:div.opacity-50.font-medium
             (if (= name "logbook")
               (logbook-cp lines)
               (apply str lines))
             [:div ":END:"]]
            {:default-collapsed? true
             :title-trigger? true})]]])

      ;; for file-level property in orgmode: #+key: value
      ;; only display caption. https://orgmode.org/manual/Captions.html.
      ["Directive" key value]
      [:div.file-level-property
       (when (contains? #{"caption"} (string/lower-case key))
         [:span.font-medium
          [:span.font-bold (string/upper-case key)]
          (str ": " value)])]

      ["Paragraph" l]
      ;; TODO: speedup
      (if (util/safe-re-find #"\"Export_Snippet\" \"embed\"" (str l))
        (->elem :div (map-inline config l))
        (->elem :div.is-paragraph (map-inline config l)))

      ["Horizontal_Rule"]
      (when-not (:slide? config)
        [:hr])
      ["Heading" h]
      (block-container config h)
      ["List" l]
      (let [lists (divide-lists l)]
        (if (= 1 (count lists))
          (let [l (first lists)]
            (->elem
             (list-element l)
             (map #(list-item config %) l)))
          [:div.list-group
           (for [l lists]
             (->elem
              (list-element l)
              (map #(list-item config %) l)))]))
      ["Table" t]
      (table config t)
      ["Math" s]
      (if html-export?
        (latex/html-export s true true)
        (latex/latex s true true))
      ["Example" l]
      [:pre.pre-wrap-white-space
       (join-lines l)]
      ["Quote" l]
      (if (config/db-based-graph? (state/get-current-repo))
        [:div.warning "#+BEGIN_QUOTE is deprecated. Use '/Quote' command instead."]
        (->elem
         :blockquote
         (markup-elements-cp config l)))
      ["Raw_Html" content]
      (when (not html-export?)
        [:div.raw_html {:dangerouslySetInnerHTML
                        {:__html (security/sanitize-html content)}}])
      ["Export" "html" _options content]
      (when (not html-export?)
        [:div.export_html {:dangerouslySetInnerHTML
                           {:__html (security/sanitize-html content)}}])
      ["Hiccup" content]
      (ui/catch-error
       [:div.warning {:title "Invalid hiccup"}
        content]
       [:div.hiccup_html {:dangerouslySetInnerHTML
                          {:__html (hiccup->html content)}}])

      ["Export" "latex" _options content]
      (if html-export?
        (latex/html-export content true false)
        (if (config/db-based-graph? (state/get-current-repo))
          [:div.warning "'#+BEGIN_EXPORT latex' is deprecated. Use '/Math block' command instead."]
          (latex/latex content true false)))

      ["Custom" "query" _options _result content]
      (if (config/db-based-graph? (state/get-current-repo))
        [:div.warning "#+BEGIN_QUERY is deprecated. Use '/Advanced Query' command instead."]
        (try
          (let [query (common-util/safe-read-map-string content)]
            (query/custom-query (wrap-query-components config) query))
          (catch :default e
            (log/error :read-string-error e)
            (ui/block-error "Invalid query:" {:content content}))))

      ["Custom" "note" _options result _content]
      (ui/admonition "note" (markup-elements-cp config result))

      ["Custom" "tip" _options result _content]
      (ui/admonition "tip" (markup-elements-cp config result))

      ["Custom" "important" _options result _content]
      (ui/admonition "important" (markup-elements-cp config result))

      ["Custom" "caution" _options result _content]
      (ui/admonition "caution" (markup-elements-cp config result))

      ["Custom" "warning" _options result _content]
      (ui/admonition "warning" (markup-elements-cp config result))

      ["Custom" "pinned" _options result _content]
      (ui/admonition "pinned" (markup-elements-cp config result))

      ["Custom" "center" _options l _content]
      (->elem
       :div.text-center
       (markup-elements-cp config l))

      ["Custom" name _options l _content]
      (->elem
       :div
       {:class name}
       (markup-elements-cp config l))

      ["Latex_Fragment" l]
      [:p.latex-fragment
       (inline config ["Latex_Fragment" l])]

      ["Latex_Environment" name option content]
      (let [content (latex-environment-content name option content)]
        (if html-export?
          (latex/html-export content true true)
          (latex/latex content true true)))

      ["Displayed_Math" content]
      (if html-export?
        (latex/html-export content true true)
        (latex/latex content true true))

      ["Footnote_Definition" name definition]
      (let [id (util/url-encode name)]
        [:div.footdef
         [:div.footpara
          (conj
           (markup-element-cp config ["Paragraph" definition])
           [:a.ml-1 {:id (str "fn." id)
                     :style {:font-size 14}
                     :class "footnum"
                     :on-click #(route-handler/jump-to-anchor! (str "fnr." id))}
            [:sup.fn (str name "↩︎")]])]])

      ["Src" options]
      (let [lang (util/safe-lower-case (:language options))]
        [:div.cp__fenced-code-block
         {:data-lang lang}
         (if-let [opts (plugin-handler/hook-fenced-code-by-lang lang)]
           [:div.ui-fenced-code-wrap
            (src-cp config options)
            (plugins/hook-ui-fenced-code (:block config) (string/join "" (:lines options)) opts)]
           (src-cp config options))])

      :else
      "")
    (catch :default e
      (println "Convert to html failed, error: " e)
      "")))

(defn markup-elements-cp
  [config col]
  (map #(markup-element-cp config %) col))

(rum/defc block-item <
  {:should-update (fn [old-state new-state]
                    (let [config-compare-keys [:show-cloze? :hide-children? :own-order-list-type :own-order-list-index :original-block :edit? :hide-bullet?]
                          b1                  (second (:rum/args old-state))
                          b2                  (second (:rum/args new-state))
                          result              (or
                                               (block-changed? b1 b2)
                                               ;; config changed
                                               (not= (select-keys (first (:rum/args old-state)) config-compare-keys)
                                                     (select-keys (first (:rum/args new-state)) config-compare-keys)))]
                      (boolean result)))}
  [config item {:keys [top? bottom?]}]
  (let [original-block item
        linked-block (:block/link item)
        loop-linked? (and linked-block (contains? (:links config) (:db/id linked-block)))
        config (if linked-block
                 (-> (assoc config :original-block original-block)
                     (update :links (fn [ids] (conj (or ids #{}) (:db/id linked-block)))))
                 config)
        item (or (if loop-linked? item linked-block) item)
        item (cond-> (dissoc item :block/meta)
               (not (:block-children? config))
               (assoc :block.temp/top? top?
                      :block.temp/bottom? bottom?))
        config' (assoc config
                       :block/uuid (:block/uuid item)
                       :loop-linked? loop-linked?)]
    (when-not (and loop-linked? (:block/name linked-block))
      (rum/with-key (block-container config' item)
        (str (:block/uuid item)
             (when linked-block
               (str "-" (:block/uuid original-block))))))))

(rum/defc block-list
  [config blocks]
  (let [[virtualized? _] (rum/use-state (and (not (:block-children? config)) (>= (count blocks) 50)))
        render-item (fn [idx]
                      (let [top? (zero? idx)
                            bottom? (= (dec (count blocks)) idx)
                            block (nth blocks idx)]
                        (block-item (assoc config :top? top?)
                                    block
                                    {:top? top?
                                     :bottom? bottom?})))
        virtualized? (and virtualized? (seq blocks))
        *virtualized-ref (rum/use-ref nil)
        virtual-opts (when virtualized?
                       {:ref *virtualized-ref
                        :custom-scroll-parent (or (:scroll-container config)
                                                  (gdom/getElement "main-content-container"))
                        :compute-item-key (fn [idx]
                                            (let [block (nth blocks idx)]
                                              (str (:container-id config) "-" (:db/id block))))
                        ;; Leave some space for the new inserted block
                        :increase-viewport-by 254
                        :overscan 254
                        :total-count (count blocks)
                        :item-content (fn [idx]
                                        (let [top? (zero? idx)
                                              bottom? (= (dec (count blocks)) idx)
                                              block (nth blocks idx)]
                                          (block-item (assoc config :top? top?)
                                                      block
                                                      {:top? top?
                                                       :bottom? bottom?})))})
        *wrap-ref (rum/use-ref nil)]
    (rum/use-effect!
     (fn []
       (when virtualized?
         (when (:current-page? config)
           (let [ref (.-current *virtualized-ref)]
             (ui-handler/scroll-to-anchor-block ref blocks false)
             (state/set-state! :editor/virtualized-scroll-fn
                               #(ui-handler/scroll-to-anchor-block ref blocks false))))
         ;; Try to fix virtuoso scrollable container blink for the block insertion at bottom
         (let [^js *ob (volatile! nil)]
           (js/setTimeout
            (fn []
              (when-let [_inst (rum/deref *virtualized-ref)]
                (when-let [^js target (.-firstElementChild (rum/deref *wrap-ref))]
                  (let [set-wrap-h! #(when-let [ref (rum/deref *wrap-ref)] (set! (.-height (.-style ref)) %))
                        set-wrap-h! (debounce set-wrap-h! 16)
                        ob (js/ResizeObserver.
                            (fn []
                              (when-let [h (and (rum/deref *wrap-ref)
                                                (.-height (.-style target)))]
                                   ;(prn "==>> debug: " h)
                                (set-wrap-h! h))))]
                    (.observe ob target)
                    (vreset! *ob ob))))))
           #(some-> @*ob (.disconnect)))))
     [])

    [:div.blocks-list-wrap
     {:data-level (or (:level config) 0)
      :ref *wrap-ref}
     (cond
       virtualized?
       (ui/virtualized-list virtual-opts)
       :else
       (map-indexed (fn [idx block]
                      (rum/with-key (render-item idx) (str (:container-id config) "-" (:db/id block))))
                    blocks))]))

(rum/defcs blocks-container < mixins/container-id rum/static
  [state config blocks]
  (let [doc-mode? (:document/mode? config)]
    (when (seq blocks)
      [:div.blocks-container.flex-1
       {:class (when doc-mode? "document-mode")
        :containerid (:container-id state)}
       (block-list (assoc config :container-id (:container-id state))
                   blocks)])))

(rum/defcs breadcrumb-with-container < rum/reactive db-mixins/query
  {:init (fn [state]
           (let [first-block (ffirst (:rum/args state))]
             (assoc state
                    ::initial-block    first-block
                    ::navigating-block (atom (:block/uuid first-block)))))}
  [state blocks config]
  (let [*navigating-block (::navigating-block state)
        navigating-block (rum/react *navigating-block)
        navigating-block-entity (db/entity [:block/uuid navigating-block])
        navigated? (and
                    navigating-block
                    (not= (:db/id (:block/parent (::initial-block state)))
                          (:db/id (:block/parent navigating-block-entity))))
        blocks (if navigated?
                 (let [block navigating-block-entity]
                   [(model/sub-block (:db/id block))])
                 blocks)]
    [:div
     (when (:breadcrumb-show? config)
       (breadcrumb config (state/get-current-repo) (or navigating-block (:block/uuid (first blocks)))
                   {:show-page? false
                    :navigating-block *navigating-block}))
     (let [config' (assoc config
                          :breadcrumb-show? false
                          :navigating-block *navigating-block
                          :navigated? navigated?)]
       (blocks-container config' blocks))]))

(rum/defc ref-block-container
  [config [page page-blocks]]
  (let [alias? (:block/alias? page)
        page (db/entity (:db/id page))
        ;; FIXME: parents need to be sorted
        parent-blocks (group-by :block/parent page-blocks)]
    [:div.my-2.references-blocks-item {:key (str "page-" (:db/id page))}
     (let [items (for [[parent blocks] parent-blocks]
                   (let [blocks' (map (fn [b]
                                        (if (e/entity? b)
                                          b
                                          (update b :block/children
                                                  (fn [col]
                                                    (tree/non-consecutive-blocks->vec-tree col))))) blocks)]
                     (rum/with-key
                       (breadcrumb-with-container blocks' config)
                       (:db/id parent))))]
       (if page
         (ui/foldable
          [:div.with-foldable-page
           (page-cp config page)
           (when alias? [:span.text-sm.font-medium.opacity-50 " Alias"])]
          items
          {:debug-id page})
         [:div.only-page-blocks items]))]))

;; headers to hiccup
(defn ->hiccup
  [blocks config option]
  [:div.content
   (cond-> option
     (:document/mode? config) (assoc :class "doc-mode"))
   (cond
     (and (:custom-query? config) (:group-by-page? config))
     [:div.flex.flex-col
      (let [blocks (sort-by (comp :block/journal-day first) > blocks)]
        (for [[page blocks] blocks]
          (let [alias? (:block/alias? page)
                page (db/entity (:db/id page))
                blocks (tree/non-consecutive-blocks->vec-tree blocks)
                parent-blocks (group-by :block/parent blocks)]
            [:div.custom-query-page-result {:key (str "page-" (:db/id page))}
             (ui/foldable
              [:div
               (page-cp config page)
               (when alias? [:span.text-sm.font-medium.opacity-50 " Alias"])]
              (let [{top-level-blocks true others false} (group-by
                                                          (fn [b] (= (:db/id page) (:db/id (first b))))
                                                          parent-blocks)
                    sorted-parent-blocks (concat top-level-blocks others)]
                (for [[parent blocks] sorted-parent-blocks]
                  (let [top-level? (= (:db/id parent) (:db/id page))]
                    (rum/with-key
                      (breadcrumb-with-container blocks (assoc config :top-level? top-level?))
                      (:db/id parent)))))
              {:debug-id page})])))]

     (and (:ref? config) (:group-by-page? config) (vector? (first blocks)))
     [:div.flex.flex-col.references-blocks-wrap
      (let [blocks (sort-by (comp :block/journal-day first) > blocks)
            scroll-container (or (:scroll-container config)
                                 (gdom/getElement "main-content-container"))]
        (when (seq blocks)
          (if (:sidebar? config)
            (for [block blocks]
              (rum/with-key
                (ref-block-container config block)
                (str "ref-" (:container-id config) "-" (:db/id (first block)))))
            (ui/virtualized-list
             {:custom-scroll-parent scroll-container
              :compute-item-key (fn [idx]
                                  (let [block (nth blocks idx)]
                                    (str "ref-" (:container-id config) "-" (:db/id (first block)))))
              :total-count (count blocks)
              :item-content (fn [idx]
                              (let [block (nth blocks idx)]
                                (ref-block-container config block)))}))))]

     (and (:group-by-page? config)
          (vector? (first blocks)))
     [:div.flex.flex-col
      (let [blocks (sort-by (comp :block/journal-day first) > blocks)]
        (for [[page blocks] blocks]
          (let [blocks (remove nil? blocks)]
            (when (seq blocks)
              (let [alias? (:block/alias? page)
                    page (db/entity (:db/id page))
                    whiteboard? (model/whiteboard-page? page)]
                [:div.my-2 {:key (str "page-" (:db/id page))}
                 (ui/foldable
                  [:div
                   (page-cp config page)
                   (when alias? [:span.text-sm.font-medium.opacity-50 " Alias"])]
                  (when-not whiteboard? (blocks-container config blocks))
                  {})])))))]

     :else
     (blocks-container config blocks))])<|MERGE_RESOLUTION|>--- conflicted
+++ resolved
@@ -4,6 +4,7 @@
   (:require ["/frontend/utils" :as utils]
             [cljs-bean.core :as bean]
             [cljs.core.match :refer [match]]
+            [clojure.set :as set]
             [clojure.string :as string]
             [datascript.core :as d]
             [datascript.impl.entity :as e]
@@ -90,8 +91,7 @@
             [promesa.core :as p]
             [reitit.frontend.easy :as rfe]
             [rum.core :as rum]
-            [shadow.loader :as loader]
-            [clojure.set :as set]))
+            [shadow.loader :as loader]))
 
 ;; local state
 (defonce *dragging?
@@ -2721,8 +2721,6 @@
            (when-let [property (db/entity pid)]
              (pv/property-value block property (assoc opts :show-tooltip? true))))]))))
 
-<<<<<<< HEAD
-=======
 (rum/defc status-history-cp
   [status-history]
   (let [[sort-desc? set-sort-desc!] (rum/use-state true)]
@@ -2743,7 +2741,6 @@
             [:div (:block/title status)]]
            [:div (date/int->local-time-2 (:block/created-at item))]]))]]))
 
->>>>>>> b24ad28b
 (rum/defc task-spent-time-cp
   [block]
   (when (and (state/enable-timetracking?) (ldb/class-instance? (db/entity :logseq.class/Task) block))
@@ -2763,20 +2760,7 @@
            :class "text-muted-foreground !py-0 !px-1 h-6"
            :on-click (fn [e]
                        (shui/popup-show! (.-target e)
-<<<<<<< HEAD
-                                         (fn []
-                                           [:div.p-2.text-muted-foreground.text-sm.max-h-96
-                                            [:div.font-medium.mb-2 "Status history:"]
-                                            [:div.flex.flex-col.gap-1
-                                             (for [item status-history]
-                                               (let [status (:logseq.property.history/ref-value item)]
-                                                 [:div.flex.flex-row.gap-1.items-center.text-sm
-                                                  (icon-component/get-node-icon-cp status {:size 14 :color? true})
-                                                  [:div (:block/title status)]
-                                                  [:div (date/int->local-time-2 (:block/created-at item))]]))]])
-=======
                                          (fn [] (status-history-cp status-history))
->>>>>>> b24ad28b
                                          {:align :end}))}
           (clock/seconds->days:hours:minutes:seconds time-spent))]))))
 
