--- conflicted
+++ resolved
@@ -337,14 +337,9 @@
           (contains? config/audio-formats ext)
           (audio-cp @src)
 
-<<<<<<< HEAD
-          (contains? (config/img-formats) ext)
+          (contains? (gp-config/img-formats) ext)
           (asset-loader @src
             #(resizable-image config title @src metadata full_text true))
-=======
-          (contains? (gp-config/img-formats) ext)
-          (resizable-image config title @src metadata full_text true)
->>>>>>> 4c879aa4
 
           (= ext :pdf)
           [:a.asset-ref.is-pdf {:href @src
