(ns frontend.components.block
  (:refer-clojure :exclude [range])
  (:require-macros [hiccups.core])
  (:require ["/frontend/utils" :as utils]
            ["@capacitor/share" :refer [^js Share]]
            [cljs-bean.core :as bean]
            [cljs.core.match :refer [match]]
            [cljs.reader :as reader]
            [clojure.string :as string]
            [datascript.core :as d]
            [datascript.impl.entity :as e]
            [dommy.core :as dom]
            [frontend.commands :as commands]
            [frontend.components.block.macros :as block-macros]
            [frontend.components.datetime :as datetime-comp]
            [frontend.components.lazy-editor :as lazy-editor]
            [frontend.components.macro :as macro]
            [frontend.components.plugins :as plugins]
            [frontend.components.query.builder :as query-builder-component]
            [frontend.components.svg :as svg]
            [frontend.components.query :as query]
            [frontend.components.icon :as icon]
            [frontend.components.property :as property-component]
            [frontend.components.property.value :as pv]
            [frontend.config :as config]
            [frontend.context.i18n :refer [t]]
            [frontend.date :as date]
            [frontend.db :as db]
            [frontend.db.model :as model]
            [frontend.db-mixins :as db-mixins]
            [frontend.extensions.highlight :as highlight]
            [frontend.extensions.latex :as latex]
            [frontend.extensions.lightbox :as lightbox]
            [frontend.extensions.pdf.assets :as pdf-assets]
            [frontend.extensions.sci :as sci]
            [frontend.extensions.video.youtube :as youtube]
            [frontend.extensions.zotero :as zotero]
            [frontend.format.block :as block]
            [frontend.format.mldoc :as mldoc]
            [frontend.fs :as fs]
            [frontend.handler.assets :as assets-handler]
            [frontend.handler.block :as block-handler]
            [frontend.handler.dnd :as dnd]
            [frontend.handler.editor :as editor-handler]
            [frontend.handler.file-sync :as file-sync]
            [frontend.handler.notification :as notification]
            [frontend.handler.plugin :as plugin-handler]
            [frontend.handler.repeated :as repeated]
            [frontend.handler.route :as route-handler]
            [frontend.handler.ui :as ui-handler]
            [frontend.handler.whiteboard :as whiteboard-handler]
            [frontend.handler.export.common :as export-common-handler]
            [frontend.handler.property :as property-handler]
            [frontend.handler.property.util :as pu]
            [frontend.mobile.util :as mobile-util]
            [frontend.modules.outliner.tree :as tree]
            [frontend.security :as security]
            [frontend.shui :refer [get-shui-component-version make-shui-context]]
            [frontend.state :as state]
            [frontend.template :as template]
            [frontend.ui :as ui]
            [frontend.util :as util]
            [frontend.extensions.pdf.utils :as pdf-utils]
            [frontend.util.clock :as clock]
            [frontend.util.drawer :as drawer]
            [frontend.handler.file-based.property :as file-property]
            [frontend.handler.file-based.property.util :as property-util]
            [frontend.util.text :as text-util]
            [goog.dom :as gdom]
            [goog.object :as gobj]
            [lambdaisland.glogi :as log]
            [logseq.graph-parser.block :as gp-block]
            [logseq.graph-parser.config :as gp-config]
            [logseq.graph-parser.mldoc :as gp-mldoc]
            [logseq.graph-parser.text :as text]
            [logseq.graph-parser.util :as gp-util]
            [logseq.graph-parser.util.block-ref :as block-ref]
            [logseq.graph-parser.util.page-ref :as page-ref]
            [logseq.shui.core :as shui]
            [medley.core :as medley]
            [promesa.core :as p]
            [reitit.frontend.easy :as rfe]
            [rum.core :as rum]
            [shadow.loader :as loader]
            [logseq.common.path :as path]))



;; local state
(defonce *dragging?
  (atom false))
(defonce *dragging-block
  (atom nil))
(defonce *drag-to-block
  (atom nil))
(def *move-to (atom nil))

;; TODO: dynamic
(defonce max-depth-of-links 5)

;; TODO:
;; add `key`

(defn- remove-nils
  [col]
  (remove nil? col))

(defn vec-cat
  [& args]
  (->> (apply concat args)
       remove-nils
       vec))

(defn ->elem
  ([elem items]
   (->elem elem nil items))
  ([elem attrs items]
   (let [elem (keyword elem)]
     (if attrs
       (vec
        (cons elem
              (cons attrs
                    (seq items))))
       (vec
        (cons elem
              (seq items)))))))

(defn- join-lines
  [l]
  (string/trim (apply str l)))

(defn- string-of-url
  [url]
  (match url
    ["File" s]
    (-> (string/replace s "file://" "")
        ;; "file:/Users/ll/Downloads/test.pdf" is a normal org file link
        (string/replace "file:" ""))

    ["Complex" m]
    (let [{:keys [link protocol]} m]
      (if (= protocol "file")
        link
        (str protocol "://" link)))))

(defn- get-file-absolute-path
  [config path]
  (let [path (string/replace path "file:" "")
        block-id (:block/uuid config)
        current-file (and block-id
                          (:file/path (:block/file (:block/page (db/entity [:block/uuid block-id])))))]
    (when current-file
      (let [parts (string/split current-file #"/")
            parts-2 (string/split path #"/")
            current-dir (util/string-join-path (drop-last 1 parts))]
        (cond
          (if util/win32? (utils/win32 path) (util/starts-with? path "/"))
          path

          (and (not (util/starts-with? path ".."))
               (not (util/starts-with? path ".")))
          (str current-dir "/" path)

          :else
          (let [parts (loop [acc []
                             parts (reverse parts)
                             col (reverse parts-2)]
                        (if (empty? col)
                          acc
                          (let [[part parts] (case (first col)
                                               ".."
                                               [(first parts) (rest parts)]
                                               "."
                                               ["" parts]
                                               [(first col) (rest parts)])]
                            (recur (conj acc part)
                                   parts
                                   (rest col)))))
                parts (remove #(string/blank? %) parts)]
            (util/string-join-path (reverse parts))))))))

(rum/defcs asset-loader
  < rum/reactive
  (rum/local nil ::exist?)
  (rum/local false ::loading?)
  {:will-mount  (fn [state]
                  (let [src (first (:rum/args state))]
                    (if (and (gp-config/local-protocol-asset? src)
                             (file-sync/current-graph-sync-on?))
                      (let [*exist? (::exist? state)
                            ;; special handling for asset:// protocol
                            ;; Capacitor uses a special URL for assets loading
                            asset-path (gp-config/remove-asset-protocol src)
                            asset-path (fs/asset-path-normalize asset-path)]
                        (if (string/blank? asset-path)
                          (reset! *exist? false)
                          ;; FIXME(andelf): possible bug here
                          (p/let [exist? (fs/asset-href-exists? asset-path)]
                            (reset! *exist? (boolean exist?))))
                        (assoc state ::asset-path asset-path ::asset-file? true))
                      state)))
   :will-update (fn [state]
                  (let [src (first (:rum/args state))
                        asset-file? (boolean (::asset-file? state))
                        sync-on? (file-sync/current-graph-sync-on?)
                        *loading? (::loading? state)
                        *exist? (::exist? state)]
                    (when (and sync-on? asset-file? (false? @*exist?))
                      (let [sync-state (state/get-file-sync-state (state/get-current-file-sync-graph-uuid))
                            downloading-files (:current-remote->local-files sync-state)
                            contain-url? (and (seq downloading-files)
                                              (some #(string/ends-with? src %) downloading-files))]
                        (cond
                          (and (not @*loading?) contain-url?)
                          (reset! *loading? true)

                          (and @*loading? (not contain-url?))
                          (do
                            (reset! *exist? true)
                            (reset! *loading? false))))))
                  state)}
  [state src content-fn]
  (let [_ (state/sub-file-sync-state (state/get-current-file-sync-graph-uuid))
        exist? @(::exist? state)
        loading? @(::loading? state)
        asset-file? (::asset-file? state)
        sync-enabled? (boolean (file-sync/current-graph-sync-on?))
        ext (keyword (util/get-file-ext src))
        img? (contains? (gp-config/img-formats) ext)
        audio? (contains? config/audio-formats ext)
        type (cond img? "image"
                   audio? "audio"
                   :else "asset")]
    (if (not sync-enabled?)
      (content-fn)
      (if (and asset-file? (or loading? (nil? exist?)))
        [:p.text-sm.opacity-50 (ui/loading (util/format "Syncing %s ..." type))]
        (if (or (not asset-file?)
                (and exist? (not loading?)))
          (content-fn)
          [:p.text-error.text-xs [:small.opacity-80
                                    (util/format "%s not found!" (string/capitalize type))]])))))

(defn open-lightbox
  [e]
  (let [images (js/document.querySelectorAll ".asset-container img")
        images (to-array images)
        images (if-not (= (count images) 1)
                 (let [^js image (.closest (.-target e) ".asset-container")
                       image (. image querySelector "img")]
                   (->> images
                        (sort-by (juxt #(.-y %) #(.-x %)))
                        (split-with (complement #{image}))
                        reverse
                        (apply concat)))
                 images)
        images (for [^js it images] {:src (.-src it)
                                     :w (.-naturalWidth it)
                                     :h (.-naturalHeight it)})]

    (when (seq images)
      (lightbox/preview-images! images))))

(defonce *resizing-image? (atom false))
(rum/defcs ^:large-vars/cleanup-todo resizable-image <
  (rum/local nil ::size)
  {:will-unmount (fn [state]
                   (reset! *resizing-image? false)
                   state)}
  [state config title src metadata full-text local?]
  (let [size (get state ::size)
        breadcrumb? (:breadcrumb? config)]
    (ui/resize-provider
     (ui/resize-consumer
      (if (and (not (mobile-util/native-platform?))
               (not breadcrumb?))
        (cond->
         {:className "resize image-resize"
          :onSizeChanged (fn [value]
                           (when (and (not @*resizing-image?)
                                      (some? @size)
                                      (not= value @size))
                             (reset! *resizing-image? true))
                           (reset! size value))
          :onMouseUp (fn []
                       (when (and @size @*resizing-image?)
                         (when-let [block-id (:block/uuid config)]
                           (let [size (bean/->clj @size)]
                             (editor-handler/resize-image! block-id metadata full-text size))))
                       (when @*resizing-image?
                            ;; TODO: need a better way to prevent the clicking to edit current block
                         (js/setTimeout #(reset! *resizing-image? false) 200)))
          :onClick (fn [e]
                     (when @*resizing-image? (util/stop e)))}
         (and (:width metadata) (not (util/mobile?)))
         (assoc :style {:width (:width metadata)}))
        {})
      [:div.asset-container {:key "resize-asset-container"}
       [:img.rounded-sm.relative
        (merge
         {:loading "lazy"
          :referrerPolicy "no-referrer"
          :src     src
          :title   title}
         metadata)]
       (when-not breadcrumb?
         [:<>
          [:.asset-overlay]
          (let [image-src (fs/asset-path-normalize src)]
            [:.asset-action-bar {:aria-hidden "true"}
             ;; the image path bar
             (when (util/electron?)
               [:button.asset-action-btn.text-left
                {:title         (t (if local? :asset/show-in-folder :asset/open-in-browser))
                 :tabIndex      "-1"
                 :on-mouse-down util/stop
                 :on-click      (fn [e]
                                  (util/stop e)
                                  (if local?
                                    (js/window.apis.showItemInFolder image-src)
                                    (js/window.apis.openExternal image-src)))}
                image-src])
             [:.flex
              (when-not config/publishing?
                [:button.asset-action-btn
                 {:title         (t :asset/delete)
                  :tabIndex      "-1"
                  :on-mouse-down util/stop
                  :on-click
                  (fn [e]
                    (when-let [block-id (:block/uuid config)]
                      (let [confirm-fn (ui/make-confirm-modal
                                         {:title         (t :asset/confirm-delete (.toLocaleLowerCase (t :text/image)))
                                          :sub-title     (if local? :asset/physical-delete "")
                                          :sub-checkbox? local?
                                          :on-confirm    (fn [_e {:keys [close-fn sub-selected]}]
                                                           (close-fn)
                                                           (editor-handler/delete-asset-of-block!
                                                             {:block-id      block-id
                                                              :local?        local?
                                                              :delete-local? (and sub-selected (first sub-selected))
                                                              :repo          (state/get-current-repo)
                                                              :href          src
                                                              :title         title
                                                              :full-text     full-text}))})]
                        (util/stop e)
                        (state/set-modal! confirm-fn))))}
                 (ui/icon "trash")])

              [:button.asset-action-btn
               {:title         (t :asset/copy)
                :tabIndex      "-1"
                :on-mouse-down util/stop
                :on-click      (fn [e]
                                 (util/stop e)
                                 (-> (util/copy-image-to-clipboard image-src)
                                     (p/then #(notification/show! "Copied!" :success))))}
               (ui/icon "copy")]

              [:button.asset-action-btn
               {:title         (t :asset/maximize)
                :tabIndex      "-1"
                :on-mouse-down util/stop
                :on-click      open-lightbox}

               (ui/icon "maximize")]]])])]))))

(rum/defc audio-cp [src]
  ;; Change protocol to allow media fragment uris to play
  [:audio {:src (string/replace-first src gp-config/asset-protocol "file://")
           :controls true
           :on-touch-start #(util/stop %)}])

(rum/defcs asset-link < rum/reactive
  (rum/local nil ::src)
  [state config title href metadata full_text]
  (let [src (::src state)
        granted? (state/sub [:nfs/user-granted? (state/get-current-repo)])
        href (config/get-local-asset-absolute-path href)]
    (when (or granted? (util/electron?) (mobile-util/native-platform?))
      (p/then (editor-handler/make-asset-url href) #(reset! src %)))

    (when @src
      ;; NOTE(andelf): Under nfs context, src might be a bare blob:http://..../uuid URI without ext info
      (let [ext (keyword (or (util/get-file-ext @src)
                             (util/get-file-ext href)))
            repo (state/get-current-repo)
            repo-dir (config/get-repo-dir repo)
            path (str repo-dir href)
            share-fn (fn [event]
                       (util/stop event)
                       (when (mobile-util/native-platform?)
                         ;; File URL must be legal, so filename muse be URI-encoded
                         ;; incoming href format: "/assets/whatever.ext"
                         (let [[rel-dir basename] (util/get-dir-and-basename href)
                               rel-dir (string/replace rel-dir #"^/+" "")
                               asset-url (path/path-join repo-dir rel-dir basename)]
                           (.share Share (clj->js {:url asset-url
                                                   :title "Open file with your favorite app"})))))]

        (cond
          (contains? config/audio-formats ext)
          (asset-loader @src
                        #(audio-cp @src))

          (contains? (gp-config/img-formats) ext)
          (asset-loader @src
                        #(resizable-image config title @src metadata full_text true))

          (contains? (gp-config/text-formats) ext)
          [:a.asset-ref.is-plaintext {:href (rfe/href :file {:path path})
                                      :on-click (fn [_event]
                                                  (p/let [result (fs/read-file repo-dir path)]
                                                    (db/set-file-content! repo path result)))}
           title]

          (= ext :pdf)
          [:a.asset-ref.is-pdf {:href @src
                                :on-click share-fn}
           title]

          :else
          [:a.asset-ref.is-doc {:href @src
                                :on-click share-fn}
           title])))))

(defn ar-url->http-url
  [href]
  (string/replace href #"^ar://" (str (state/get-arweave-gateway) "/")))

;; TODO: safe encoding asciis
;; TODO: image link to another link
(defn image-link [config url href label metadata full_text]
  (let [metadata (if (string/blank? metadata)
                   nil
                   (gp-util/safe-read-string metadata))
        title (second (first label))
        repo (state/get-current-repo)]
    (ui/catch-error
     [:span.warning full_text]
     (if (and (gp-config/local-asset? href)
              (or (config/local-file-based-graph? repo)
                  (config/db-based-graph? repo)))
       (asset-link config title href metadata full_text)
       (let [href (cond
                    (util/starts-with? href "http")
                    href

                    (util/starts-with? href "ar")
                    (ar-url->http-url href)

                    config/publishing?
                    (subs href 1)

                    (= "Embed_data" (first url))
                    href

                    :else
                    (if (assets-handler/check-alias-path? href)
                      (assets-handler/normalize-asset-resource-url href)
                      (get-file-absolute-path config href)))]
         (resizable-image config title href metadata full_text false))))))


(def timestamp-to-string export-common-handler/timestamp-to-string)

(defn timestamp [{:keys [active _date _time _repetition _wday] :as t} kind]
  (let [prefix (case kind
                 "Scheduled"
                 [:i {:class "fa fa-calendar"
                      :style {:margin-right 3.5}}]
                 "Deadline"
                 [:i {:class "fa fa-calendar-times-o"
                      :style {:margin-right 3.5}}]
                 "Date"
                 nil
                 "Closed"
                 nil
                 "Started"
                 [:i {:class "fa fa-clock-o"
                      :style {:margin-right 3.5}}]
                 "Start"
                 "From: "
                 "Stop"
                 "To: "
                 nil)
        class (when (= kind "Closed")
                "line-through")]
    [:span.timestamp (cond-> {:active (str active)}
                       class
                       (assoc :class class))
     prefix (timestamp-to-string t)]))

(defn range [{:keys [start stop]} stopped?]
  [:div {:class "timestamp-range"
         :stopped stopped?}
   (timestamp start "Start")
   (timestamp stop "Stop")])

(declare map-inline)
(declare markup-element-cp)
(declare markup-elements-cp)

(declare page-reference)

(defn open-page-ref
  [e page-name redirect-page-name page-name-in-block contents-page? whiteboard-page?]
  (util/stop e)
  (when (not (util/right-click? e))
    (cond
      (gobj/get e "shiftKey")
      (when-let [page-entity (db/entity [:block/name redirect-page-name])]
        (state/sidebar-add-block!
         (state/get-current-repo)
         (:db/id page-entity)
         :page))

      (and (util/meta-key? e) (whiteboard-handler/inside-portal? (.-target e)))
      (whiteboard-handler/add-new-block-portal-shape!
       page-name
       (whiteboard-handler/closest-shape (.-target e)))

      whiteboard-page?
      (route-handler/redirect-to-whiteboard! page-name)

      (not= redirect-page-name page-name)
      (route-handler/redirect-to-page! redirect-page-name)

      :else
      (state/pub-event! [:page/create page-name-in-block])))
  (when (and contents-page?
             (util/mobile?)
             (state/get-left-sidebar-open?))
    (ui-handler/close-left-sidebar!)))

(rum/defcs page-inner <
  (rum/local false ::mouse-down?)
  (rum/local false ::hover?)
  "The inner div of page reference component

   page-name-in-block is the overridable name of the page (legacy)

   All page-names are sanitized except page-name-in-block"
  [state config page-name-in-block page-name redirect-page-name page-entity contents-page? children html-export? label whiteboard-page?]
  (let [*mouse-down? (::mouse-down? state)
        *hover? (::hover? state)
        tag? (:tag? config)
        config (assoc config :whiteboard-page? whiteboard-page?)
        untitled? (model/untitled-page? page-name)
        display-close-button? (not (:hide-close-button? config))]
    [:a.relative
     {:tabIndex "0"
      :class (cond->
               (if tag? "tag" "page-ref")
               (:property? config) (str " page-property-key block-property")
               untitled? (str " opacity-50")
               (not display-close-button?) (str " pl-0")
               (and tag? display-close-button?) (str " pl-4"))
      :data-ref page-name
      :draggable true
      :on-drag-start (fn [e] (editor-handler/block->data-transfer! page-name-in-block e))
      :on-mouse-over #(reset! *hover? true)
      :on-mouse-leave #(reset! *hover? false)
      :on-mouse-down (fn [e]
                       (util/stop e)
                       (reset! *mouse-down? true))
      :on-mouse-up (fn [e]
                     (when @*mouse-down?
                       (open-page-ref e page-name redirect-page-name page-name-in-block contents-page? whiteboard-page?)
                       (reset! *mouse-down? false)))
      :on-key-up (fn [e] (when (and e (= (.-key e) "Enter"))
                           (open-page-ref e page-name redirect-page-name page-name-in-block contents-page? whiteboard-page?)))}

     (if (and (coll? children) (seq children))
       (for [child children]
         (if (= (first child) "Label")
           (last child)
           (let [{:keys [content children]} (last child)
                 page-name (subs content 2 (- (count content) 2))]
             (rum/with-key (page-reference html-export? page-name (assoc config :children children) nil) page-name))))
       (cond
         (and label
              (string? label)
              (not (string/blank? label))) ; alias
         label

         (coll? label)
         (->elem :span (map-inline config label))

         :else
         (let [original-name (util/get-page-original-name page-entity)
               s (cond untitled?
                       (t :untitled)

                       ;; The page-name-in-block generated by the auto-complete is not page-name-sanitized
                       (pdf-utils/hls-file? page-name)
                       (pdf-utils/fix-local-asset-pagename page-name)

                       (not= (util/safe-page-name-sanity-lc original-name) page-name-in-block)
                       page-name-in-block ;; page-name-in-block might be overridden (legacy))

                       original-name
                       (util/trim-safe original-name)

                       :else
                       (util/trim-safe page-name))
               _ (when-not page-entity (js/console.warn "page-inner's page-entity is nil, given page-name: " page-name
                                                        " page-name-in-block: " page-name-in-block))]
           (if tag? (str "#" s) s))))

     (let [repo (state/get-current-repo)
           block-id (:block/uuid config)
           block (when block-id (db/entity [:block/uuid block-id]))
           tags-id (:block/uuid (db/entity [:block/name "tags"]))]
       (when (and block tag? @*hover? (config/db-based-graph? repo)
                  display-close-button?)
         [:a.close.fade-in
          {:class "absolute left-0"
           :style {:top "0.15rem"}
           :title "Remove this tag"
           :on-mouse-down
           (fn [e]
             (util/stop e)
             (property-handler/delete-property-value! repo block
                                                      tags-id
                                                      (:block/uuid page-entity)))}
          (ui/icon "x" {:size 15})]))]))

(rum/defc page-preview-trigger
  [{:keys [children sidebar? tippy-position tippy-distance fixed-position? open? manual?] :as config} page-name]
  (let [*tippy-ref (rum/create-ref)
        page-name (util/page-name-sanity-lc page-name)
        redirect-page-name (or (model/get-redirect-page-name page-name (:block/alias? config))
                               page-name)
        _  #_:clj-kondo/ignore (rum/defc html-template []
                                 (let [*el-popup (rum/use-ref nil)]

                                   (rum/use-effect!
                                    (fn []
                                      (let [el-popup (rum/deref *el-popup)
                                            cb (fn [^js e]
                                                 (when-not (:editor/editing @state/state)
                                           ;; Esc
                                                   (and (= e.which 27)
                                                        (when-let [tp (rum/deref *tippy-ref)]
                                                          (.hideTooltip tp)))))]

                                        (js/setTimeout #(.focus el-popup))
                                        (.addEventListener el-popup "keyup" cb)
                                        #(.removeEventListener el-popup "keyup" cb)))
                                    [])

                                   (when redirect-page-name
                                     [:div.tippy-wrapper.overflow-y-auto.p-4.outline-none.rounded-md
                                      {:ref   *el-popup
                                       :tab-index -1
                                       :style {:width          600
                                               :text-align     "left"
                                               :font-weight    500
                                               :max-height     600
                                               :padding-bottom 64}}
                                      (let [page-cp (state/get-page-blocks-cp)]
                                        (page-cp {:repo (state/get-current-repo)
                                                  :page-name redirect-page-name
                                                  :sidebar? sidebar?
                                                  :preview? true}))])))]

    (if (or (not manual?) open?)
      (ui/tippy {:ref             *tippy-ref
                 :in-editor?      true
                 :html            html-template
                 :interactive     true
                 :delay           [1000, 100]
                 :fixed-position? fixed-position?
                 :position        (or tippy-position "top")
                 :distance        (or tippy-distance 10)
                 :popperOptions   {:modifiers {:preventOverflow
                                               {:enabled           true
                                                :boundariesElement "viewport"}}}}
                children)
      children)))

(rum/defc page-cp
  "Component for a page. `page` argument contains :block/name which can be (un)sanitized page name.
   Keys for `config`:
   - `:preview?`: Is this component under preview mode? (If true, `page-preview-trigger` won't be registered to this `page-cp`)"
  [{:keys [html-export? redirect-page-name label children contents-page? preview? disable-preview?] :as config} page]
  (when-let [page-name-in-block (:block/name page)]
    (let [page-name-in-block (gp-util/remove-boundary-slashes page-name-in-block)
          page-name (util/page-name-sanity-lc page-name-in-block)
          page-entity (db/entity [:block/name page-name])
          whiteboard-page? (model/whiteboard-page? page-name)
          redirect-page-name (or (and (= :org (state/get-preferred-format))
                                      (:org-mode/insert-file-link? (state/get-config))
                                      redirect-page-name)
                                 (model/get-redirect-page-name page-name (:block/alias? config)))
          inner (page-inner config
                            page-name-in-block
                            page-name
                            redirect-page-name page-entity contents-page? children html-export? label whiteboard-page?)]
      (cond
        (:breadcrumb? config)
        (or (:block/original-name page)
            (:block/name page))

        (and (not (util/mobile?))
             (not preview?)
             (not disable-preview?))
        (page-preview-trigger (assoc config :children inner) page-name)

        :else
        inner))))

(rum/defc asset-reference
  [config title path]
  (let [repo (state/get-current-repo)
        real-path-url (cond
                        (gp-util/url? path)
                        path

                        (path/absolute? path)
                        path

                        :else
                        (assets-handler/resolve-asset-real-path-url repo path))
        ext-name (util/get-file-ext path)
        title-or-path (cond
                        (string? title)
                        title
                        (seq title)
                        (->elem :span (map-inline config title))
                        :else
                        path)]

    [:div.asset-ref-wrap
     {:data-ext ext-name}

     (cond
       ;; https://en.wikipedia.org/wiki/HTML5_video
       (contains? config/video-formats (keyword ext-name))
       [:video {:src real-path-url
                :controls true}]

       :else
       [:a.asset-ref {:target "_blank" :href real-path-url}
        title-or-path])]))

(defonce excalidraw-loaded? (atom false))
(rum/defc excalidraw < rum/reactive
  {:init (fn [state]
           (p/let [_ (loader/load :excalidraw)]
             (reset! excalidraw-loaded? true))
           state)}
  [file block-uuid]
  (let [loaded? (rum/react excalidraw-loaded?)
        draw-component (when loaded?
                         (resolve 'frontend.extensions.excalidraw/draw))]
    (when draw-component
      (draw-component {:file file :block-uuid block-uuid}))))

(rum/defc page-reference < rum/reactive
  "Component for page reference"
  [html-export? s {:keys [nested-link? id] :as config} label]
  (let [show-brackets? (state/show-brackets?)
        block-uuid (:block/uuid config)
        contents-page? (= "contents" (string/lower-case (str id)))]
    (if (string/ends-with? s ".excalidraw")
      [:div.draw {:on-click (fn [e]
                              (.stopPropagation e))}
       (excalidraw s block-uuid)]
      [:span.page-reference
       {:data-ref s}
       (when (and (or show-brackets? nested-link?)
                  (not html-export?)
                  (not contents-page?))
         [:span.text-gray-500.bracket page-ref/left-brackets])
       (let [s (string/trim s)]
         (page-cp (assoc config
                         :label (mldoc/plain->text label)
                         :contents-page? contents-page?)
                  {:block/name s}))
       (when (and (or show-brackets? nested-link?)
                  (not html-export?)
                  (not contents-page?))
         [:span.text-gray-500.bracket page-ref/right-brackets])])))

(defn- latex-environment-content
  [name option content]
  (if (= (string/lower-case name) "equation")
    content
    (util/format "\\begin%s\n%s\\end{%s}"
                 (str "{" name "}" option)
                 content
                 name)))

(declare blocks-container)

(defn- edit-parent-block [e config]
  (when-not (state/editing?)
    (.stopPropagation e)
    (editor-handler/edit-block! config :max nil)))

(declare block-container)

(rum/defc block-embed < rum/reactive
  [config uuid]
  (when-let [block (db/entity [:block/uuid uuid])]
    (let [repo (state/get-current-repo)]
      (if (state/sub-block-unloaded? repo (str uuid))
        [:span "Loading..."]
        [:div.color-level.embed-block.bg-base-2
         {:style {:z-index 2}
          :on-double-click #(edit-parent-block % config)
          :on-mouse-down (fn [e] (.stopPropagation e))}
         [:div.px-3.pt-1.pb-2
          (let [config' (assoc config
                               :db/id (:db/id block)
                               :id (str uuid)
                               :embed-id uuid
                               :embed? true
                               :embed-parent (:block config)
                               :ref? false)]
            (blocks-container [block] config'))]]))))

(rum/defc page-embed < rum/reactive db-mixins/query
  [config page-name]
  (let [page-name (util/page-name-sanity-lc (string/trim page-name))
        current-page (state/get-current-page)
        whiteboard-page? (model/whiteboard-page? page-name)]
    [:div.color-level.embed.embed-page.bg-base-2
     {:class (when (:sidebar? config) "in-sidebar")
      :on-double-click #(edit-parent-block % config)
      :on-mouse-down #(.stopPropagation %)}
     [:section.flex.items-center.p-1.embed-header
      [:div.mr-3 svg/page]
      (page-cp config {:block/name page-name})]
     (when (and
            (not= (util/page-name-sanity-lc (or current-page ""))
                  page-name)
            (not= (util/page-name-sanity-lc (get config :id ""))
                  page-name))
       (if whiteboard-page?
         ((state/get-component :whiteboard/tldraw-preview) page-name)
         (let [block (model/get-page page-name)
               block (db/sub-block (:db/id block))
               blocks (db/sort-by-left (:block/_parent block) block)]
           (blocks-container blocks (assoc config
                                           :db/id (:db/id block)
                                           :id page-name
                                           :embed? true
                                           :page-embed? true
                                           :ref? false)))))]))

(defn- get-label-text
  [label]
  (when (and (= 1 (count label))
             (string? (last (first label))))
    (gp-util/safe-decode-uri-component (last (first label)))))

(defn- get-page
  [label]
  (when-let [label-text (get-label-text label)]
    (db/entity [:block/name (util/page-name-sanity-lc label-text)])))

(defn- macro->text
  [name arguments]
  (if (and (seq arguments)
           (not= arguments ["null"]))
    (util/format "{{%s %s}}" name (string/join ", " arguments))
    (util/format "{{%s}}" name)))

(declare block-content)
(declare breadcrumb)

(rum/defc block-reference < rum/reactive
  db-mixins/query
  [config id label]
  (if-let [block-id (if (uuid? id) id (parse-uuid id))]
    (let [repo (state/get-current-repo)
          block (db/entity [:block/uuid block-id])]
      (if (state/sub-block-unloaded? repo (str block-id))
        [:span "Loading..."]
        (let [db-id (:db/id block)
              block (when db-id (db/sub-block db-id))
              properties (:block/properties block)
              block-type (keyword (pu/lookup properties :ls-type))
              hl-type (pu/lookup properties :hl-type)
              repo (state/get-current-repo)
              stop-inner-events? (= block-type :whiteboard-shape)]
          (if (and block (:block/content block))
            (let [title [:span.block-ref
                         (block-content (assoc config :block-ref? true :stop-events? stop-inner-events?)
                                        block nil (:block/uuid block)
                                        (:slide? config)
                                        false
                                        (atom nil))]
                  inner (if label
                          (->elem
                           :span.block-ref
                           (map-inline config label))
                          title)]
              [:div.block-ref-wrap.inline
               {:data-type    (name (or block-type :default))
                :data-hl-type hl-type
                :on-mouse-down
                (fn [^js/MouseEvent e]
                  (if (util/right-click? e)
                    (state/set-state! :block-ref/context {:block (:block config)
                                                          :block-ref block-id})
                    (when (and
                           (or (gobj/get e "shiftKey")
                               (not (.. e -target (closest ".blank"))))
                           (not (util/right-click? e)))
                      (util/stop e)

                      (cond
                        (gobj/get e "shiftKey")
                        (state/sidebar-add-block!
                         (state/get-current-repo)
                         (:db/id block)
                         :block-ref)

                        (and (util/meta-key? e) (whiteboard-handler/inside-portal? (.-target e)))
                        (whiteboard-handler/add-new-block-portal-shape!
                         (:block/uuid block)
                         (whiteboard-handler/closest-shape (.-target e)))

                        :else
                        (match [block-type (util/electron?)]
                          ;; pdf annotation
                          [:annotation true] (pdf-assets/open-block-ref! block)

                          [:whiteboard-shape true] (route-handler/redirect-to-whiteboard!
                                                    (get-in block [:block/page :block/name]) {:block-id block-id})

                          ;; default open block page
                          :else (route-handler/redirect-to-page! id))))))}

               (if (and (not (util/mobile?)) (not (:preview? config)) (nil? block-type))
                 (ui/tippy {:html        (fn []
                                           [:div.tippy-wrapper.overflow-y-auto.p-4
                                            {:style {:width      735
                                                     :text-align "left"
                                                     :max-height 600}}
                                            [(breadcrumb config repo block-id {:indent? true})
                                             (blocks-container
                                              (db/get-block-and-children repo block-id)
                                              (assoc config :id (str id) :preview? true))]])
                            :interactive true
                            :in-editor?  true
                            :delay       [1000, 100]} inner)
                 inner)])
            [:span.warning.mr-1 {:title "Block ref invalid"}
             (block-ref/->block-ref id)]))))
    [:span.warning.mr-1 {:title "Block ref invalid"}
      (block-ref/->block-ref id)]))

(defn inline-text
  ([format v]
   (inline-text {} format v))
  ([config format v]
   (when (string? v)
     (let [inline-list (gp-mldoc/inline->edn v (gp-mldoc/default-config format))]
       [:div.inline.mr-1 (map-inline config inline-list)]))))

(defn- render-macro
  [config name arguments macro-content format]
  [:div.macro {:data-macro-name name}

   (if macro-content
     (let [ast (->> (mldoc/->edn macro-content (gp-mldoc/default-config format))
                    (map first))
           paragraph? (and (= 1 (count ast))
                           (= "Paragraph" (ffirst ast)))]
       (if (and (not paragraph?)
                (mldoc/block-with-title? (ffirst ast)))
         (markup-elements-cp (assoc config :block/format format) ast)
         (inline-text config format macro-content)))
     [:span.warning {:title (str "Unsupported macro name: " name)}
      (macro->text name arguments)])])

(rum/defc nested-link < rum/reactive
  [config html-export? link]
  (let [show-brackets? (state/show-brackets?)
        {:keys [content children]} link]
    [:span.page-reference.nested
     (when (and show-brackets?
                (not html-export?)
                (not (= (:id config) "contents")))
       [:span.text-gray-500 page-ref/left-brackets])
     (let [page-name (subs content 2 (- (count content) 2))]
       (page-cp (assoc config
                       :children children
                       :nested-link? true) {:block/name page-name}))
     (when (and show-brackets?
                (not html-export?)
                (not (= (:id config) "contents")))
       [:span.text-gray-500 page-ref/right-brackets])]))

(defn- show-link?
  [config metadata s full-text]
  (let [media-formats (set (map name config/media-formats))
        metadata-show (:show (gp-util/safe-read-string metadata))
        format (get-in config [:block :block/format])]
    (or
     (and
      (= :org format)
      (or
       (and
        (nil? metadata-show)
        (or
         (gp-config/local-asset? s)
         (text-util/media-link? media-formats s)))
       (true? (boolean metadata-show))))

     ;; markdown
     (string/starts-with? (string/triml full-text) "!")

     ;; image http link
     (and (or (string/starts-with? full-text "http://")
              (string/starts-with? full-text "https://"))
          (text-util/media-link? media-formats s)))))

(defn- relative-assets-path->absolute-path
  [path]
  (when (path/protocol-url? path)
    (js/console.error "BUG: relative-assets-path->absolute-path called with protocol url" path))
  (if (or (path/absolute? path) (path/protocol-url? path))
    path
    (.. util/node-path
        (join (config/get-repo-dir (state/get-current-repo))
              (config/get-local-asset-absolute-path path)))))

(rum/defc audio-link
  [config url href _label metadata full_text]
  (if (and (gp-config/local-asset? href)
           (config/local-file-based-graph? (state/get-current-repo)))
    (asset-link config nil href metadata full_text)
    (let [href (cond
                 (util/starts-with? href "http")
                 href

                 (util/starts-with? href "ar")
                 (ar-url->http-url href)

                 config/publishing?
                 (subs href 1)

                 (= "Embed_data" (first url))
                 href

                 :else
                 (if (assets-handler/check-alias-path? href)
                   (assets-handler/resolve-asset-real-path-url (state/get-current-repo) href)
                   (get-file-absolute-path config href)))]
      (audio-cp href))))

(defn- media-link
  [config url s label metadata full_text]
  (let [ext (keyword (util/get-file-ext s))
        label-text (get-label-text label)]
    (cond
      (contains? config/audio-formats ext)
      (audio-link config url s label metadata full_text)

      (= ext :pdf)
      (cond
        (util/electron?)
        [:a.asset-ref.is-pdf
         {:on-click (fn [event]
                      (when-let [current (pdf-assets/inflate-asset s)]
                        (state/set-current-pdf! current)
                        (util/stop event)))
          :draggable true
          :on-drag-start #(.setData (gobj/get % "dataTransfer") "file" s)}
         (or label-text
             (->elem :span (map-inline config label)))]

        (mobile-util/native-platform?)
        (asset-link config label-text s metadata full_text))

      (contains? config/doc-formats ext)
      (asset-link config label-text s metadata full_text)

      (not (contains? #{:mp4 :webm :mov} ext))
      (image-link config url s label metadata full_text)

      :else
      (asset-reference config label s))))

(defn- search-link-cp
  [config url s label title metadata full_text]
  (cond
    (string/blank? s)
    [:span.warning {:title "Invalid link"} full_text]

    (= \# (first s))
    (->elem :a {:on-click #(route-handler/jump-to-anchor! (mldoc/anchorLink (subs s 1)))} (subs s 1))

    ;; FIXME: same headline, see more https://orgmode.org/manual/Internal-Links.html
    (and (= \* (first s))
         (not= \* (last s)))
    (->elem :a {:on-click #(route-handler/jump-to-anchor! (mldoc/anchorLink (subs s 1)))} (subs s 1))

    (block-ref/block-ref? s)
    (let [id (block-ref/get-block-ref-id s)]
      (block-reference config id label))

    (not (string/includes? s "."))
    (page-reference (:html-export? config) s config label)

    (path/protocol-url? s)
    (->elem :a {:href s
                :data-href s
                :target "_blank"}
            (map-inline config label))

    (show-link? config metadata s full_text)
    (media-link config url s label metadata full_text)

    (util/electron?)
    (let [path (cond
                 (string/starts-with? s "file://")
                 (string/replace s "file://" "")

                 (string/starts-with? s "/")
                 s

                 :else
                 (relative-assets-path->absolute-path s))]
      (->elem
       :a
       (cond->
        {:href      (path/path-join "file://" path)
         :data-href path
         :target    "_blank"}
        title
        (assoc :title title))
       (map-inline config label)))

    :else
    (page-reference (:html-export? config) s config label)))

(defn- link-cp [config html-export? link]
  (let [{:keys [url label title metadata full_text]} link]
    (match url
      ["Block_ref" id]
      (let [label* (if (seq (mldoc/plain->text label)) label nil)
            {:keys [link-depth]} config
            link-depth (or link-depth 0)]
        (if (> link-depth max-depth-of-links)
          [:p.warning.text-sm "Block ref nesting is too deep"]
          (block-reference (assoc config
                                  :reference? true
                                  :link-depth (inc link-depth)
                                  :block/uuid id)
                           id label*)))

      ["Page_ref" page]
      (let [format (get-in config [:block :block/format])]
        (if (and (= format :org)
                 (show-link? config nil page page)
                 (not (contains? #{"pdf" "mp4" "ogg" "webm"} (util/get-file-ext page))))
          (image-link config url page nil metadata full_text)
          (let [label* (if (seq (mldoc/plain->text label)) label nil)]
            (if (and (string? page) (string/blank? page))
              [:span (page-ref/->page-ref page)]
              (page-reference (:html-export? config) page config label*)))))

      ["Embed_data" src]
      (image-link config url src nil metadata full_text)

      ["Search" s]
      (search-link-cp config url s label title metadata full_text)

      :else
      (let [href (string-of-url url)
            [protocol path] (or (and (= "Complex" (first url)) url)
                                (and (= "File" (first url)) ["file" (second url)]))]
        (cond
          (and (= (get-in config [:block :block/format]) :org)
               (= "Complex" protocol)
               (= (string/lower-case (:protocol path)) "id")
               (string? (:link path))
               (util/uuid-string? (:link path))) ; org mode id
          (let [id (uuid (:link path))
                block (db/entity [:block/uuid id])]
            (if (:block/pre-block? block)
              (let [page (:block/page block)]
                (page-reference html-export? (:block/name page) config label))
              (block-reference config (:link path) label)))

          (= protocol "file")
          (if (show-link? config metadata href full_text)
            (media-link config url href label metadata full_text)
            (let [redirect-page-name (when (string? path) (text/get-page-name path))
                  config (assoc config :redirect-page-name redirect-page-name)
                  label-text (get-label-text label)
                  page (if (string/blank? label-text)
                         {:block/name (db/get-file-page (string/replace href "file:" "") false)}
                         (get-page label))
                  show-brackets? (state/show-brackets?)]
              (if (and page
                       (when-let [ext (util/get-file-ext href)]
                         (gp-config/mldoc-support? ext)))
                [:span.page-reference
                 (when show-brackets? [:span.text-gray-500 page-ref/left-brackets])
                 (page-cp config page)
                 (when show-brackets? [:span.text-gray-500 page-ref/right-brackets])]

                (let [href* (if (util/electron?)
                              (relative-assets-path->absolute-path href)
                              href)]
                  (->elem
                   :a
                   (cond-> {:href      (path/path-join "file://" href*)
                            :data-href href*
                            :target    "_blank"}
                     title (assoc :title title))
                   (map-inline config label))))))

          (show-link? config metadata href full_text)
          (media-link config url href label metadata full_text)

          (= protocol "ar")
          (->elem
           :a.external-link
           (cond->
            {:href (ar-url->http-url href)
             :target "_blank"}
            title
            (assoc :title title))
           (map-inline config label))

          :else
          (->elem
           :a.external-link
           (cond->
            {:href href
             :target "_blank"}
            title
            (assoc :title title))
           (map-inline config label)))))))

(declare ->hiccup inline)

(defn wrap-query-components
  [config]
  (merge config
         {:->hiccup ->hiccup
          :->elem ->elem
          :page-cp page-cp
          :inline-text inline-text
          :map-inline map-inline
          :inline inline}))

;;;; Macro component render functions
(defn- macro-query-cp
  [config arguments]
  [:div.dsl-query.pr-3.sm:pr-0
   (let [query (->> (string/join ", " arguments)
                    (string/trim))]
     (query/custom-query (wrap-query-components (assoc config :dsl-query? true))
                         {:builder (query-builder-component/builder query config)
                          :query query}))])

(defn- macro-function-cp
  [config arguments]
  (or
   (some-> (:query-result config) rum/react (block-macros/function-macro arguments))
   [:span.warning
    (util/format "{{function %s}}" (first arguments))]))

(defn- macro-embed-cp
  [config arguments]
  (let [a (first arguments)
        {:keys [link-depth]} config
        link-depth (or link-depth 0)]
    (cond
      (nil? a)                      ; empty embed
      nil

      (> link-depth max-depth-of-links)
      [:p.warning.text-sm "Embed depth is too deep"]

      (page-ref/page-ref? a)
      (let [page-name (text/get-page-name a)]
        (when-not (string/blank? page-name)
          (page-embed (assoc config :link-depth (inc link-depth)) page-name)))

      (block-ref/string-block-ref? a)
      (when-let [s (-> a block-ref/get-string-block-ref-id string/trim)]
        (when-let [id (some-> s parse-uuid)]
          (block-embed (assoc config :link-depth (inc link-depth)) id)))

      :else                         ;TODO: maybe collections?
      nil)))

(defn- macro-vimeo-cp
  [_config arguments]
  (when-let [url (first arguments)]
    (when-let [vimeo-id (nth (util/safe-re-find text-util/vimeo-regex url) 5)]
      (when-not (string/blank? vimeo-id)
        (let [width (min (- (util/get-width) 96)
                         560)
              height (int (* width (/ 315 560)))]
          [:iframe
           {:allow-full-screen "allowfullscreen"
            :allow
            "accelerometer; autoplay; clipboard-write; encrypted-media; gyroscope"
            :frame-border "0"
            :src (str "https://player.vimeo.com/video/" vimeo-id)
            :height height
            :width width}])))))

(defn- macro-bilibili-cp
  [_config arguments]
  (when-let [url (first arguments)]
    (when-let [id (cond
                    (<= (count url) 15) url
                    :else
                    (nth (util/safe-re-find text-util/bilibili-regex url) 5))]
      (when-not (string/blank? id)
        (let [width (min (- (util/get-width) 96)
                         560)
              height (int (* width (/ 360 560)))]
          [:iframe
           {:allowfullscreen true
            :framespacing "0"
            :frameborder "no"
            :border "0"
            :scrolling "no"
            :src (str "https://player.bilibili.com/player.html?bvid=" id "&high_quality=1")
            :width width
            :height (max 500 height)}])))))

(defn- macro-video-cp
  [_config arguments]
  (if-let [url (first arguments)]
    (if (gp-util/url? url)
      (let [results (text-util/get-matched-video url)
            src (match results
                  [_ _ _ (:or "youtube.com" "youtu.be" "y2u.be") _ id _]
                  (if (= (count id) 11) ["youtube-player" id] url)

                  [_ _ _ "youtube-nocookie.com" _ id _]
                  (str "https://www.youtube-nocookie.com/embed/" id)

                  [_ _ _ "loom.com" _ id _]
                  (str "https://www.loom.com/embed/" id)

                  [_ _ _ (_ :guard #(string/ends-with? % "vimeo.com")) _ id _]
                  (str "https://player.vimeo.com/video/" id)

                  [_ _ _ "bilibili.com" _ id & query]
                  (str "https://player.bilibili.com/player.html?bvid=" id "&high_quality=1&autoplay=0"
                       (when-let [page (second query)]
                         (str "&page=" page)))

                  :else
                  url)]
        (if (and (coll? src)
                 (= (first src) "youtube-player"))
          (youtube/youtube-video (last src))
          (when src
            (let [width (min (- (util/get-width) 96) 560)
                  height (int (* width (/ (if (string/includes? src "player.bilibili.com")
                                            360 315)
                                          560)))]
              [:iframe
               {:allow-full-screen true
                :allow "accelerometer; autoplay; clipboard-write; encrypted-media; gyroscope"
                :framespacing "0"
                :frame-border "no"
                :border "0"
                :scrolling "no"
                :src src
                :width width
                :height height}]))))
      [:span.warning.mr-1 {:title "Invalid URL"}
       (macro->text "video" arguments)])
    [:span.warning.mr-1 {:title "Empty URL"}
     (macro->text "video" arguments)]))

(defn- macro-else-cp
  [name config arguments]
  (if-let [block-uuid (:block/uuid config)]
    (let [format (get-in config [:block :block/format] :markdown)
          properties (-> (db/entity [:block/uuid block-uuid])
                         (:block/page)
                         (:db/id)
                         (db/entity)
                         :block/properties)
          macros (pu/lookup properties :macros)
          macro-content (or
                         (get macros name)
                         (get (state/get-macros) name)
                         (get (state/get-macros) (keyword name)))
          macro-content (cond
                          (= (str name) "img")
                          (case (count arguments)
                            1
                            (util/format "[:img {:src \"%s\"}]" (first arguments))
                            4
                            (when (and (util/safe-parse-int (nth arguments 1))
                                       (util/safe-parse-int (nth arguments 2)))
                              (util/format "[:img.%s {:src \"%s\" :style {:width %s :height %s}}]"
                                           (nth arguments 3)
                                           (first arguments)
                                           (util/safe-parse-int (nth arguments 1))
                                           (util/safe-parse-int (nth arguments 2))))
                            3
                            (when (and (util/safe-parse-int (nth arguments 1))
                                       (util/safe-parse-int (nth arguments 2)))
                              (util/format "[:img {:src \"%s\" :style {:width %s :height %s}}]"
                                           (first arguments)
                                           (util/safe-parse-int (nth arguments 1))
                                           (util/safe-parse-int (nth arguments 2))))

                            2
                            (cond
                              (util/safe-parse-int (nth arguments 1))
                              (util/format "[:img {:src \"%s\" :style {:width %s}}]"
                                           (first arguments)
                                           (util/safe-parse-int (nth arguments 1)))
                              (contains? #{"left" "right" "center"} (string/lower-case (nth arguments 1)))
                              (util/format "[:img.%s {:src \"%s\"}]"
                                           (string/lower-case (nth arguments 1))
                                           (first arguments))
                              :else
                              macro-content)

                            macro-content)

                          (and (seq arguments) macro-content)
                          (block/macro-subs macro-content arguments)

                          :else
                          macro-content)
          macro-content (when macro-content
                          (template/resolve-dynamic-template! macro-content))]
      (render-macro config name arguments macro-content format))
    (let [macro-content (or
                         (get (state/get-macros) name)
                         (get (state/get-macros) (keyword name)))
          format (get-in config [:block :block/format] :markdown)]
      (render-macro config name arguments macro-content format))))

(rum/defc namespace-hierarchy-aux
  [config namespace children]
  [:ul
   (for [child children]
     [:li {:key (str "namespace-" namespace "-" (:db/id child))}
      (let [shorten-name (some-> (or (:block/original-name child) (:block/name child))
                                 (string/split "/")
                                 last)]
        (page-cp {:label shorten-name} child))
      (when (seq (:namespace/children child))
        (namespace-hierarchy-aux config (:block/name child)
                                 (:namespace/children child)))])])

(rum/defc namespace-hierarchy
  [config namespace children]
  [:div.namespace
   [:div.font-medium.flex.flex-row.items-center.pb-2
    [:span.text-sm.mr-1 "Namespace "]
    (page-cp config {:block/name namespace})]
   (namespace-hierarchy-aux config namespace children)])

(defn- macro-cp
  [config options]
  (let [{:keys [name arguments]} options
        arguments (if (and
                       (>= (count arguments) 2)
                       (and (string/starts-with? (first arguments) page-ref/left-brackets)
                            (string/ends-with? (last arguments) page-ref/right-brackets))) ; page reference
                    (let [title (string/join ", " arguments)]
                      [title])
                    arguments)]
    (cond
      (= name "query")
      (macro-query-cp config arguments)

      (= name "function")
      (macro-function-cp config arguments)

      (= name "namespace")
      (let [namespace (first arguments)]
        (when-not (string/blank? namespace)
          (let [namespace (string/lower-case (page-ref/get-page-name! namespace))
                children (model/get-namespace-hierarchy (state/get-current-repo) namespace)]
            (namespace-hierarchy config namespace children))))

      (= name "youtube")
      (when-let [url (first arguments)]
        (when-let [youtube-id (cond
                                (== 11 (count url)) url
                                :else
                                (nth (util/safe-re-find text-util/youtube-regex url) 5))]
          (when-not (string/blank? youtube-id)
            (youtube/youtube-video youtube-id))))

      (= name "youtube-timestamp")
      (when-let [timestamp (first arguments)]
        (when-let [seconds (youtube/parse-timestamp timestamp)]
          (youtube/timestamp seconds)))

      (= name "zotero-imported-file")
      (let [[item-key filename] arguments]
        (when (and item-key filename)
          [:span.ml-1 (zotero/zotero-imported-file item-key filename)]))

      (= name "zotero-linked-file")
      (when-let [path (first arguments)]
        [:span.ml-1 (zotero/zotero-linked-file path)])

      (= name "vimeo")
      (macro-vimeo-cp config arguments)

      ;; TODO: support fullscreen mode, maybe we need a fullscreen dialog?
      (= name "bilibili")
      (macro-bilibili-cp config arguments)

      (= name "video")
      (macro-video-cp config arguments)

      (contains? #{"tweet" "twitter"} name)
      (when-let [url (first arguments)]
        (let [id-regex #"/status/(\d+)"]
          (when-let [id (cond
                          (<= (count url) 15) url
                          :else
                          (last (util/safe-re-find id-regex url)))]
            (ui/tweet-embed id))))

      (= name "embed")
      (macro-embed-cp config arguments)

      (= name "renderer")
      (when config/lsp-enabled?
        (when-let [block-uuid (str (:block/uuid config))]
          (plugins/hook-ui-slot :macro-renderer-slotted (assoc options :uuid block-uuid))))

      (get @macro/macros name)
      ((get @macro/macros name) config options)

      :else
      (macro-else-cp name config arguments))))

(defn- emphasis-cp
  [config kind data]
  (let [elem (case kind
               "Bold" :b
               "Italic" :i
               "Underline" :ins
               "Strike_through" :del
               "Highlight" :mark)]
    (->elem elem (map-inline config data))))

(defn hiccup->html
  [s]
  (let [result (gp-util/safe-read-string s)
        result' (if (seq result) result
                    [:div.warning {:title "Invalid hiccup"}
                     s])]
    (-> result'
       (hiccups.core/html)
       (security/sanitize-html))))

(defn ^:large-vars/cleanup-todo inline
  [{:keys [html-export?] :as config} item]
  (match item
         [(:or "Plain" "Spaces") s]
         s

         ["Superscript" l]
         (->elem :sup (map-inline config l))
         ["Subscript" l]
         (->elem :sub (map-inline config l))

         ["Tag" _]
         (when-let [s (gp-block/get-tag item)]
           (let [s (text/page-ref-un-brackets! s)]
             (page-cp (assoc config
                             :tag? true
                             :hide-close-button? true) {:block/name s})))

         ["Emphasis" [[kind] data]]
         (emphasis-cp config kind data)

         ["Entity" e]
         [:span {:dangerouslySetInnerHTML
                 {:__html (security/sanitize-html (:html e))}}]

         ["Latex_Fragment" [display s]] ;display can be "Displayed" or "Inline"
         (if html-export?
           (latex/html-export s false true)
           (latex/latex (str (d/squuid)) s false (not= display "Inline")))

         [(:or "Target" "Radio_Target") s]
         [:a {:id s} s]

         ["Email" address]
         (let [{:keys [local_part domain]} address
               address (str local_part "@" domain)]
           [:a {:href (str "mailto:" address)} address])

         ["Nested_link" link]
         (nested-link config html-export? link)

         ["Link" link]
         (link-cp config html-export? link)

         [(:or "Verbatim" "Code") s]
         [:code s]

         ["Inline_Source_Block" x]
         [:code (:code x)]

         ["Export_Snippet" "html" s]
         (when (not html-export?)
           [:span {:dangerouslySetInnerHTML
                   {:__html (security/sanitize-html s)}}])

         ["Inline_Hiccup" s] ;; String to hiccup
         (ui/catch-error
          [:div.warning {:title "Invalid hiccup"} s]
          [:span {:dangerouslySetInnerHTML
                  {:__html (hiccup->html s)}}])

         ["Inline_Html" s]
         (when (not html-export?)
           ;; TODO: how to remove span and only export the content of `s`?
           [:span {:dangerouslySetInnerHTML {:__html (security/sanitize-html s)}}])

         [(:or "Break_Line" "Hard_Break_Line")]
         [:br]

         ["Timestamp" [(:or "Scheduled" "Deadline") _timestamp]]
         nil
         ["Timestamp" ["Date" t]]
         (timestamp t "Date")
         ["Timestamp" ["Closed" t]]
         (timestamp t "Closed")
         ["Timestamp" ["Range" t]]
         (range t false)
         ["Timestamp" ["Clock" ["Stopped" t]]]
         (range t true)
         ["Timestamp" ["Clock" ["Started" t]]]
         (timestamp t "Started")

         ["Cookie" ["Percent" n]]
         [:span {:class "cookie-percent"}
          (util/format "[%d%%]" n)]
         ["Cookie" ["Absolute" current total]]
         [:span {:class "cookie-absolute"}
          (util/format "[%d/%d]" current total)]

         ["Footnote_Reference" options]
         (let [{:keys [name]} options
               encode-name (util/url-encode name)]
           [:sup.fn
            [:a {:id (str "fnr." encode-name)
                 :class "footref"
                 :on-click #(route-handler/jump-to-anchor! (str "fn." encode-name))}
             name]])

         ["Macro" options]
         (macro-cp config options)

         :else ""))

(rum/defc block-child
  [block]
  block)

(defn- dnd-same-block?
  [uuid]
  (= (:block/uuid @*dragging-block) uuid))

(defn- bullet-drag-start
  [event block uuid block-id]
  (let [selected (set (map #(.-id %) (state/get-selection-blocks)))
        selected? (contains? selected block-id)]
    (when-not selected?
    (util/clear-selection!)
    (state/conj-selection-block! (gdom/getElement block-id) :down)
    (editor-handler/highlight-block! uuid)))

  (editor-handler/block->data-transfer! uuid event)
  (.setData (gobj/get event "dataTransfer")
            "block-dom-id"
            block-id)
  (reset! *dragging? true)
  (reset! *dragging-block block))

(defn- bullet-on-click
  [e block uuid]
  (cond
    (pu/shape-block? block)
    (route-handler/redirect-to-whiteboard! (get-in block [:block/page :block/name]) {:block-id uuid})

    (gobj/get e "shiftKey")
    (do
      (state/sidebar-add-block!
       (state/get-current-repo)
       (:db/id block)
       :block)
      (util/stop e))

    (and (util/meta-key? e) (whiteboard-handler/inside-portal? (.-target e)))
    (do (whiteboard-handler/add-new-block-portal-shape!
         uuid
         (whiteboard-handler/closest-shape (.-target e)))
        (util/stop e))

    :else
    (when uuid (route-handler/redirect-to-page! uuid))))

(declare block-list)
(rum/defc block-children < rum/reactive
  [config block children collapsed?]
  (let [ref?        (:ref? config)
        query?      (:custom-query? config)
        children    (when (coll? children)
                      (remove nil? children))]
    (when (and (coll? children)
               (seq children)
               (not collapsed?))
      [:div.block-children-container.flex
       [:div.block-children-left-border
        {:on-click (fn [_]
                     (editor-handler/toggle-open-block-children! (:block/uuid block)))}]
       [:div.block-children.w-full {:style {:display (if collapsed? "none" "")}}
        (let [config' (cond-> (dissoc config :breadcrumb-show? :embed-parent)
                        (or ref? query?)
                        (assoc :ref-query-child? true)
                        true
                        (assoc :block-children? true))]
          (block-list config' children))]])))

(defn- block-content-empty?
  [{:block/keys [properties title body]}]
  (and
   (or
    (empty? properties)
    (file-property/properties-hidden? properties))

   (empty? title)

   (every? #(= % ["Horizontal_Rule"]) body)))

(rum/defcs block-control < rum/reactive
  [state config block uuid block-id collapsed? *control-show? edit?]
  (let [doc-mode?          (state/sub :document/mode?)
        control-show?      (util/react *control-show?)
        ref?               (:ref? config)
        empty-content?     (block-content-empty? block)
        fold-button-right? (state/enable-fold-button-right?)
        own-number-list?   (:own-order-number-list? config)
        order-list?        (boolean own-number-list?)
        order-list-idx     (:own-order-list-index config)
        collapsable?       (editor-handler/collapsable? uuid {:semantic? true})]
    [:div.block-control-wrap.flex.flex-row.items-center
     {:class (util/classnames [{:is-order-list order-list?
                                :bullet-closed collapsed?}])}
     (when (or (not fold-button-right?) collapsable?)
       [:a.block-control
        {:id       (str "control-" uuid)
         :on-click (fn [event]
                     (util/stop event)
                     (state/clear-edit!)
                     (if ref?
                       (state/toggle-collapsed-block! uuid)
                       (if collapsed?
                         (editor-handler/expand-block! uuid)
                         (editor-handler/collapse-block! uuid))))}
        [:span {:class (if (or (and control-show?
                                    (or collapsed?
                                        (editor-handler/collapsable? uuid {:semantic? true})))
                               (and collapsed? order-list?))
                         "control-show cursor-pointer"
                         "control-hide")}
         (ui/rotating-arrow collapsed?)]])

     (let [bullet [:a.bullet-link-wrap {:on-click #(bullet-on-click % block uuid)}
                   [:span.bullet-container.cursor
                    {:id (str "dot-" uuid)
                     :draggable true
                     :on-drag-start (fn [event]
                                      (bullet-drag-start event block uuid block-id))
                     :blockid (str uuid)
                     :class (str (when collapsed? "bullet-closed")
                                 (when (and (:document/mode? config)
                                            (not collapsed?))
                                   " hide-inner-bullet")
                                 (when order-list? " as-order-list typed-list"))}

                    [:span.bullet {:blockid (str uuid)}
                     (when order-list?
                       [:label (str order-list-idx ".")])]]]]
       (cond
         (and (or (mobile-util/native-platform?)
                  (:ui/show-empty-bullets? (state/get-config))
                  collapsed?
                  collapsable?)
              (not doc-mode?))
         bullet

         (or
           (and empty-content?
                (not edit?)
                (not (:block.temp/top? block))
                (not (:block.temp/bottom? block))
                (not (util/react *control-show?)))
           (and doc-mode?
                (not collapsed?)
                (not (util/react *control-show?))))
         ;; hidden
         [:span.bullet-container]

         :else
         bullet))]))

(rum/defc dnd-separator
  [move-to block-content?]
  [:div.relative
   [:div.dnd-separator.absolute
    {:style {:left (cond-> (if (= move-to :nested) 40 20)
                     block-content?
                     (- 34))
             :top 0
             :width "100%"
             :z-index 3}}]])

(defn block-checkbox
  [block class]
  (let [marker (:block/marker block)
        [class checked?] (cond
                           (nil? marker)
                           nil
                           (contains? #{"NOW" "LATER" "DOING" "IN-PROGRESS" "TODO" "WAIT" "WAITING"} marker)
                           [class false]
                           (= "DONE" marker)
                           [(str class " checked") true])]
    (when class
      (ui/checkbox {:class class
                    :style {:margin-right 5}
                    :checked checked?
                    :on-mouse-down (fn [e]
                                     (util/stop-propagation e))
                    :on-change (fn [_e]
                                 (if checked?
                                   (editor-handler/uncheck block)
                                   (editor-handler/check block)))}))))

(defn list-checkbox
  [config checked?]
  (ui/checkbox
   {:style {:margin-right 6}
    :checked checked?
    :on-change (fn [event]
                 (let [target (.-target event)
                       block (:block config)
                       item-content (.. target -nextSibling -data)
                       item-full-content (str (if checked? "[X]" "[ ]") " " item-content)
                       new-item-full-content (str (if checked? "[ ]" "[X]") " " item-content)]
                   (editor-handler/toggle-list-checkbox block item-full-content new-item-full-content)))}))

(defn marker-switch
  [{:block/keys [marker] :as block}]
  (when (contains? #{"NOW" "LATER" "TODO" "DOING"} marker)
    (let [set-marker-fn (fn [new-marker]
                          (fn [e]
                            (util/stop e)
                            (editor-handler/set-marker block new-marker)))
          next-marker (case marker
                        "NOW" "LATER"
                        "LATER" "NOW"
                        "TODO" "DOING"
                        "DOING" "TODO")]
      [:a
       {:class (str "marker-switch block-marker " marker)
        :title (util/format "Change from %s to %s" marker next-marker)
        :on-mouse-down (set-marker-fn next-marker)}
       marker])))

(defn marker-cp
  [{:block/keys [pre-block? marker] :as _block}]
  (when-not pre-block?
    (when (contains? #{"IN-PROGRESS" "WAIT" "WAITING"} marker)
      [:span {:class (str "task-status block-marker " (string/lower-case marker))
              :style {:margin-right 3.5}}
       (string/upper-case marker)])))

(rum/defc set-priority
  [block priority]
  [:div
   (let [priorities (sort (remove #(= priority %) ["A" "B" "C"]))]
     (for [p priorities]
       [:a.mr-2.text-base.tooltip-priority {:key (str (random-uuid))
                                            :priority p
                                            :on-click (fn [] (editor-handler/set-priority block p))}]))])

(rum/defc priority-text
  [priority]
  [:a.opacity-50.hover:opacity-100
   {:class "priority"
    :href (rfe/href :page {:name priority})
    :style {:margin-right 3.5}}
   (util/format "[#%s]" (str priority))])

(defn priority-cp
  [{:block/keys [pre-block? priority] :as block}]
  (when (and (not pre-block?) priority)
    (ui/tippy
     {:interactive true
      :html (set-priority block priority)}
     (priority-text priority))))

(declare block-content)

(defn build-block-title
  [config {:block/keys [title marker pre-block? properties]
           :as t}]
  (let [config (assoc config :block t)
        level (:level config)
        slide? (boolean (:slide? config))
        block-ref? (:block-ref? config)
        block-type (or (keyword
                        (pu/lookup properties :ls-type))
                       :default)
        html-export? (:html-export? config)
        checkbox (when (and (not pre-block?)
                            (not html-export?))
                   (block-checkbox t (str "mr-1 cursor")))
        marker-switch (when (and (not pre-block?)
                                 (not html-export?))
                        (marker-switch t))
        marker-cp (marker-cp t)
        priority (priority-cp t)
        bg-color (pu/lookup properties :background-color)
        ;; `heading-level` is for backward compatibility, will remove it in later releases
        heading-level (:block/heading-level t)
        heading (or
                 (and heading-level
                      (<= heading-level 6)
                      heading-level)
                 (pu/lookup properties :heading))
        heading (if (true? heading) (min (inc level) 6) heading)
        elem (if heading
               (keyword (str "h" heading
                             (when block-ref? ".inline")))
               :span.inline)]
    (->elem
     elem
     (merge
      {:data-hl-type (pu/lookup properties :hl-type)}
      (when (and marker
                 (not (string/blank? marker))
                 (not= "nil" marker))
        {:class (str (string/lower-case marker))})
      (when bg-color
        (let [built-in-color? (ui/built-in-color? bg-color)]
          {:style {:background-color (if built-in-color?
                                       (str "var(--ls-highlight-color-" bg-color ")")
                                       bg-color)
                   :color (when-not built-in-color? "white")}
           :class "px-1 with-bg-color"})))

     ;; children
     (let [area?  (= :area (keyword (pu/lookup properties :hl-type)))
           hl-ref #(when (and (or config/publishing? (util/electron?))
                              (not (#{:default :whiteboard-shape} block-type)))
                     [:div.prefix-link
                      {:on-mouse-down
                       (fn [^js e]
                         (let [^js target (.-target e)]
                           (case block-type
                             ;; pdf annotation
                             :annotation
                             (if (and area? (.contains (.-classList target) "blank"))
                               :actions
                               (do
                                 (pdf-assets/open-block-ref! t)
                                 (util/stop e)))

                             :dune)))}

                      [:span.hl-page
                       [:strong.forbid-edit (str "P" (or
                                                      (pu/lookup properties :hl-page)
                                                      "?"))]
                       [:label.blank " "]]

                      (when (and area?
                                 (pu/lookup properties :hl-stamp))
                        (pdf-assets/area-display t))])]
       (remove-nils
        (concat
         [(when-not slide? checkbox)
          (when-not slide? marker-switch)
          marker-cp
          priority]

         ;; highlight ref block (inline)
         (when-not area? [(hl-ref)])

         (if title
           (conj
            (map-inline config title)
            (when (= block-type :whiteboard-shape) [:span.mr-1 (ui/icon "whiteboard-element" {:extension? true})]))
           [[:span.opacity-50 "Click here to start writing, type '/' to see all the commands."]])

         ;; highlight ref block (area)
         (when area? [(hl-ref)])))))))

(rum/defc span-comma
  []
  [:span ", "])

(rum/defc property-cp
  [config block k value]
  (let [date (and (= k :date) (date/get-locale-string (str value)))
        user-config (state/get-config)
        ;; When value is a set of refs, display full property text
        ;; because :block/properties value only contains refs but user wants to see text
        property-separated-by-commas? (text/separated-by-commas? (state/get-config) k)
        v (or
           (when (and (coll? value) (seq value)
                      (not property-separated-by-commas?))
             (get (:block/properties-text-values block) k))
           value)
        property-pages-enabled? (contains? #{true nil} (:property-pages/enabled? user-config))]
    [:div
     (if property-pages-enabled?
       (page-cp (assoc config :property? true) {:block/name (subs (str k) 1)})
       [:span.page-property-key.font-medium (name k)])
     [:span.mr-1 ":"]
     [:div.page-property-value.inline
      (cond
        (int? v)
        v

        (= k :file-path)
        v

        date
        date

        (and (string? v) (gp-util/wrapped-by-quotes? v))
        (gp-util/unquote-string v)

        (and property-separated-by-commas? (coll? v))
        (let [v (->> (remove string/blank? v)
                     (filter string?))
              vals (for [v-item v]
                     (page-cp config {:block/name v-item}))
              elems (interpose (span-comma) vals)]
          (for [elem elems]
            (rum/with-key elem (str (random-uuid)))))

        :else
        (inline-text config (:block/format block) (str v)))]]))

(rum/defc properties-cp
  [config {:block/keys [pre-block?] :as block}]
  (let [ordered-properties
        (property-util/get-visible-ordered-properties (:block/properties block)
                                                      (:block/properties-order block)
                                                      {:pre-block? pre-block?
                                                       :page-id (:db/id (:block/page block))})]
    (cond
      (seq ordered-properties)
      [:div.block-properties
       {:class (when pre-block? "page-properties")
        :title (if pre-block?
                 "Click to edit this page's properties"
                 "Click to edit this block's properties")}
       (for [[k v] ordered-properties]
         (rum/with-key (property-cp config block k v)
           (str (:block/uuid block) "-" k)))]

      (and pre-block? ordered-properties)
      [:span.opacity-50 "Properties"]

      :else
      nil)))

(rum/defc db-properties-cp
  [config block edit-input-id opts]
  (property-component/properties-area block
                                      edit-input-id
                                      (merge
                                       {:inline-text inline-text
                                        :page-cp page-cp
                                        :block-cp blocks-container
                                        :properties-cp db-properties-cp
                                        :editor-box (get config :editor-box)}
                                       opts)))

(rum/defc invalid-properties-cp
  [invalid-properties]
  (when (seq invalid-properties)
    [:div.invalid-properties.mb-2
     [:div.warning {:title "Invalid properties"}
      "Invalid property names: "
      (for [p invalid-properties]
        [:button.p-1.mr-2 p])]
     [:code "Property name begins with a non-numeric character and can contain alphanumeric characters and . * + ! - _ ? $ % & = < >. If -, + or . are the first character, the second character (if any) must be non-numeric."]]))

(rum/defcs timestamp-cp
  < rum/reactive
  (rum/local false ::show-datepicker?)
  [state block typ ast]
  (let [ts-block-id (state/sub [:editor/set-timestamp-block :block :block/uuid])
        active? (= (get block :block/uuid) ts-block-id)
        *show-datapicker? (get state ::show-datepicker?)]
    [:div.flex.flex-col.gap-4.timestamp
     [:div.text-sm.flex.flex-row
      [:div.opacity-50.font-medium.timestamp-label
       (str typ ": ")]
      [:a.opacity-80.hover:opacity-100
       {:on-mouse-down (fn [e]
                         (util/stop e)
                         (state/clear-editor-action!)
                         (editor-handler/escape-editing false)
                         (if active?
                           (do
                             (reset! *show-datapicker? false)
                             (reset! commands/*current-command nil)
                             (state/set-timestamp-block! nil))
                           (do
                             (reset! *show-datapicker? true)
                             (reset! commands/*current-command typ)
                             (state/set-timestamp-block! {:block block
                                                          :typ typ}))))}
       [:span.time-start "<"] [:time (repeated/timestamp->text ast)] [:span.time-stop ">"]]]
     ;; date-picker in rendering-mode
     (if (and active? @*show-datapicker?)
       (datetime-comp/date-picker nil nil (repeated/timestamp->map ast))
       (reset! *show-datapicker? false))]))

(defn- target-forbidden-edit?
  [target]
  (or
   (dom/has-class? target "forbid-edit")
   (dom/has-class? target "bullet")
   (dom/has-class? target "logbook")
   (util/link? target)
   (util/time? target)
   (util/input? target)
   (util/audio? target)
   (util/video? target)
   (util/details-or-summary? target)
   (and (util/sup? target)
        (dom/has-class? target "fn"))
   (dom/has-class? target "image-resize")
   (dom/closest target "a")
   (dom/closest target ".query-table")))

(defn- block-content-on-mouse-down
  [e block block-id content edit-input-id ref]
  (let [repo (state/get-current-repo)]
    (when-not (> (count content) (state/block-content-max-length repo))
      (let [target (gobj/get e "target")
            button (gobj/get e "buttons")
            shift? (gobj/get e "shiftKey")
            meta? (util/meta-key? e)
            forbidden-edit? (target-forbidden-edit? target)]
        (if (and meta?
                 (not (state/get-edit-input-id))
                 (not (dom/has-class? target "page-ref"))
                 (not= "A" (gobj/get target "tagName")))
          (do
            (util/stop e)
            (state/conj-selection-block! (gdom/getElement block-id) :down)
            (when block-id
              (state/set-selection-start-block! block-id)))
          (when (contains? #{1 0} button)
            (when-not forbidden-edit?
              (cond
                (and shift? (state/get-selection-start-block-or-first))
                (do
                  (util/stop e)
                  (util/clear-selection!)
                  (editor-handler/highlight-selection-area! block-id))

                shift?
                (util/clear-selection!)

                :else
                (do
                  (editor-handler/clear-selection!)
                  (editor-handler/unhighlight-blocks!)
                  (let [f #(let [block (or (db/entity [:block/uuid (:block/uuid block)]) block)
                                 cursor-range (some-> (gdom/getElement block-id)
                                                      (dom/by-class "block-content-wrapper")
                                                      first
                                                      util/caret-range)
                                 {:block/keys [content format]} block
                                 content (if (config/db-based-graph? repo)
                                           (or (:block/original-name block) content)
                                           (->> content
                                                (file-property/remove-built-in-properties-when-file-based
                                                 (state/get-current-repo) format)
                                                (drawer/remove-logbook)))]
                            ;; save current editing block
                             (let [{:keys [value] :as state} (editor-handler/get-state)]
                               (editor-handler/save-block! state value))
                             (state/set-editing!
                              edit-input-id
                              content
                              block
                              cursor-range
                              {:ref ref
                               :move-cursor? false}))]
                   ;; wait a while for the value of the caret range
                    (if (util/ios?)
                      (f)
                      (js/setTimeout f 5))

                    (when block-id (state/set-selection-start-block! block-id))))))))))))

(rum/defc dnd-separator-wrapper < rum/reactive
  [block block-id slide? top? block-content?]
  (let [dragging? (rum/react *dragging?)
        drag-to-block (rum/react *drag-to-block)]
    (when (and
           (= block-id drag-to-block)
           dragging?
           (not slide?)
           (not (:block/pre-block? block)))
      (let [move-to (rum/react *move-to)]
        (when-not
         (or (and top? (not= move-to :top))
             (and (not top?) (= move-to :top))
             (and block-content? (not= move-to :nested))
             (and (not block-content?)
                  (seq (:block/_parent block))
                  (= move-to :nested)))
         (dnd-separator move-to block-content?))))))

(defn clock-summary-cp
  [block body]
  (when (and (state/enable-timetracking?)
             (or (= (:block/marker block) "DONE")
                 (contains? #{"TODO" "LATER"} (:block/marker block))))
    (let [summary (clock/clock-summary body true)]
      (when (and summary
                 (not= summary "0m")
                 (not (string/blank? summary)))
        [:div {:style {:max-width 100}}
         (ui/tippy {:html        (fn []
                                   (when-let [logbook (drawer/get-logbook body)]
                                     (let [clocks (->> (last logbook)
                                                       (filter #(string/starts-with? % "CLOCK:"))
                                                       (remove string/blank?))]
                                       [:div.p-4
                                        [:div.font-bold.mb-2 "LOGBOOK:"]
                                        [:ul
                                         (for [clock (take 10 (reverse clocks))]
                                           [:li clock])]])))
                    :interactive true
                    :in-editor?  true
                    :delay       [1000, 100]}
                   [:div.text-sm.time-spent.ml-1 {:style {:padding-top 3}}
                    [:a.fade-link
                     summary]])]))))

(defn- block-content-inner
  [config block body plugin-slotted? collapsed? block-ref-with-title?]
  (if plugin-slotted?
    [:div.block-slotted-body
     (plugins/hook-block-slot
      :block-content-slotted
      (-> block (dissoc :block/children :block/page)))]

    (let [title-collapse-enabled? (:outliner/block-title-collapse-enabled? (state/get-config))]
      (when (and (not block-ref-with-title?)
                 (seq body)
                 (or (not title-collapse-enabled?)
                     (and title-collapse-enabled?
                          (or (not collapsed?)
                              (some? (mldoc/extract-first-query-from-ast body))))))
        [:div.block-body
         ;; TODO: consistent id instead of the idx (since it could be changed later)
         (let [body (block/trim-break-lines! (:block/body block))]
           (for [[idx child] (medley/indexed body)]
             (when-let [block (markup-element-cp config child)]
               (rum/with-key (block-child block)
                 (str uuid "-" idx)))))]))))

(rum/defc tags
  [config block]
  (when (seq (:block/tags block))
    [:div.flex.flex-row.flex-wrap.items-center.ml-4.gap-1
     (for [tag (:block/tags block)]
       (page-cp (assoc config
                       :tag? true
                       :disable-preview? true) tag))]))

(rum/defc block-enum-properties
  [block]
  (let [enum-properties (property-handler/get-block-enum-other-position-properties (:db/id block))]
    (when (seq enum-properties)
    [:div.enum-properties.flex.flex-row.items-center.gap-1.select-none.h-full
     (for [pid enum-properties]
       (when-let [property (db/entity [:block/uuid pid])]
         (pv/property-value block property (get (:block/properties block) pid) {:icon? true})))])))

(rum/defc ^:large-vars/cleanup-todo block-content < rum/reactive
  [config {:block/keys [uuid content properties scheduled deadline format pre-block?] :as block} edit-input-id block-id slide? selected? *ref]
  (let [repo (state/get-current-repo)
        content (or (:block/original-name block)
                    (property-util/remove-built-in-properties format content))
        {:block/keys [title body] :as block} (if (:block/title block) block
                                                 (merge block (block/parse-title-and-body uuid format pre-block? content)))
        collapsed? (util/collapsed? block)
        plugin-slotted? (and config/lsp-enabled? (state/slot-hook-exist? uuid))
        block-ref? (:block-ref? config)
        stop-events? (:stop-events? config)
        block-ref-with-title? (and block-ref? (not (state/show-full-blocks?)) (seq title))
        block-type (or
                    (pu/lookup properties :ls-type)
                    :default)
        content (if (string? content) (string/trim content) "")
        mouse-down-key (if (util/ios?)
                         :on-click
                         :on-mouse-down) ; TODO: it seems that Safari doesn't work well with on-mouse-down

        attrs (cond->
               {:blockid       (str uuid)
                :data-type (name block-type)
                :style {:width "100%" :pointer-events (when stop-events? "none")}}

                (not (string/blank?
                      (pu/lookup properties :hl-color)))
                (assoc :data-hl-color
                       (pu/lookup properties :hl-color))

                (not block-ref?)
                (assoc mouse-down-key (fn [e]
                                        (block-content-on-mouse-down e block block-id content edit-input-id @*ref))))]
    [:div.block-content.inline
     (cond-> {:id (str "block-content-" uuid)
              :class (when selected? "select-none")
              :on-mouse-up (fn [e]
                             (when (and
                                    (state/in-selection-mode?)
                                    (not (string/includes? content "```"))
                                    (not (gobj/get e "shiftKey"))
                                    (not (util/meta-key? e)))
                               ;; clear highlighted text
                               (util/clear-selection!)))}
       (not slide?)
       (merge attrs))

     [:<>
      (when (> (count content) (state/block-content-max-length (state/get-current-repo)))
        [:div.warning.text-sm
         "Large block will not be editable or searchable to not slow down the app, please use another editor to edit this block."])
      [:div.flex.flex-row.justify-between.block-content-inner
       (when-not plugin-slotted?
         (let [block-tags (:block/tags block)]
           [:div.flex-1.w-full
            [:div.flex.flex-1.w-full.flex-row.flex-wrap.justify-between.items-center
             (cond
               (:block/name block)
               [:div.flex.flex-row.items-center.gap-1
                (icon/get-page-icon block {})
                (page-cp config block)]

               (or (seq title) (:block/marker block))
               (build-block-title config block)

               :else
               nil)

             [:div.flex.flex-row.items-center.gap-1
              (when (seq block-tags)
                (tags config block))
              (when (and (:original-block config) (not (:block/name block)))
                [:a.fade-link {:title "Embed block"
                               :href (rfe/href :page {:name (str (:block/uuid block))})}
                 (ui/icon "link")])]]]))

       (clock-summary-cp block body)]

      (when deadline
        (when-let [deadline-ast (block-handler/get-deadline-ast block)]
          (timestamp-cp block "DEADLINE" deadline-ast)))

      (when scheduled
        (when-let [scheduled-ast (block-handler/get-scheduled-ast block)]
          (timestamp-cp block "SCHEDULED" scheduled-ast)))

      (when-not (config/db-based-graph? repo)
        (when-let [invalid-properties (:block/invalid-properties block)]
          (invalid-properties-cp invalid-properties)))

      (when (and (seq properties)
                 (let [hidden? (file-property/properties-hidden? properties)]
                   (not hidden?))
                 (not (and block-ref? (or (seq title) (seq body))))
                 (not (:slide? config))
                 (not= block-type :whiteboard-shape)
                 (not (config/db-based-graph? repo)))
        (properties-cp config block))

      (block-content-inner config block body plugin-slotted? collapsed? block-ref-with-title?)

      (case (:block/warning block)
        :multiple-blocks
        [:p.warning.text-sm "Full content is not displayed, Logseq doesn't support multiple unordered lists or headings in a block."]
        nil)]]))

(rum/defc block-refs-count < rum/static
  [block block-refs-count *hide-block-refs?]
  (when (> block-refs-count 0)
    [:div
     [:a.open-block-ref-link.bg-base-2.text-sm.ml-2.fade-link
      {:title "Open block references"
       :style {:margin-top -1}
       :on-click (fn [e]
                   (if (gobj/get e "shiftKey")
                     (state/sidebar-add-block!
                      (state/get-current-repo)
                      (:db/id block)
                      :block-ref)
                     (swap! *hide-block-refs? not)))}
      block-refs-count]]))

(rum/defc block-left-menu < rum/reactive
  [_config {:block/keys [uuid] :as _block}]
  [:div.block-left-menu.flex.bg-base-2.rounded-r-md.mr-1
   [:div.commands-button.w-0.rounded-r-md
    {:id (str "block-left-menu-" uuid)}
    [:div.indent (ui/icon "indent-increase" {:size 18})]]])

(rum/defc block-right-menu < rum/reactive
  [_config {:block/keys [uuid] :as _block} edit?]
  [:div.block-right-menu.flex.bg-base-2.rounded-md.ml-1
   [:div.commands-button.w-0.rounded-md
    {:id (str "block-right-menu-" uuid)
     :style {:max-width (if edit? 40 80)}}
    [:div.outdent (ui/icon "indent-decrease" {:size 18})]
    (when-not edit?
      [:div.more (ui/icon "dots-circle-horizontal" {:size 18})])]])

(rum/defcs block-content-or-editor < rum/reactive
  {:init (fn [state]
           (let [block (second (:rum/args state))
                 config (first (:rum/args state))
                 current-block-page? (= (str (:block/uuid block)) (state/get-current-page))
                 embed-self? (and (:embed? config)
                                  (= (:block/uuid block) (:block/uuid (:block config))))
                 default-hide? (not (and current-block-page? (not embed-self?) (state/auto-expand-block-refs?)))]
             (assoc state ::hide-block-refs? (atom default-hide?))))}
  [state config {:block/keys [uuid format] :as block} edit-input-id block-id edit? hide-block-refs-count? selected? *ref]
  (let [*hide-block-refs? (get state ::hide-block-refs?)
        hide-block-refs? (rum/react *hide-block-refs?)
        editor-box (get config :editor-box)
        editor-id (str "editor-" edit-input-id)
        slide? (:slide? config)
        block-reference-only? (some->
                               (:block/content block)
                               string/trim
                               block-ref/block-ref?)
        named? (some? (:block/name block))
        repo (state/get-current-repo)
        db-based? (config/db-based-graph? repo)]
    [:div.flex.flex-1.flex-row.flex-wrap.gap-1.items-start
     (block-enum-properties block)
     (if (and edit? editor-box)
       [:div.editor-wrapper.flex.flex-1
        {:id editor-id}
        (let [editor-cp (ui/catch-error
                         (ui/block-error "Something wrong in the editor" {})
                         (editor-box {:block block
                                      :block-id uuid
                                      :block-parent-id block-id
                                      :format format
                                      :on-hide (fn [value event]
                                                 (when (= event :esc)
                                                   (editor-handler/save-block! (editor-handler/get-state) value)
                                                   (let [select? (not (string/includes? value "```"))]
                                                     (editor-handler/escape-editing select?))))}
                                     edit-input-id
                                     config))]
          (if (and named? (seq (:block/tags block)) db-based?)
            [:div.flex.flex-1.flex-row.justify-between
             editor-cp
             (tags config block)]
            editor-cp))]
       (let [refs-count (count (:block/_refs block))]
         [:div.flex.flex-1.flex-col.block-content-wrapper
          [:div.flex.flex-row
           [:div.flex-1.w-full {:style {:display (if (:slide? config) "block" "flex")}}
            (ui/catch-error
             (ui/block-error "Block Render Error:"
                             {:content (:block/content block)
                              :section-attrs
                              {:on-click #(let [content (or (:block/original-name block)
                                                            (:block/content block))]
                                            (editor-handler/clear-selection!)
                                            (editor-handler/unhighlight-blocks!)
                                            (state/set-editing! edit-input-id content block "" {:ref @*ref}))}})
             (block-content config block edit-input-id block-id slide? selected? *ref))]

           (when (and (not hide-block-refs-count?)
                      (not named?))
             [:div.flex.flex-row.items-center
              (when (and (:embed? config)
                         (:embed-parent config))
                [:a.opacity-70.hover:opacity-100.svg-small.inline
                 {:on-mouse-down (fn [e]
                                   (util/stop e)
                                   (when-let [block (:embed-parent config)]
                                     (editor-handler/edit-block! block :max (:block/uuid block))))}
                 svg/edit])

              (when block-reference-only?
                [:a.opacity-70.hover:opacity-100.svg-small.inline
                 {:on-mouse-down (fn [e]
                                   (util/stop e)
                                   (editor-handler/edit-block! block :max (:block/uuid block)))}
                 svg/edit])

              (block-refs-count block refs-count *hide-block-refs?)])]

          (when (and (not hide-block-refs?) (> refs-count 0)
                     (not (:in-property? config)))
            (let [refs-cp (state/get-component :block/linked-references)]
              (refs-cp uuid)))]))]))

(rum/defc single-block-cp
  [block-uuid]
  (let [uuid (if (string? block-uuid) (uuid block-uuid) block-uuid)
        block (db/entity [:block/uuid uuid])
        config {:id (str uuid)
                :db/id (:db/id block)
                :block/uuid uuid
                :block? true
                :editor-box (state/get-component :editor/box)
                :in-whiteboard? true}]
    (when (:block/content block)
      [:div.single-block
       (block-container config block)])))

(defn non-dragging?
  [e]
  (and (= (gobj/get e "buttons") 1)
       (not (dom/has-class? (gobj/get e "target") "bullet-container"))
       (not (dom/has-class? (gobj/get e "target") "bullet"))
       (not @*dragging?)))

(rum/defc breadcrumb-fragment
  [config block label opts]
  [:a {:on-mouse-up
       (fn [e]
         (cond
           (gobj/get e "shiftKey")
           (do
             (util/stop e)
             (state/sidebar-add-block!
              (state/get-current-repo)
              (:db/id block)
              :block-ref))

           (util/atom? (:navigating-block opts))
           (do
             (util/stop e)
             (reset! (:navigating-block opts) (:block/uuid block)))

           (some? (:sidebar-key config))
           (do
             (util/stop e)
             (state/sidebar-replace-block!
              (:sidebar-key config)
              [(state/get-current-repo)
               (:db/id block)
               (if (:block/name block) :page :block)]))

           :else
           (route-handler/redirect-to-page! (:block/uuid block))))}
   label])

(rum/defc breadcrumb-separator
  []
  (ui/icon "chevron-right" {:style {:font-size 20}
                            :class "opacity-50 mx-1"}))

(defn breadcrumb
  "block-id - uuid of the target block of breadcrumb. page uuid is also acceptable"
  [config repo block-id {:keys [show-page? indent? end-separator? level-limit _navigating-block]
                         :or {show-page? true
                              level-limit 3}
                         :as opts}]
  (when block-id
    (let [block-id (or (when block-id
                         (some-> (property-handler/get-property-block-created-block [:block/uuid block-id])
                                 db/entity
                                 :block/uuid))
                       block-id)
          parents (db/get-block-parents repo block-id {:depth (inc level-limit)})
          page (or (db/get-block-page repo block-id) ;; only return for block uuid
                   (model/query-block-by-uuid block-id)) ;; return page entity when received page uuid
          page-name (:block/name page)
          page-original-name (:block/original-name page)
          show? (or (seq parents) show-page? page-name)
          parents (if (= page-name (:block/name (first parents)))
                    (rest parents)
                    parents)
          more? (> (count parents) level-limit)
          parents (if more? (take-last level-limit parents) parents)
          config (assoc config :breadcrumb? true)]
      (when show?
        (let [page-name-props (when show-page?
                                [page
                                 (page-cp (dissoc config :breadcrumb? true) page)
                                 {:block/name (or page-original-name page-name)}])
              parents-props (doall
                             (for [{:block/keys [uuid name content] :as block} parents]
                               (when-not name ; not page
                                 (let [{:block/keys [title body]} (block/parse-title-and-body
                                                                   uuid
                                                                   (:block/format block)
                                                                   (:block/pre-block? block)
                                                                   content)
                                       config (assoc config :block/uuid uuid)]
                                   [block
                                    (when title
                                      (if (seq title)
                                        (->elem :span.inline-wrap (map-inline config title))
                                        (->elem :div (markup-elements-cp config body))))]))))
              breadcrumb (->> (into [] parents-props)
                              (concat [page-name-props] (when more? [:more]))
                              (filterv identity)
                              (map (fn [x] (if (and (vector? x) (second x))
                                             (let [[block label] x]
                                               (rum/with-key (breadcrumb-fragment config block label opts) (:block/uuid block)))
                                             [:span.opacity-70 "⋯"])))
                              (interpose (breadcrumb-separator)))]
          (when (seq breadcrumb)
            [:div.breadcrumb.block-parents
             {:class (when (seq breadcrumb)
                       (str (when-not (:search? config)
                              " my-2")
                            (when indent?
                              " ml-4")))}
             (when (and (false? (:top-level? config))
                        (seq parents))
               (breadcrumb-separator))
             breadcrumb
             (when end-separator? (breadcrumb-separator))]))))))

(defn- block-drag-over
  [event uuid top? block-id *move-to]
  (util/stop event)
  (when-not (dnd-same-block? uuid)
    (let [over-block (gdom/getElement block-id)
          rect (utils/getOffsetRect over-block)
          element-top (gobj/get rect "top")
          element-left (gobj/get rect "left")
          x-offset (- (.. event -pageX) element-left)
          cursor-top (gobj/get event "clientY")
          move-to-value (cond
                          (and top? (<= (js/Math.abs (- cursor-top element-top)) 16))
                          :top

                          (> x-offset 50)
                          :nested

                          :else
                          :sibling)]
      (reset! *drag-to-block block-id)
      (reset! *move-to move-to-value))))

(defn- block-drag-leave
  [*move-to]
  (reset! *move-to nil))

(defn block-drag-end
  ([_event]
   (block-drag-end _event *move-to))
  ([_event *move-to]
   (reset! *dragging? false)
   (reset! *dragging-block nil)
   (reset! *drag-to-block nil)
   (reset! *move-to nil)
   (editor-handler/unhighlight-blocks!)))

(defn- block-drop
<<<<<<< HEAD
  [^js event uuid target-block original-block *move-to]
=======
  "Block on-drop handler"
  [^js event uuid target-block *move-to]
>>>>>>> 0e630866
  (util/stop event)
  (when-not (dnd-same-block? uuid)
    (let [block-uuids (state/get-selection-block-ids)
          lookup-refs (map (fn [id] [:block/uuid id]) block-uuids)
          selected (db/pull-many (state/get-current-repo) '[*] lookup-refs)
          blocks (if (seq selected) selected [@*dragging-block])
          blocks (remove-nils blocks)]
<<<<<<< HEAD
      (if-not (seq blocks)
        (when-let [text (.getData (.-dataTransfer event) "text/plain")]
          (editor-handler/api-insert-new-block!
           text
           {:block-uuid  uuid
            :edit-block? false
            :sibling?    (= @*move-to :sibling)
            :before?     (= @*move-to :top)}))
        (dnd/move-blocks event blocks target-block original-block @*move-to))))
=======
      (if (seq blocks)
        ;; dnd block moving in current Logseq instance
        (dnd/move-blocks event blocks target-block @*move-to)
        ;; handle DataTransfer
        (let [repo (state/get-current-repo)
              data-transfer (.-dataTransfer event)
              transfer-types (set (js->clj (.-types data-transfer)))]
          (cond
            (contains? transfer-types "text/plain")
            (let [text (.getData data-transfer "text/plain")]
              (editor-handler/api-insert-new-block!
               text
               {:block-uuid  uuid
                :edit-block? false
                :sibling?    (= @*move-to :sibling)
                :before?     (= @*move-to :top)}))

            (contains? transfer-types "Files")
            (let [files (.-files data-transfer)
                  format (:block/format target-block)]
              ;; When editing, this event will be handled by editor-handler/upload-asset(editor-on-paste)
              (when (and (config/local-db? repo) (not (state/editing?)))
                ;; Basically the same logic as editor-handler/upload-asset,
                ;; does not require edting
                (-> (editor-handler/save-assets! repo (js->clj files))
                    (p/then
                     (fn [res]
                       (when-let [[asset-file-name file-obj asset-file-fpath matched-alias] (and (seq res) (first res))]
                         (let [image? (config/ext-of-image? asset-file-name)
                               link-content (assets-handler/get-asset-file-link format
                                                                                (if matched-alias
                                                                                  (str
                                                                                   (if image? "../assets/" "")
                                                                                   "@" (:name matched-alias) "/" asset-file-name)
                                                                                  (editor-handler/resolve-relative-path (or asset-file-fpath asset-file-name)))
                                                                                (if file-obj (.-name file-obj) (if image? "image" "asset"))
                                                                                image?)]
                           (editor-handler/api-insert-new-block!
                            link-content
                            {:block-uuid  uuid
                             :edit-block? false
                             :replace-empty-target? true
                             :sibling?   true
                             :before?    false}))))))))

            :else
            (prn ::unhandled-drop-data-transfer-type transfer-types))))))
>>>>>>> 0e630866
  (block-drag-end event *move-to))

(defn- block-mouse-over
  [e *control-show? block-id doc-mode?]
  (when-not @*dragging?
    (.preventDefault e)
    (reset! *control-show? true)
    (when-let [parent (gdom/getElement block-id)]
      (let [node (.querySelector parent ".bullet-container")]
        (when doc-mode?
          (dom/remove-class! node "hide-inner-bullet"))))
    (when (and
           (state/in-selection-mode?)
           (non-dragging? e))
      (editor-handler/highlight-selection-area! block-id))))

(defn- block-mouse-leave
  [e *control-show? block-id doc-mode?]
  (util/stop e)
  (reset! *control-show? false)
  (when doc-mode?
    (when-let [parent (gdom/getElement block-id)]
      (when-let [node (.querySelector parent ".bullet-container")]
        (dom/add-class! node "hide-inner-bullet"))))
  (when (and (non-dragging? e)
             (not @*resizing-image?))
    (state/into-selection-mode!)))

(defn- on-drag-and-mouse-attrs
  [block original-block uuid top? block-id *move-to]
  {:on-drag-over (fn [event]
                   (block-drag-over event uuid top? block-id *move-to))
   :on-drag-leave (fn [_event]
                    (block-drag-leave *move-to))
   :on-drop (fn [event]
              (block-drop event uuid block original-block *move-to))
   :on-drag-end (fn [event]
                  (block-drag-end event *move-to))})

(defn- build-refs-data-value
  [refs]
  (let [refs (model/get-page-names-by-ids
              (->> (map :db/id refs)
                   (remove nil?)))]
    (text-util/build-data-value refs)))

(defn- get-children-refs
  [block]
  (when-let [children (seq (:block/_parent block))]
    (set
     (lazy-seq
      (concat (map :block/refs children)
              (mapcat get-children-refs children))))))

(defn- root-block?
  [config block]
  (and (:block? config)
       (util/collapsed? block)
       (= (:id config)
          (str (:block/uuid block)))))

(defn- build-config
  [config block {:keys [navigating-block navigated?]}]
  (cond-> config
    navigated?
    (assoc :id (str navigating-block))

    true
    (assoc :block block)

    ;; Each block might have multiple queries, but we store only the first query's result.
    ;; This :query-result atom is used by the query function feature to share results between
    ;; the parent's query block and the children blocks. This works because config is shared
    ;; between parent and children blocks
    (nil? (:query-result config))
    (assoc :query-result (atom nil))

    true
    (block-handler/attach-order-list-state block)

    (nil? (:level config))
    (assoc :level 0)))

(defn- build-block [config block* {:keys [navigating-block navigated?]}]
  (let [linked-block (:block/link (db/entity (:db/id block*)))
        block (cond
                (or (and (:custom-query? config)
                         (empty? (:block/_parent block*))
                         (not (and (:dsl-query? config)
                                   (string/includes? (:query config) "not"))))
                    navigated?)
                (db/entity [:block/uuid navigating-block])

                linked-block
                linked-block

                :else
                block*)
        result (merge (db/sub-block (:db/id block))
                      (select-keys block [:block/level :block.temp/top? :block.temp/bottom?]))]
    (if linked-block
      [block* result]
      [nil result])))

(defn- hide-block?
  [ref hidden-atom]
  (let [*scheduled? (atom false)
        result (boolean
                (if ref
                  (let [prev-node (.-previousSibling ref)]
                    (if (and prev-node (first (dom/by-class prev-node "block-lazy-placeholder")))
                      (do
                        (when (and hidden-atom (not @*scheduled?))
                          (util/schedule #(do
                                            (reset! *scheduled? true)
                                            (reset! hidden-atom (hide-block? ref hidden-atom)))))
                        true)
                      (let [top (.-top (.getBoundingClientRect ref))]
                        (not (<= top (+ js/window.innerHeight 2000))))))
                  true))]
    result))

(rum/defcs ^:large-vars/cleanup-todo block-container-inner < rum/reactive db-mixins/query
  {:init (fn [state]
           (assoc state ::ref (or (:*ref (second (:rum/args state))) (atom nil))))
   :did-mount (fn [state]
                (when-let [editing-node @(:editor/editing @state/state)]
                  (let [ref @(::ref state)
                        editing-prev-node (:editor/editing-prev-node @state/state)
                        editing-parent-node (:editor/editing-parent-node @state/state)]
                    (when (and (not= editing-node ref)
                               (= (gobj/get ref "id") (.-id editing-node))
                               (or
                                ;; block indent
                                (= editing-prev-node (util/rec-get-node (.-parentNode ref) "ls-block"))
                                ;; block outdent
                                (= editing-parent-node (.-previousSibling ref))))
                      (state/set-editing-ref! ref))))
                state)}
  [inner-state state repo config* block {:keys [navigating-block navigated?]}]
  (let [*ref (::ref inner-state)
        ref (rum/react *ref)
        ref? (:ref? config*)
        ;; whiteboard block shape
        in-whiteboard? (and (:in-whiteboard? config*)
                            (= (:id config*)
                               (str (:block/uuid block))))
        edit-input-id (str "edit-block-" (:block/uuid block))
        edit? (state/sub-editing? ref)
        custom-query? (boolean (:custom-query? config*))
        ref-or-custom-query? (or ref? custom-query?)
        *navigating-block (get state ::navigating-block)
        {:block/keys [uuid pre-block? refs content properties]} block
        config (build-config config* block {:navigated? navigated? :navigating-block navigating-block})
        level (:level config)
        heading? (pu/lookup properties :heading)
        *control-show? (get state ::control-show?)
        db-collapsed? (util/collapsed? block)
        collapsed? (cond
                     (or ref-or-custom-query? (root-block? config block))
                     (state/sub-collapsed uuid)

                     :else
                     db-collapsed?)
        breadcrumb-show? (:breadcrumb-show? config)
        *show-left-menu? (::show-block-left-menu? state)
        *show-right-menu? (::show-block-right-menu? state)
        slide? (boolean (:slide? config))
        doc-mode? (:document/mode? config)
        embed? (:embed? config)
        reference? (:reference? config)
        whiteboard-block? (pu/shape-block? block)
        block-id (str "ls-block-" uuid)
        has-child? (first (:block/_parent (db/entity (:db/id block))))
        top? (:top? config)
        original-block (:original-block config)
        attrs (on-drag-and-mouse-attrs block original-block uuid top? block-id *move-to)
        children-refs (get-children-refs block)
        data-refs (build-refs-data-value children-refs)
        data-refs-self (build-refs-data-value refs)
        card? (string/includes? data-refs-self "\"card\"")
        review-cards? (:review-cards? config)
        own-number-list? (:own-order-number-list? config)
        order-list? (boolean own-number-list?)
        selected? (when-not slide?
                    (state/sub-block-selected? uuid))]
    [:div.ls-block
     (cond->
      {:id block-id
       :ref #(when (nil? @*ref) (reset! *ref %))
       :data-refs data-refs
       :data-refs-self data-refs-self
       :data-collapsed (and collapsed? has-child?)
       :class (str (str "id" uuid)      ; ID starts with a number can't be selected
                   (when pre-block? " pre-block")
                   (when (and card? (not review-cards?)) " shadow-md")
                   (when selected? " selected")
                   (when order-list? " is-order-list")
                   (when (string/blank? content) " is-blank")
                   (when original-block " embed-block"))
       :blockid (str uuid)
       :haschild (str (boolean has-child?))}

       original-block
       (assoc :originalblockid (str (:block/uuid original-block)))

       level
       (assoc :level level)

       (not slide?)
       (merge attrs)

       (or reference? embed?)
       (assoc :data-transclude true)

       embed?
       (assoc :data-embed true)

       custom-query?
       (assoc :data-query true))

     (when (and ref? breadcrumb-show?)
       (breadcrumb config repo uuid {:show-page? false
                                     :indent? true
                                     :navigating-block *navigating-block}))

     ;; only render this for the first block in each container
     (when top?
       (dnd-separator-wrapper block block-id slide? true false))

     [:div.block-main-container.flex.flex-row.pr-2
      {:class (if (and heading? (seq (:block/title block))) "items-baseline" "")
       :on-touch-start (fn [event uuid] (block-handler/on-touch-start event uuid))
       :on-touch-move (fn [event]
                        (block-handler/on-touch-move event block uuid edit? *show-left-menu? *show-right-menu?))
       :on-touch-end (fn [event]
                       (block-handler/on-touch-end event block uuid *show-left-menu? *show-right-menu?))
       :on-touch-cancel (fn [_e]
                          (block-handler/on-touch-cancel *show-left-menu? *show-right-menu?))
       :on-mouse-over (fn [e]
                        (block-mouse-over e *control-show? block-id doc-mode?))
       :on-mouse-leave (fn [e]
                         (block-mouse-leave e *control-show? block-id doc-mode?))}
      (when (and (not slide?) (not in-whiteboard?))
        (block-control config block uuid block-id collapsed? *control-show? edit?))

      (when (and @*show-left-menu? (not in-whiteboard?))
        (block-left-menu config block))

      (if whiteboard-block?
        (block-reference {} (str uuid) nil)
        ;; Not embed self
        [:div.flex.flex-col.w-full
         (let [block (merge block (block/parse-title-and-body uuid (:block/format block) pre-block? content))
               hide-block-refs-count? (and (:embed? config)
                                           (= (:block/uuid block) (:embed-id config)))]
           (block-content-or-editor config block edit-input-id block-id edit? hide-block-refs-count? selected? *ref))])

      (when (and @*show-right-menu? (not in-whiteboard?))
        (block-right-menu config block edit?))]

     (when (and (config/db-based-graph? repo) (not collapsed?))
       [:div.mt-1 {:style {:padding-left 29}}
        (db-properties-cp config
                          block
                          edit-input-id
                          {:selected? selected?
                           :in-block-container? true})])

     (when-not (or (:hide-children? config) in-whiteboard?)
       (let [children (db/sort-by-left (:block/_parent block) block)
             config' (-> (update config :level inc)
                         (dissoc :original-block))]
         (block-children config' block children collapsed?)))

     (when-not in-whiteboard? (dnd-separator-wrapper block block-id slide? false false))]))

(defn- block-changed?
  [old-block new-block]
  (not= (:block/tx-id old-block) (:block/tx-id new-block)))

(rum/defcs block-container < rum/reactive db-mixins/query
  (rum/local false ::show-block-left-menu?)
  (rum/local false ::show-block-right-menu?)
  {:init (fn [state]
           (let [[config block] (:rum/args state)
                 block-id (:block/uuid block)]
             (cond
               (root-block? config block)
               (state/set-collapsed-block! block-id false)

               (or (:ref? config) (:custom-query? config))
               (state/set-collapsed-block! block-id
                                           (boolean (editor-handler/block-default-collapsed? block config)))

               :else
               nil)
             (assoc state
                    ::control-show? (atom false)
                    ::navigating-block (atom (:block/uuid block)))))
   :will-unmount (fn [state]
                   ;; restore root block's collapsed state
                   (let [[config block] (:rum/args state)
                         block-id (:block/uuid block)]
                     (when (root-block? config block)
                       (state/set-collapsed-block! block-id nil)))
                   state)}
  [state config block]
  (let [repo (state/get-current-repo)
        unloaded? (state/sub-block-unloaded? repo (str (:block/uuid block)))
        *navigating-block (get state ::navigating-block)
        navigating-block (rum/react *navigating-block)
        navigated? (and (not= (:block/uuid block) navigating-block) navigating-block)
        [original-block block] (build-block config block {:navigating-block navigating-block :navigated? navigated?})
        config' (if original-block
                  (assoc config :original-block original-block)
                  config)
        opts {}]
    (if unloaded?
      [:div.ls-block.flex-1.flex-col.rounded-sm {:style {:width "100%"}}
       [:div.flex.flex-row
        [:div.flex.flex-row.items-center.mr-2.ml-1 {:style {:height 24}}
         [:span.bullet-container.cursor
          [:span.bullet]]]
        [:div.flex.flex-1
         [:span.opacity-70
          "Loading..."]]]]
      (rum/with-key
        (block-container-inner state repo config' block
                               (merge opts {:navigating-block navigating-block :navigated? navigated?}))
        (str "block-inner" (:block/uuid block))))))


(defn divide-lists
  [[f & l]]
  (loop [l        l
         ordered? (:ordered f)
         result   [[f]]]
    (if (seq l)
      (let [cur          (first l)
            cur-ordered? (:ordered cur)]
        (if (= ordered? cur-ordered?)
          (recur
           (rest l)
           cur-ordered?
           (update result (dec (count result)) conj cur))
          (recur
           (rest l)
           cur-ordered?
           (conj result [cur]))))
      result)))

(defn list-element
  [l]
  (match l
    [l1 & _tl]
    (let [{:keys [ordered name]} l1]
      (cond
        (seq name)
        :dl
        ordered
        :ol
        :else
        :ul))

    :else
    :ul))

(defn list-item
  [config {:keys [name content checkbox items number] :as _list}]
  (let [content (when-not (empty? content)
                  (match content
                    [["Paragraph" i] & rest]
                    (vec-cat
                     (map-inline config i)
                     (markup-elements-cp config rest))
                    :else
                    (markup-elements-cp config content)))
        checked? (some? checkbox)
        items (when (seq items)
                (->elem
                 (list-element items)
                 (for [item items]
                   (list-item config item))))]
    (cond
      (seq name)
      [:dl {:checked checked?}
       [:dt (map-inline config name)]
       (->elem :dd
               (vec-cat content [items]))]

      :else
      (if (nil? checkbox)
        (->elem
         :li
         (cond->
          {:checked checked?}
          number
          (assoc :value number))
         (vec-cat
          [(->elem
            :p
            content)]
          [items]))
        (->elem
         :li
         {:checked checked?}
         (vec-cat
          [(->elem
            :p
            (list-checkbox config checkbox)
            content)]
          [items]))))))

(defn table
  [config {:keys [header groups col_groups]}]
  (case (get-shui-component-version :table config)
    2 (shui/table-v2 {:data (concat [[header]] groups)}
                     (make-shui-context config inline))
    1 (let [tr (fn [elm cols]
                 (->elem
                  :tr
                  (mapv (fn [col]
                          (->elem
                           elm
                           {:scope "col"
                            :class "org-left"}
                           (map-inline config col)))
                        cols)))
            tb-col-groups (try
                            (mapv (fn [number]
                                    (let [col-elem [:col {:class "org-left"}]]
                                      (->elem
                                       :colgroup
                                       (repeat number col-elem))))
                                  col_groups)
                            (catch :default _e
                              []))
            head (when header
                   [:thead (tr :th header)])
            groups (mapv (fn [group]
                           (->elem
                            :tbody
                            (mapv #(tr :td %) group)))
                         groups)]
        [:div.table-wrapper
         (->elem
          :table
          {:class "table-auto"
           :border 2
           :cell-spacing 0
           :cell-padding 6
           :rules "groups"
           :frame "hsides"}
          (vec-cat
           tb-col-groups
           (cons head groups)))])))

(defn logbook-cp
  [log]
  (let [clocks (filter #(string/starts-with? % "CLOCK:") log)
        clocks (reverse (sort-by str clocks))]
        ;; TODO: display states change log
        ; states (filter #(not (string/starts-with? % "CLOCK:")) log)

    (when (seq clocks)
      (let [tr (fn [elm cols] (->elem :tr
                                      (mapv (fn [col] (->elem elm col)) cols)))
            head  [:thead.overflow-x-scroll (tr :th.py-0 ["Type" "Start" "End" "Span"])]
            clock-tbody (->elem
                         :tbody.overflow-scroll.sm:overflow-auto
                         (mapv (fn [clock]
                                 (let [cols (->> (string/split clock #": |--|=>")
                                                 (map string/trim))]
                                   (mapv #(tr :td.py-0 %) [cols])))
                               clocks))]
        [:div.overflow-x-scroll.sm:overflow-auto
         (->elem
          :table.m-0
          {:class "logbook-table"
           :border 0
           :style {:width "max-content"}
           :cell-spacing 15}
          (cons head [clock-tbody]))]))))

(defn map-inline
  [config col]
  (map #(inline config %) col))

(declare ->hiccup)

(rum/defc src-cp < rum/static
  [config options html-export?]
  (when options
    (let [{:keys [lines language]} options
          attr (when language
                 {:data-lang language})
          code (apply str lines)
          [inside-portal? set-inside-portal?] (rum/use-state nil)]
      (cond
        html-export?
        (highlight/html-export attr code)

        :else
        (let [language (if (contains? #{"edn" "clj" "cljc" "cljs"} language) "clojure" language)]
          [:div.ui-fenced-code-editor
           {:ref (fn [el]
                   (set-inside-portal? (and el (whiteboard-handler/inside-portal? el))))}
           (cond
             (nil? inside-portal?) nil

             (or (:slide? config) inside-portal?)
             (highlight/highlight (str (random-uuid))
                                  {:class     (str "language-" language)
                                   :data-lang language}
                                  code)

             :else
             [:<>
              (lazy-editor/editor config (str (d/squuid)) attr code options)
              (let [options (:options options) block (:block config)]
                (when (and (= language "clojure") (contains? (set options) ":results"))
                  (sci/eval-result code block)))])])))))

(defn ^:large-vars/cleanup-todo markup-element-cp
  [{:keys [html-export?] :as config} item]
  (try
    (match item
      ["Drawer" name lines]
      (when (or (not= name "logbook")
                (and
                 (= name "logbook")
                 (state/enable-timetracking?)
                 (or  (get-in (state/get-config) [:logbook/settings :enabled-in-all-blocks])
                      (when (get-in (state/get-config)
                                    [:logbook/settings :enabled-in-timestamped-blocks] true)
                        (or (:block/scheduled (:block config))
                            (:block/deadline (:block config)))))))
        [:div
         [:div.text-sm
          [:div.drawer {:data-drawer-name name}
           (ui/foldable
            [:div.opacity-50.font-medium.logbook
             (util/format ":%s:" (string/upper-case name))]
            [:div.opacity-50.font-medium
             (if (= name "logbook")
               (logbook-cp lines)
               (apply str lines))
             [:div ":END:"]]
            {:default-collapsed? true
             :title-trigger? true})]]])

      ;; for file-level property in orgmode: #+key: value
      ;; only display caption. https://orgmode.org/manual/Captions.html.
      ["Directive" key value]
      [:div.file-level-property
       (when (contains? #{"caption"} (string/lower-case key))
         [:span.font-medium
          [:span.font-bold (string/upper-case key)]
          (str ": " value)])]

      ["Paragraph" l]
      ;; TODO: speedup
      (if (util/safe-re-find #"\"Export_Snippet\" \"embed\"" (str l))
        (->elem :div (map-inline config l))
        (->elem :div.is-paragraph (map-inline config l)))

      ["Horizontal_Rule"]
      (when-not (:slide? config)
        [:hr])
      ["Heading" h]
      (block-container config h)
      ["List" l]
      (let [lists (divide-lists l)]
        (if (= 1 (count lists))
          (let [l (first lists)]
            (->elem
             (list-element l)
             (map #(list-item config %) l)))
          [:div.list-group
           (for [l lists]
             (->elem
              (list-element l)
              (map #(list-item config %) l)))]))
      ["Table" t]
      (table config t)
      ["Math" s]
      (if html-export?
        (latex/html-export s true true)
        (latex/latex (str (d/squuid)) s true true))
      ["Example" l]
      [:pre.pre-wrap-white-space
       (join-lines l)]
      ["Quote" l]
      (->elem
       :blockquote
       (markup-elements-cp config l))
      ["Raw_Html" content]
      (when (not html-export?)
        [:div.raw_html {:dangerouslySetInnerHTML
                        {:__html (security/sanitize-html content)}}])
      ["Export" "html" _options content]
      (when (not html-export?)
        [:div.export_html {:dangerouslySetInnerHTML
                           {:__html (security/sanitize-html content)}}])
      ["Hiccup" content]
      (ui/catch-error
       [:div.warning {:title "Invalid hiccup"}
        content]
       [:div.hiccup_html {:dangerouslySetInnerHTML
                          {:__html (hiccup->html content)}}])

      ["Export" "latex" _options content]
      (if html-export?
        (latex/html-export content true false)
        (latex/latex (str (d/squuid)) content true false))

      ["Custom" "query" _options _result content]
      (try
        (let [query (reader/read-string content)]
          (query/custom-query (wrap-query-components config) query))
        (catch :default e
          (log/error :read-string-error e)
          (ui/block-error "Invalid query:" {:content content})))

      ["Custom" "note" _options result _content]
      (ui/admonition "note" (markup-elements-cp config result))

      ["Custom" "tip" _options result _content]
      (ui/admonition "tip" (markup-elements-cp config result))

      ["Custom" "important" _options result _content]
      (ui/admonition "important" (markup-elements-cp config result))

      ["Custom" "caution" _options result _content]
      (ui/admonition "caution" (markup-elements-cp config result))

      ["Custom" "warning" _options result _content]
      (ui/admonition "warning" (markup-elements-cp config result))

      ["Custom" "pinned" _options result _content]
      (ui/admonition "pinned" (markup-elements-cp config result))

      ["Custom" "center" _options l _content]
      (->elem
       :div.text-center
       (markup-elements-cp config l))

      ["Custom" name _options l _content]
      (->elem
       :div
       {:class name}
       (markup-elements-cp config l))

      ["Latex_Fragment" l]
      [:p.latex-fragment
       (inline config ["Latex_Fragment" l])]

      ["Latex_Environment" name option content]
      (let [content (latex-environment-content name option content)]
        (if html-export?
          (latex/html-export content true true)
          (latex/latex (str (d/squuid)) content true true)))

      ["Displayed_Math" content]
      (if html-export?
        (latex/html-export content true true)
        (latex/latex (str (d/squuid)) content true true))

      ["Footnote_Definition" name definition]
      (let [id (util/url-encode name)]
        [:div.footdef
         [:div.footpara
          (conj
           (markup-element-cp config ["Paragraph" definition])
           [:a.ml-1 {:id (str "fn." id)
                     :style {:font-size 14}
                     :class "footnum"
                     :on-click #(route-handler/jump-to-anchor! (str "fnr." id))}
            [:sup.fn (str name "↩︎")]])]])

      ["Src" options]
      (let [lang (util/safe-lower-case (:language options))]
        [:div.cp__fenced-code-block
         {:data-lang lang}
         (if-let [opts (plugin-handler/hook-fenced-code-by-type lang)]
           [:div.ui-fenced-code-wrap
            (src-cp config options html-export?)
            (plugins/hook-ui-fenced-code (:block config) (string/join "" (:lines options)) opts)]
           (src-cp config options html-export?))])

      :else
      "")
    (catch :default e
      (println "Convert to html failed, error: " e)
      "")))

(defn markup-elements-cp
  [config col]
  (map #(markup-element-cp config %) col))

(rum/defc block-item-inner <
  {:should-update (fn [old-state new-state]
                    (let [config-compare-keys [:show-cloze? :hide-children? :own-order-list-type :own-order-list-index :original-block]
                          b1                  (second (:rum/args old-state))
                          b2                  (second (:rum/args new-state))
                          result              (or
                                               (block-changed? b1 b2)
                                               ;; config changed
                                               (not= (select-keys (first (:rum/args old-state)) config-compare-keys)
                                                     (select-keys (first (:rum/args new-state)) config-compare-keys)))]
                      (boolean result)))}
  [config item {:keys [top? bottom? *ref]}]
  (let [original-block item
        linked-block (:block/link item)
        item (or linked-block item)
        item (cond-> (dissoc item :block/meta)
               (not (:block-children? config))
               (assoc :block.temp/top? top?
                      :block.temp/bottom? bottom?))
        config (assoc config
                      :block/uuid (:block/uuid item)
                      :*ref *ref)
        config' (if linked-block
                  (assoc config :original-block original-block)
                  config)]
    (rum/with-key (block-container config' item)
      (str (:block/uuid item)
           (when linked-block
             (str "-" (:block/uuid original-block)))))))

(defn- get-hidden-atom
  [sub-id *ref {:keys [initial-value]}]
  (let [*prev-scroll-top (atom @(:ui/main-container-scroll-top @state/state))
        *latest-value (atom nil)
        *initial? (atom true)
        *hidden? (rum/derived-atom [(:ui/main-container-scroll-top @state/state)] [::lazy-display sub-id]
                                   (fn [top]
                                     (if (false? @*latest-value)
                                       @*latest-value
                                       (let [prev @*prev-scroll-top
                                             minor-update? (< (abs (- prev top)) 64)
                                             _ (reset! *prev-scroll-top top)
                                             value (cond
                                                     (and @*initial? (some? initial-value))
                                                     (do
                                                       (reset! *initial? false)
                                                       initial-value)

                                                     (and minor-update? (some? @*latest-value))
                                                     @*latest-value

                                                     @*ref
                                                     (boolean (hide-block? @*ref nil))

                                                     :else
                                                     true)]
                                         (reset! *latest-value value)
                                         value))))]
    (add-watch *hidden? :hidden-changed (fn [_ _ _old-value new-value]
                                          (reset! *latest-value new-value)))
    *hidden?))

(rum/defcs block-item < rum/reactive
  {:init (fn [state]
           (let [id (random-uuid)
                 editing-block (state/get-edit-block)
                 [config current-block _opts] (:rum/args state)
                 disable-lazy? (:disable-lazy-load? config)
                 *ref (atom nil)
                 *container-ref (atom nil)
                 editing? (= (:block/uuid editing-block) (:block/uuid current-block))
                 *hidden? (get-hidden-atom id *container-ref
                           {:initial-value (if (or disable-lazy? editing?) false true)
                            :id (:db/id current-block)
                            :content (:block/content current-block)})]
             (assoc state
                    ::sub-id id
                    ::container-ref *container-ref
                    ::ref *ref
                    ::hidden? *hidden?)))
   :should-update (fn [old-state new-state]
                    (let [args-1 (:rum/args old-state)
                          args-2 (:rum/args new-state)]
                      (not= [(dissoc (first args-1) :query-result)
                             (last args-1)]
                            [(dissoc (first args-2) :query-result)
                             (last args-2)])))
   :did-mount (fn [state]
                (when @(::hidden? state)
                  (reset! (::hidden? state) (hide-block? @(::container-ref state) (::hidden? state))))
                state)}
  [state config item opts]
  (let [*hidden? (::hidden? state)
        hidden? (rum/react *hidden?)
        *ref (::ref state)
        *container-ref (::container-ref state)]
    [:div {:ref #(when (nil? @*container-ref)
                   (reset! *container-ref %))}
     (if hidden?
       [:div.block-lazy-placeholder {:key (str "item-" (:block/uuid item))
                                     :style {:height 24}}]
       (block-item-inner config item (assoc opts :*ref *ref)))]))

(defn- block-list
  [config blocks]
  (for [[idx item] (medley/indexed blocks)]
    (let [top? (zero? idx)
          bottom? (= (count blocks) (inc idx))]
      (rum/with-key
        (block-item (assoc config :top? top?) item
                    {:top? top?
                     :idx idx
                     :bottom? bottom?})
        (str "blocks-" (:block/uuid item))))))

(rum/defcs blocks-container < rum/static
  [state blocks config]
  (let [doc-mode? (:document/mode? config)]
    (when (seq blocks)
      [:div.blocks-container.flex-1
       {:class (when doc-mode? "document-mode")}
       (block-list config blocks)])))

(rum/defcs breadcrumb-with-container < rum/reactive db-mixins/query
  {:init (fn [state]
           (let [first-block (ffirst (:rum/args state))]
             (assoc state
                    ::initial-block    first-block
                    ::navigating-block (atom (:block/uuid first-block)))))}
  [state blocks config]
  (let [*navigating-block (::navigating-block state)
        navigating-block (rum/react *navigating-block)
        navigating-block-entity (db/entity [:block/uuid navigating-block])
        navigated? (and
                    navigating-block
                    (not= (:db/id (:block/parent (::initial-block state)))
                          (:db/id (:block/parent navigating-block-entity))))
        blocks (if navigated?
                 (let [block navigating-block-entity]
                   [(model/sub-block (:db/id block))])
                 blocks)]
    [:div
     (when (:breadcrumb-show? config)
       (breadcrumb config (state/get-current-repo) (or navigating-block (:block/uuid (first blocks)))
                   {:show-page? false
                    :navigating-block *navigating-block}))
     (blocks-container blocks (assoc config
                                     :breadcrumb-show? false
                                     :navigating-block *navigating-block
                                     :navigated? navigated?))]))

;; headers to hiccup
(defn ->hiccup
  [blocks config option]
  [:div.content
   (cond-> option
     (:document/mode? config) (assoc :class "doc-mode"))
   (cond
     (and (:custom-query? config) (:group-by-page? config))
     [:div.flex.flex-col
      (let [blocks (sort-by (comp :block/journal-day first) > blocks)]
        (for [[page blocks] blocks]
          (ui/lazy-visible
           (fn []
             (let [alias? (:block/alias? page)
                   page (db/entity (:db/id page))
                   blocks (tree/non-consecutive-blocks->vec-tree blocks)
                   parent-blocks (group-by :block/parent blocks)]
               [:div.my-2 (cond-> {:key (str "page-" (:db/id page))}
                            (:ref? config)
                            (assoc :class "color-level px-2 sm:px-7 py-2 rounded"))
                (ui/foldable
                 [:div
                  (page-cp config page)
                  (when alias? [:span.text-sm.font-medium.opacity-50 " Alias"])]
                 (let [{top-level-blocks true others false} (group-by
                                                             (fn [b] (= (:db/id page) (:db/id (first b))))
                                                             parent-blocks)
                       sorted-parent-blocks (concat top-level-blocks others)]
                   (for [[parent blocks] sorted-parent-blocks]
                     (let [top-level? (= (:db/id parent) (:db/id page))]
                       (rum/with-key
                         (breadcrumb-with-container blocks (assoc config :top-level? top-level?))
                         (:db/id parent)))))
                 {:debug-id page})])))))]

     (and (:ref? config)
          (:group-by-page? config)
          (vector? (first blocks)))
     [:div.flex.flex-col
      (let [blocks (sort-by (comp :block/journal-day first) > blocks)]
        (for [[page page-blocks] blocks]
          (ui/lazy-visible
           (fn []
             (let [alias? (:block/alias? page)
                   page (db/entity (:db/id page))
                   ;; FIXME: parents need to be sorted
                   parent-blocks (group-by :block/parent page-blocks)]
               [:div.my-2 (cond-> {:key (str "page-" (:db/id page))}
                            (:ref? config)
                            (assoc :class "color-level px-2 sm:px-7 py-2 rounded"))
                (ui/foldable
                 [:div
                  (page-cp config page)
                  (when alias? [:span.text-sm.font-medium.opacity-50 " Alias"])]
                 (for [[parent blocks] parent-blocks]
                   (let [blocks' (map (fn [b]
                                        ;; Block might be a datascript entity
                                        (if (e/entity? b)
                                          (db/pull (:db/id b))
                                          (update b :block/children
                                                  (fn [col]
                                                    (tree/non-consecutive-blocks->vec-tree col))))) blocks)]
                     (rum/with-key
                       (breadcrumb-with-container blocks' config)
                       (:db/id parent))))
                 {:debug-id page})])))))]

     (and (:group-by-page? config)
          (vector? (first blocks)))
     [:div.flex.flex-col
      (let [blocks (sort-by (comp :block/journal-day first) > blocks)]
        (for [[page blocks] blocks]
          (let [blocks (remove nil? blocks)]
            (when (seq blocks)
              (let [alias? (:block/alias? page)
                    page (db/entity (:db/id page))
                    whiteboard? (model/whiteboard-page? page)]
                [:div.my-2 (cond-> {:key (str "page-" (:db/id page))}
                             (:ref? config)
                             (assoc :class "color-level px-2 sm:px-7 py-2 rounded"))
                 (ui/foldable
                  [:div
                   (page-cp config page)
                   (when alias? [:span.text-sm.font-medium.opacity-50 " Alias"])]
                  (when-not whiteboard? (blocks-container blocks config))
                  {})])))))]

     :else
     (blocks-container blocks config))])<|MERGE_RESOLUTION|>--- conflicted
+++ resolved
@@ -2692,12 +2692,8 @@
    (editor-handler/unhighlight-blocks!)))
 
 (defn- block-drop
-<<<<<<< HEAD
+  "Block on-drop handler"
   [^js event uuid target-block original-block *move-to]
-=======
-  "Block on-drop handler"
-  [^js event uuid target-block *move-to]
->>>>>>> 0e630866
   (util/stop event)
   (when-not (dnd-same-block? uuid)
     (let [block-uuids (state/get-selection-block-ids)
@@ -2705,20 +2701,9 @@
           selected (db/pull-many (state/get-current-repo) '[*] lookup-refs)
           blocks (if (seq selected) selected [@*dragging-block])
           blocks (remove-nils blocks)]
-<<<<<<< HEAD
-      (if-not (seq blocks)
-        (when-let [text (.getData (.-dataTransfer event) "text/plain")]
-          (editor-handler/api-insert-new-block!
-           text
-           {:block-uuid  uuid
-            :edit-block? false
-            :sibling?    (= @*move-to :sibling)
-            :before?     (= @*move-to :top)}))
-        (dnd/move-blocks event blocks target-block original-block @*move-to))))
-=======
       (if (seq blocks)
         ;; dnd block moving in current Logseq instance
-        (dnd/move-blocks event blocks target-block @*move-to)
+        (dnd/move-blocks event blocks target-block original-block @*move-to)
         ;; handle DataTransfer
         (let [repo (state/get-current-repo)
               data-transfer (.-dataTransfer event)
@@ -2737,7 +2722,7 @@
             (let [files (.-files data-transfer)
                   format (:block/format target-block)]
               ;; When editing, this event will be handled by editor-handler/upload-asset(editor-on-paste)
-              (when (and (config/local-db? repo) (not (state/editing?)))
+              (when (and (config/local-file-based-graph? repo) (not (state/editing?)))
                 ;; Basically the same logic as editor-handler/upload-asset,
                 ;; does not require edting
                 (-> (editor-handler/save-assets! repo (js->clj files))
@@ -2763,7 +2748,6 @@
 
             :else
             (prn ::unhandled-drop-data-transfer-type transfer-types))))))
->>>>>>> 0e630866
   (block-drag-end event *move-to))
 
 (defn- block-mouse-over
