(ns frontend.components.block
  (:refer-clojure :exclude [range])
  (:require-macros [hiccups.core])
  (:require ["/frontend/utils" :as utils]
            [cljs-bean.core :as bean]
            [cljs.core.match :refer [match]]
            [clojure.set :as set]
            [clojure.string :as string]
            [datascript.core :as d]
            [datascript.impl.entity :as e]
            [dommy.core :as dom]
            [electron.ipc :as ipc]
            [frontend.components.block.macros :as block-macros]
            [frontend.components.file-based.block :as file-block]
            [frontend.components.icon :as icon-component]
            [frontend.components.lazy-editor :as lazy-editor]
            [frontend.components.macro :as macro]
            [frontend.components.plugins :as plugins]
            [frontend.components.property :as property-component]
            [frontend.components.property.value :as pv]
            [frontend.components.query :as query]
            [frontend.components.query.builder :as query-builder-component]
            [frontend.components.select :as select]
            [frontend.components.svg :as svg]
            [frontend.config :as config]
            [frontend.context.i18n :refer [t]]
            [frontend.date :as date]
            [frontend.db :as db]
            [frontend.db-mixins :as db-mixins]
            [frontend.db.async :as db-async]
            [frontend.db.model :as model]
            [frontend.extensions.highlight :as highlight]
            [frontend.extensions.latex :as latex]
            [frontend.extensions.lightbox :as lightbox]
            [frontend.extensions.pdf.assets :as pdf-assets]
            [frontend.extensions.pdf.utils :as pdf-utils]
            [frontend.extensions.sci :as sci]
            [frontend.extensions.video.youtube :as youtube]
            [frontend.extensions.zotero :as zotero]
            [frontend.format.block :as block]
            [frontend.format.mldoc :as mldoc]
            [frontend.fs :as fs]
            [frontend.handler.assets :as assets-handler]
            [frontend.handler.block :as block-handler]
            [frontend.handler.db-based.property :as db-property-handler]
            [frontend.handler.dnd :as dnd]
            [frontend.handler.editor :as editor-handler]
            [frontend.handler.export.common :as export-common-handler]
            [frontend.handler.file-based.property.util :as property-util]
            [frontend.handler.file-sync :as file-sync]
            [frontend.handler.notification :as notification]
            [frontend.handler.plugin :as plugin-handler]
            [frontend.handler.property.file :as property-file]
            [frontend.handler.property.util :as pu]
            [frontend.handler.route :as route-handler]
            [frontend.handler.ui :as ui-handler]
            [frontend.handler.whiteboard :as whiteboard-handler]
            [frontend.hooks :as hooks]
            [frontend.mixins :as mixins]
            [frontend.mobile.intent :as mobile-intent]
            [frontend.mobile.util :as mobile-util]
            [frontend.modules.outliner.tree :as tree]
            [frontend.modules.shortcut.utils :as shortcut-utils]
            [frontend.security :as security]
            [frontend.state :as state]
            [frontend.template :as template]
            [frontend.ui :as ui]
            [frontend.util :as util]
            [frontend.util.file-based.clock :as clock]
            [frontend.util.file-based.drawer :as drawer]
            [frontend.util.text :as text-util]
            [goog.dom :as gdom]
            [goog.functions :refer [debounce]]
            [goog.object :as gobj]
            [lambdaisland.glogi :as log]
            [logseq.common.config :as common-config]
            [logseq.common.path :as path]
            [logseq.common.util :as common-util]
            [logseq.common.util.block-ref :as block-ref]
            [logseq.common.util.macro :as macro-util]
            [logseq.common.util.page-ref :as page-ref]
            [logseq.db :as ldb]
            [logseq.db.frontend.content :as db-content]
            [logseq.db.frontend.entity-plus :as entity-plus]
            [logseq.graph-parser.block :as gp-block]
            [logseq.graph-parser.mldoc :as gp-mldoc]
            [logseq.graph-parser.text :as text]
            [logseq.outliner.property :as outliner-property]
            [logseq.shui.dialog.core :as shui-dialog]
            [logseq.shui.ui :as shui]
            [medley.core :as medley]
            [promesa.core :as p]
            [reitit.frontend.easy :as rfe]
            [rum.core :as rum]
            [shadow.loader :as loader]))

;; local state
(defonce *dragging?
  (atom false))
(defonce *dragging-block
  (atom nil))
(defonce *drag-to-block
  (atom nil))
(def *move-to (atom nil))

;; TODO: dynamic
(defonce max-depth-of-links 5)

;; TODO:
;; add `key`

(defn- remove-nils
  [col]
  (remove nil? col))

(defn vec-cat
  [& args]
  (->> (apply concat args)
       remove-nils
       vec))

(defn ->elem
  ([elem items]
   (->elem elem nil items))
  ([elem attrs items]
   (let [elem (keyword elem)]
     (if attrs
       (vec
        (cons elem
              (cons attrs
                    (seq items))))
       (vec
        (cons elem
              (seq items)))))))

(defn- join-lines
  [l]
  (string/trim (apply str l)))

(defn- string-of-url
  [url]
  (match url
    ["File" s]
    (-> (string/replace s "file://" "")
        ;; "file:/Users/ll/Downloads/test.pdf" is a normal org file link
        (string/replace "file:" ""))

    ["Complex" m]
    (let [{:keys [link protocol]} m]
      (if (= protocol "file")
        link
        (str protocol "://" link)))))

(defn- get-file-absolute-path
  [config path]
  (let [path (string/replace path "file:" "")
        block-id (:block/uuid config)
        current-file (and block-id
                          (:file/path (:block/file (:block/page (db/entity [:block/uuid block-id])))))]
    (when current-file
      (let [parts (string/split current-file #"/")
            parts-2 (string/split path #"/")
            current-dir (util/string-join-path (drop-last 1 parts))]
        (cond
          (if util/win32? (utils/win32 path) (util/starts-with? path "/"))
          path

          (and (not (util/starts-with? path ".."))
               (not (util/starts-with? path ".")))
          (str current-dir "/" path)

          :else
          (let [parts (loop [acc []
                             parts (reverse parts)
                             col (reverse parts-2)]
                        (if (empty? col)
                          acc
                          (let [[part parts] (case (first col)
                                               ".."
                                               [(first parts) (rest parts)]
                                               "."
                                               ["" parts]
                                               [(first col) (rest parts)])]
                            (recur (conj acc part)
                                   parts
                                   (rest col)))))
                parts (remove #(string/blank? %) parts)]
            (util/string-join-path (reverse parts))))))))

(rum/defcs file-based-asset-loader
  < rum/reactive
  (rum/local nil ::exist?)
  (rum/local false ::loading?)
  {:will-mount  (fn [state]
                  (let [src (first (:rum/args state))]
                    (if (and (common-config/local-protocol-asset? src)
                             (file-sync/current-graph-sync-on?))
                      (let [*exist? (::exist? state)
                            ;; special handling for asset:// protocol
                            ;; Capacitor uses a special URL for assets loading
                            asset-path (common-config/remove-asset-protocol src)
                            asset-path (fs/asset-path-normalize asset-path)]
                        (if (string/blank? asset-path)
                          (reset! *exist? false)
                          ;; FIXME(andelf): possible bug here
                          (p/let [exist? (fs/asset-href-exists? asset-path)]
                            (reset! *exist? (boolean exist?))))
                        (assoc state ::asset-path asset-path ::asset-file? true))
                      state)))
   :will-update (fn [state]
                  (let [src (first (:rum/args state))
                        asset-file? (boolean (::asset-file? state))
                        sync-on? (file-sync/current-graph-sync-on?)
                        *loading? (::loading? state)
                        *exist? (::exist? state)]
                    (when (and sync-on? asset-file? (false? @*exist?))
                      (let [sync-state (state/get-file-sync-state (state/get-current-file-sync-graph-uuid))
                            downloading-files (:current-remote->local-files sync-state)
                            contain-url? (and (seq downloading-files)
                                              (some #(string/ends-with? src %) downloading-files))]
                        (cond
                          (and (not @*loading?) contain-url?)
                          (reset! *loading? true)

                          (and @*loading? (not contain-url?))
                          (do
                            (reset! *exist? true)
                            (reset! *loading? false))))))
                  state)}
  [state src content-fn]
  (let [_ (state/sub-file-sync-state (state/get-current-file-sync-graph-uuid))
        exist? @(::exist? state)
        loading? @(::loading? state)
        asset-file? (::asset-file? state)
        sync-enabled? (boolean (file-sync/current-graph-sync-on?))
        ext (keyword (util/get-file-ext src))
        img? (contains? (common-config/img-formats) ext)
        audio? (contains? config/audio-formats ext)
        type (cond img? "image"
                   audio? "audio"
                   :else "asset")]
    (if (not sync-enabled?)
      (content-fn)
      (if (and asset-file? (or loading? (nil? exist?)))
        [:p.text-sm.opacity-50 (ui/loading (util/format "Syncing %s ..." type))]
        (if (or (not asset-file?)
                (and exist? (not loading?)))
          (content-fn)
          [:p.text-error.text-xs [:small.opacity-80
                                  (util/format "%s not found!" (string/capitalize type))]])))))

(defn open-lightbox
  [e]
  (let [images (js/document.querySelectorAll ".asset-container img")
        images (to-array images)
        images (if-not (= (count images) 1)
                 (let [^js image (.closest (.-target e) ".asset-container")
                       image (. image querySelector "img")]
                   (->> images
                        (sort-by (juxt #(.-y %) #(.-x %)))
                        (split-with (complement #{image}))
                        reverse
                        (apply concat)))
                 images)
        images (for [^js it images] {:src (.-src it)
                                     :w (.-naturalWidth it)
                                     :h (.-naturalHeight it)})]

    (when (seq images)
      (lightbox/preview-images! images))))

(rum/defc resize-image-handles
  [dx-fn]
  (let [handle-props {}
        add-resizing-class! #(dom/add-class! js/document.documentElement "is-resizing-buf")
        remove-resizing-class! #(dom/remove-class! js/document.documentElement "is-resizing-buf")
        *handle-left (hooks/use-ref nil)
        *handle-right (hooks/use-ref nil)]

    (hooks/use-effect!
     (fn []
       (doseq [el [(hooks/deref *handle-left)
                   (hooks/deref *handle-right)]]
         (-> (js/interact el)
             (.draggable
              (bean/->js
               {:listeners
                {:start (fn [e] (dx-fn :start e))
                 :move (fn [e] (dx-fn :move e))
                 :end (fn [e] (dx-fn :end e))}}))
             (.styleCursor false)
             (.on "dragstart" add-resizing-class!)
             (.on "dragend" remove-resizing-class!))))
     [])

    [:<>
     [:span.handle-left.image-resize (assoc handle-props :ref *handle-left)]
     [:span.handle-right.image-resize (assoc handle-props :ref *handle-right)]]))

(defonce *resizing-image? (atom false))
(rum/defcs ^:large-vars/cleanup-todo resizable-image <
  (rum/local nil ::size)
  {:will-unmount (fn [state]
                   (reset! *resizing-image? false)
                   state)}
  [state config title src metadata full-text local?]
  (let [breadcrumb? (:breadcrumb? config)
        positioned? (:property-position config)
        asset-block (:asset-block config)
        asset-container [:div.asset-container {:key "resize-asset-container"}
                         [:img.rounded-sm.relative
                          (merge
                           {:loading "lazy"
                            :referrerPolicy "no-referrer"
                            :src src
                            :title title}
                           metadata)]
                         (when (and (not breadcrumb?)
                                    (not positioned?))
                           [:<>
                            (let [image-src (fs/asset-path-normalize src)]
                              [:.asset-action-bar {:aria-hidden "true"}
                               [:.flex
                                (when-not config/publishing?
                                  [:button.asset-action-btn
                                   {:title (t :asset/delete)
                                    :tabIndex "-1"
                                    :on-pointer-down util/stop
                                    :on-click
                                    (fn [e]
                                      (util/stop e)
                                      (when-let [block-id (some-> (.-target e) (.closest "[blockid]") (.getAttribute "blockid") (uuid))]
                                        (let [*local-selected? (atom local?)]
                                          (-> (shui/dialog-confirm!
                                               [:div.text-xs.opacity-60.-my-2
                                                (when (and local? (not= (:block/uuid asset-block) block-id))
                                                  [:label.flex.gap-1.items-center
                                                   (shui/checkbox
                                                    {:default-checked @*local-selected?
                                                     :on-checked-change #(reset! *local-selected? %)})
                                                   (t :asset/physical-delete)])]
                                               {:title (t :asset/confirm-delete (.toLocaleLowerCase (t :text/image)))
                                                :outside-cancel? true})
                                              (p/then (fn []
                                                        (shui/dialog-close!)
                                                        (editor-handler/delete-asset-of-block!
                                                         {:block-id block-id
                                                          :asset-block asset-block
                                                          :local? local?
                                                          :delete-local? @*local-selected?
                                                          :repo (state/get-current-repo)
                                                          :href src
                                                          :title title
                                                          :full-text full-text})))))))}
                                   (ui/icon "trash")])

                                [:button.asset-action-btn
                                 {:title (t :asset/copy)
                                  :tabIndex "-1"
                                  :on-pointer-down util/stop
                                  :on-click (fn [e]
                                              (util/stop e)
                                              (-> (util/copy-image-to-clipboard image-src)
                                                  (p/then #(notification/show! "Copied!" :success))))}
                                 (ui/icon "copy")]

                                [:button.asset-action-btn
                                 {:title (t :asset/maximize)
                                  :tabIndex "-1"
                                  :on-pointer-down util/stop
                                  :on-click open-lightbox}

                                 (ui/icon "maximize")]

                                (when (util/electron?)
                                  [:button.asset-action-btn
                                   {:title (t (if local? :asset/show-in-folder :asset/open-in-browser))
                                    :tabIndex "-1"
                                    :on-pointer-down util/stop
                                    :on-click (fn [e]
                                                (util/stop e)
                                                (if local?
                                                  (ipc/ipc "openFileInFolder" image-src)
                                                  (js/window.apis.openExternal image-src)))}
                                   (shui/tabler-icon "folder-pin")])]])])]
        width (or (get-in asset-block [:logseq.property.asset/resize-metadata :width])
                  (:width metadata))
        *width (get state ::size)
        width (or @*width width)
        style (when-not (util/mobile?)
                (cond width
                      {(if (:sidebar? config)
                         :max-width :width) width}
                      :else
                      {}))
        resizable? (and (not (mobile-util/native-platform?))
                        (not breadcrumb?)
                        (not positioned?))]
    (if (or (:disable-resize? config)
            (not resizable?))
      asset-container
      [:div.ls-resize-image.rounded-md
       (when style {:style style})
       asset-container
       (resize-image-handles
        (fn [k ^js event]
          (let [dx (.-dx event)
                ^js target (.-target event)]

            (case k
              :start
              (let [c (.closest target ".ls-resize-image")]
                (reset! *width (.-offsetWidth c))
                (reset! *resizing-image? true))
              :move
              (let [width' (+ @*width dx)]
                (when (or (> width' 60)
                          (not (neg? dx)))
                  (reset! *width width')))
              :end
              (let [width' @*width]
                (when (and width' @*resizing-image?)
                  (when-let [block-id (or (:block/uuid config)
                                          (some-> config :block (:block/uuid)))]
                    (editor-handler/resize-image! config block-id metadata full-text {:width width'})))
                (reset! *resizing-image? false))))))])))

(rum/defc audio-cp [src]
  ;; Change protocol to allow media fragment uris to play
  [:audio {:src (string/replace-first src common-config/asset-protocol "file://")
           :controls true
           :on-touch-start #(util/stop %)}])

(defn- open-pdf-file
  [e block href]
  (when-let [s (or href (some-> (.-target e) (.-dataset) (.-href)))]
    (let [load$ (fn []
                  (p/let [href (or href
                                   (if (or (mobile-util/native-platform?) (util/electron?))
                                     s
                                     (assets-handler/<make-asset-url s)))]
                    (when-let [current (pdf-assets/inflate-asset s {:block block
                                                                    :href href})]
                      (state/set-current-pdf! current)
                      (util/stop e))))]
      (-> (load$)
          (p/catch
           (fn [^js _e]
             ;; load pdf asset to indexed db
             (p/let [[handle] (js/window.showOpenFilePicker
                               (bean/->js {:multiple false :startIn "documents" :types [{:accept {"application/pdf" [".pdf"]}}]}))
                     file (.getFile handle)
                     buffer (.arrayBuffer file)]
               (when-let [content (some-> buffer (js/Uint8Array.))]
                 (let [repo (state/get-current-repo)
                       file-rpath (string/replace s #"^[.\/\\]*assets[\/\\]+" "assets/")
                       dir (config/get-repo-dir repo)]
                   (-> (fs/write-file! repo dir file-rpath content nil)
                       (p/then load$)))))
             (js/console.error _e)))))))

(rum/defcs asset-link < rum/reactive
  (rum/local nil ::src)
  [state config title href metadata full_text]
  (let [src (::src state)
        repo (state/get-current-repo)
        granted? (state/sub [:nfs/user-granted? repo])
        href (config/get-local-asset-absolute-path href)
        db-based? (config/db-based-graph? repo)]
    (when (and (or db-based?
                   granted?
                   (util/electron?)
                   (mobile-util/native-platform?))
               (nil? @src))
      (p/then (assets-handler/<make-asset-url href) #(reset! src %)))

    (when @src
      (let [ext (keyword (or (util/get-file-ext @src)
                             (util/get-file-ext href)))
            repo (state/get-current-repo)
            repo-dir (config/get-repo-dir repo)
            path (str repo-dir href)
            share-fn (fn [event]
                       (util/stop event)
                       (when (mobile-util/native-platform?)
                         ;; File URL must be legal, so filename muse be URI-encoded
                         ;; incoming href format: "/assets/whatever.ext"
                         (let [[rel-dir basename] (util/get-dir-and-basename href)
                               rel-dir (string/replace rel-dir #"^/+" "")
                               asset-url (path/path-join repo-dir rel-dir basename)]
                           (mobile-intent/open-or-share-file asset-url))))]

        (cond
          (contains? config/audio-formats ext)
          (if db-based?
            (audio-cp @src)
            (file-based-asset-loader @src #(audio-cp @src)))

          (contains? config/video-formats ext)
          [:video {:src @src
                   :controls true}]

          (contains? (common-config/img-formats) ext)
          (if db-based?
            (resizable-image config title @src metadata full_text true)
            (file-based-asset-loader @src
                                     #(resizable-image config title @src metadata full_text true)))

          (and db-based? (contains? (common-config/text-formats) ext) (:asset-block config))
          (let [file-name (str (:block/title (:asset-block config)) "." (name ext))]
            [:a.asset-ref.is-plaintext
             {:href @src
              :download file-name}
             file-name])

          (contains? (common-config/text-formats) ext)
          [:a.asset-ref.is-plaintext {:href (rfe/href :file {:path path})
                                      :on-click (fn [_event]
                                                  (p/let [result (fs/read-file repo-dir path)]
                                                    (db/set-file-content! repo path result)))}
           title]

          (= ext :pdf)
          [:a.asset-ref.is-pdf
           {:data-href href
            :draggable true
            :on-drag-start #(.setData (gobj/get % "dataTransfer") "file" href)
            :on-click (fn [e]
                        (util/stop e)
                        (open-pdf-file e (:asset-block config) @src))}
           (if db-based?
             title
             [:span [:span.opacity-70 "[[📚"] title [:span.opacity-70 "]]"]])]

          :else
          [:a.asset-ref.is-doc {:href @src
                                :on-click share-fn}
           title])))))

;; TODO: safe encoding asciis
;; TODO: image link to another link
(defn image-link [config url href label metadata full_text]
  (let [metadata (if (string/blank? metadata)
                   nil
                   (common-util/safe-read-map-string metadata))
        title (second (first label))
        repo (state/get-current-repo)]
    (ui/catch-error
     [:span.warning full_text]
     (if (and (common-config/local-asset? href)
              (or (config/local-file-based-graph? repo)
                  (config/db-based-graph? repo)))
       (asset-link config title href metadata full_text)
       (let [href (cond
                    (util/starts-with? href "http")
                    href

                    config/publishing?
                    (subs href 1)

                    (= "Embed_data" (first url))
                    href

                    :else
                    (if (assets-handler/check-alias-path? href)
                      (assets-handler/normalize-asset-resource-url href)
                      (get-file-absolute-path config href)))]
         (resizable-image config title href metadata full_text false))))))

(def timestamp-to-string export-common-handler/timestamp-to-string)

(defn timestamp [{:keys [active _date _time _repetition _wday] :as t} kind]
  (let [prefix (case kind
                 "Scheduled"
                 [:i {:class "fa fa-calendar"
                      :style {:margin-right 3.5}}]
                 "Deadline"
                 [:i {:class "fa fa-calendar-times-o"
                      :style {:margin-right 3.5}}]
                 "Date"
                 nil
                 "Closed"
                 nil
                 "Started"
                 [:i {:class "fa fa-clock-o"
                      :style {:margin-right 3.5}}]
                 "Start"
                 "From: "
                 "Stop"
                 "To: "
                 nil)
        class (when (= kind "Closed")
                "line-through")]
    [:span.timestamp (cond-> {:active (str active)}
                       class
                       (assoc :class class))
     prefix (timestamp-to-string t)]))

(defn range [{:keys [start stop]} stopped?]
  [:div {:class "timestamp-range"
         :stopped stopped?}
   (timestamp start "Start")
   (timestamp stop "Stop")])

(declare map-inline)
(declare markup-element-cp)
(declare markup-elements-cp)

(declare page-reference)

(defn open-page-ref
  [config page-entity e page-name contents-page?]
  (when (not (util/right-click? e))
    (let [page (or (first (:block/_alias page-entity)) page-entity)]
      (cond
        (gobj/get e "shiftKey")
        (when page
          (state/sidebar-add-block!
           (state/get-current-repo)
           (:db/id page)
           :page))

        (and (util/meta-key? e) (whiteboard-handler/inside-portal? (.-target e)))
        (whiteboard-handler/add-new-block-portal-shape!
         page-name
         (whiteboard-handler/closest-shape (.-target e)))

        (nil? page)
        (state/pub-event! [:page/create page-name])

        (and (fn? (:on-pointer-down config))
             (not (or (= (.-button e) 1) (.-metaKey e) (.-ctrlKey e))))
        ((:on-pointer-down config) e)

        :else
        (-> (or (:on-redirect-to-page config) route-handler/redirect-to-page!)
            (apply [(or (:block/uuid page) (:block/name page))])))))
  (when (and contents-page?
             (util/mobile?)
             (state/get-left-sidebar-open?))
    (ui-handler/close-left-sidebar!)))

(declare block-title)

(rum/defcs ^:large-vars/cleanup-todo page-inner <
  (rum/local false ::mouse-down?)
  (rum/local false ::hover?)
  "The inner div of page reference component

   page-name-in-block is the overridable name of the page (legacy)

   All page-names are sanitized except page-name-in-block"
  [state
   {:keys [contents-page? whiteboard-page? html-export? meta-click? show-unique-title? stop-click-event?]
    :or {stop-click-event? true}
    :as config}
   page-entity children label]
  (let [*hover? (::hover? state)
        *mouse-down? (::mouse-down? state)
        tag? (:tag? config)
        page-name (when (:block/title page-entity)
                    (util/page-name-sanity-lc (:block/title page-entity)))
        breadcrumb? (:breadcrumb? config)
        config (assoc config :whiteboard-page? whiteboard-page?)
        untitled? (when page-name (model/untitled-page? (:block/title page-entity)))
        show-icon? (:show-icon? config)]
    [:a.relative
     {:tabIndex "0"
      :class (cond->
              (if tag? "tag" "page-ref")
               (:property? config) (str " page-property-key block-property")
               untitled? (str " opacity-50"))
      :data-ref page-name
      :draggable true
      :on-drag-start (fn [e]
                       (editor-handler/block->data-transfer! page-name e true))
      :on-mouse-over #(reset! *hover? true)
      :on-mouse-leave #(reset! *hover? false)
      :on-click (fn [e] (when stop-click-event? (util/stop e)))
      :on-pointer-down (fn [^js e]
                         (cond
                           (and meta-click? (util/meta-key? e))
                           (reset! *mouse-down? true)

                           (and meta-click? (not (util/shift-key? e)))
                           (some-> (.-target e) (.closest ".jtrigger") (.click))

                           breadcrumb?
                           (.preventDefault e)

                           :else
                           (do
                             (.preventDefault e)
                             (reset! *mouse-down? true))))
      :on-pointer-up (fn [e]
                       (when @*mouse-down?
                         (state/clear-edit!)
                         (when-not (:disable-click? config)
                           (open-page-ref config page-entity e page-name contents-page?))
                         (reset! *mouse-down? false)))
      :on-key-up (fn [e] (when (and e (= (.-key e) "Enter") (not meta-click?))
                           (state/clear-edit!)
                           (open-page-ref config page-entity e page-name contents-page?)))}
     (when (and show-icon? (not tag?))
       (let [own-icon (get page-entity (pu/get-pid :logseq.property/icon))
             emoji? (and (map? own-icon) (= (:type own-icon) :emoji))]
         (when-let [icon (icon-component/get-node-icon-cp page-entity {:color? true
                                                                       :not-text-or-page? true
                                                                       :own-icon? true})]
           [:span {:class (str "icon-emoji-wrap " (when emoji? "as-emoji"))}
            icon])))
     [:span
      (if (and (coll? children) (seq children))
        (for [child children]
          (if (= (first child) "Label")
            (last child)
            (let [{:keys [content children]} (last child)
                  page-name (subs content 2 (- (count content) 2))]
              (rum/with-key (page-reference html-export? page-name (assoc config :children children) nil) page-name))))
        (let [page-component (cond
                               (and label
                                    (string? label)
                                    (not (string/blank? label)))                    ; alias
                               label

                               (coll? label)
                               (->elem :span (map-inline config label))

                               show-unique-title?
                               (block-handler/block-unique-title page-entity)

                               :else
                               (let [title (:block/title page-entity)
                                     s (cond untitled?
                                             (t :untitled)

                                             ;; The page-name-in-block generated by the auto-complete is not page-name-sanitized
                                             (pdf-utils/hls-file? page-name)
                                             (pdf-utils/fix-local-asset-pagename page-name)

                                             (not= (util/safe-page-name-sanity-lc title) page-name)
                                             page-name                  ;; page-name-in-block might be overridden (legacy))

                                             title
                                             (util/trim-safe title)

                                             :else
                                             (util/trim-safe page-name))
                                     _ (when-not page-entity (js/console.warn "page-inner's page-entity is nil, given page-name: " page-name))
                                     s (cond
                                         (not (string? s))
                                         (do
                                           (prn :debug :unknown-title-error :title s
                                                :data (db/pull (:db/id page-entity)))
                                           (db/transact! [{:db/id (:db/id page-entity)
                                                           :block/title "FIX unknown page"
                                                           :block/name "fix unknown page"}])
                                           "Unknown title")
                                         (re-find db-content/id-ref-pattern s)
                                         (db-content/content-id-ref->page s (:block/refs page-entity))
                                         :else
                                         s)
                                     s (if (and tag? (not (:hide-tag-symbol? config))) (str "#" s) s)]
                                 (if (ldb/page? page-entity)
                                   s
                                   (block-title config page-entity))))]
          page-component))]]))

(rum/defc popup-preview-impl
  [children {:keys [*timer *timer1 visible? set-visible! render *el-popup]}]
  (let [*el-trigger (hooks/use-ref nil)]
    (hooks/use-effect!
     (fn []
       (when (true? visible?)
         (shui/popup-show!
          (hooks/deref *el-trigger) render
          {:root-props {:onOpenChange (fn [v] (set-visible! v))
                        :modal false}
           :content-props {:class "ls-preview-popup"
                           :onInteractOutside (fn [^js e] (.preventDefault e))
                           :onEscapeKeyDown (fn [^js e]
                                              (when (state/editing?)
                                                (.preventDefault e)
                                                (some-> (hooks/deref *el-popup) (.focus))))}
           :as-dropdown? false}))

       (when (false? visible?)
         (shui/popup-hide!)
         (when (state/get-edit-block)
           (state/clear-edit!)))
       (hooks/set-ref! *timer nil)
       (hooks/set-ref! *timer1 nil)
        ;; teardown
       (fn []
         (when visible?
           (shui/popup-hide!))))
     [visible?])

    [:span.preview-ref-link
     {:ref *el-trigger
      :on-mouse-enter (fn [^js e]
                        (when (= (some-> (.-target e) (.closest ".preview-ref-link"))
                                 (hooks/deref *el-trigger))
                          (let [timer (hooks/deref *timer)
                                timer1 (hooks/deref *timer1)]
                            (when-not timer
                              (hooks/set-ref! *timer
                                              (js/setTimeout #(set-visible! true) 1000)))
                            (when timer1
                              (js/clearTimeout timer1)
                              (hooks/set-ref! *timer1 nil)))))
      :on-mouse-leave (fn []
                        (let [timer (hooks/deref *timer)
                              timer1 (hooks/deref *timer1)]
                          (when (or (number? timer) (number? timer1))
                            (when timer
                              (js/clearTimeout timer)
                              (hooks/set-ref! *timer nil))
                            (when-not timer1
                              (hooks/set-ref! *timer1
                                              (js/setTimeout #(set-visible! false) 300))))))}
     children]))

(rum/defc page-preview-trigger
  [{:keys [children sidebar? open? manual?] :as config} page-entity]
  (let [*timer (hooks/use-ref nil)                            ;; show
        *timer1 (hooks/use-ref nil)                           ;; hide
        *el-popup (hooks/use-ref nil)
        *el-wrap (hooks/use-ref nil)
        [in-popup? set-in-popup!] (rum/use-state nil)
        [visible? set-visible!] (rum/use-state nil)
        ;; set-visible! (fn debug-visible [v] (js/console.warn "debug: visible" v) (set-visible! v))
        _  #_:clj-kondo/ignore (rum/defc preview-render []
                                 (let [[ready? set-ready!] (rum/use-state false)]

                                   (hooks/use-effect!
                                    (fn []
                                      (let [el-popup (hooks/deref *el-popup)
                                            focus! #(js/setTimeout (fn [] (.focus el-popup)))]
                                        (set-ready! true)
                                        (focus!)
                                        (fn [] (set-visible! false))))
                                    [])

                                   (when-let [source (or (db/get-alias-source-page (state/get-current-repo) (:db/id page-entity))
                                                         page-entity)]
                                     [:div.tippy-wrapper.as-page
                                      {:ref *el-popup
                                       :tab-index -1
                                       :style {:width 600
                                               :text-align "left"
                                               :font-weight 500
                                               :padding-bottom 64}
                                       :on-mouse-enter (fn []
                                                         (when-let [timer1 (hooks/deref *timer1)]
                                                           (js/clearTimeout timer1)))
                                       :on-mouse-leave (fn []
                                                         ;; check the top popup whether is the preview popup
                                                         (when (ui/last-shui-preview-popup?)
                                                           (hooks/set-ref! *timer1
                                                                           (js/setTimeout #(set-visible! false) 500))))}
                                      (when-let [page-cp (and ready? (state/get-page-blocks-cp))]
                                        (page-cp {:repo (state/get-current-repo)
                                                  :page-name (str (:block/uuid source))
                                                  :sidebar? sidebar?
                                                  :scroll-container (some-> (hooks/deref *el-popup) (.closest ".ls-preview-popup"))
                                                  :preview? true}))])))]

    (hooks/use-effect!
     (fn []
       (if (some-> (hooks/deref *el-wrap) (.closest "[data-radix-popper-content-wrapper]"))
         (set-in-popup! true)
         (set-in-popup! false)))
     [])

    [:span {:ref *el-wrap}
     (if (boolean? in-popup?)
       (if (and (not (:preview? config))
                (not in-popup?)
                (or (not manual?) open?))
         (popup-preview-impl children
                             {:visible? visible? :set-visible! set-visible!
                              :*timer *timer :*timer1 *timer1
                              :render preview-render :*el-popup *el-popup})
         children)
       children)]))

(declare block-reference)
(declare block-reference-preview)

(rum/defc invalid-node-ref
  [id]
  (let [db-based? (config/db-based-graph? (state/get-current-repo))
        ->ref (if db-based? page-ref/->page-ref block-ref/->block-ref)]
    [:span.warning.mr-1 {:title "Node ref invalid"}
     (->ref id)]))

(defn inline-text
  ([format v]
   (inline-text {} format v))
  ([config format v]
   (when (string? v)
     (let [inline-list (gp-mldoc/inline->edn v (mldoc/get-default-config format))]
       [:div.inline.mr-1 (map-inline config inline-list)]))))

(rum/defcs page-cp-inner < db-mixins/query rum/reactive
  {:init (fn [state]
           (let [page (last (:rum/args state))
                 *result (atom nil)
                 page-name (or (:block/uuid page)
                               (when-let [s (:block/name page)]
                                 (string/trim s)))
                 page-entity (if (e/entity? page) page (db/get-page page-name))]
             (if page-entity
               (reset! *result page-entity)
               (p/let [query-result (db-async/<get-block (state/get-current-repo) page-name {:children? false})
                       result (if (e/entity? query-result)
                                query-result
                                (:block query-result))]
                 (reset! *result result)))

             (assoc state :*entity *result)))}
  "Component for a page. `page` argument contains :block/name which can be (un)sanitized page name.
   Keys for `config`:
   - `:preview?`: Is this component under preview mode? (If true, `page-preview-trigger` won't be registered to this `page-cp`)"
  [state {:keys [label children preview? disable-preview? show-non-exists-page? tag?] :as config} page]
  (when-let [entity' (rum/react (:*entity state))]
    (let [entity (db/sub-block (:db/id entity'))]
      (cond
        entity
        (if (or (ldb/page? entity) (:block/tags entity))
          (let [page-name (some-> (:block/title entity) util/page-name-sanity-lc)
                whiteboard-page? (model/whiteboard-page? entity)
                inner (page-inner (assoc config :whiteboard-page? whiteboard-page?) entity children label)
                modal? (shui-dialog/has-modal?)]
            (if (and (not (util/mobile?))
                     (not= page-name (:id config))
                     (not (false? preview?))
                     (not disable-preview?)
                     (not modal?))
              (if (ldb/page? entity)
                (page-preview-trigger (assoc config :children inner) entity)
                (block-reference-preview inner {:repo (state/get-current-repo)
                                                :config config
                                                :id (:block/uuid entity)}))
              inner))
          (block-reference config (:block/uuid entity)
                           (if (string? label)
                             (gp-mldoc/inline->edn label (mldoc/get-default-config :markdown))
                             label)))

        (and (:block/name page) (util/uuid-string? (:block/name page)))
        (invalid-node-ref (:block/name page))

        (and (:block/name page) show-non-exists-page?)
        (page-inner config {:block/title (:block/name page)
                            :block/name (:block/name page)} children label)

        (:block/name page)
        [:span (str (when tag? "#")
                    (when-not tag? page-ref/left-brackets)
                    (:block/name page)
                    (when-not tag? page-ref/right-brackets))]

        :else
        nil))))

(rum/defc page-cp
  [config page]
  (rum/with-key (page-cp-inner config page)
    (or (str (:block/uuid page)) (:block/name page))))

(rum/defc asset-reference
  [config title path]
  (let [repo (state/get-current-repo)
        real-path-url (cond
                        (common-util/url? path)
                        path

                        (path/absolute? path)
                        path

                        :else
                        (assets-handler/resolve-asset-real-path-url repo path))
        ext-name (util/get-file-ext path)
        title-or-path (cond
                        (string? title)
                        title
                        (seq title)
                        (->elem :span (map-inline config title))
                        :else
                        path)]

    [:div.asset-ref-wrap
     {:data-ext ext-name}

     (cond
       ;; https://en.wikipedia.org/wiki/HTML5_video
       (contains? config/video-formats (keyword ext-name))
       [:video {:src real-path-url
                :controls true}]

       :else
       [:a.asset-ref {:target "_blank" :href real-path-url}
        title-or-path])]))

(defonce excalidraw-loaded? (atom false))
(rum/defc excalidraw < rum/reactive
  {:init (fn [state]
           (p/let [_ (loader/load :excalidraw)]
             (reset! excalidraw-loaded? true))
           state)}
  [file block-uuid]
  (let [loaded? (rum/react excalidraw-loaded?)
        draw-component (when loaded?
                         (resolve 'frontend.extensions.excalidraw/draw))]
    (when draw-component
      (draw-component {:file file :block-uuid block-uuid}))))

(rum/defcs asset-cp < rum/reactive
  (rum/local nil ::file-exists?)
  {:will-mount (fn [state]
                 (let [block (last (:rum/args state))
                       asset-type (:logseq.property.asset/type block)
                       path (path/path-join common-config/local-assets-dir (str (:block/uuid block) "." asset-type))]
                   (p/let [result (fs/file-exists? (config/get-repo-dir (state/get-current-repo)) path)]
                     (reset! (::file-exists? state) result))
                   state))}
  [state config block]
  (let [asset-type (:logseq.property.asset/type block)
        file (str (:block/uuid block) "." asset-type)
        file-exists? @(::file-exists? state)
        repo (state/get-current-repo)
        {:keys [direction loaded total]} (state/sub :rtc/asset-upload-download-progress
                                                    {:path-in-sub-atom [repo (str (:block/uuid block))]})
        downloading? (and (= direction :download) (not= loaded total))
        download-finished? (and (= direction :download) (= loaded total))]
    (cond
      (or file-exists? download-finished?)
      (asset-link (assoc config :asset-block block)
                  (:block/title block)
                  (path/path-join (str "../" common-config/local-assets-dir) file)
                  nil
                  nil)

      (or downloading? (false? file-exists?))
      (shui/skeleton {:class "h-[125px] w-[250px] rounded-xl"})

      :else
      nil)))

(defn- img-audio-video?
  [block]
  (let [asset-type (some-> (:logseq.property.asset/type block) keyword)]
    (or (contains? (common-config/img-formats) asset-type)
        (contains? config/audio-formats asset-type)
        (contains? config/video-formats asset-type))))

(declare block-positioned-properties)
(rum/defc page-reference < rum/reactive
  "Component for page reference"
  [html-export? uuid-or-title* {:keys [nested-link? show-brackets? id] :as config} label]
  (when uuid-or-title*
    (let [uuid-or-title (if (string? uuid-or-title*)
                          (string/trim uuid-or-title*)
                          uuid-or-title*)
          show-brackets? (if (some? show-brackets?) show-brackets? (state/show-brackets?))
          contents-page? (= "contents" (string/lower-case (str id)))
          block (db/get-page uuid-or-title)
          config' (assoc config
                         :label (mldoc/plain->text label)
                         :contents-page? contents-page?
                         :show-icon? true?)
          asset? (some? (:logseq.property.asset/type block))]
      (cond
        (and asset? (img-audio-video? block))
        (asset-cp config block)

        (or (ldb/page? block) (:block/tags block))
        [:span.page-reference
         {:data-ref (str uuid-or-title)}
         (when (and (or show-brackets? nested-link?)
                    (not html-export?)
                    (not contents-page?))
           [:span.text-gray-500.bracket page-ref/left-brackets])
         (when (and (config/db-based-graph?) (ldb/class-instance? (db/entity :logseq.class/Task) block))
           [:div.inline-block {:style {:margin-right 1}
                               :on-pointer-down (fn [e]
                                                  (util/stop e))} (block-positioned-properties config block :block-left)])
         (page-cp config' (if (uuid? uuid-or-title)
                            {:block/uuid uuid-or-title}
                            {:block/name uuid-or-title}))
         (when (and (or show-brackets? nested-link?)
                    (not html-export?)
                    (not contents-page?))
           [:span.text-gray-500.bracket page-ref/right-brackets])]

        (and (string? uuid-or-title) (string/ends-with? uuid-or-title ".excalidraw"))
        [:div.draw {:on-click (fn [e]
                                (.stopPropagation e))}
         (excalidraw uuid-or-title (:block/uuid config))]

        :else
        (page-cp config' (if (uuid? uuid-or-title)
                           {:block/uuid uuid-or-title}
                           {:block/name uuid-or-title}))))))

(defn- latex-environment-content
  [name option content]
  (if (= (string/lower-case name) "equation")
    content
    (util/format "\\begin%s\n%s\\end{%s}"
                 (str "{" name "}" option)
                 content
                 name)))

(declare blocks-container)

(declare block-container)

(rum/defc block-embed < rum/reactive
  {:init (fn [state]
           (let [block-id (second (:rum/args state))]
             (db-async/<get-block (state/get-current-repo) block-id))
           state)}
  [config uuid]
  (if (state/sub-async-query-loading (str uuid))
    [:span "Loading..."]
    (when-let [block (db/entity [:block/uuid uuid])]
      [:div.color-level.embed-block.bg-base-2
       {:style {:z-index 2}
        :on-pointer-down (fn [e] (.stopPropagation e))}
       [:div.px-3.pt-1.pb-2
        (let [config' (assoc config
                             :db/id (:db/id block)
                             :id (str uuid)
                             :embed-id uuid
                             :embed? true
                             :embed-parent (:block config)
                             :ref? false)]
          (blocks-container config' [block]))]])))

(rum/defc page-embed < rum/reactive db-mixins/query
  {:init (fn [state]
           (let [page-name (second (:rum/args state))
                 page-name' (util/page-name-sanity-lc (string/trim page-name))]
             (db-async/<get-block (state/get-current-repo) page-name'))
           state)}
  [config page-name]
  (let [page-name (util/page-name-sanity-lc (string/trim page-name))
        current-page (state/get-current-page)]
    (if (and page-name (state/sub-async-query-loading page-name))
      (ui/loading "embed")
      (let [block (model/get-page page-name)
            block (db/sub-block (:db/id block))
            whiteboard-page? (model/whiteboard-page? block)]
        [:div.color-level.embed.embed-page.bg-base-2
         {:class (when (:sidebar? config) "in-sidebar")
          :on-pointer-down #(.stopPropagation %)}
         [:section.flex.items-center.p-1.embed-header
          [:div.mr-3 svg/page]
          (page-cp config block)]
         (when (and
                (not= (util/page-name-sanity-lc (or current-page ""))
                      page-name)
                (not= (util/page-name-sanity-lc (get config :id ""))
                      page-name))
           (if whiteboard-page?
             ((state/get-component :whiteboard/tldraw-preview) (:block/uuid block))
             (let [blocks (ldb/get-children block)
                   config' (assoc config
                                  :db/id (:db/id block)
                                  :id page-name
                                  :embed? true
                                  :page-embed? true
                                  :ref? false)]
               (blocks-container config' blocks))))]))))

(defn- get-label-text
  [label]
  (when (and (= 1 (count label))
             (string? (last (first label))))
    (common-util/safe-decode-uri-component (last (first label)))))

(defn- get-page
  [label]
  (when-let [label-text (get-label-text label)]
    (db/get-page label-text)))

(defn- macro->text
  [name arguments]
  (if (and (seq arguments)
           (not= arguments ["null"]))
    (util/format "{{%s %s}}" name (string/join ", " arguments))
    (util/format "{{%s}}" name)))

(declare block-content)
(declare breadcrumb)

(rum/defc block-reference-preview
  [children {:keys [repo config id]}]
  (let [*timer (hooks/use-ref nil)                            ;; show
        *timer1 (hooks/use-ref nil)                           ;; hide
        [visible? set-visible!] (rum/use-state nil)
        _ #_:clj-kondo/ignore (rum/defc render []
                                [:div.tippy-wrapper.as-block
                                 {:style {:width 600
                                          :font-weight 500
                                          :text-align "left"}
                                  :on-mouse-enter (fn []
                                                    (when-let [timer1 (hooks/deref *timer1)]
                                                      (js/clearTimeout timer1)))

                                  :on-mouse-leave (fn []
                                                    (when (ui/last-shui-preview-popup?)
                                                      (hooks/set-ref! *timer1
                                                                      (js/setTimeout #(set-visible! false) 500))))}
                                 [(breadcrumb config repo id {:indent? true})
                                  (blocks-container
                                   (assoc config :id (str id) :preview? true)
                                   [(db/entity [:block/uuid id])])]])]
    (popup-preview-impl children
                        {:visible? visible? :set-visible! set-visible!
                         :*timer *timer :*timer1 *timer1
                         :render render})))

(rum/defc block-reference < rum/reactive db-mixins/query
  {:init (fn [state]
           (let [block-id (second (:rum/args state))]
             (db-async/<get-block (state/get-current-repo) block-id :children? false))
           state)}
  [config id label]
  (if (= (:block/uuid (:block config)) id)
    [:span.warning.text-sm "Self reference"]
    (if-let [block-id (and id (if (uuid? id) id (parse-uuid id)))]
      (if (state/sub-async-query-loading (str block-id))
        [:span "Loading..."]
        (let [block (db/entity [:block/uuid block-id])
              db-id (:db/id block)
              block (when db-id (db/sub-block db-id))
              block-type (keyword (pu/lookup block :logseq.property/ls-type))
              hl-type (pu/lookup block :logseq.property.pdf/hl-type)
              repo (state/get-current-repo)
              stop-inner-events? (= block-type :whiteboard-shape)]
          (if (and block (:block/title block))
            (let [content-cp (block-content (assoc config :block-ref? true :stop-events? stop-inner-events?)
                                            block nil (:block/uuid block)
                                            (:slide? config))
                  display-type (:logseq.property.node/display-type block)]
              (if (and display-type (not (contains? #{:quote :math} display-type)))
                content-cp
                (let [title [:span.block-ref content-cp]
                      inner (cond
                              (seq label)
                              (->elem
                               :span.block-ref
                               (map-inline config label))
                              :else
                              title)]
                  [:div.block-ref-wrap.inline
                   {:data-type    (name (or block-type :default))
                    :data-hl-type hl-type
                    :on-pointer-down
                    (fn [^js/MouseEvent e]
                      (if (util/right-click? e)
                        (state/set-state! :block-ref/context {:block (:block config)
                                                              :block-ref block-id})
                        (when (and
                               (or (gobj/get e "shiftKey")
                                   (not (.. e -target (closest ".blank"))))
                               (not (util/right-click? e)))
                          (util/stop e)

                          (cond
                            (gobj/get e "shiftKey")
                            (state/sidebar-add-block!
                             (state/get-current-repo)
                             (:db/id block)
                             :block-ref)

                            (and (util/meta-key? e) (whiteboard-handler/inside-portal? (.-target e)))
                            (whiteboard-handler/add-new-block-portal-shape!
                             (:block/uuid block)
                             (whiteboard-handler/closest-shape (.-target e)))

                            :else
                            (match [block-type (util/electron?)]
                          ;; pdf annotation
                              [:annotation true] (pdf-assets/open-block-ref! block)

                              [:whiteboard-shape true] (route-handler/redirect-to-page!
                                                        (get-in block [:block/page :block/uuid]) {:block-id block-id})

                          ;; default open block page
                              :else (route-handler/redirect-to-page! id))))))}

                   (if (and (not (util/mobile?))
                            (not (:preview? config))
                            (not (shui-dialog/has-modal?))
                            (nil? block-type))
                     (block-reference-preview inner
                                              {:repo repo :config config :id block-id})
                     inner)])))
            (invalid-node-ref id))))
      (invalid-node-ref id))))

(defn- render-macro
  [config name arguments macro-content format]
  [:div.macro {:data-macro-name name}

   (if macro-content
     (let [ast (->> (mldoc/->edn macro-content format)
                    (map first))
           paragraph? (and (= 1 (count ast))
                           (= "Paragraph" (ffirst ast)))]
       (if (and (not paragraph?)
                (mldoc/block-with-title? (ffirst ast)))
         (markup-elements-cp (assoc config :block/format format) ast)
         (inline-text config format macro-content)))
     [:span.warning {:title (str "Unsupported macro name: " name)}
      (macro->text name arguments)])])

(rum/defc nested-link < rum/reactive
  [config html-export? link]
  (let [show-brackets? (state/show-brackets?)
        {:keys [content children]} link]
    [:span.page-reference.nested
     (when (and show-brackets?
                (not html-export?)
                (not (= (:id config) "contents")))
       [:span.text-gray-500 page-ref/left-brackets])
     (let [page-name (subs content 2 (- (count content) 2))]
       (page-cp (assoc config
                       :children children
                       :nested-link? true) {:block/name page-name}))
     (when (and show-brackets?
                (not html-export?)
                (not (= (:id config) "contents")))
       [:span.text-gray-500 page-ref/right-brackets])]))

(defn- show-link?
  [config metadata s full-text]
  (let [media-formats (set (map name config/media-formats))
        metadata-show (:show (common-util/safe-read-map-string metadata))
        format (get-in config [:block :block/format] :markdown)]
    (or
     (and
      (= :org format)
      (or
       (and
        (nil? metadata-show)
        (or
         (common-config/local-asset? s)
         (text-util/media-link? media-formats s)))
       (true? (boolean metadata-show))))

     ;; markdown
     (string/starts-with? (string/triml full-text) "!")

     ;; image http link
     (and (or (string/starts-with? full-text "http://")
              (string/starts-with? full-text "https://"))
          (text-util/media-link? media-formats s)))))

(defn- relative-assets-path->absolute-path
  [path]
  (when (path/protocol-url? path)
    (js/console.error "BUG: relative-assets-path->absolute-path called with protocol url" path))
  (if (or (path/absolute? path) (path/protocol-url? path))
    path
    (.. util/node-path
        (join (config/get-repo-dir (state/get-current-repo))
              (config/get-local-asset-absolute-path path)))))

(rum/defc audio-link
  [config url href _label metadata full_text]
  (if (and (common-config/local-asset? href)
           (or (config/local-file-based-graph? (state/get-current-repo))
               (config/db-based-graph? (state/get-current-repo))))
    (asset-link config nil href metadata full_text)
    (let [href (cond
                 (util/starts-with? href "http")
                 href

                 config/publishing?
                 (subs href 1)

                 (= "Embed_data" (first url))
                 href

                 :else
                 (if (assets-handler/check-alias-path? href)
                   (assets-handler/resolve-asset-real-path-url (state/get-current-repo) href)
                   (get-file-absolute-path config href)))]
      (audio-cp href))))

(defn- media-link
  [config url s label metadata full_text]
  (let [ext (keyword (util/get-file-ext s))
        label-text (get-label-text label)]
    (cond
      (contains? config/audio-formats ext)
      (audio-link config url s label metadata full_text)

      (contains? config/doc-formats ext)
      (asset-link config label-text s metadata full_text)

      (not (contains? #{:mp4 :webm :mov} ext))
      (image-link config url s label metadata full_text)

      :else
      (asset-reference config label s))))

(defn- search-link-cp
  [config url s label title metadata full_text]
  (cond
    (string/blank? s)
    [:span.warning {:title "Invalid link"} full_text]

    (= \# (first s))
    (->elem :a {:on-click #(route-handler/jump-to-anchor! (mldoc/anchorLink (subs s 1)))} (subs s 1))

    ;; FIXME: same headline, see more https://orgmode.org/manual/Internal-Links.html
    (and (= \* (first s))
         (not= \* (last s)))
    (->elem :a {:on-click #(route-handler/jump-to-anchor! (mldoc/anchorLink (subs s 1)))} (subs s 1))

    (block-ref/block-ref? s)
    (let [id (block-ref/get-block-ref-id s)]
      (block-reference config id label))

    (not (string/includes? s "."))
    (page-reference (:html-export? config) s config label)

    (path/protocol-url? s)
    (->elem :a {:href s
                :data-href s
                :target "_blank"}
            (map-inline config label))

    (show-link? config metadata s full_text)
    (media-link config url s label metadata full_text)

    (or (util/electron?) (config/db-based-graph? (state/get-current-repo)))
    (let [path (cond
                 (string/starts-with? s "file://")
                 (string/replace s "file://" "")

                 (string/starts-with? s "/")
                 s

                 :else
                 (relative-assets-path->absolute-path s))]
      (->elem
       :a
       (cond->
        {:href (path/path-join "file://" path)
         :data-href path
         :target    "_blank"}
         title
         (assoc :title title))
       (map-inline config label)))

    :else
    (page-reference (:html-export? config) s config label)))

(defn- link-cp [config html-export? link]
  (let [{:keys [url label title metadata full_text]} link]
    (match url
      ["Block_ref" id]
      (let [label* (if (seq (mldoc/plain->text label)) label nil)
            {:keys [link-depth]} config
            link-depth (or link-depth 0)]
        (if (> link-depth max-depth-of-links)
          [:p.warning.text-sm "Block ref nesting is too deep"]
          (block-reference (assoc config
                                  :reference? true
                                  :link-depth (inc link-depth)
                                  :block/uuid id)
                           id label*)))

      ["Page_ref" page]
      (let [format (get-in config [:block :block/format] :markdown)]
        (if (and (= format :org)
                 (show-link? config nil page page)
                 (not (contains? #{"pdf" "mp4" "ogg" "webm"} (util/get-file-ext page))))
          (image-link config url page nil metadata full_text)
          (let [label* (if (seq (mldoc/plain->text label)) label nil)]
            (if (and (string? page) (string/blank? page))
              [:span (page-ref/->page-ref page)]
              (page-reference (:html-export? config) page config label*)))))

      ["Embed_data" src]
      (image-link config url src nil metadata full_text)

      ["Search" s]
      (search-link-cp config url s label title metadata full_text)

      :else
      (let [href (string-of-url url)
            [protocol path] (or (and (= "Complex" (first url)) url)
                                (and (= "File" (first url)) ["file" (second url)]))]
        (cond
          (and (= (get-in config [:block :block/format] :markdown) :org)
               (= "Complex" protocol)
               (= (string/lower-case (:protocol path)) "id")
               (string? (:link path))
               (util/uuid-string? (:link path))) ; org mode id
          (let [id (uuid (:link path))
                block (db/entity [:block/uuid id])]
            (if (:block/pre-block? block)
              (let [page (:block/page block)]
                (page-reference html-export? (:block/name page) config label))
              (block-reference config (:link path) label)))

          (= protocol "file")
          (if (show-link? config metadata href full_text)
            (media-link config url href label metadata full_text)
            (let [redirect-page-name (when (string? path) (text/get-page-name path))
                  config (assoc config :redirect-page-name redirect-page-name)
                  label-text (get-label-text label)
                  page (if (string/blank? label-text)
                         {:block/name (db/get-file-page (string/replace href "file:" "") false)}
                         (get-page label))
                  show-brackets? (state/show-brackets?)]
              (if (and page
                       (when-let [ext (util/get-file-ext href)]
                         (common-config/mldoc-support? ext)))
                [:span.page-reference
                 (when show-brackets? [:span.text-gray-500 page-ref/left-brackets])
                 (page-cp config page)
                 (when show-brackets? [:span.text-gray-500 page-ref/right-brackets])]

                (let [href* (if (util/electron?)
                              (relative-assets-path->absolute-path href)
                              href)]
                  (->elem
                   :a
                   (cond-> {:href      (path/path-join "file://" href*)
                            :data-href href*
                            :target    "_blank"}
                     title (assoc :title title))
                   (map-inline config label))))))

          (show-link? config metadata href full_text)
          (media-link config url href label metadata full_text)

          :else
          (->elem
           :a.external-link
           (cond->
            {:href href
             :target "_blank"}
             title
             (assoc :title title))
           (map-inline config label)))))))

(declare ->hiccup inline)

(defn wrap-query-components
  [config]
  (merge config
         {:->hiccup ->hiccup
          :->elem ->elem
          :page-cp page-cp
          :inline-text inline-text
          :map-inline map-inline
          :inline inline}))

;;;; Macro component render functions
(defn- macro-query-cp
  [config arguments]
  [:div.dsl-query.pr-3.sm:pr-0
   (let [query (->> (string/join ", " arguments)
                    (string/trim))
         build-option (assoc (:block config) :file-version/query-macro-title query)]
     (query/custom-query (wrap-query-components (assoc config :dsl-query? true))
                         {:builder (query-builder-component/builder build-option {})
                          :query query}))])

(rum/defc macro-function-cp < rum/reactive
  [config arguments]
  (or
   (some-> (:query-result config) rum/react (block-macros/function-macro arguments))
   [:span.warning
    (util/format "{{function %s}}" (first arguments))]))

(defn- macro-embed-cp
  [config arguments]
  (let [a (first arguments)
        {:keys [link-depth]} config
        link-depth (or link-depth 0)]
    (cond
      (nil? a)                      ; empty embed
      nil

      (> link-depth max-depth-of-links)
      [:p.warning.text-sm "Embed depth is too deep"]

      (page-ref/page-ref? a)
      (let [page-name (text/get-page-name a)]
        (when-not (string/blank? page-name)
          (page-embed (assoc config :link-depth (inc link-depth)) page-name)))

      (block-ref/string-block-ref? a)
      (when-let [s (-> a block-ref/get-string-block-ref-id string/trim)]
        (when-let [id (some-> s parse-uuid)]
          (block-embed (assoc config :link-depth (inc link-depth)) id)))

      :else                         ;TODO: maybe collections?
      nil)))

(defn- macro-vimeo-cp
  [_config arguments]
  (when-let [url (first arguments)]
    (when-let [vimeo-id (nth (util/safe-re-find text-util/vimeo-regex url) 5)]
      (when-not (string/blank? vimeo-id)
        (let [width (min (- (util/get-width) 96)
                         560)
              height (int (* width (/ 315 560)))]
          [:iframe
           {:allow-full-screen "allowfullscreen"
            :allow
            "accelerometer; autoplay; clipboard-write; encrypted-media; gyroscope"
            :frame-border "0"
            :src (str "https://player.vimeo.com/video/" vimeo-id)
            :height height
            :width width}])))))

(defn- macro-bilibili-cp
  [_config arguments]
  (when-let [url (first arguments)]
    (when-let [id (cond
                    (<= (count url) 15) url
                    :else
                    (nth (util/safe-re-find text-util/bilibili-regex url) 5))]
      (when-not (string/blank? id)
        (let [width (min (- (util/get-width) 96)
                         560)
              height (int (* width (/ 360 560)))]
          [:iframe
           {:allowfullscreen true
            :framespacing "0"
            :frameborder "no"
            :border "0"
            :scrolling "no"
            :src (str "https://player.bilibili.com/player.html?bvid=" id "&high_quality=1")
            :width width
            :height (max 500 height)}])))))

(defn- macro-video-cp
  [_config arguments]
  (if-let [url (first arguments)]
    (if (common-util/url? url)
      (let [results (text-util/get-matched-video url)
            src (match results
                  [_ _ _ (:or "youtube.com" "youtu.be" "y2u.be") _ id _]
                  (if (= (count id) 11) ["youtube-player" id] url)

                  [_ _ _ "youtube-nocookie.com" _ id _]
                  (str "https://www.youtube-nocookie.com/embed/" id)

                  [_ _ _ "loom.com" _ id _]
                  (str "https://www.loom.com/embed/" id)

                  [_ _ _ (_ :guard #(string/ends-with? % "vimeo.com")) _ id _]
                  (str "https://player.vimeo.com/video/" id)

                  [_ _ _ "bilibili.com" _ id & query]
                  (str "https://player.bilibili.com/player.html?bvid=" id "&high_quality=1&autoplay=0"
                       (when-let [page (second query)]
                         (str "&page=" page)))

                  :else
                  url)]
        (if (and (coll? src)
                 (= (first src) "youtube-player"))
          (let [t (re-find #"&t=(\d+)" url)
                opts (when (seq t)
                       {:start (nth t 1)})]
            (youtube/youtube-video (last src) opts))
          (when src
            (let [width (min (- (util/get-width) 96) 560)
                  height (int (* width (/ (if (string/includes? src "player.bilibili.com")
                                            360 315)
                                          560)))]
              [:iframe
               {:allow-full-screen true
                :allow "accelerometer; autoplay; clipboard-write; encrypted-media; gyroscope"
                :framespacing "0"
                :frame-border "no"
                :border "0"
                :scrolling "no"
                :src src
                :width width
                :height height}]))))
      [:span.warning.mr-1 {:title "Invalid URL"}
       (macro->text "video" arguments)])
    [:span.warning.mr-1 {:title "Empty URL"}
     (macro->text "video" arguments)]))

(defn- macro-else-cp
  [name config arguments]
  (if-let [block-uuid (:block/uuid config)]
    (let [format (get-in config [:block :block/format] :markdown)
          ;; :macros is deprecated for db graphs
          macros-from-property (when (config/local-file-based-graph? (state/get-current-repo))
                                 (-> (db/entity [:block/uuid block-uuid])
                                     (:block/page)
                                     (:db/id)
                                     (db/entity)
                                     :block/properties
                                     :macros
                                     (get name)))
          macro-content (or macros-from-property
                            (get (state/get-macros) name)
                            (get (state/get-macros) (keyword name)))
          macro-content (cond
                          (= (str name) "img")
                          (case (count arguments)
                            1
                            (util/format "[:img {:src \"%s\"}]" (first arguments))
                            4
                            (when (and (util/safe-parse-int (nth arguments 1))
                                       (util/safe-parse-int (nth arguments 2)))
                              (util/format "[:img.%s {:src \"%s\" :style {:width %s :height %s}}]"
                                           (nth arguments 3)
                                           (first arguments)
                                           (util/safe-parse-int (nth arguments 1))
                                           (util/safe-parse-int (nth arguments 2))))
                            3
                            (when (and (util/safe-parse-int (nth arguments 1))
                                       (util/safe-parse-int (nth arguments 2)))
                              (util/format "[:img {:src \"%s\" :style {:width %s :height %s}}]"
                                           (first arguments)
                                           (util/safe-parse-int (nth arguments 1))
                                           (util/safe-parse-int (nth arguments 2))))

                            2
                            (cond
                              (util/safe-parse-int (nth arguments 1))
                              (util/format "[:img {:src \"%s\" :style {:width %s}}]"
                                           (first arguments)
                                           (util/safe-parse-int (nth arguments 1)))
                              (contains? #{"left" "right" "center"} (string/lower-case (nth arguments 1)))
                              (util/format "[:img.%s {:src \"%s\"}]"
                                           (string/lower-case (nth arguments 1))
                                           (first arguments))
                              :else
                              macro-content)

                            macro-content)

                          (and (seq arguments) macro-content)
                          (macro-util/macro-subs macro-content arguments)

                          :else
                          macro-content)
          macro-content (when macro-content
                          (template/resolve-dynamic-template! macro-content))]
      (render-macro config name arguments macro-content format))
    (let [macro-content (or
                         (get (state/get-macros) name)
                         (get (state/get-macros) (keyword name)))
          format (get-in config [:block :block/format] :markdown)]
      (render-macro config name arguments macro-content format))))

(rum/defc namespace-hierarchy-aux
  [config namespace children]
  [:ul
   (for [child children]
     [:li {:key (str "namespace-" namespace "-" (:db/id child))}
      (let [shorten-name (some-> (or (:block/title child) (:block/name child))
                                 (string/split "/")
                                 last)]
        (page-cp {:label shorten-name} child))
      (when (seq (:namespace/children child))
        (namespace-hierarchy-aux config (:block/name child)
                                 (:namespace/children child)))])])

(rum/defc namespace-hierarchy
  [config namespace children]
  [:div.namespace
   [:div.font-medium.flex.flex-row.items-center.pb-2
    [:span.text-sm.mr-1 "Namespace "]
    (page-cp config {:block/name namespace})]
   (namespace-hierarchy-aux config namespace children)])

(defn- macro-cp
  [config options]
  (let [{:keys [name arguments]} options
        arguments (if (and
                       (>= (count arguments) 2)
                       (and (string/starts-with? (first arguments) page-ref/left-brackets)
                            (string/ends-with? (last arguments) page-ref/right-brackets))) ; page reference
                    (let [title (string/join ", " arguments)]
                      [title])
                    arguments)]
    (cond
      (= name "query")
      (if (config/db-based-graph? (state/get-current-repo))
        [:div.warning "{{query}} is deprecated. Use '/Query' command instead."]
        (macro-query-cp config arguments))

      (= name "function")
      (macro-function-cp config arguments)

      (= name "namespace")
      (if (config/db-based-graph? (state/get-current-repo))
        [:div.warning "Namespace is deprecated, use tags instead"]
        (let [namespace (first arguments)]
          (when-not (string/blank? namespace)
            (let [namespace (string/lower-case (page-ref/get-page-name! namespace))
                  children (model/get-namespace-hierarchy (state/get-current-repo) namespace)]
              (namespace-hierarchy config namespace children)))))

      (= name "youtube")
      (when-let [url (first arguments)]
        (when-let [youtube-id (cond
                                (== 11 (count url)) url
                                :else
                                (nth (util/safe-re-find text-util/youtube-regex url) 5))]
          (when-not (string/blank? youtube-id)
            (youtube/youtube-video youtube-id nil))))

      (= name "youtube-timestamp")
      (when-let [timestamp' (first arguments)]
        (when-let [seconds (youtube/parse-timestamp timestamp')]
          (youtube/timestamp seconds)))

      (= name "zotero-imported-file")
      (let [[item-key filename] arguments]
        (when (and item-key filename)
          [:span.ml-1 (zotero/zotero-imported-file item-key filename)]))

      (= name "zotero-linked-file")
      (when-let [path (first arguments)]
        [:span.ml-1 (zotero/zotero-linked-file path)])

      (= name "vimeo")
      (macro-vimeo-cp config arguments)

      ;; TODO: support fullscreen mode, maybe we need a fullscreen dialog?
      (= name "bilibili")
      (macro-bilibili-cp config arguments)

      (= name "video")
      (macro-video-cp config arguments)

      (contains? #{"tweet" "twitter"} name)
      (when-let [url (first arguments)]
        (let [id-regex #"/status/(\d+)"]
          (when-let [id (cond
                          (<= (count url) 15) url
                          :else
                          (last (util/safe-re-find id-regex url)))]
            (ui/tweet-embed id))))

      (= name "embed")
      (if (config/db-based-graph? (state/get-current-repo))
        [:div.warning "{{embed}} is deprecated. Use '/Node embed' command instead."]
        (macro-embed-cp config arguments))

      (= name "renderer")
      (when config/lsp-enabled?
        (when-let [block-uuid (str (:block/uuid config))]
          (plugins/hook-ui-slot :macro-renderer-slotted (assoc options :uuid block-uuid))))

      (get @macro/macros name)
      ((get @macro/macros name) config options)

      :else
      (macro-else-cp name config arguments))))

(defn- emphasis-cp
  [config kind data]
  (let [elem (case kind
               "Bold" :b
               "Italic" :i
               "Underline" :ins
               "Strike_through" :del
               "Highlight" :mark)]
    (->elem elem (map-inline config data))))

(defn hiccup->html
  [s]
  (let [result (common-util/safe-read-string s)
        result' (if (seq result) result
                    [:div.warning {:title "Invalid hiccup"}
                     s])]
    (-> result'
        (hiccups.core/html)
        (security/sanitize-html))))

(defn ^:large-vars/cleanup-todo inline
  [{:keys [html-export?] :as config} item]
  (match item
    [(:or "Plain" "Spaces") s]
    s

    ["Superscript" l]
    (->elem :sup (map-inline config l))
    ["Subscript" l]
    (->elem :sub (map-inline config l))

    ["Tag" _]
    (when-let [s (gp-block/get-tag item)]
      (let [s (text/page-ref-un-brackets! s)]
        (page-cp (assoc config :tag? true) {:block/name s})))

    ["Emphasis" [[kind] data]]
    (emphasis-cp config kind data)

    ["Entity" e]
    [:span {:dangerouslySetInnerHTML
            {:__html (security/sanitize-html (:html e))}}]

    ["Latex_Fragment" [display s]] ;display can be "Displayed" or "Inline"
    (if html-export?
      (latex/html-export s false true)
      (latex/latex s false (not= display "Inline")))

    [(:or "Target" "Radio_Target") s]
    [:a {:id s} s]

    ["Email" address]
    (let [{:keys [local_part domain]} address
          address (str local_part "@" domain)]
      [:a {:href (str "mailto:" address)} address])

    ["Nested_link" link]
    (nested-link config html-export? link)

    ["Link" link]
    (link-cp config html-export? link)

    [(:or "Verbatim" "Code") s]
    [:code s]

    ["Inline_Source_Block" x]
    [:code (:code x)]

    ["Export_Snippet" "html" s]
    (when (not html-export?)
      [:span {:dangerouslySetInnerHTML
              {:__html (security/sanitize-html s)}}])

    ["Inline_Hiccup" s] ;; String to hiccup
    (ui/catch-error
     [:div.warning {:title "Invalid hiccup"} s]
     [:span {:dangerouslySetInnerHTML
             {:__html (hiccup->html s)}}])

    ["Inline_Html" s]
    (when (not html-export?)
           ;; TODO: how to remove span and only export the content of `s`?
      [:span {:dangerouslySetInnerHTML {:__html (security/sanitize-html s)}}])

    [(:or "Break_Line" "Hard_Break_Line")]
    [:br]

    ["Timestamp" [(:or "Scheduled" "Deadline") _timestamp]]
    nil
    ["Timestamp" ["Date" t]]
    (timestamp t "Date")
    ["Timestamp" ["Closed" t]]
    (timestamp t "Closed")
    ["Timestamp" ["Range" t]]
    (range t false)
    ["Timestamp" ["Clock" ["Stopped" t]]]
    (range t true)
    ["Timestamp" ["Clock" ["Started" t]]]
    (timestamp t "Started")

    ["Cookie" ["Percent" n]]
    [:span {:class "cookie-percent"}
     (util/format "[%d%%]" n)]
    ["Cookie" ["Absolute" current total]]
    [:span {:class "cookie-absolute"}
     (util/format "[%d/%d]" current total)]

    ["Footnote_Reference" options]
    (let [{:keys [name]} options
          encode-name (util/url-encode name)]
      [:sup.fn
       [:a {:id (str "fnr." encode-name)
            :class "footref"
            :on-click #(route-handler/jump-to-anchor! (str "fn." encode-name))}
        name]])

    ["Macro" options]
    (macro-cp config options)

    :else ""))

(rum/defc block-child
  [block]
  block)

(defn- dnd-same-block?
  [uuid]
  (= (:block/uuid @*dragging-block) uuid))

(defn- bullet-drag-start
  [event block uuid block-id]
  (let [selected (set (map #(.-id %) (state/get-selection-blocks)))
        selected? (contains? selected block-id)]
    (when-not selected?
      (util/clear-selection!)
      (state/conj-selection-block! (gdom/getElement block-id) :down)
      (editor-handler/highlight-block! uuid)))

  (editor-handler/block->data-transfer! uuid event false)

  (.setData (gobj/get event "dataTransfer")
            "block-dom-id"
            block-id)
  (reset! *dragging? true)
  (reset! *dragging-block block))

(defn- bullet-on-click
  [e block uuid {:keys [on-redirect-to-page]}]
  (cond
    (pu/shape-block? block)
    (route-handler/redirect-to-page! (get-in block [:block/page :block/uuid]) {:block-id uuid})

    (gobj/get e "shiftKey")
    (do
      (state/sidebar-add-block!
       (state/get-current-repo)
       (:db/id block)
       :block)
      (util/stop e))

    (and (util/meta-key? e) (whiteboard-handler/inside-portal? (.-target e)))
    (do (whiteboard-handler/add-new-block-portal-shape!
         uuid
         (whiteboard-handler/closest-shape (.-target e)))
        (util/stop e))

    :else
    (when uuid
      (-> (or on-redirect-to-page route-handler/redirect-to-page!)
          (apply [(str uuid)])))))

(declare block-list)
(rum/defc block-children < rum/reactive
  [config block children collapsed?]
  (let [ref?        (:ref? config)
        query?      (:custom-query? config)
        children    (when (coll? children)
                      (remove nil? children))]
    (when (and (coll? children)
               (seq children)
               (not collapsed?))
      [:div.block-children-container.flex
       [:div.block-children-left-border
        {:on-click (fn [_]
                     (editor-handler/toggle-open-block-children! (:block/uuid block)))}]
       [:div.block-children.w-full {:style {:display (if collapsed? "none" "")}}
        (let [config' (cond-> (dissoc config :breadcrumb-show? :embed-parent)
                        (or ref? query?)
                        (assoc :ref-query-child? true)
                        true
                        (assoc :block-children? true))]
          (block-list config' children))]])))

(defn- block-content-empty?
  [block]
  (let [ast-title (:block.temp/ast-title block)
        ast-body (:block.temp/ast-body block)
        db-based? (config/db-based-graph? (state/get-current-repo))]
    (and
     (or db-based?
         (property-file/properties-hidden? (:block/properties block)))

     (empty? ast-title)

     (every? #(= % ["Horizontal_Rule"]) ast-body))))

(rum/defcs block-control < rum/reactive
  [state config block {:keys [uuid block-id collapsed? *control-show? edit? selected?]}]
  (let [doc-mode?          (state/sub :document/mode?)
        control-show?      (util/react *control-show?)
        ref?               (:ref? config)
        empty-content?     (block-content-empty? block)
        fold-button-right? (state/enable-fold-button-right?)
        own-number-list?   (:own-order-number-list? config)
        order-list?        (boolean own-number-list?)
        order-list-idx     (:own-order-list-index config)
        collapsable?       (editor-handler/collapsable? uuid {:semantic? true
                                                              :ignore-children? (:page-title? config)})
        link?              (boolean (:original-block config))
        icon-size          (if collapsed? 12 14)
        icon               (icon-component/get-node-icon-cp block {:size icon-size :color? true})
        with-icon?          (and (some? icon)
                                 (or (db/page? block)
                                     (:logseq.property/icon block)
                                     link?
                                     (some :logseq.property/icon (:block/tags block))
                                     (contains? #{"pdf"} (:logseq.property.asset/type block))))]
    [:div.block-control-wrap.flex.flex-row.items-center.h-6
     {:class (util/classnames [{:is-order-list order-list?
                                :is-with-icon  with-icon?
                                :bullet-closed collapsed?
                                :bullet-hidden (:hide-bullet? config)}])}
     (when (and (or (not fold-button-right?) collapsable?) (not (:table? config)))
       [:a.block-control
        {:id       (str "control-" uuid)
         :on-click (fn [event]
                     (util/stop event)
                     (state/clear-edit!)
                     (if ref?
                       (state/toggle-collapsed-block! uuid)
                       (if collapsed?
                         (editor-handler/expand-block! uuid)
                         (editor-handler/collapse-block! uuid)))
                     ;; debug config context
                     (when (and (state/developer-mode?) (.-metaKey event))
                       (js/console.debug "[block config]==" config)))}
        [:span {:class (if (or (and control-show? (or collapsed? collapsable?))
                               (and collapsed? (or order-list? config/publishing?)))
                         "control-show cursor-pointer"
                         "control-hide")}
         (ui/rotating-arrow collapsed?)]])

     (when-not (:hide-bullet? config)
       (let [bullet [:a.bullet-link-wrap {:on-click #(bullet-on-click % block uuid config)}
                     [:span.bullet-container.cursor
                      {:id (str "dot-" uuid)
                       :draggable true
                       :on-drag-start (fn [event]
                                        (util/stop-propagation event)
                                        (bullet-drag-start event block uuid block-id))
                       :blockid (str uuid)
                       :class (str (when collapsed? "bullet-closed")
                                   (when (and (:document/mode? config)
                                              (not collapsed?))
                                     " hide-inner-bullet")
                                   (when order-list? " as-order-list typed-list"))}

                      (if with-icon?
                        icon
                        [:span.bullet (cond->
                                       {:blockid (str uuid)}
                                        selected?
                                        (assoc :class "selected"))
                         (when
                          order-list?
                           [:label (str order-list-idx ".")])])]]]
         (cond
           (and (or (mobile-util/native-platform?)
                    (:ui/show-empty-bullets? (state/get-config))
                    collapsed?
                    collapsable?
                    (< (- (util/time-ms) (:block/created-at block)) 500))
                (not doc-mode?))
           bullet

           (or
            (and empty-content?
                 (not edit?)
                 (not (:block.temp/top? block))
                 (not (:block.temp/bottom? block))
                 (not (util/react *control-show?)))
            (and doc-mode?
                 (not collapsed?)
                 (not (util/react *control-show?))))
           [:span.bullet-container]

           :else
           bullet)))]))

(rum/defc dnd-separator
  [move-to block-content?]
  [:div.relative
   [:div.dnd-separator.absolute
    {:style {:left (cond-> (if (= move-to :nested) 40 20)
                     block-content?
                     (- 34))
             :top 0
             :width "100%"
             :z-index 3}}]])

(defn list-checkbox
  [config checked?]
  (ui/checkbox
   {:style {:margin-right 6}
    :value checked?
    :checked checked?
    :on-change (fn [event]
                 (let [target (.-target event)
                       block (:block config)
                       item-content (.. target -nextSibling -data)]
                   (editor-handler/toggle-list-checkbox block item-content)))}))

(declare block-content)

(declare src-cp)

(rum/defc ^:large-vars/cleanup-todo text-block-title
  [config block]
  (let [db-based? (config/db-based-graph? (state/get-current-repo))
        format (if db-based? :markdown (or (:block/format block) :markdown))
        pre-block? (if db-based? false (:block/pre-block? block))
        marker (when-not db-based? (:block/marker block))
        block (if-not (:block.temp/ast-title block)
                (merge block (block/parse-title-and-body uuid format pre-block?
                                                         (:block/title block)))
                block)
        block-ast-title (:block.temp/ast-title block)
        config (assoc config :block block)
        level (:level config)
        slide? (boolean (:slide? config))
        block-ref? (:block-ref? config)
        block-type (or (keyword (pu/lookup block :logseq.property/ls-type)) :default)
        html-export? (:html-export? config)
        bg-color (pu/lookup block :logseq.property/background-color)
        ;; `heading-level` is for backward compatibility, will remove it in later releases
        heading-level (:block/heading-level block)
        heading (or
                 (and heading-level
                      (<= heading-level 6)
                      heading-level)
                 (pu/lookup block :logseq.property/heading))
        heading (if (true? heading) (min (inc level) 6) heading)
        elem (if heading
               (keyword (str "h" heading ".block-title-wrap.as-heading"
                             (when block-ref? ".as-inline")))
               :span.block-title-wrap)]
    (->elem
     elem
     (merge
      {:data-hl-type (pu/lookup block :logseq.property.pdf/hl-type)}
      (when (and marker
                 (not (string/blank? marker))
                 (not= "nil" marker))
        {:data-marker (str (string/lower-case marker))})
      (when bg-color
        (let [built-in-color? (ui/built-in-color? bg-color)]
          {:style {:background-color (if built-in-color?
                                       (str "var(--ls-highlight-color-" bg-color ")")
                                       bg-color)
                   :color (when-not built-in-color? "white")}
           :class "px-1 with-bg-color"})))

     ;; children
     (let [area?  (= :area (keyword (pu/lookup block :logseq.property.pdf/hl-type)))
           hl-ref #(when (not (#{:default :whiteboard-shape} block-type))
                     [:div.prefix-link
                      {:on-pointer-down
                       (fn [^js e]
                         (let [^js target (.-target e)]
                           (case block-type
                             ;; pdf annotation
                             :annotation
                             (if (and area? (.contains (.-classList target) "blank"))
                               :actions
                               (do
                                 (pdf-assets/open-block-ref! block)
                                 (util/stop e)))

                             :dune)))}

                      [:span.hl-page
                       [:strong.forbid-edit
                        (str "P"
                             (or (pu/lookup block :logseq.property.pdf/hl-page)
                                 "?"))]]

                      (when (and area?
                                 (or
                                  ;; db graphs
                                  (:logseq.property.pdf/hl-image block)
                                  ;; file graphs
                                  (get-in block [:block/properties :hl-stamp])))
                        (pdf-assets/area-display block))])]
       (remove-nils
        (concat
         (when (config/local-file-based-graph? (state/get-current-repo))
           [(when (and (not pre-block?)
                       (not html-export?)
                       (not slide?))
              (file-block/block-checkbox block (str "mr-1 cursor")))
            (when (and (not pre-block?)
                       (not html-export?)
                       (not slide?))
              (file-block/marker-switch block))
            (file-block/marker-cp block)
            (file-block/priority-cp block)])

         ;; highlight ref block (inline)
         (when-not area? [(hl-ref)])

         (conj
          (map-inline config block-ast-title)
          (when (= block-type :whiteboard-shape) [:span.mr-1 (ui/icon "whiteboard-element" {:extension? true})]))

         ;; highlight ref block (area)
         (when area? [(hl-ref)])

         (when (and (seq block-ast-title) (ldb/class-instance?
                                           (entity-plus/entity-memoized (db/get-db) :logseq.class/Cards)
                                           block))
           [(ui/tooltip
             (shui/button
              {:variant :ghost
               :size :sm
               :class "ml-2 !px-1 !h-5 text-xs text-muted-foreground"
               :on-click (fn [e]
                           (util/stop e)
                           (state/pub-event! [:modal/show-cards (:db/id block)]))}
              "Practice")
             [:div "Practice cards"])])))))))

(rum/defc block-title < rum/reactive db-mixins/query
  [config block]
  (let [collapsed? (:collapsed? config)
        block' (db/entity (:db/id block))
        node-display-type (:logseq.property.node/display-type block')
        db (db/get-db)
        query? (ldb/class-instance? (entity-plus/entity-memoized db :logseq.class/Query) block')
        query (:logseq.property/query block')
        advanced-query? (and query? (= :code node-display-type))]
    (cond
      (:raw-title? config)
      (text-block-title (dissoc config :raw-title?) block)

      (ldb/asset? block)
      [:div.grid.grid-cols-1.justify-items-center.asset-block-wrap
       (asset-cp config block)
       (when (img-audio-video? block)
         [:div.text-xs.opacity-60.mt-1
          (text-block-title (dissoc config :raw-title?) block)])]

      (= :code node-display-type)
      [:div.flex.flex-1.w-full
       (src-cp (assoc config :code-block block) {:language (:logseq.property.code/lang block)})]

      ;; TODO: switched to https://cortexjs.io/mathlive/ for editing
      (= :math node-display-type)
      (latex/latex (:block/title block) true false)

      (and query?
           collapsed?
           (not advanced-query?)
           (string/blank? (:block/title block'))
           (seq (:block/title query)))
      (query-builder-component/builder query {})

      (seq (:logseq.property/_query block'))
      (query-builder-component/builder block' {})

      (and query? (string/blank? (:block/title block')))
      [:span.opacity-50 "Set query title"]

      :else
      [:span.w-full
       (text-block-title config block)
       (when-let [property (:logseq.property/created-from-property block)]
         (when-let [message (when (= :url (:logseq.property/type property))
                              (first (outliner-property/validate-property-value (db/get-db) property (:db/id block))))]
           (ui/tooltip
            (shui/button
             {:size :sm
              :variant :ghost
              :class "ls-type-warning px-1 !py-0 h-4 ml-1"}
             (ui/icon "alert-triangle"))
            [:div.opacity-75 message])))])))

(rum/defc span-comma
  []
  [:span ", "])

(rum/defc property-cp
  [config block k value]
  (let [date (and (= k :date) (date/get-locale-string (str value)))
        user-config (state/get-config)
        ;; When value is a set of refs, display full property text
        ;; because :block/properties value only contains refs but user wants to see text
        property-separated-by-commas? (text/separated-by-commas? (state/get-config) k)
        v (or
           (when (and (coll? value) (seq value)
                      (not property-separated-by-commas?))
             (get (:block/properties-text-values block) k))
           value)
        property-pages-enabled? (contains? #{true nil} (:property-pages/enabled? user-config))]
    [:div
     (if property-pages-enabled?
       (if (and (not (config/db-based-graph? (state/get-current-repo)))
                (nil? (db/get-page (name k))))
         [:span.page-property-key.font-medium (name k)]
         (page-cp (assoc config :property? true) {:block/name (subs (str k) 1)}))
       [:span.page-property-key.font-medium (name k)])
     [:span.mr-1 ":"]
     [:div.page-property-value.inline
      (cond
        (int? v)
        v

        (= k :file-path)
        v

        date
        date

        (and (string? v) (common-util/wrapped-by-quotes? v))
        (common-util/unquote-string v)

        (and property-separated-by-commas? (coll? v))
        (let [v (->> (remove string/blank? v)
                     (filter string?))
              vals (for [v-item v]
                     (page-cp config {:block/name v-item}))
              elems (interpose (span-comma) vals)]
          (for [elem elems]
            (rum/with-key elem (str (random-uuid)))))

        :else
        (inline-text config (get block :block/format :markdown) (str v)))]]))

(rum/defc properties-cp
  [config {:block/keys [pre-block?] :as block}]
  (let [ordered-properties
        (property-util/get-visible-ordered-properties (:block/properties block)
                                                      (:block/properties-order block)
                                                      {:pre-block? pre-block?
                                                       :page-id (:db/id (:block/page block))})]
    (cond
      (seq ordered-properties)
      [:div.block-properties.rounded
       {:class (when pre-block? "page-properties")
        :title (if pre-block?
                 "Click to edit this page's properties"
                 "Click to edit this block's properties")}
       (for [[k v] ordered-properties]
         (rum/with-key (property-cp config block k v)
           (str (:block/uuid block) "-" k)))]

      (and pre-block? ordered-properties)
      [:span.opacity-50 "Properties"]

      :else
      nil)))

(rum/defcs db-properties-cp <
  {:init (fn [state]
           (let [container-id (or (:container-id (first (:rum/args state)))
                                  (state/get-next-container-id))]
             (assoc state ::initial-container-id container-id)))}
  [state config block opts]
  (property-component/properties-area block
                                      (merge
                                       config
                                       {:inline-text inline-text
                                        :page-cp page-cp
                                        :block-cp blocks-container
                                        :editor-box (state/get-component :editor/box)
                                        :container-id (or (:container-id config)
                                                          (::initial-container-id state))}
                                       opts)))

(rum/defc invalid-properties-cp
  [invalid-properties]
  (when (seq invalid-properties)
    [:div.invalid-properties.mb-2
     [:div.warning {:title "Invalid properties"}
      "Invalid property names: "
      (for [p invalid-properties]
        [:button.p-1.mr-2 p])]
     [:code "Property name begins with a non-numeric character and can contain alphanumeric characters and . * + ! - _ ? $ % & = < >. If -, + or . are the first character, the second character (if any) must be non-numeric."]]))

(defn- target-forbidden-edit?
  [target]
  (or
   (dom/has-class? target "forbid-edit")
   (dom/has-class? target "bullet")
   (dom/has-class? target "logbook")
   (dom/has-class? target "markdown-table")
   (util/link? target)
   (util/time? target)
   (util/input? target)
   (util/audio? target)
   (util/video? target)
   (util/details-or-summary? target)
   (and (util/sup? target)
        (dom/has-class? target "fn"))
   (dom/has-class? target "image-resize")
   (dom/closest target "a")
   (dom/closest target ".query-table")))

(defn- block-content-on-pointer-down
  [e block block-id content edit-input-id config]
  (when-not (or
             (:closed-values? config)
             (> (count content) (state/block-content-max-length (state/get-current-repo))))
    (let [target (gobj/get e "target")
          button (gobj/get e "buttons")
          shift? (gobj/get e "shiftKey")
          meta? (util/meta-key? e)
          forbidden-edit? (target-forbidden-edit? target)]
      (when (and (not forbidden-edit?) (contains? #{1 0} button))
        (let [selection-blocks (state/get-selection-blocks)
              starting-block (state/get-selection-start-block-or-first)]
          (cond
            (and meta? shift?)
            (when-not (empty? selection-blocks)
              (util/stop e)
              (editor-handler/highlight-selection-area! block-id {:append? true}))

            meta?
            (do
              (util/stop e)
              (let [block-dom-element (gdom/getElement block-id)]
                (if (some #(= block-dom-element %) selection-blocks)
                  (state/drop-selection-block! block-dom-element)
                  (state/conj-selection-block! block-dom-element :down)))
              (if (empty? (state/get-selection-blocks))
                (state/clear-selection!)
                (state/set-selection-start-block! block-id)))

            (and shift? starting-block)
            (do
              (util/stop e)
              (util/clear-selection!)
              (editor-handler/highlight-selection-area! block-id))

            shift?
            (do
              (util/clear-selection!)
              (state/set-selection-start-block! block-id))

            :else
            (let [block (or (db/entity [:block/uuid (:block/uuid block)]) block)]
              (editor-handler/clear-selection!)
              (editor-handler/unhighlight-blocks!)
              (let [f #(let [cursor-range (some-> (gdom/getElement block-id)
                                                  (dom/by-class "block-content-inner")
                                                  first
                                                  util/caret-range)
                             {:block/keys [title format]} block
                             content (if (config/db-based-graph? (state/get-current-repo))
                                       (:block/title block)
                                       (->> title
                                            (property-file/remove-built-in-properties-when-file-based
                                             (state/get-current-repo) format)
                                            (drawer/remove-logbook)))]
                         (state/set-editing!
                          edit-input-id
                          content
                          block
                          cursor-range
                          {:db (db/get-db)
                           :move-cursor? false
                           :container-id (:container-id config)}))]
                ;; wait a while for the value of the caret range
                (p/do!
                 (state/pub-event! [:editor/save-code-editor])
                 (f))

                (state/set-selection-start-block! block-id)))))))))

(rum/defc dnd-separator-wrapper < rum/reactive
  [block children block-id slide? top? block-content?]
  (let [dragging? (rum/react *dragging?)
        drag-to-block (rum/react *drag-to-block)]
    (when (and
           (= block-id drag-to-block)
           dragging?
           (not slide?)
           (not (:block/pre-block? block)))
      (let [move-to (rum/react *move-to)]
        (when-not
         (or (and top? (not= move-to :top))
             (and (not top?) (= move-to :top))
             (and block-content? (not= move-to :nested))
             (and (not block-content?)
                  (first children)
                  (= move-to :nested)))
          (dnd-separator move-to block-content?))))))

(defn- block-content-inner
  [config block body plugin-slotted? collapsed? block-ref-with-title?]
  (if plugin-slotted?
    [:div.block-slotted-body
     (plugins/hook-block-slot
      :block-content-slotted
      (-> block (dissoc :block/children :block/page)))]

    (when-not (contains? #{:code :math} (:logseq.property.node/display-type block))
      (let [title-collapse-enabled? (:outliner/block-title-collapse-enabled? (state/get-config))]
        (when (and (not block-ref-with-title?)
                   (seq body)
                   (or (not title-collapse-enabled?)
                       (and title-collapse-enabled?
                            (or (not collapsed?)
                                (some? (mldoc/extract-first-query-from-ast body))))))
          [:div.block-body
           (let [body (block/trim-break-lines! (:block.temp/ast-body block))
                 uuid (:block/uuid block)]
             (for [[idx child] (medley/indexed body)]
               (when-let [block (markup-element-cp config child)]
                 (rum/with-key (block-child block)
                   (str uuid "-" idx)))))])))))

(rum/defcs block-tag <
  (rum/local false ::hover?)
  [state block tag config popup-opts]
  (let [*hover? (::hover? state)
        hover? @*hover?]
    [:div.block-tag.items-center
     {:key (str "tag-" (:db/id tag))
      :on-mouse-over #(reset! *hover? true)
      :on-mouse-out #(reset! *hover? false)
      :on-context-menu
      (fn [e]
        (util/stop e)
        (shui/popup-show! e
                          (fn []
                            [:<>
                             (shui/dropdown-menu-item
                              {:key "Go to tag"
                               :on-click #(route-handler/redirect-to-page! (:block/uuid tag))}
                              (str "Go to #" (:block/title tag))
                              (shui/dropdown-menu-shortcut (shortcut-utils/decorate-binding "mod+click")))
                             (shui/dropdown-menu-item
                              {:key "Open tag in sidebar"
                               :on-click #(state/sidebar-add-block! (state/get-current-repo) (:db/id tag) :page)}
                              "Open tag in sidebar"
                              (shui/dropdown-menu-shortcut (shortcut-utils/decorate-binding "shift+click")))
                             (shui/dropdown-menu-item
                              {:key "Remove tag"
                               :on-click #(db-property-handler/delete-property-value! (:db/id block) :block/tags (:db/id tag))}
                              "Remove tag")])
                          popup-opts))}
     (if (and hover? (not (ldb/private-tags (:db/ident tag))))
       [:a.inline.close.flex.transition-opacity.duration-300.ease-in
        {:class (if @*hover? "!opacity-100" "!opacity-0")
         :title "Remove this tag"
         :on-pointer-down
         (fn [e]
           (util/stop e)
           (db-property-handler/delete-property-value! (:db/id block) :block/tags (:db/id tag)))}
        (ui/icon "x" {:size 14
                      :style {:margin-top 1}})]
       [:a.hash-symbol.select-none {:style {:margin-left 5}}
        "#"])
     (page-cp (assoc config
                     :disable-preview? true
                     :tag? true
                     :hide-tag-symbol? true)
              tag)]))

(rum/defc tags-cp
  "Tags without inline or hidden tags"
  [config block]
  (when (:block/raw-title block)
    (let [hidden-internal-tags (cond-> ldb/internal-tags
                                 (:show-tag-and-property-classes? config)
                                 (set/difference #{:logseq.class/Tag :logseq.class/Property}))
          block-tags (->>
                      (:block/tags block)
                      (remove (fn [t]
                                (or (ldb/inline-tag? (:block/raw-title block) t)
                                    (:logseq.property.class/hide-from-node t)
                                    (contains? hidden-internal-tags (:db/ident t))))))
          popup-opts {:align :end
                      :content-props {:on-click (fn [] (shui/popup-hide!))
                                      :class "w-60"}}
          tags-count (count block-tags)]
      (when (seq block-tags)
        (if (< tags-count 3)
          [:div.block-tags.gap-1
           (for [tag block-tags]
             (rum/with-key
               (block-tag block tag config popup-opts)
               (str "tag-" (:db/id tag))))]
          [:div.block-tags.cursor-pointer
           {:on-pointer-down (fn [e]
                               (shui/popup-show! e
                                                 (fn []
                                                   (for [tag block-tags]
                                                     [:div.flex.flex-row.items-center.gap-1
                                                      (when-not (ldb/private-tags (:db/ident tag))
                                                        (shui/button
                                                         {:title "Remove tag"
                                                          :variant :ghost
                                                          :class "!p-1 text-muted-foreground"
                                                          :size :sm
                                                          :on-click #(db-property-handler/delete-property-value! (:db/id block) :block/tags (:db/id tag))}
                                                         (ui/icon "X" {:size 14})))
                                                      (page-cp (assoc config
                                                                      :tag? true
                                                                      :disable-preview? true
                                                                      :stop-click-event? false) tag)]))
                                                 popup-opts))}
           (for [tag (take 2 block-tags)]
             [:div.block-tag.pl-2
              {:key (str "tag-" (:db/id tag))}
              (page-cp (assoc config
                              :tag? true
                              :disable-preview? true
                              :disable-click? true) tag)])
           [:div.text-sm.opacity-50.ml-1
            (str "+" (- tags-count 2))]])))))

(rum/defc block-positioned-properties
  [config block position]
  (let [properties (outliner-property/get-block-positioned-properties (db/get-db) (:db/id block) position)
        opts (merge config
                    {:icon? true
                     :page-cp page-cp
                     :block-cp blocks-container
                     :inline-text inline-text
                     :other-position? true
                     :property-position position})]
    (when (seq properties)
      (case position
        :block-below
        [:div.positioned-properties.block-below.flex.flex-row.gap-2.item-center.flex-wrap.text-sm.overflow-x-hidden
         (for [pid properties]
           (let [property (db/entity pid)]
             [:div.flex.flex-row.items-center.gap-1
              {:key (str pid)}
              [:div.flex.flex-row.items-center
               (property-component/property-key-cp block property opts)
               [:div.select-none ":"]]
              (pv/property-value block property opts)]))]
        [:div.positioned-properties.flex.flex-row.gap-1.select-none.h-6
         {:class (name position)}
         (for [pid properties]
           (when-let [property (db/entity pid)]
             (rum/with-key
               (pv/property-value block property (assoc opts :show-tooltip? true))
               (str pid))))]))))

(rum/defc status-history-cp
  [status-history]
  (let [[sort-desc? set-sort-desc!] (rum/use-state true)]
    [:div.p-2.text-muted-foreground.text-sm.max-h-96
     [:div.font-medium.mb-2.flex.flex-row.gap-2.items-center
      [:div "Status history"]
      (shui/button-ghost-icon (if sort-desc? :arrow-down :arrow-up)
                              {:title "Sort order"
                               :class "text-muted-foreground !h-4 !w-4"
                               :icon-props {:size 14}
                               :on-click #(set-sort-desc! (not sort-desc?))})]
     [:div.flex.flex-col.gap-1
      (for [item (if sort-desc? (reverse status-history) status-history)]
        (let [status (:logseq.property.history/ref-value item)]
          [:div.flex.flex-row.gap-1.items-center.text-sm.justify-between
           [:div.flex.flex-row.gap-1.items-center
            (icon-component/get-node-icon-cp status {:size 14 :color? true})
            [:div (:block/title status)]]
           [:div (date/int->local-time-2 (:block/created-at item))]]))]]))

(rum/defc task-spent-time-cp
  [block]
  (when (and (state/enable-timetracking?) (ldb/class-instance? (db/entity :logseq.class/Task) block))
    (let [[result set-result!] (rum/use-state nil)
          repo (state/get-current-repo)
          [status-history time-spent] result]
      (hooks/use-effect!
       (fn []
         (p/let [result (db-async/<task-spent-time repo (:db/id block))]
           (set-result! result)))
       [(:logseq.task/status block)])
      (when (and time-spent (> time-spent 0))
        [:div.text-sm.time-spent.ml-1
         (shui/button
          {:variant :ghost
           :size :sm
           :class "text-muted-foreground !py-0 !px-1 h-6 font-normal"
           :on-click (fn [e]
                       (shui/popup-show! (.-target e)
                                         (fn [] (status-history-cp status-history))
                                         {:align :end}))}
          (clock/seconds->days:hours:minutes:seconds time-spent))]))))

(rum/defc ^:large-vars/cleanup-todo block-content < rum/reactive
  [config {:block/keys [uuid] :as block} edit-input-id block-id slide?]
  (let [repo (state/get-current-repo)
        db-based? (config/db-based-graph? (state/get-current-repo))
        scheduled (when-not db-based? (:block/scheduled block))
        deadline (when-not db-based? (:block/deadline block))
        format (if db-based? :markdown (or (:block/format block) :markdown))
        pre-block? (when-not db-based? (:block/pre-block? block))
        collapsed? (:collapsed? config)
        content (if db-based?
                  (:block/raw-title block)
                  (property-util/remove-built-in-properties format (:block/raw-title block)))
        block (merge block (block/parse-title-and-body uuid format pre-block? content))
        ast-body (:block.temp/ast-body block)
        ast-title (:block.temp/ast-title block)
        block (assoc block :block/title content)
        plugin-slotted? (and config/lsp-enabled? (state/slot-hook-exist? uuid))
        block-ref? (:block-ref? config)
        stop-events? (:stop-events? config)
        block-ref-with-title? (and block-ref? (not (state/show-full-blocks?)) (seq ast-title))
        block-type (or
                    (pu/lookup block :logseq.property/ls-type)
                    :default)
        content (if (string? content) (string/trim content) "")
        mouse-down-key (if (util/ios?)
                         :on-click
                         :on-pointer-down) ; TODO: it seems that Safari doesn't work well with on-pointer-down
        attrs (cond->
               {:blockid       (str uuid)
                :class (util/classnames [{:jtrigger (:property-block? config)
                                          :!cursor-pointer (or (:property? config) (:page-title? config))}])
                :containerid (:container-id config)
                :data-type (name block-type)
                :style {:width "100%"
                        :pointer-events (when stop-events? "none")}}

                (not (string/blank?
                      (pu/lookup block :logseq.property.pdf/hl-color)))
                (assoc :data-hl-color
                       (pu/lookup block :logseq.property.pdf/hl-color))

                (not block-ref?)
                (assoc mouse-down-key (fn [e]
                                        (let [journal-title? (:from-journals? config)]
                                          (cond
                                            (util/right-click? e)
                                            nil

                                            (and journal-title? (gobj/get e "shiftKey"))
                                            (do
                                              (.preventDefault e)
                                              (state/sidebar-add-block! repo (:db/id block) :page))

                                            journal-title?
                                            (do
                                              (.preventDefault e)
                                              (route-handler/redirect-to-page! (:block/uuid block)))

                                            (ldb/journal? block)
                                            (.preventDefault e)

                                            :else
                                            (let [f (:on-block-content-pointer-down config)]
                                              (if (fn? f)
                                                (f e)
                                                (block-content-on-pointer-down e block block-id content edit-input-id config))))))))]
    [:div.block-content.inline
     (cond-> {:id (str "block-content-" uuid)
              :key (str "block-content-" uuid)}
       (not slide?)
       (merge attrs))

     [:<>
      (when (> (count content) (state/block-content-max-length (state/get-current-repo)))
        [:div.warning.text-sm
         "Large block will not be editable or searchable to not slow down the app, please use another editor to edit this block."])
      [:div.flex.flex-row.justify-between.block-content-inner
       (when-not plugin-slotted?
         [:div.block-head-wrap
          (block-title config block)])

       (if db-based?
         (task-spent-time-cp block)
         (file-block/clock-summary-cp block ast-body))]

      (when deadline
        (when-let [deadline-ast (block-handler/get-deadline-ast block)]
          (file-block/timestamp-cp block "DEADLINE" deadline-ast)))

      (when scheduled
        (when-let [scheduled-ast (block-handler/get-scheduled-ast block)]
          (file-block/timestamp-cp block "SCHEDULED" scheduled-ast)))

      (when-not (config/db-based-graph? repo)
        (when-let [invalid-properties (:block/invalid-properties block)]
          (invalid-properties-cp invalid-properties)))

      (when (and (not (config/db-based-graph? repo))
                 (seq (:block/properties block))
                 (let [hidden? (property-file/properties-hidden? (:block/properties block))]
                   (not hidden?))
                 (not (and block-ref? (or (seq ast-title) (seq ast-body))))
                 (not (:slide? config))
                 (not= block-type :whiteboard-shape))
        (properties-cp config block))

      (block-content-inner config block ast-body plugin-slotted? collapsed? block-ref-with-title?)

      (case (:block/warning block)
        :multiple-blocks
        [:p.warning.text-sm "Full content is not displayed, Logseq doesn't support multiple unordered lists or headings in a block."]
        nil)]]))

(rum/defc block-refs-count < rum/static
  [block block-refs-count' *hide-block-refs?]
  (when (> block-refs-count' 0)
    (shui/button {:variant :ghost
                  :title "Open block references"
                  :class "px-2 py-0 w-6 h-6 opacity-70 hover:opacity-100"
                  :size  :sm
                  :on-click (fn [e]
                              (if (gobj/get e "shiftKey")
                                (state/sidebar-add-block!
                                 (state/get-current-repo)
                                 (:db/id block)
                                 :block-ref)
                                (swap! *hide-block-refs? not)))}
                 [:span.text-sm block-refs-count'])))

(rum/defc block-left-menu < rum/reactive
  [_config {:block/keys [uuid] :as _block}]
  [:div.block-left-menu.flex.bg-base-2.rounded-r-md.mr-1
   [:div.commands-button.w-0.rounded-r-md
    {:id (str "block-left-menu-" uuid)}
    [:div.indent (ui/icon "indent-increase" {:size 18})]]])

(rum/defc block-right-menu < rum/reactive
  [_config {:block/keys [uuid] :as _block} edit?]
  [:div.block-right-menu.flex.bg-base-2.rounded-md.ml-1
   [:div.commands-button.w-0.rounded-md
    {:id (str "block-right-menu-" uuid)
     :style {:max-width (if edit? 40 80)}}
    [:div.outdent (ui/icon "indent-decrease" {:size 18})]
    (when-not edit?
      [:div.more (ui/icon "dots-circle-horizontal" {:size 18})])]])

(rum/defcs ^:large-vars/cleanup-todo block-content-or-editor < rum/reactive
  (rum/local false ::hover?)
  {:init (fn [state]
           (let [block (second (:rum/args state))
                 config (first (:rum/args state))
                 current-block-page? (= (str (:block/uuid block)) (state/get-current-page))
                 embed-self? (and (:embed? config)
                                  (= (:block/uuid block) (:block/uuid (:block config))))
                 default-hide? (or (not (and current-block-page? (not embed-self?) (state/auto-expand-block-refs?)))
                                   (= (str (:id config)) (str (:block/uuid block))))
                 *refs-count (atom nil)]
             (when-let [id (:db/id block)]
               (p/let [count (db-async/<get-block-refs-count (state/get-current-repo) id)]
                 (reset! *refs-count count)))
             (assoc state
                    ::hide-block-refs? (atom default-hide?)
                    ::refs-count *refs-count)))}
  [state config {:block/keys [uuid] :as block} {:keys [edit-input-id block-id edit? hide-block-refs-count?]}]
  (let [format (if (config/db-based-graph? (state/get-current-repo))
                 :markdown
                 (or (:block/format block) :markdown))
        *hide-block-refs? (get state ::hide-block-refs?)
        *refs-count (get state ::refs-count)
        hide-block-refs? (rum/react *hide-block-refs?)
        editor-box (state/get-component :editor/box)
        editor-id (str "editor-" edit-input-id)
        slide? (:slide? config)
        block-reference-only? (some->
                               (:block/title block)
                               string/trim
                               block-ref/block-ref?)
        named? (some? (:block/name block))
        repo (state/get-current-repo)
        db-based? (config/db-based-graph? repo)
        refs-count (if (seq (:block/_refs block))
                     (count (:block/_refs block))
                     (rum/react *refs-count))
        table? (:table? config)
        raw-mode-block (state/sub :editor/raw-mode-block)
        type-block-editor? (and (contains? #{:code} (:logseq.property.node/display-type block))
                                (not= (:db/id block) (:db/id raw-mode-block)))
        config (assoc config :block-parent-id block-id)]
    [:div.block-content-or-editor-wrap
     {:class (when (:page-title? config) "ls-page-title-container")
      :data-node-type (some-> (:logseq.property.node/display-type block) name)}
     (when (and db-based? (not table?)) (block-positioned-properties config block :block-left))
     [:div.block-content-or-editor-inner
      [:div.flex.flex-1.flex-row.gap-1.items-center
       (if (and editor-box edit? (not type-block-editor?))
         [:div.editor-wrapper.flex.flex-1
          {:id editor-id
           :class (util/classnames [{:opacity-50 (boolean (or (ldb/built-in? block) (ldb/journal? block)))}])}
          (ui/catch-error
           (ui/block-error "Something wrong in the editor" {})
           (editor-box {:block block
                        :block-id uuid
                        :block-parent-id block-id
                        :format format}
                       edit-input-id
                       config))]
         [:div.flex.flex-1.w-full.block-content-wrapper {:style {:display (if (:slide? config) "block" "flex")}}
          (ui/catch-error
           (ui/block-error "Block Render Error:"
                           {:content (:block/title block)
                            :section-attrs
                            {:on-click #(let [content (or (:block/title block)
                                                          (:block/title block))]
                                          (editor-handler/clear-selection!)
                                          (editor-handler/unhighlight-blocks!)
                                          (state/set-editing! edit-input-id content block "" {:db (db/get-db)
                                                                                              :container-id (:container-id config)}))}})
           (block-content config block edit-input-id block-id slide?))

          (when (and (not hide-block-refs-count?)
                     (not named?))
            [:div.flex.flex-row.items-center
             (when (and (:embed? config)
                        (:embed-parent config))
               [:a.opacity-70.hover:opacity-100.svg-small.inline
                {:on-pointer-down (fn [e]
                                    (util/stop e)
                                    (when-let [block (:embed-parent config)]
                                      (editor-handler/edit-block! block :max)))}
                svg/edit])

             (when block-reference-only?
               [:a.opacity-70.hover:opacity-100.svg-small.inline
                {:on-pointer-down (fn [e]
                                    (util/stop e)
                                    (editor-handler/edit-block! block :max))}
                svg/edit])])])

       (when (and db-based? (not table?)) (block-positioned-properties config block :block-right))

       (when-not (or (:table? config) (:property? config) (:page-title? config))
         (block-refs-count block refs-count *hide-block-refs?))

       (when-not (or (:block-ref? config) (:table? config) (:gallery-view? config)
                     (:property? config))
         (when (and db-based? (seq (:block/tags block)))
           (tags-cp (assoc config :block/uuid (:block/uuid block)) block)))]

      (when (and (not (or (:table? config) (:property? config)))
                 (not hide-block-refs?)
                 (> refs-count 0)
                 (not (:page-title? config)))
        (when-let [refs-cp (state/get-component :block/linked-references)]
          (refs-cp uuid)))]]))

(rum/defcs single-block-cp < mixins/container-id
  [state _config block-uuid]
  (let [uuid (if (string? block-uuid) (uuid block-uuid) block-uuid)
        block (db/entity [:block/uuid uuid])
        config {:id (str uuid)
                :container-id (:container-id state)
                :db/id (:db/id block)
                :block/uuid uuid
                :block? true
                :editor-box (state/get-component :editor/box)
                :in-whiteboard? true}]
    (when (:block/title block)
      [:div.single-block
       (block-container config block)])))

(defn non-dragging?
  [e]
  (and (= (gobj/get e "buttons") 1)
       (not (dom/has-class? (gobj/get e "target") "bullet-container"))
       (not (dom/has-class? (gobj/get e "target") "bullet"))
       (not @*dragging?)))

(rum/defc breadcrumb-fragment
  [config block label opts]
  [:a {:on-pointer-up
       (fn [e]
         (cond
           (gobj/get e "shiftKey")
           (do
             (util/stop e)
             (state/sidebar-add-block!
              (state/get-current-repo)
              (:db/id block)
              :block-ref))

           (util/atom? (:navigating-block opts))
           (do
             (util/stop e)
             (reset! (:navigating-block opts) (:block/uuid block)))

           (some? (:sidebar-key config))
           (do
             (util/stop e)
             (state/sidebar-replace-block!
              (:sidebar-key config)
              [(state/get-current-repo)
               (:db/id block)
               (if (:block/name block) :page :block)]))

           :else
           (when-let [uuid (:block/uuid block)]
             (-> (or (:on-redirect-to-page config) route-handler/redirect-to-page!)
                 (apply [(str uuid)])))))}
   label])

(rum/defc breadcrumb-separator
  []
  (ui/icon "chevron-right" {:style {:font-size 20}
                            :class "opacity-50 mx-1"}))

;; "block-id - uuid of the target block of breadcrumb. page uuid is also acceptable"
(rum/defc breadcrumb < rum/reactive
  {:init (fn [state]
           (let [args (:rum/args state)
                 block-id (nth args 2)
                 depth (:level-limit (last args))]
             (p/let [id (:db/id (db/entity [:block/uuid block-id]))
                     _block (db-async/<get-block (state/get-current-repo) block-id
                                                 {:children? false})]
               (when id (db-async/<get-block-parents (state/get-current-repo) id depth)))
             state))}
  [config repo block-id {:keys [show-page? indent? end-separator? level-limit _navigating-block]
                         :or {show-page? true
                              level-limit 3}
                         :as opts}]
  (when block-id
    (let [_ (state/sub-async-query-loading (str block-id "-parents"))
          from-property (when (and block-id (config/db-based-graph? repo))
                          (:logseq.property/created-from-property (db/entity [:block/uuid block-id])))
          parents (db/get-block-parents repo block-id {:depth (inc level-limit)})
          parents (remove nil? (concat parents [from-property]))
          page (or (db/get-block-page repo block-id) ;; only return for block uuid
                   (model/query-block-by-uuid block-id)) ;; return page entity when received page uuid
          page-name (:block/name page)
          page-title (:block/title page)
          show? (or (seq parents) show-page? page-name)
          parents (if (= page-name (:block/name (first parents)))
                    (rest parents)
                    parents)
          more? (> (count parents) level-limit)
          parents (if more? (take-last level-limit parents) parents)
          config (assoc config :breadcrumb? true)]
      (when show?
        (let [page-name-props (when show-page?
                                [page
                                 (page-cp (dissoc config :breadcrumb? true) page)
                                 {:block/name (or page-title page-name)}])
              parents-props (doall
                             (for [{:block/keys [uuid name title] :as block} parents]
                               (if name
                                 [block (page-cp {} block)]
                                 (let [result (block/parse-title-and-body
                                               uuid
                                               (get block :block/format :markdown)
                                               (:block/pre-block? block)
                                               title)
                                       ast-body (:block.temp/ast-body result)
                                       ast-title (:block.temp/ast-title result)
                                       config (assoc config :block/uuid uuid)]
                                   [block
                                    (when ast-title
                                      (if (seq ast-title)
                                        (->elem :span.inline-wrap (map-inline config ast-title))
                                        (->elem :div (markup-elements-cp config ast-body))))]))))
              breadcrumbs (->> (into [] parents-props)
                               (concat [page-name-props] (when more? [:more]))
                               (filterv identity)
                               (map (fn [x]
                                      (if (and (vector? x) (second x))
                                        (let [[block label] x]
                                          (rum/with-key (breadcrumb-fragment config block label opts)
                                            (str (:block/uuid block))))
                                        [:span.opacity-70 {:key "dots"} "⋯"])))
                               (interpose (rum/with-key (breadcrumb-separator) "icon")))]
          (when (seq breadcrumbs)
            [:div.breadcrumb.block-parents
             {:class (when (seq breadcrumbs)
                       (str (when-not (:search? config)
                              " my-2")
                            (when indent?
                              " ml-4")))}
             (when (and (false? (:top-level? config))
                        (seq parents))
               (breadcrumb-separator))
             breadcrumbs
             (when end-separator? (breadcrumb-separator))]))))))

(defn- block-drag-over
  [event uuid top? block-id *move-to']
  (util/stop event)
  (when-not (dnd-same-block? uuid)
    (let [over-block (gdom/getElement block-id)
          rect (utils/getOffsetRect over-block)
          element-top (gobj/get rect "top")
          element-left (gobj/get rect "left")
          x-offset (- (.. event -pageX) element-left)
          cursor-top (gobj/get event "clientY")
          move-to-value (cond
                          (and top? (<= (js/Math.abs (- cursor-top element-top)) 16))
                          :top

                          (> x-offset 50)
                          :nested

                          :else
                          :sibling)]
      (reset! *drag-to-block block-id)
      (reset! *move-to' move-to-value))))

(defn- block-drag-leave
  [*move-to']
  (reset! *move-to' nil))

(defn block-drag-end
  ([_event]
   (block-drag-end _event *move-to))
  ([_event *move-to']
   (reset! *dragging? false)
   (reset! *dragging-block nil)
   (reset! *drag-to-block nil)
   (reset! *move-to' nil)
   (editor-handler/unhighlight-blocks!)))

(defn- block-drop
  "Block on-drop handler"
  [^js event uuid target-block original-block *move-to']
  (util/stop event)
  (when-not (dnd-same-block? uuid)
    (let [block-uuids (state/get-selection-block-ids)
          lookup-refs (map (fn [id] [:block/uuid id]) block-uuids)
          selected (db/pull-many (state/get-current-repo) '[*] lookup-refs)
          blocks (if (seq selected) selected [@*dragging-block])
          blocks (remove-nils blocks)]
      (if (seq blocks)
        ;; dnd block moving in current Logseq instance
        (dnd/move-blocks event blocks target-block original-block @*move-to')
        ;; handle DataTransfer
        (let [repo (state/get-current-repo)
              data-transfer (.-dataTransfer event)
              transfer-types (set (js->clj (.-types data-transfer)))]
          (cond
            (contains? transfer-types "text/plain")
            (let [text (.getData data-transfer "text/plain")]
              (editor-handler/api-insert-new-block!
               text
               {:block-uuid  uuid
                :edit-block? false
                :sibling?    (= @*move-to' :sibling)
                :before?     (= @*move-to' :top)}))

            (contains? transfer-types "Files")
            (let [files (.-files data-transfer)
                  format (get target-block :block/format :markdown)]
              ;; When editing, this event will be handled by editor-handler/upload-asset(editor-on-paste)
              (when (and (config/local-file-based-graph? repo) (not (state/editing?)))
                ;; Basically the same logic as editor-handler/upload-asset,
                ;; does not require edting
                (-> (editor-handler/file-based-save-assets! repo (js->clj files))
                    (p/then
                     (fn [res]
                       (when-let [[asset-file-name file-obj asset-file-fpath matched-alias] (first res)]
                         (let [image? (config/ext-of-image? asset-file-name)
                               link-content (assets-handler/get-asset-file-link format
                                                                                (if matched-alias
                                                                                  (str
                                                                                   (if image? "../assets/" "")
                                                                                   "@" (:name matched-alias) "/" asset-file-name)
                                                                                  (editor-handler/resolve-relative-path (or asset-file-fpath asset-file-name)))
                                                                                (if file-obj (.-name file-obj) (if image? "image" "asset"))
                                                                                image?)]
                           (editor-handler/api-insert-new-block!
                            link-content
                            {:block-uuid  uuid
                             :edit-block? false
                             :replace-empty-target? true
                             :sibling?   true
                             :before?    false}))
                         (recur (rest res))))))))

            :else
            (prn ::unhandled-drop-data-transfer-type transfer-types))))))
  (block-drag-end event *move-to'))

(defn- block-mouse-over
  [e block *control-show? block-id doc-mode?]
  (when-not (or @*dragging? (= (:block/uuid block) (:block/uuid (state/get-edit-block))))
    (.preventDefault e)
    (reset! *control-show? true)
    (when-let [parent (gdom/getElement block-id)]
      (let [node (.querySelector parent ".bullet-container")]
        (when doc-mode?
          (dom/remove-class! node "hide-inner-bullet"))))
    (when (non-dragging? e)
      (when-let [container (gdom/getElement "app-container-wrapper")]
        (dom/add-class! container "blocks-selection-mode"))
      (editor-handler/highlight-selection-area! block-id {:append? true}))))

(defn- block-mouse-leave
  [*control-show? block-id doc-mode?]
  (reset! *control-show? false)
  (when doc-mode?
    (when-let [parent (gdom/getElement block-id)]
      (when-let [node (.querySelector parent ".bullet-container")]
        (dom/add-class! node "hide-inner-bullet")))))

(defn- on-drag-and-mouse-attrs
  [block original-block uuid top? block-id *move-to']
  {:on-drag-over (fn [event]
                   (block-drag-over event uuid top? block-id *move-to'))
   :on-drag-leave (fn [_event]
                    (block-drag-leave *move-to'))
   :on-drop (fn [event]
              (block-drop event uuid block original-block *move-to'))
   :on-drag-end (fn [event]
                  (block-drag-end event *move-to'))})

(defn- root-block?
  [config block]
  (and (:block? config)
       (util/collapsed? block)
       (= (:id config)
          (str (:block/uuid block)))))

(defn- build-config
  [config block {:keys [navigating-block navigated?]}]
  (cond-> config
    navigated?
    (assoc :id (str navigating-block))

    true
    (assoc :block block)

    ;; Each block might have multiple queries, but we store only the first query's result.
    ;; This :query-result atom is used by the query function feature to share results between
    ;; the parent's query block and the children blocks. This works because config is shared
    ;; between parent and children blocks
    (nil? (:query-result config))
    (assoc :query-result (atom nil))

    true
    (block-handler/attach-order-list-state block)

    (nil? (:level config))
    (assoc :level 0)))

(defn- build-block [config block* {:keys [navigating-block navigated?]}]
  (let [linked-block (:block/link (db/entity (:db/id block*)))
        block (cond
                (or (and (:custom-query? config)
                         (nil? (first (:block/_parent block*)))
                         (not (and (:dsl-query? config)
                                   (string/includes? (:query config) "not"))))
                    navigated?)
                (db/entity [:block/uuid navigating-block])

                (:loop-linked? config)
                block*

                linked-block
                linked-block

                :else
                block*)
        result (merge (db/sub-block (:db/id block))
                      (select-keys block [:block/level :block.temp/top? :block.temp/bottom?]))]
    (if linked-block
      [block* result]
      [nil result])))

(rum/defc query-property-cp < rum/reactive db-mixins/query
  [block config collapsed?]
  (let [block (db/entity (:db/id block))
        db (db/get-db)
        query? (ldb/class-instance? (entity-plus/entity-memoized db :logseq.class/Query) block)]
    (when (and query? (not collapsed?))
      (let [query-id (:db/id (:logseq.property/query block))
            query (some-> query-id db/sub-block)
            advanced-query? (= :code (:logseq.property.node/display-type query))]
        (cond
          (and advanced-query? (not collapsed?))
          [:div.flex.flex-1.my-1 {:style {:margin-left 42}}
           (src-cp (assoc config :code-block query)
                   {:language "clojure"})]

          (and (not advanced-query?) (not collapsed?))
          [:div.my-1 {:style {:margin-left 42}}
           (block-container (assoc config :property? true) query)])))))

(rum/defcs ^:large-vars/cleanup-todo block-container-inner < rum/reactive db-mixins/query
  {:init (fn [state]
           (let [*ref (atom nil)
                 block (nth (:rum/args state) 3)
                 block-id (:db/id block)
                 repo (state/get-current-repo)]
             (db-async/<get-block repo block-id :children? true)
             (assoc state ::ref *ref)))}
  [state container-state repo config* block {:keys [navigating-block navigated?]}]
  (let [*ref (::ref state)
        _ (when (:block/uuid block) (state/sub-async-query-loading (:block/uuid block)))
        [original-block block] (build-block config* block {:navigating-block navigating-block :navigated? navigated?})
        config* (if original-block
                  (assoc config* :original-block original-block)
                  config*)
        ref? (:ref? config*)
        ;; whiteboard block shape
        in-whiteboard? (and (:in-whiteboard? config*)
                            (= (:id config*)
                               (str (:block/uuid block))))
        edit-input-id (str "edit-block-" (:block/uuid block))
        container-id (:container-id config*)
        editing? (or (state/sub-editing? [container-id (:block/uuid block)])
                     (state/sub-editing? [:unknown-container (:block/uuid block)]))
        table? (:table? config*)
        sidebar? (:sidebar? config*)
        property? (:property? config*)
        custom-query? (boolean (:custom-query? config*))
        ref-or-custom-query? (or ref? custom-query?)
        *navigating-block (get container-state ::navigating-block)
        {:block/keys [uuid pre-block? title]} block
        config (build-config config* block {:navigated? navigated? :navigating-block navigating-block})
        level (:level config)
        *control-show? (get container-state ::control-show?)
        db-collapsed? (util/collapsed? block)
        collapsed? (cond
                     (or ref-or-custom-query? (root-block? config block)
                         (and (or (ldb/class? block) (ldb/property? block)) (:page-title? config)))
                     (state/sub-block-collapsed uuid)

                     :else
                     db-collapsed?)
        config (assoc config :collapsed? collapsed?)
        breadcrumb-show? (:breadcrumb-show? config)
        *show-left-menu? (::show-block-left-menu? container-state)
        *show-right-menu? (::show-block-right-menu? container-state)
        slide? (boolean (:slide? config))
        doc-mode? (:document/mode? config)
        embed? (:embed? config)
        page-embed? (:page-embed? config)
        reference? (:reference? config)
        whiteboard-block? (pu/shape-block? block)
        block-id (str "ls-block-" uuid)
        has-child? (first (:block/_parent (db/entity (:db/id block))))
        top? (:top? config)
        original-block (:original-block config)
        attrs (on-drag-and-mouse-attrs block original-block uuid top? block-id *move-to)
        own-number-list? (:own-order-number-list? config)
        order-list? (boolean own-number-list?)
        children (ldb/get-children block)
<<<<<<< HEAD
        selected? (contains? (set (state/get-selection-block-ids)) (:block/uuid block))
        db-based? (config/db-based-graph? repo)
        page-icon (when (:page-title? config)
                    (let [icon' (get block (pu/get-pid :logseq.property/icon))]
                      (when-let [icon (and (ldb/page? block)
                                           (or icon'
                                               (some :logseq.property/icon (:block/tags block))
                                               (when (ldb/class? block)
                                                 {:type :tabler-icon
                                                  :id "hash"})
                                               (when (ldb/property? block)
                                                 {:type :tabler-icon
                                                  :id "letter-p"})))]
                        [:div.ls-page-icon.flex.self-start
                         (icon-component/icon-picker icon
                                                     {:on-chosen (fn [_e icon]
                                                                   (if icon
                                                                     (db-property-handler/set-block-property!
                                                                      (:db/id block)
                                                                      (pu/get-pid :logseq.property/icon)
                                                                      (select-keys icon [:id :type :color]))
                                                             ;; del
                                                                     (db-property-handler/remove-block-property!
                                                                      (:db/id block)
                                                                      (pu/get-pid :logseq.property/icon))))
                                                      :del-btn? (boolean icon')
                                                      :icon-props {:style {:width "1lh"
                                                                           :height "1lh"
                                                                           :font-size (if (:page-title? config) 38 18)}}})])))]
=======
        selected? (when (uuid? (:block/uuid block)) (state/sub-block-selected? (:block/uuid block)))
        db-based? (config/db-based-graph? repo)]
>>>>>>> 054c8c42
    [:div.ls-block
     (cond->
      {:id (str "ls-block-"
                ;; container-id "-"
                uuid)
       :blockid (str uuid)
       :containerid container-id
       :data-is-property (ldb/property? block)
       :ref #(when (nil? @*ref) (reset! *ref %))
       :data-collapsed (and collapsed? has-child?)
       :class (str "id" uuid " "
                   (when selected? " selected")
                   (when pre-block? " pre-block")
                   (when order-list? " is-order-list")
                   (when (string/blank? title) " is-blank")
                   (when original-block " embed-block"))
       :haschild (str (boolean has-child?))}

       (:property-default-value? config)
       (assoc :data-is-property-default-value (:property-default-value? config))

       original-block
       (assoc :originalblockid (str (:block/uuid original-block)))

       level
       (assoc :level level)

       (not slide?)
       (merge attrs)

       (or reference? (and embed? (not page-embed?)))
       (assoc :data-transclude true)

       embed?
       (assoc :data-embed true)

       custom-query?
       (assoc :data-query true))

     (when (and ref? breadcrumb-show? (not (or table? property?)))
       (breadcrumb config repo uuid {:show-page? false
                                     :indent? true
                                     :navigating-block *navigating-block}))

     ;; only render this for the first block in each container
     (when (and top? (not (or table? property?)))
       (dnd-separator-wrapper block children block-id slide? true false))

     (when-not (:hide-title? config)
       [:div.block-main-container.flex.flex-row.gap-1
        {:style (when (and db-based? (:page-title? config))
                  {:margin-left (if page-icon -36 -30)})
         :data-has-heading (some-> block (pu/lookup :logseq.property/heading))
         :on-touch-start (fn [event uuid] (block-handler/on-touch-start event uuid))
         :on-touch-move (fn [event]
                          (block-handler/on-touch-move event block uuid editing? *show-left-menu? *show-right-menu?))
         :on-touch-end (fn [event]
                         (block-handler/on-touch-end event block uuid *show-left-menu? *show-right-menu?))
         :on-touch-cancel (fn [_e]
                            (block-handler/on-touch-cancel *show-left-menu? *show-right-menu?))
         :on-mouse-enter (fn [e]
                           (block-mouse-over e block *control-show? block-id doc-mode?))
         :on-mouse-leave (fn [_e]
                           (block-mouse-leave *control-show? block-id doc-mode?))}

        (when (and (not slide?) (not in-whiteboard?) (not property?))
          (let [edit? (or editing?
                          (= uuid (:block/uuid (state/get-edit-block))))]
            (block-control (assoc config :hide-bullet? (:page-title? config))
                           block
                           {:uuid uuid
                            :block-id block-id
                            :collapsed? collapsed?
                            :*control-show? *control-show?
                            :edit? edit?})))

        (when (and @*show-left-menu? (not in-whiteboard?) (not (or table? property?)))
          (block-left-menu config block))

        [:div.flex.flex-col.w-full.overflow-hidden
         [:div.block-main-content.flex.flex-row.gap-2
          (when-let [actions-cp (:page-title-actions-cp config)]
            (actions-cp block))
          (when page-icon
            page-icon)

          (if whiteboard-block?
            (block-reference {} (str uuid) nil)
            ;; Not embed self
            [:div.flex.flex-col.w-full
             (let [block (merge block (block/parse-title-and-body uuid (get block :block/format :markdown) pre-block? title))
                   hide-block-refs-count? (or (and (:embed? config)
                                                   (= (:block/uuid block) (:embed-id config)))
                                              table?)]
               (block-content-or-editor config
                                        block
                                        {:edit-input-id edit-input-id
                                         :block-id block-id
                                         :edit? editing?
                                         :hide-block-refs-count? hide-block-refs-count?}))])]

         (when (and db-based? (not collapsed?) (not (or table? property?)))
           (block-positioned-properties config block :block-below))]

        (when (and @*show-right-menu? (not in-whiteboard?) (not (or table? property?)))
          (block-right-menu config block editing?))])

     (when-not (:table? config)
       (query-property-cp block config collapsed?))

     (when (and db-based?
                (or sidebar? (not collapsed?))
                (not (or table? property?)))
       [:div (when-not (:page-title? config) {:style {:padding-left 45}})
        (db-properties-cp config block {:in-block-container? true})])

     (when (and db-based? (not collapsed?) (not (or table? property?))
                (ldb/class-instance? (entity-plus/entity-memoized (db/get-db) :logseq.class/Query) block))
       (let [query-block (:logseq.property/query (db/entity (:db/id block)))
             query-block (if query-block (db/sub-block (:db/id query-block)) query-block)
             query (:block/title query-block)
             result (common-util/safe-read-string {:log-error? false} query)
             advanced-query? (map? result)]
         [:div {:style {:padding-left 42}}
          (query/custom-query (wrap-query-components (assoc config
                                                            :dsl-query? (not advanced-query?)
                                                            :cards? (ldb/class-instance? (entity-plus/entity-memoized
                                                                                          (db/get-db)
                                                                                          :logseq.class/Cards) block)))
                              (if advanced-query? result {:builder nil
                                                          :query (query-builder-component/sanitize-q query)}))]))

     (when-not (or (:hide-children? config) in-whiteboard? (or table? property?))
       (let [config' (-> (update config :level inc)
                         (dissoc :original-block :data))]
         (block-children config' block children collapsed?)))

     (when-not (or in-whiteboard? table? property?) (dnd-separator-wrapper block children block-id slide? false false))]))

(defn- block-changed?
  [old-block new-block]
  (not= (:block/tx-id old-block) (:block/tx-id new-block)))

(rum/defcs block-container < rum/reactive db-mixins/query
  (rum/local false ::show-block-left-menu?)
  (rum/local false ::show-block-right-menu?)
  {:init (fn [state]
           (let [[config block] (:rum/args state)
                 block-id (:block/uuid block)
                 linked-block? (or (:block/link block)
                                   (:original-block config))]
             (cond
               (and (:page-title? config) (or (ldb/class? block) (ldb/property? block)) (not config/publishing?))
               (let [collapsed? (state/get-block-collapsed block-id)]
                 (state/set-collapsed-block! block-id (if (some? collapsed?) collapsed? true)))

               (root-block? config block)
               (state/set-collapsed-block! block-id false)

               (or (:ref? config) (:custom-query? config))
               (state/set-collapsed-block! block-id
                                           (boolean (editor-handler/block-default-collapsed? block config)))

               :else
               nil)
             (cond->
              (assoc state
                     ::control-show? (atom false)
                     ::navigating-block (atom (:block/uuid block)))
               (or linked-block? (nil? (:container-id config)))
               (assoc ::container-id (state/get-next-container-id)))))
   :will-unmount (fn [state]
                   ;; restore root block's collapsed state
                   (let [[config block] (:rum/args state)
                         block-id (:block/uuid block)]
                     (when (root-block? config block)
                       (state/set-collapsed-block! block-id nil)))
                   state)}
  [state config block]
  (let [repo (state/get-current-repo)
        *navigating-block (get state ::navigating-block)
        navigating-block (rum/react *navigating-block)
        navigated? (and (not= (:block/uuid block) navigating-block) navigating-block)
        config' (if-let [container-id (::container-id state)]
                  (assoc config :container-id container-id)
                  config)]
    (when (:block/uuid block)
      (ui/catch-error
       (fn [^js error]
         [:div.flex.flex-col.pl-6.my-1
          [:code (str "#uuid\"" (:block/uuid block) "\"")]
          [:code.flex.p-1.text-red-rx-09 "Block render error: " (.-message error)]])
       (rum/with-key
         (block-container-inner state repo config' block
                                {:navigating-block navigating-block :navigated? navigated?})
         (str "block-inner-"
              (:container-id config)
              "-"
              (:block/uuid block)))))))

(defn divide-lists
  [[f & l]]
  (loop [l        l
         ordered? (:ordered f)
         result   [[f]]]
    (if (seq l)
      (let [cur          (first l)
            cur-ordered? (:ordered cur)]
        (if (= ordered? cur-ordered?)
          (recur
           (rest l)
           cur-ordered?
           (update result (dec (count result)) conj cur))
          (recur
           (rest l)
           cur-ordered?
           (conj result [cur]))))
      result)))

(defn list-element
  [l]
  (match l
    [l1 & _tl]
    (let [{:keys [ordered name]} l1]
      (cond
        (seq name)
        :dl
        ordered
        :ol
        :else
        :ul))

    :else
    :ul))

(defn list-item
  [config {:keys [name content checkbox items number] :as _list}]
  (let [content (when-not (empty? content)
                  (match content
                    [["Paragraph" i] & rest']
                    (vec-cat
                     (map-inline config i)
                     (markup-elements-cp config rest'))
                    :else
                    (markup-elements-cp config content)))
        checked? (some? checkbox)
        items (when (seq items)
                (->elem
                 (list-element items)
                 (for [item items]
                   (list-item config item))))]
    (cond
      (seq name)
      [:dl {:checked checked?}
       [:dt (map-inline config name)]
       (->elem :dd
               (vec-cat content [items]))]

      :else
      (if (nil? checkbox)
        (->elem
         :li
         (cond->
          {:checked checked?}
           number
           (assoc :value number))
         (vec-cat
          [(->elem
            :p
            content)]
          [items]))
        (->elem
         :li
         {:checked checked?}
         (vec-cat
          [(->elem
            :p
            (list-checkbox config checkbox)
            content)]
          [items]))))))

(defn table
  [config {:keys [header groups col_groups]}]

  (let [tr (fn [elm cols]
             (->elem
              :tr
              (mapv (fn [col]
                      (->elem
                       elm
                       {:scope "col"
                        :class "org-left"}
                       (map-inline config col)))
                    cols)))
        tb-col-groups (try
                        (mapv (fn [number]
                                (let [col-elem [:col {:class "org-left"}]]
                                  (->elem
                                   :colgroup
                                   (repeat number col-elem))))
                              col_groups)
                        (catch :default _e
                          []))
        head (when header
               [:thead (tr :th header)])
        groups (mapv (fn [group]
                       (->elem
                        :tbody
                        (mapv #(tr :td %) group)))
                     groups)]
    [:div.table-wrapper.classic-table.force-visible-scrollbar.markdown-table
     (->elem
      :table
      {:class "table-auto"
       :border 2
       :cell-spacing 0
       :cell-padding 6
       :rules "groups"
       :frame "hsides"}
      (vec-cat
       tb-col-groups
       (cons head groups)))]))

(defn logbook-cp
  [log]
  (let [clocks (filter #(string/starts-with? % "CLOCK:") log)
        clocks (reverse (sort-by str clocks))]
        ;; TODO: display states change log
        ; states (filter #(not (string/starts-with? % "CLOCK:")) log)

    (when (seq clocks)
      (let [tr (fn [elm cols] (->elem :tr
                                      (mapv (fn [col] (->elem elm col)) cols)))
            head  [:thead.overflow-x-scroll (tr :th.py-0 ["Type" "Start" "End" "Span"])]
            clock-tbody (->elem
                         :tbody.overflow-scroll.sm:overflow-auto
                         (mapv (fn [clock]
                                 (let [cols (->> (string/split clock #": |--|=>")
                                                 (map string/trim))]
                                   (mapv #(tr :td.py-0 %) [cols])))
                               clocks))]
        [:div.overflow-x-scroll.sm:overflow-auto
         (->elem
          :table.m-0
          {:class "logbook-table"
           :border 0
           :style {:width "max-content"}
           :cell-spacing 15}
          (cons head [clock-tbody]))]))))

(defn map-inline
  [config col]
  (map #(inline config %) col))

(declare ->hiccup)

(defn- get-code-mode-by-lang
  [lang]
  (some (fn [m] (when (= (.-name m) lang) (.-mode m))) js/window.CodeMirror.modeInfo))

(rum/defc src-lang-picker
  [block on-select!]
  (when-let [langs (map (fn [m] (.-name m)) js/window.CodeMirror.modeInfo)]
    (let [options (map (fn [lang] {:label lang :value lang}) langs)]
      (select/select {:items options
                      :input-default-placeholder "Choose language"
                      :on-chosen
                      (fn [chosen _ _ e]
                        (let [lang (:value chosen)]
                          (when (and (= :code (:logseq.property.node/display-type block))
                                     (not= lang (:logseq.property.code/lang block)))
                            (on-select! lang e)))
                        (shui/popup-hide!))}))))

(rum/defc src-cp < rum/static
  [config options]
  (let [block (or (:code-block config) (:block config))
        container-id (:container-id config)
        *mode-ref (hooks/use-ref nil)
        *actions-ref (hooks/use-ref nil)]

    (when options
      (let [html-export? (:html-export? config)
            {:keys [lines language]} options
            attr (when language
                   {:data-lang language})
            code (if lines (apply str lines) (:block/title block))
            [inside-portal? set-inside-portal?] (rum/use-state nil)]
        (cond
          html-export?
          (highlight/html-export attr code)

          :else
          (let [language (if (contains? #{"edn" "clj" "cljc" "cljs" "clojurescript"} language) "clojure" language)]
            [:div.ui-fenced-code-editor.flex.w-full
             {:ref (fn [el]
                     (set-inside-portal? (and el (whiteboard-handler/inside-portal? el))))
              :on-mouse-over #(dom/add-class! (hooks/deref *actions-ref) "opacity-100")
              :on-mouse-leave (fn [e]
                                (when (dom/has-class? (.-target e) "code-editor")
                                  (dom/remove-class! (hooks/deref *actions-ref) "opacity-100")))}
             (cond
               (nil? inside-portal?) nil

               (or (:slide? config) inside-portal?)
               (highlight/highlight (str (random-uuid))
                                    {:class (str "language-" language)
                                     :data-lang language}
                                    code)

               :else
               [:div.ls-code-editor-wrap
                [:div.code-block-actions.flex.flex-row.gap-1.opacity-0.transition-opacity.ease-in.duration-300
                 {:ref *actions-ref}
                 (shui/button
                  {:variant :text
                   :size :sm
                   :class "select-language"
                   :ref *mode-ref
                   :containerid (str container-id)
                   :blockid (str (:block/uuid block))
                   :on-click (fn [^js e]
                               (util/stop-propagation e)
                               (let [target (.-target e)]
                                 (shui/popup-show! target
                                                   #(src-lang-picker block
                                                                     (fn [lang ^js _e]
                                                                       (when-let [^js cm (util/get-cm-instance (util/rec-get-node target "ls-block"))]
                                                                         (if-let [mode (get-code-mode-by-lang lang)]
                                                                           (.setOption cm "mode" mode)
                                                                           (throw (ex-info "code mode not found"
                                                                                           {:lang lang})))
                                                                         (db/transact! [(ldb/kv :logseq.kv/latest-code-lang lang)])
                                                                         (db-property-handler/set-block-property!
                                                                          (:db/id block) :logseq.property.code/lang lang))))
                                                   {:align :end})))}
                  (or language "Choose language")
                  (ui/icon "chevron-down"))
                 (shui/button
                  {:variant :text
                   :size :sm
                   :on-click (fn [^js e]
                               (util/stop-propagation e)
                               (when-let [^js cm (util/get-cm-instance (util/rec-get-node (.-target e) "ls-block"))]
                                 (util/copy-to-clipboard! (.getValue cm))
                                 (notification/show! "Copied!" :success)))}
                  (ui/icon "copy")
                  "Copy")]
                (lazy-editor/editor config (str (d/squuid)) attr code options)
                (let [options (:options options) block (:block config)]
                  (when (and (= language "clojure") (contains? (set options) ":results"))
                    (sci/eval-result code block)))])]))))))

(defn ^:large-vars/cleanup-todo markup-element-cp
  [{:keys [html-export?] :as config} item]
  (try
    (match item
      ["Drawer" name lines]
      (when (or (not= name "logbook")
                (and
                 (= name "logbook")
                 (state/enable-timetracking?)
                 (or  (get-in (state/get-config) [:logbook/settings :enabled-in-all-blocks])
                      (when (get-in (state/get-config)
                                    [:logbook/settings :enabled-in-timestamped-blocks] true)
                        (or (:block/scheduled (:block config))
                            (:block/deadline (:block config)))))))
        [:div
         [:div.text-sm
          [:div.drawer {:data-drawer-name name}
           (ui/foldable
            [:div.opacity-50.font-medium.logbook
             (util/format ":%s:" (string/upper-case name))]
            [:div.opacity-50.font-medium
             (if (= name "logbook")
               (logbook-cp lines)
               (apply str lines))
             [:div ":END:"]]
            {:default-collapsed? true
             :title-trigger? true})]]])

      ;; for file-level property in orgmode: #+key: value
      ;; only display caption. https://orgmode.org/manual/Captions.html.
      ["Directive" key value]
      [:div.file-level-property
       (when (contains? #{"caption"} (string/lower-case key))
         [:span.font-medium
          [:span.font-bold (string/upper-case key)]
          (str ": " value)])]

      ["Paragraph" l]
      ;; TODO: speedup
      (if (util/safe-re-find #"\"Export_Snippet\" \"embed\"" (str l))
        (->elem :div (map-inline config l))
        (->elem :div.is-paragraph (map-inline config l)))

      ["Horizontal_Rule"]
      (when-not (:slide? config)
        [:hr])
      ["Heading" h]
      (block-container config h)
      ["List" l]
      (let [lists (divide-lists l)]
        (if (= 1 (count lists))
          (let [l (first lists)]
            (->elem
             (list-element l)
             (map #(list-item config %) l)))
          [:div.list-group
           (for [l lists]
             (->elem
              (list-element l)
              (map #(list-item config %) l)))]))
      ["Table" t]
      (table config t)
      ["Math" s]
      (if html-export?
        (latex/html-export s true true)
        (latex/latex s true true))
      ["Example" l]
      [:pre.pre-wrap-white-space
       (join-lines l)]
      ["Quote" l]
      (if (config/db-based-graph? (state/get-current-repo))
        [:div.warning "#+BEGIN_QUOTE is deprecated. Use '/Quote' command instead."]
        (->elem
         :blockquote
         (markup-elements-cp config l)))
      ["Raw_Html" content]
      (when (not html-export?)
        [:div.raw_html {:dangerouslySetInnerHTML
                        {:__html (security/sanitize-html content)}}])
      ["Export" "html" _options content]
      (when (not html-export?)
        [:div.export_html {:dangerouslySetInnerHTML
                           {:__html (security/sanitize-html content)}}])
      ["Hiccup" content]
      (ui/catch-error
       [:div.warning {:title "Invalid hiccup"}
        content]
       [:div.hiccup_html {:dangerouslySetInnerHTML
                          {:__html (hiccup->html content)}}])

      ["Export" "latex" _options content]
      (if html-export?
        (latex/html-export content true false)
        (if (config/db-based-graph? (state/get-current-repo))
          [:div.warning "'#+BEGIN_EXPORT latex' is deprecated. Use '/Math block' command instead."]
          (latex/latex content true false)))

      ["Custom" "query" _options _result content]
      (if (config/db-based-graph? (state/get-current-repo))
        [:div.warning "#+BEGIN_QUERY is deprecated. Use '/Advanced Query' command instead."]
        (try
          (let [query (common-util/safe-read-map-string content)]
            (query/custom-query (wrap-query-components config) query))
          (catch :default e
            (log/error :read-string-error e)
            (ui/block-error "Invalid query:" {:content content}))))

      ["Custom" "note" _options result _content]
      (ui/admonition "note" (markup-elements-cp config result))

      ["Custom" "tip" _options result _content]
      (ui/admonition "tip" (markup-elements-cp config result))

      ["Custom" "important" _options result _content]
      (ui/admonition "important" (markup-elements-cp config result))

      ["Custom" "caution" _options result _content]
      (ui/admonition "caution" (markup-elements-cp config result))

      ["Custom" "warning" _options result _content]
      (ui/admonition "warning" (markup-elements-cp config result))

      ["Custom" "pinned" _options result _content]
      (ui/admonition "pinned" (markup-elements-cp config result))

      ["Custom" "center" _options l _content]
      (->elem
       :div.text-center
       (markup-elements-cp config l))

      ["Custom" name _options l _content]
      (->elem
       :div
       {:class name}
       (markup-elements-cp config l))

      ["Latex_Fragment" l]
      [:p.latex-fragment
       (inline config ["Latex_Fragment" l])]

      ["Latex_Environment" name option content]
      (let [content (latex-environment-content name option content)]
        (if html-export?
          (latex/html-export content true true)
          (latex/latex content true true)))

      ["Displayed_Math" content]
      (if html-export?
        (latex/html-export content true true)
        (latex/latex content true true))

      ["Footnote_Definition" name definition]
      (let [id (util/url-encode name)]
        [:div.footdef
         [:div.footpara
          (conj
           (markup-element-cp config ["Paragraph" definition])
           [:a.ml-1 {:id (str "fn." id)
                     :style {:font-size 14}
                     :class "footnum"
                     :on-click #(route-handler/jump-to-anchor! (str "fnr." id))}
            [:sup.fn (str name "↩︎")]])]])

      ["Src" options]
      (let [lang (util/safe-lower-case (:language options))]
        [:div.cp__fenced-code-block
         {:data-lang lang}
         (if-let [opts (plugin-handler/hook-fenced-code-by-lang lang)]
           [:div.ui-fenced-code-wrap
            (src-cp config options)
            (plugins/hook-ui-fenced-code (:block config) (string/join "" (:lines options)) opts)]
           (src-cp config options))])

      :else
      "")
    (catch :default e
      (println "Convert to html failed, error: " e)
      "")))

(defn markup-elements-cp
  [config col]
  (map #(markup-element-cp config %) col))

(rum/defc block-item <
  {:should-update (fn [old-state new-state]
                    (let [config-compare-keys [:show-cloze? :hide-children? :own-order-list-type :own-order-list-index :original-block :edit? :hide-bullet?]
                          b1                  (second (:rum/args old-state))
                          b2                  (second (:rum/args new-state))
                          result              (or
                                               (block-changed? b1 b2)
                                               ;; config changed
                                               (not= (select-keys (first (:rum/args old-state)) config-compare-keys)
                                                     (select-keys (first (:rum/args new-state)) config-compare-keys)))]
                      (boolean result)))}
  [config item {:keys [top? bottom?]}]
  (let [original-block item
        linked-block (:block/link item)
        loop-linked? (and linked-block (contains? (:links config) (:db/id linked-block)))
        config (if linked-block
                 (-> (assoc config :original-block original-block)
                     (update :links (fn [ids] (conj (or ids #{}) (:db/id linked-block)))))
                 config)
        item (or (if loop-linked? item linked-block) item)
        item (cond-> (dissoc item :block/meta)
               (not (:block-children? config))
               (assoc :block.temp/top? top?
                      :block.temp/bottom? bottom?))
        config' (assoc config
                       :block/uuid (:block/uuid item)
                       :loop-linked? loop-linked?)]
    (when-not (and loop-linked? (:block/name linked-block))
      (rum/with-key (block-container config' item)
        (str (:block/uuid item)
             (when linked-block
               (str "-" (:block/uuid original-block))))))))

(rum/defc block-list
  [config blocks]
  (let [[virtualized? _] (rum/use-state (and (not (:block-children? config)) (>= (count blocks) 50)))
        render-item (fn [idx]
                      (let [top? (zero? idx)
                            bottom? (= (dec (count blocks)) idx)
                            block (nth blocks idx)]
                        (block-item (assoc config :top? top?)
                                    block
                                    {:top? top?
                                     :bottom? bottom?})))
        virtualized? (and virtualized? (seq blocks))
        *virtualized-ref (hooks/use-ref nil)
        virtual-opts (when virtualized?
                       {:ref *virtualized-ref
                        :custom-scroll-parent (or (:scroll-container config)
                                                  (gdom/getElement "main-content-container"))
                        :compute-item-key (fn [idx]
                                            (let [block (nth blocks idx)]
                                              (str (:container-id config) "-" (:db/id block))))
                        ;; Leave some space for the new inserted block
                        :increase-viewport-by 254
                        :overscan 254
                        :total-count (count blocks)
                        :item-content (fn [idx]
                                        (let [top? (zero? idx)
                                              bottom? (= (dec (count blocks)) idx)
                                              block (nth blocks idx)]
                                          (block-item (assoc config :top? top?)
                                                      block
                                                      {:top? top?
                                                       :bottom? bottom?})))})
        *wrap-ref (hooks/use-ref nil)]
    (hooks/use-effect!
     (fn []
       (when virtualized?
         (when (:current-page? config)
           (let [ref (.-current *virtualized-ref)]
             (ui-handler/scroll-to-anchor-block ref blocks false)
             (state/set-state! :editor/virtualized-scroll-fn
                               #(ui-handler/scroll-to-anchor-block ref blocks false))))
         ;; Try to fix virtuoso scrollable container blink for the block insertion at bottom
         (let [^js *ob (volatile! nil)]
           (js/setTimeout
            (fn []
              (when-let [_inst (hooks/deref *virtualized-ref)]
                (when-let [^js target (.-firstElementChild (hooks/deref *wrap-ref))]
                  (let [set-wrap-h! #(when-let [ref (hooks/deref *wrap-ref)] (set! (.-height (.-style ref)) %))
                        set-wrap-h! (debounce set-wrap-h! 16)
                        ob (js/ResizeObserver.
                            (fn []
                              (when-let [h (and (hooks/deref *wrap-ref)
                                                (.-height (.-style target)))]
                                   ;(prn "==>> debug: " h)
                                (set-wrap-h! h))))]
                    (.observe ob target)
                    (vreset! *ob ob))))))
           #(some-> @*ob (.disconnect)))))
     [])

    [:div.blocks-list-wrap
     {:data-level (or (:level config) 0)
      :ref *wrap-ref}
     (cond
       virtualized?
       (ui/virtualized-list virtual-opts)
       :else
       (map-indexed (fn [idx block]
                      (rum/with-key (render-item idx) (str (:container-id config) "-" (:db/id block))))
                    blocks))]))

(rum/defcs blocks-container < mixins/container-id rum/static
  [state config blocks]
  (let [doc-mode? (:document/mode? config)]
    (when (seq blocks)
      [:div.blocks-container.flex-1
       {:class (when doc-mode? "document-mode")
        :containerid (:container-id state)}
       (block-list (assoc config :container-id (:container-id state))
                   blocks)])))

(rum/defcs breadcrumb-with-container < rum/reactive db-mixins/query
  {:init (fn [state]
           (let [first-block (ffirst (:rum/args state))]
             (assoc state
                    ::initial-block    first-block
                    ::navigating-block (atom (:block/uuid first-block)))))}
  [state blocks config]
  (let [*navigating-block (::navigating-block state)
        navigating-block (rum/react *navigating-block)
        navigating-block-entity (db/entity [:block/uuid navigating-block])
        navigated? (and
                    navigating-block
                    (not= (:db/id (:block/parent (::initial-block state)))
                          (:db/id (:block/parent navigating-block-entity))))
        blocks (if navigated?
                 (let [block navigating-block-entity]
                   [(model/sub-block (:db/id block))])
                 blocks)]
    [:div
     (when (:breadcrumb-show? config)
       (breadcrumb config (state/get-current-repo) (or navigating-block (:block/uuid (first blocks)))
                   {:show-page? false
                    :navigating-block *navigating-block}))
     (let [config' (assoc config
                          :breadcrumb-show? false
                          :navigating-block *navigating-block
                          :navigated? navigated?)]
       (blocks-container config' blocks))]))

(rum/defc ref-block-container
  [config [page page-blocks]]
  (let [alias? (:block/alias? page)
        page (db/entity (:db/id page))
        ;; FIXME: parents need to be sorted
        parent-blocks (group-by :block/parent page-blocks)]
    [:div.my-2.references-blocks-item {:key (str "page-" (:db/id page))}
     (let [items (for [[parent blocks] parent-blocks]
                   (let [blocks' (map (fn [b]
                                        (if (e/entity? b)
                                          b
                                          (update b :block/children
                                                  (fn [col]
                                                    (tree/non-consecutive-blocks->vec-tree col))))) blocks)]
                     (rum/with-key
                       (breadcrumb-with-container blocks' config)
                       (:db/id parent))))]
       (if page
         (ui/foldable
          [:div.with-foldable-page
           (page-cp config page)
           (when alias? [:span.text-sm.font-medium.opacity-50 " Alias"])]
          items
          {:debug-id page})
         [:div.only-page-blocks items]))]))

;; headers to hiccup
(defn ->hiccup
  [blocks config option]
  [:div.content
   (cond-> option
     (:document/mode? config) (assoc :class "doc-mode"))
   (cond
     (and (:custom-query? config) (:group-by-page? config))
     [:div.flex.flex-col
      (let [blocks (sort-by (comp :block/journal-day first) > blocks)]
        (for [[page blocks] blocks]
          (let [alias? (:block/alias? page)
                page (db/entity (:db/id page))
                blocks (tree/non-consecutive-blocks->vec-tree blocks)
                parent-blocks (group-by :block/parent blocks)]
            [:div.custom-query-page-result {:key (str "page-" (:db/id page))}
             (ui/foldable
              [:div
               (page-cp config page)
               (when alias? [:span.text-sm.font-medium.opacity-50 " Alias"])]
              (let [{top-level-blocks true others false} (group-by
                                                          (fn [b] (= (:db/id page) (:db/id (first b))))
                                                          parent-blocks)
                    sorted-parent-blocks (concat top-level-blocks others)]
                (for [[parent blocks] sorted-parent-blocks]
                  (let [top-level? (= (:db/id parent) (:db/id page))]
                    (rum/with-key
                      (breadcrumb-with-container blocks (assoc config :top-level? top-level?))
                      (:db/id parent)))))
              {:debug-id page})])))]

     (and (:ref? config) (:group-by-page? config) (vector? (first blocks)))
     [:div.flex.flex-col.references-blocks-wrap
      (let [blocks (sort-by (comp :block/journal-day first) > blocks)
            scroll-container (or (:scroll-container config)
                                 (gdom/getElement "main-content-container"))]
        (when (seq blocks)
          (if (:sidebar? config)
            (for [block blocks]
              (rum/with-key
                (ref-block-container config block)
                (str "ref-" (:container-id config) "-" (:db/id (first block)))))
            (ui/virtualized-list
             {:custom-scroll-parent scroll-container
              :compute-item-key (fn [idx]
                                  (let [block (nth blocks idx)]
                                    (str "ref-" (:container-id config) "-" (:db/id (first block)))))
              :total-count (count blocks)
              :item-content (fn [idx]
                              (let [block (nth blocks idx)]
                                (ref-block-container config block)))}))))]

     (and (:group-by-page? config)
          (vector? (first blocks)))
     [:div.flex.flex-col
      (let [blocks (sort-by (comp :block/journal-day first) > blocks)]
        (for [[page blocks] blocks]
          (let [blocks (remove nil? blocks)]
            (when (seq blocks)
              (let [alias? (:block/alias? page)
                    page (db/entity (:db/id page))
                    whiteboard? (model/whiteboard-page? page)]
                [:div.my-2 {:key (str "page-" (:db/id page))}
                 (ui/foldable
                  [:div
                   (page-cp config page)
                   (when alias? [:span.text-sm.font-medium.opacity-50 " Alias"])]
                  (when-not whiteboard? (blocks-container config blocks))
                  {})])))))]

     :else
     (blocks-container config blocks))])<|MERGE_RESOLUTION|>--- conflicted
+++ resolved
@@ -3430,8 +3430,7 @@
         own-number-list? (:own-order-number-list? config)
         order-list? (boolean own-number-list?)
         children (ldb/get-children block)
-<<<<<<< HEAD
-        selected? (contains? (set (state/get-selection-block-ids)) (:block/uuid block))
+        selected? (when (uuid? (:block/uuid block)) (contains? (set (state/get-selection-block-ids)) (:block/uuid block)))
         db-based? (config/db-based-graph? repo)
         page-icon (when (:page-title? config)
                     (let [icon' (get block (pu/get-pid :logseq.property/icon))]
@@ -3460,10 +3459,6 @@
                                                       :icon-props {:style {:width "1lh"
                                                                            :height "1lh"
                                                                            :font-size (if (:page-title? config) 38 18)}}})])))]
-=======
-        selected? (when (uuid? (:block/uuid block)) (state/sub-block-selected? (:block/uuid block)))
-        db-based? (config/db-based-graph? repo)]
->>>>>>> 054c8c42
     [:div.ls-block
      (cond->
       {:id (str "ls-block-"
