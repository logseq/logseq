(ns frontend.components.block
  (:refer-clojure :exclude [range])
  (:require ["/frontend/utils" :as utils]
            [cljs-bean.core :as bean]
            [cljs.core.match :refer [match]]
            [cljs.reader :as reader]
            [clojure.string :as string]
            [clojure.walk :as walk]
            [datascript.core :as dc]
            [dommy.core :as d]
            [frontend.commands :as commands]
            [frontend.components.datetime :as datetime-comp]
            [frontend.components.lazy-editor :as lazy-editor]
            [frontend.components.svg :as svg]
            [frontend.components.macro :as macro]
            [frontend.config :as config]
            [frontend.context.i18n :as i18n]
            [frontend.date :as date]
            [frontend.db :as db]
            [frontend.db.utils :as db-utils]
            [frontend.db-mixins :as db-mixins]
            [frontend.db.model :as model]
            [frontend.db.query-dsl :as query-dsl]
            [frontend.extensions.highlight :as highlight]
            [frontend.extensions.latex :as latex]
            [frontend.extensions.sci :as sci]
            [frontend.format.block :as block]
            [frontend.format.mldoc :as mldoc]
            [frontend.handler.block :as block-handler]
            [frontend.handler.dnd :as dnd]
            [frontend.handler.editor :as editor-handler]
            [frontend.handler.repeated :as repeated]
            [frontend.handler.route :as route-handler]
            [frontend.handler.ui :as ui-handler]
            [frontend.handler.query :as query-handler]
            [frontend.handler.common :as common-handler]
            [frontend.modules.outliner.tree :as tree]
            [frontend.search :as search]
            [frontend.security :as security]
            [frontend.state :as state]
            [frontend.template :as template]
            [frontend.text :as text]
            [frontend.ui :as ui]
            [frontend.util :as util]
            [frontend.util.property :as property]
            [goog.dom :as gdom]
            [goog.object :as gobj]
            [lambdaisland.glogi :as log]
            [medley.core :as medley]
            [promesa.core :as p]
            [reitit.frontend.easy :as rfe]
            [rum.core :as rum]
            [shadow.loader :as loader]
            [frontend.components.query-table :as query-table]))

;; TODO: remove rum/with-context because it'll make reactive queries not working

(defn safe-read-string
  ([s]
   (safe-read-string s true))
  ([s warn?]
   (try
     (reader/read-string s)
     (catch js/Error e
       (println "read-string error:")
       (js/console.error e)
       (when warn?
         [:div.warning {:title "read-string failed"}
          s])))))

;; local state
(defonce *dragging?
  (atom false))
(defonce *dragging-block
  (atom nil))
(defonce *drag-to-block
  (atom nil))
(def *move-to (atom nil))

;; TODO: dynamic
(defonce max-blocks-per-page 200)
(defonce *blocks-container-id (atom 0))

;; TODO:
;; add `key`

(defn- remove-nils
  [col]
  (remove nil? col))

(defn vec-cat
  [& args]
  (->> (apply concat args)
       remove-nils
       vec))

(defn ->elem
  ([elem items]
   (->elem elem nil items))
  ([elem attrs items]
   (let [elem (keyword elem)]
     (if attrs
       (vec
        (cons elem
              (cons attrs
                    (seq items))))
       (vec
        (cons elem
              (seq items)))))))

(defn- join-lines
  [l]
  (string/trim (apply str l)))

(defn- string-of-url
  [url]
  (match url
    ["File" s]
    (string/replace s "file://" "")

    ["Complex" m]
    (let [{:keys [link protocol]} m]
      (if (= protocol "file")
        link
        (str protocol "://" link)))))

(defn- get-file-absolute-path
  [config path]
  (let [path (string/replace path "file:" "")
        block-id (:block/uuid config)
        current-file (and block-id
                          (:file/path (:block/file (:block/page (db/entity [:block/uuid block-id])))))]
    (when current-file
      (let [parts (string/split current-file #"/")
            parts-2 (string/split path #"/")
            current-dir (string/join "/" (drop-last 1 parts))]
        (cond
          (if util/win32? (utils/win32 path) (util/starts-with? path "/"))
          path

          (and (not (util/starts-with? path ".."))
               (not (util/starts-with? path ".")))
          (str current-dir "/" path)

          :else
          (let [parts (loop [acc []
                             parts (reverse parts)
                             col (reverse parts-2)]
                        (if (empty? col)
                          acc
                          (let [[part parts] (case (first col)
                                               ".."
                                               [(first parts) (rest parts)]
                                               "."
                                               ["" parts]
                                               [(first col) (rest parts)])]
                            (recur (conj acc part)
                                   parts
                                   (rest col)))))
                parts (remove #(string/blank? %) parts)]
            (string/join "/" (reverse parts))))))))

(defonce *resizing-image? (atom false))
(rum/defcs resizable-image <
  (rum/local nil ::size)
  {:will-unmount (fn [state]
                   (reset! *resizing-image? false)
                   state)}
  [state config title src metadata full_text local?]
  (rum/with-context [[t] i18n/*tongue-context*]
    (let [size (get state ::size)]
      (ui/resize-provider
       (ui/resize-consumer
        (cond->
          {:className "resize image-resize"
           :onSizeChanged (fn [value]
                            (when (and (not @*resizing-image?)
                                       (some? @size)
                                       (not= value @size))
                              (reset! *resizing-image? true))
                            (reset! size value))
           :onMouseUp (fn []
                        (when (and @size @*resizing-image?)
                          (when-let [block-id (:block/uuid config)]
                            (let [size (bean/->clj @size)]
                              (editor-handler/resize-image! block-id metadata full_text size))))
                        (when @*resizing-image?
                          ;; TODO: need a better way to prevent the clicking to edit current block
                          (js/setTimeout #(reset! *resizing-image? false) 200)))
           :onClick (fn [e]
                      (when @*resizing-image? (util/stop e)))}
          (and (:width metadata) (not (util/mobile?)))
          (assoc :style {:width (:width metadata)}))
        [:div.asset-container
         [:img.rounded-sm.shadow-xl.relative
          (merge
           {:loading "lazy"
            :src     src
            :title   title}
           metadata)]
         [:span.ctl
          [:a.delete
           {:title "Delete this image"
            :on-click
            (fn [e]
              (when-let [block-id (:block/uuid config)]
                (let [confirm-fn (ui/make-confirm-modal
                                  {:title         (t :asset/confirm-delete (.toLocaleLowerCase (t :text/image)))
                                   :sub-title     (if local? :asset/physical-delete "")
                                   :sub-checkbox? local?
                                   :on-confirm    (fn [e {:keys [close-fn sub-selected]}]
                                                    (close-fn)
                                                    (editor-handler/delete-asset-of-block!
                                                     {:block-id    block-id
                                                      :local?      local?
                                                      :delete-local? (first sub-selected)
                                                      :repo        (state/get-current-repo)
                                                      :href        src
                                                      :title       title
                                                      :full-text   full_text}))})]
                  (state/set-modal! confirm-fn)
                  (util/stop e))))}
           svg/trash-sm]]])))))

(rum/defcs asset-link < rum/reactive
  (rum/local nil ::src)
  [state config title href label metadata full_text]
  (let [src (::src state)
        granted? (state/sub [:nfs/user-granted? (state/get-current-repo)])
        href (config/get-local-asset-absolute-path href)]
    (when (or granted? (util/electron?))
      (p/then (editor-handler/make-asset-url href) #(reset! src %)))

    (when @src
      (resizable-image config title @src metadata full_text true))))

;; TODO: safe encoding asciis
;; TODO: image link to another link
(defn image-link [config url href label metadata full_text]
  (let [metadata (if (string/blank? metadata)
                   nil
                   (safe-read-string metadata false))
        title (second (first label))]
    (ui/catch-error
     [:span.warning full_text]
     (if (and (config/local-asset? href)
              (config/local-db? (state/get-current-repo)))
       (asset-link config title href label metadata full_text)
       (let [href (cond
                    (util/starts-with? href "http")
                    href

                    config/publishing?
                    (subs href 1)

                    :else
                    (get-file-absolute-path config href))]
         (resizable-image config title href metadata full_text false))))))

(defn repetition-to-string
  [[[kind] [duration] n]]
  (let [kind (case kind
               "Dotted" "."
               "Plus" "+"
               "DoublePlus" "++")]
    (str kind n (string/lower-case (str (first duration))))))

(defn timestamp-to-string
  [{:keys [active date time repetition wday active]}]
  (let [{:keys [year month day]} date
        {:keys [hour min]} time
        [open close] (if active ["<" ">"] ["[" "]"])
        repetition (if repetition
                     (str " " (repetition-to-string repetition))
                     "")
        hour (if hour (util/zero-pad hour))
        min  (if min (util/zero-pad min))
        time (cond
               (and hour min)
               (util/format " %s:%s" hour min)
               hour
               (util/format " %s" hour)
               :else
               "")]
    (util/format "%s%s-%s-%s %s%s%s%s"
                 open
                 (str year)
                 (util/zero-pad month)
                 (util/zero-pad day)
                 wday
                 time
                 repetition
                 close)))

(defn timestamp [{:keys [active date time repetition wday] :as t} kind]
  (let [prefix (case kind
                 "Scheduled"
                 [:i {:class "fa fa-calendar"
                      :style {:margin-right 3.5}}]
                 "Deadline"
                 [:i {:class "fa fa-calendar-times-o"
                      :style {:margin-right 3.5}}]
                 "Date"
                 nil
                 "Closed"
                 nil
                 "Started"
                 [:i {:class "fa fa-clock-o"
                      :style {:margin-right 3.5}}]
                 "Start"
                 "From: "
                 "Stop"
                 "To: "
                 nil)]
    (let [class (if (= kind "Closed")
                  "line-through")]
      [:span.timestamp (cond-> {:active (str active)}
                         class
                         (assoc :class class))
       prefix
       (timestamp-to-string t)])))

(defn range [{:keys [start stop]} stopped?]
  [:div {:class "timestamp-range"
         :stopped stopped?}
   (timestamp start "Start")
   (timestamp stop "Stop")])

(declare map-inline)
(declare markup-element-cp)
(declare markup-elements-cp)

(declare page-reference)

(rum/defc page-inner
  [config page-name href redirect-page-name page-entity contents-page? children html-export? label]
  (let [tag? (:tag? config)]
    [:a
     {:class (if tag? "tag" "page-ref")
      :data-ref page-name
      :href href
      :on-click (fn [e]
                  (util/stop e)
                  (let [create-first-block! (fn []
                                              (when-not (editor-handler/add-default-title-property-if-needed! redirect-page-name)
                                                (editor-handler/insert-first-page-block-if-not-exists! redirect-page-name)))]
                    (if (gobj/get e "shiftKey")
                      (do
                        (js/setTimeout create-first-block! 310)
                        (when-let [page-entity (db/entity [:block/name redirect-page-name])]
                          (state/sidebar-add-block!
                           (state/get-current-repo)
                           (:db/id page-entity)
                           :page
                           {:page page-entity})))
                      (do
                        (create-first-block!)
                        (route-handler/redirect! {:to :page
                                                  :path-params {:name redirect-page-name}}))))
                  (when (and contents-page?
                             (state/get-left-sidebar-open?))
                    (ui-handler/close-left-sidebar!)))}

     (if (and (coll? children) (seq children))
       (for [child children]
         (if (= (first child) "Label")
           (last child)
           (let [{:keys [content children]} (last child)
                 page-name (subs content 2 (- (count content) 2))]
             (rum/with-key (page-reference html-export? page-name (assoc config :children children) nil) page-name))))
       (cond
         (and label
              (string? label)
              (not (string/blank? label))) ; alias
         label

         (coll? label)
         (->elem :span (map-inline config label))

         :else
         (let [s (get page-entity :block/original-name page-name)]
           (if tag? (str "#" s) s))))]))

(defn- use-delayed-open [open? page-name]
  "A react hook to debounce open? value.
  If open? changed from false to open, there will be a `timeout` delay.
  Otherwise, the value will be changed to false immediately"
  (let [[deval set-deval!] (rum/use-state nil)]
    (rum/use-effect!
     (fn []
       (if open? (let [timer (js/setTimeout #(set-deval! open?) 1000)]
                   #(js/clearTimeout timer))
           (set-deval! open?))) ;; immediately change
     [open? page-name])
    deval))

(rum/defc page-preview-trigger
  [{:keys [children sidebar? tippy-position tippy-distance fixed-position? open? manual?] :as config} page-name]
  (let [redirect-page-name (or (model/get-redirect-page-name page-name (:block/alias? config))
                               page-name)
        page-original-name (model/get-page-original-name redirect-page-name)
        debounced-open? (use-delayed-open open? page-name)
        html-template (fn []
                        (when redirect-page-name
                          [:div.tippy-wrapper.overflow-y-auto.p-4
                           {:style {:width          600
                                    :text-align     "left"
                                    :max-height     600
                                    :padding-bottom 64}}
                           (if (and (string? page-original-name) (string/includes? page-original-name "/"))
                             [:div.my-2
                              (->>
                               (for [page (string/split page-original-name #"/")]
                                 (when (and (string? page) page)
                                   (page-reference false page {} nil)))
                               (interpose [:span.mx-2.opacity-30 "/"]))]
                             [:h2.font-bold.text-lg (if (= page-name redirect-page-name)
                                                      page-original-name
                                                      [:span
                                                       [:span.text-sm.mr-2 "Alias:"]
                                                       page-original-name])])
                           (let [page (db/entity [:block/name (string/lower-case redirect-page-name)])]
                             (editor-handler/insert-first-page-block-if-not-exists! redirect-page-name)
                             (when-let [f (state/get-page-blocks-cp)]
                               (f (state/get-current-repo) page {:sidebar? sidebar? :preview? true})))]))]
    (if (or (not manual?) open?)
      (ui/tippy {:html            html-template
                 :interactive     true
                 :open?           debounced-open?
                 :delay           [1000, 100]
                 :fixed-position? fixed-position?
                 :position        (or tippy-position "top")
                 :distance        (or tippy-distance 10)}
                children)
      children)))

(rum/defc page-cp
  [{:keys [html-export? label children contents-page? sidebar? preview?] :as config} page]
  (when-let [page-name (:block/name page)]
    (let [page-name (string/lower-case page-name)
          page-entity (db/entity [:block/name page-name])
          redirect-page-name (model/get-redirect-page-name page-name (:block/alias? config))
          href (if html-export?
                 (util/encode-str page-name)
                 (rfe/href :page {:name redirect-page-name}))
          inner (page-inner config
                            page-name
                            href redirect-page-name page-entity contents-page? children html-export? label)]
      (if (and (not (util/mobile?)) (not preview?))
        (page-preview-trigger (assoc config :children inner) page-name)
        inner))))

(rum/defc asset-reference
  [title path]
  (let [repo-path (config/get-repo-dir (state/get-current-repo))
        full-path (.. util/node-path (join repo-path (config/get-local-asset-absolute-path path)))]
    [:div
     [:a.asset-ref {:target "_blank" :href full-path} (or title path)]

     (case (util/get-file-ext full-path)
       "pdf"
       [:iframe {:src full-path
                 :class "pdf-preview"
                 :fullscreen true
                 :height 800}]
       ;; https://en.wikipedia.org/wiki/HTML5_video
       ("mp4" "ogg" "webm")
       [:video {:src full-path
                :controls true}]

       nil)]))

(defonce excalidraw-loaded? (atom false))
(rum/defc excalidraw < rum/reactive
  {:init (fn [state]
           (p/let [_ (loader/load :excalidraw)]
             (reset! excalidraw-loaded? true))
           state)}
  [file]
  (let [loaded? (rum/react excalidraw-loaded?)
        draw-component (if loaded?
                         (resolve 'frontend.extensions.excalidraw/draw))]
    (when draw-component
      (draw-component {:file file}))))

(rum/defc page-reference < rum/reactive
  [html-export? s config label]
  (let [show-brackets? (state/show-brackets?)
        nested-link? (:nested-link? config)
        contents-page? (= "contents" (string/lower-case (str (:id config))))
        draw? (string/ends-with? s ".excalidraw")]
    (if (string/ends-with? s ".excalidraw")
      [:div.draw {:on-click (fn [e]
                              (.stopPropagation e))}
       (excalidraw s)]
      [:span.page-reference
       {:data-ref s}
       (when (and (or show-brackets? nested-link?)
                  (not html-export?)
                  (not contents-page?))
         [:span.text-gray-500.bracket "[["])
       (let [s (string/trim s)]
         (page-cp (assoc config
                         :label (mldoc/plain->text label)
                         :contents-page? contents-page?)
                  {:block/name s}))
       (when (and (or show-brackets? nested-link?)
                  (not html-export?)
                  (not contents-page?))
         [:span.text-gray-500.bracket "]]"])])))

(defn- latex-environment-content
  [name option content]
  (if (= (string/lower-case name) "equation")
    content
    (util/format "\\begin%s\n%s\\end{%s}"
                 (str "{" name "}" option)
                 content
                 name)))

(declare blocks-container)

(defn- edit-parent-block [e config]
  (when-not (state/editing?)
    (.stopPropagation e)
    (editor-handler/edit-block! config :max (:block/format config) (:block/uuid config))))

(rum/defc block-embed < rum/reactive db-mixins/query
  [config id]
  (let [blocks (db/get-block-and-children (state/get-current-repo) id)]
    [:div.color-level.embed.embed-block.bg-base-2
     {:style {:z-index 2}
      :on-double-click #(edit-parent-block % config)
      :on-mouse-down (fn [e] (.stopPropagation e))}
      (blocks-container blocks (assoc config
                                      :id (str id)
                                      :embed-id id
                                      :embed? true
                                      :ref? false))]))

(rum/defc page-embed < rum/reactive db-mixins/query
  [config page-name]
  (let [page-name (string/trim (string/lower-case page-name))
        current-page (state/get-current-page)]
    [:div.color-level.embed.embed-page.bg-base-2
     {:class (if (:sidebar? config) "in-sidebar")
      :on-double-click #(edit-parent-block % config)
      :on-mouse-down #(.stopPropagation %)}
     [:section.flex.items-center.p-1.embed-header
      [:div.mr-3 svg/page]
      (page-cp config {:block/name page-name})]
     (when (and
            (not= (string/lower-case (or current-page ""))
                  page-name)
            (not= (string/lower-case (get config :id ""))
                  page-name))
       (let [blocks (db/get-page-blocks (state/get-current-repo) page-name)]
         (blocks-container blocks (assoc config
                                         :id page-name
                                         :embed? true
                                         :page-embed? true
                                         :ref? false))))]))

(defn- get-label-text
  [label]
  (and (= 1 (count label))
       (let [label (first label)]
         (string? (last label))
         (last label))))

(defn- get-page
  [label]
  (when-let [label-text (get-label-text label)]
    (db/entity [:block/name (string/lower-case label-text)])))

(defn- macro->text
  [name arguments]
  (if (and (seq arguments)
           (not= arguments ["null"]))
    (util/format "{{{%s %s}}}" name (string/join ", " arguments))
    (util/format "{{{%s}}}" name)))

(declare block-content)
(declare block-container)
(declare block-parents)
(rum/defc block-reference < rum/reactive
  [config id label]
  (when (and
         (not (string/blank? id))
         (util/uuid-string? id))
    (let [block-id (uuid id)
          block (db/pull-block block-id)
          repo (state/get-current-repo)]
      (if block
        [:div.block-ref-wrap.inline
         {:on-mouse-down
          (fn [e]
            (util/stop e)
            (if (gobj/get e "shiftKey")
              (state/sidebar-add-block!
               (state/get-current-repo)
               (:db/id block)
               :block-ref
               {:block block})
              (route-handler/redirect! {:to          :page
                                        :path-params {:name id}})))}
         (let [title (let [title (:block/title block)]
                       [:span.block-ref
                        (block-content (assoc config :block-ref? true)
                                       block nil (:block/uuid block)
                                       (:slide? config))])
               inner (if label
                       (->elem
                        :span.block-ref
                        (map-inline config label))
                       title)]
           (if (and (not (util/mobile?)) (not (:preview? config)))
             (ui/tippy {:html        (fn []
                                       [:div.tippy-wrapper.overflow-y-auto.p-4
                                        {:style {:width      735
                                                 :text-align "left"
                                                 :max-height 600}}
                                        [(block-parents config repo block-id (:block/format config))
                                         (blocks-container
                                          (db/get-block-and-children repo block-id)
                                          (assoc config :id (str id) :preview? true))]])
                        :interactive true
                        :delay       [1000, 100]} inner)
             inner))]
        [:span.warning.mr-1 {:title "Block ref invalid"}
         (util/format "((%s))" id)]))))

(defn inline-text
  [format v]
  (when (string? v)
    (let [inline-list (mldoc/inline->edn v (mldoc/default-config format))]
      [:div.inline.mr-1 (map-inline {} inline-list)])))

(defn selection-range-in-block? []
  (and (= "Range" (. (js/window.getSelection) -type))
       (-> (js/window.getSelection)
           (.-anchorNode)
           (.-parentNode)
           (.closest ".block-content"))))

(defn- render-macro
  [config name arguments macro-content format]
  (if macro-content
    (let [ast (->> (mldoc/->edn macro-content (mldoc/default-config format))
                   (map first))
          block? (mldoc/block-with-title? (ffirst ast))]
      (if block?
        [:div
         (markup-elements-cp (assoc config :block/format format) ast)]
        (inline-text format macro-content)))
    [:span.warning {:title (str "Unsupported macro name: " name)}
     (macro->text name arguments)]))

(rum/defc nested-link < rum/reactive
  [config html-export? link]
  (let [show-brackets? (state/show-brackets?)
        {:keys [content children]} link]
    [:span.page-reference.nested
     (when (and show-brackets?
                (not html-export?)
                (not (= (:id config) "contents")))
       [:span.text-gray-500 "[["])
     (let [page-name (subs content 2 (- (count content) 2))]
       (page-cp (assoc config
                       :children children
                       :nested-link? true) {:block/name page-name}))
     (when (and show-brackets?
                (not html-export?)
                (not (= (:id config) "contents")))
       [:span.text-gray-500 "]]"])]))

(rum/defcs tutorial-video  <
  (rum/local true)
  [state]
  (let [lite-mode? (:rum/local state)]
    [:div.tutorial-video-container.relative
     {:style {:height 367 :width 653}}
     (if @lite-mode?
       [:div
        [:img.w-full.h-full.absolute
         {:src (if (util/electron?)
                 "img/tutorial-thumb.jpg"
                 "https://img.youtube.com/vi/Afmqowr0qEQ/maxresdefault.jpg")}]
        [:button
         {:class "absolute bg-red-300 w-16 h-16 -m-8 top-1/2 left-1/2 rounded-full"
          :on-click (fn [_] (swap! lite-mode? not))}
         (svg/play)]]
       [:iframe.w-full.h-full
        {:allow-full-screen "allowfullscreen"
         :allow
         "accelerometer; autoplay; clipboard-write; encrypted-media; gyroscope"
         :frame-border "0"
         :src "https://www.youtube.com/embed/Afmqowr0qEQ?autoplay=1"}])]))

(declare custom-query)

(defn- show-link?
  [config metadata s full-text]
  (let [img-formats (set (map name (config/img-formats)))
        metadata-show (:show (safe-read-string metadata))
        format (get-in config [:block :block/format])]
    (or
     (and
      (= :org format)
      (or
       (and
        (nil? metadata-show)
        (or
         (config/local-asset? s)
         (text/image-link? img-formats s)))
       (true? (boolean metadata-show))))

     ;; markdown
     (string/starts-with? (string/triml full-text) "!")

     ;; image http link
     (and (or (string/starts-with? full-text "http://")
              (string/starts-with? full-text "https://"))
          (text/image-link? img-formats s)))))

(defn- relative-assets-path->absolute-path
  [path]
  (if (util/absolute-path? path)
    path
    (.. util/node-path
        (join (config/get-repo-dir (state/get-current-repo))
              (config/get-local-asset-absolute-path path)))))

(defn inline
  [{:keys [html-export?] :as config} item]
  (match item
    ["Plain" s]
    s
    ["Spaces" s]
    s
    ["Superscript" l]
    (->elem :sup (map-inline config l))
    ["Subscript" l]
    (->elem :sub (map-inline config l))
    ["Tag" s]
    (when-let [s (block/get-tag item)]
      (let [s (text/page-ref-un-brackets! s)]
        (page-cp (assoc config :tag? true) {:block/name s})))

    ["Emphasis" [[kind] data]]
    (let [elem (case kind
                 "Bold" :b
                 "Italic" :i
                 "Underline" :ins
                 "Strike_through" :del
                 "Highlight" :mark)]
      (->elem elem (map-inline config data)))
    ["Entity" e]
    [:span {:dangerouslySetInnerHTML
            {:__html (:html e)}}]

    ["Latex_Fragment" ["Displayed" s]]
    (if html-export?
      (latex/html-export s false true)
      (latex/latex (str (dc/squuid)) s false true))

    ["Latex_Fragment" ["Inline" s]]
    (if html-export?
      (latex/html-export s false true)
      (latex/latex (str (dc/squuid)) s false false))

    ["Target" s]
    [:a {:id s} s]

    ["Radio_Target" s]
    [:a {:id s} s]

    ["Email" address]
    (let [{:keys [local_part domain]} address
          address (str local_part "@" domain)]
      [:a {:href (str "mainto:" address)}
       address])

    ;; ["Block_reference" id]
    ;; ;; FIXME: alert when self block reference
    ;; (block-reference (assoc config :reference? true) id nil)

    ["Nested_link" link]
    (nested-link config html-export? link)

    ["Link" link]
    (let [{:keys [url label title metadata full_text]} link]
      (match url
        ["Block_ref" id]
        (let [label* (if (seq (mldoc/plain->text label)) label nil)]
          (block-reference (assoc config :reference? true) id label*))

        ["Page_ref" page]
        (let [format (get-in config [:block :block/format])]
          (if (and (= format :org)
                   (show-link? config nil page page)
                   (not (contains? #{"pdf" "mp4" "ogg" "webm"} (util/get-file-ext page))))
            (image-link config url page nil nil page)
            (let [label* (if (seq (mldoc/plain->text label)) label nil)]
              (if (and (string? page) (string/blank? page))
                [:span (util/format "[[%s]]" page)]
                (page-reference (:html-export? config) page config label*)))))

        ["Search" s]
        (cond
          (string/blank? s)
          [:span.warning {:title "Invalid link"} full_text]

          (= \# (first s))
          (->elem :a {:on-click #(route-handler/jump-to-anchor! (mldoc/anchorLink (subs s 1)))} (subs s 1))

          ;; FIXME: same headline, see more https://orgmode.org/manual/Internal-Links.html
          (and (= \* (first s))
               (not= \* (last s)))
          (->elem :a {:on-click #(route-handler/jump-to-anchor! (mldoc/anchorLink (subs s 1)))} (subs s 1))

          (util/safe-re-find #"(?i)^http[s]?://" s)
          (->elem :a {:href s
                      :data-href s
                      :target "_blank"}
                  (map-inline config label))

          ;; image
          (and (show-link? config metadata s full_text)
               (not (contains? #{"pdf" "mp4" "ogg" "webm"} (util/get-file-ext s))))
          (image-link config url s label metadata full_text)

          (and (util/electron?)
               (show-link? config metadata s full_text))
          (asset-reference (second (first label)) s)

          ;; open file externally if s is "../assets/<...>"
          (and (util/electron?)
               (config/local-asset? s))
          (let [path (relative-assets-path->absolute-path s)]
            (->elem
             :a
             (cond->
               {:href      (str "file://" path)
                :data-href path
                :target    "_blank"}
               title
               (assoc :title title))
             (map-inline config label)))

          :else
          (page-reference (:html-export? config) s config label))

        :else
        (let [href (string-of-url url)
              protocol (or
                        (and (= "Complex" (first url))
                             (:protocol (second url)))
                        (and (= "File" (first url))
                             "file"))]
          (cond
            (and (= (get-in config [:block :block/format]) :org)
                 (= "Complex" (first url))
                 (= (string/lower-case protocol) "id")
                 (string? (:link (second url)))
                 (util/uuid-string? (:link (second url)))) ; org mode id
            (let [id (uuid (:link (second url)))
                  block (db/entity [:block/uuid id])]
              (if (:block/pre-block? block)
                (let [page (:block/page block)]
                  (page-reference html-export? (:block/name page) config label))
                (block-reference config (:link (second url)) label)))

            (= protocol "file")
            (if (show-link? config metadata href full_text)
              (image-link config url href label metadata full_text)
              (let [label-text (get-label-text label)
                    page (if (string/blank? label-text)
                           {:block/name (db/get-file-page (string/replace href "file:" ""))}
                           (get-page label))]
                (if (and page
                         (when-let [ext (util/get-file-ext href)]
                           (config/mldoc-support? ext)))
                  [:span.page-reference
                   [:span.text-gray-500 "[["]
                   (page-cp config page)
                   [:span.text-gray-500 "]]"]]

                  (let [href*
                        (if (util/electron?)
                          (relative-assets-path->absolute-path href)
                          href)]
                    (->elem
                     :a
                     (cond->
                       {:href      (str "file://" href*)
                        :data-href href*
                        :target    "_blank"}
                       title
                       (assoc :title title))
                     (map-inline config label))))))

            ;; image
            (show-link? config metadata href full_text)
            (image-link config url href label metadata full_text)

            :else
            (->elem
             :a.external-link
             (cond->
               {:href href
                :target "_blank"}
               title
               (assoc :title title))
             (map-inline config label))))))

    ["Verbatim" s]
    [:code s]

    ["Code" s]
    [:code s]

    ["Inline_Source_Block" x]
    [:code (:code x)]

    ["Export_Snippet" "html" s]
    (when (not html-export?)
      [:span {:dangerouslySetInnerHTML
              {:__html s}}])

    ;; String to hiccup
    ["Inline_Hiccup" s]
    (ui/catch-error
     [:div.warning {:title "Invalid hiccup"} s]
     (-> (safe-read-string s)
         (security/remove-javascript-links-in-href)))

    ["Inline_Html" s]
    (when (not html-export?)
      ;; TODO: how to remove span and only export the content of `s`?
      [:span {:dangerouslySetInnerHTML
              {:__html s}}])

    ["Break_Line"]
    [:br]
    ["Hard_Break_Line"]
    [:br]

    ["Timestamp" ["Scheduled" t]]
    nil
    ["Timestamp" ["Deadline" t]]
    nil

    ["Timestamp" ["Date" t]]
    (timestamp t "Date")
    ["Timestamp" ["Closed" t]]
    (timestamp t "Closed")
    ["Timestamp" ["Range" t]]
    (range t false)
    ["Timestamp" ["Clock" ["Stopped" t]]]
    (range t true)
    ["Timestamp" ["Clock" ["Started" t]]]
    (timestamp t "Started")

    ["Cookie" ["Percent" n]]
    [:span {:class "cookie-percent"}
     (util/format "[d%%]" n)]

    ["Cookie" ["Absolute" current total]]
    [:span {:class "cookie-absolute"}
     (util/format "[%d/%d]" current total)]

    ["Footnote_Reference" options]
    (let [{:keys [id name]} options
          encode-name (util/url-encode name)]
      [:sup.fn
       [:a {:id (str "fnr." encode-name)
            :class "footref"
            :on-click #(route-handler/jump-to-anchor! (str "fn." encode-name))}
        name]])

    ["Macro" options]
    (let [{:keys [name arguments]} options
          arguments (if (and
                         (>= (count arguments) 2)
                         (and (string/starts-with? (first arguments) "[[")
                              (string/ends-with? (last arguments) "]]"))) ; page reference
                      (let [title (string/join ", " arguments)]
                        [title])
                      arguments)]
      (cond
        (= name "query")
        [:div.dsl-query
         (let [query (string/join ", " arguments)]
           (custom-query (assoc config :dsl-query? true)
                         {:title [:span.font-medium.px-2.py-1.query-title.text-sm.rounded-md.shadow-xs.color-level
                                  (str "Query: " query)]
                          :query query}))]

        (= name "function")
        (or
         (when (:query-result config)
           (when-let [query-result (rum/react (:query-result config))]
             (let [fn-string (-> (util/format "(fn [result] %s)" (first arguments))
                                 (common-handler/safe-read-string "failed to parse function")
                                 (query-handler/normalize-query-function query-result)
                                 (str))
                   f (sci/eval-string fn-string)]
               (when (fn? f)
                 (try (f query-result)
                      (catch js/Error e
                        (js/console.error e)))))))
         [:span.warning
          (util/format "{{function %s}}" (first arguments))])

        (= name "youtube")
        (when-let [url (first arguments)]
          (let [YouTube-regex #"^((?:https?:)?//)?((?:www|m).)?((?:youtube.com|youtu.be))(/(?:[\w-]+\?v=|embed/|v/)?)([\w-]+)(\S+)?$"]
            (when-let [youtube-id (cond
                                    (== 11 (count url)) url
                                    :else
                                    (nth (util/safe-re-find YouTube-regex url) 5))]
              (when-not (string/blank? youtube-id)
                (let [width (min (- (util/get-width) 96)
                                 560)
                      height (int (* width (/ 315 560)))]
                  [:iframe
                   {:allow-full-screen "allowfullscreen"
                    :allow
                    "accelerometer; autoplay; clipboard-write; encrypted-media; gyroscope"
                    :frame-border "0"
                    :src (str "https://www.youtube.com/embed/" youtube-id)
                    :height height
                    :width width}])))))

        (= name "tutorial-video")
        (tutorial-video)

        (= name "vimeo")
        (when-let [url (first arguments)]
          (let [Vimeo-regex #"^((?:https?:)?//)?((?:www).)?((?:player.vimeo.com|vimeo.com)?)((?:/video/)?)([\w-]+)(\S+)?$"]
            (when-let [vimeo-id (nth (util/safe-re-find Vimeo-regex url) 5)]
              (when-not (string/blank? vimeo-id)
                (let [width (min (- (util/get-width) 96)
                                 560)
                      height (int (* width (/ 315 560)))]
                  [:iframe
                   {:allow-full-screen "allowfullscreen"
                    :allow
                    "accelerometer; autoplay; clipboard-write; encrypted-media; gyroscope"
                    :frame-border "0"
                    :src (str "https://player.vimeo.com/video/" vimeo-id)
                    :height height
                    :width width}])))))

        ;; TODO: support fullscreen mode, maybe we need a fullscreen dialog?
        (= name "bilibili")
        (when-let [url (first arguments)]
          (let [id-regex #"https?://www\.bilibili\.com/video/([^? ]+)"]
            (when-let [id (cond
                            (<= (count url) 15) url
                            :else
                            (last (util/safe-re-find id-regex url)))]
              (when-not (string/blank? id)
                (let [width (min (- (util/get-width) 96)
                                 560)
                      height (int (* width (/ 315 560)))]
                  [:iframe
                   {:allowfullscreen true
                    :framespacing "0"
                    :frameborder "no"
                    :border "0"
                    :scrolling "no"
                    :src (str "https://player.bilibili.com/player.html?bvid=" id "&high_quality=1")
                    :width width
                    :height (max 500 height)}])))))

        (= name "embed")
        (let [a (first arguments)]
          (cond
            (nil? a) ; empty embed
            nil

            (and (string/starts-with? a "[[")
                 (string/ends-with? a "]]"))
            (let [page-name (-> (string/replace a "[[" "")
                                (string/replace "]]" "")
                                string/trim)]
              (when-not (string/blank? page-name)
                (page-embed config page-name)))

            (and (string/starts-with? a "((")
                 (string/ends-with? a "))"))
            (when-let [s (-> (string/replace a "((" "")
                             (string/replace "))" "")
                             string/trim)]
              (when-let [id (and s
                                 (let [s (string/trim s)]
                                   (and (util/uuid-string? s)
                                        (uuid s))))]
                (block-embed config id)))

            :else                       ;TODO: maybe collections?
            nil))

        (get @macro/macros name)
        ((get @macro/macros name) config options)

        :else
        (if-let [block-uuid (:block/uuid config)]
          (let [format (get-in config [:block :block/format] :markdown)
                macro-content (or
                               (-> (db/entity [:block/uuid block-uuid])
                                   (:block/page)
                                   (:db/id)
                                   (db/entity)
                                   :block/properties
                                   :macros
                                   (get name))
                               (get (state/get-macros) name)
                               (get (state/get-macros) (keyword name)))
                macro-content (cond
                                (= (str name) "img")
                                (case (count arguments)
                                  1
                                  (util/format "[:img {:src \"%s\"}]" (first arguments))
                                  4
                                  (if (and (util/safe-parse-int (nth arguments 1))
                                           (util/safe-parse-int (nth arguments 2)))
                                    (util/format "[:img.%s {:src \"%s\" :style {:width %s :height %s}}]"
                                                 (nth arguments 3)
                                                 (first arguments)
                                                 (util/safe-parse-int (nth arguments 1))
                                                 (util/safe-parse-int (nth arguments 2))))
                                  3
                                  (if (and (util/safe-parse-int (nth arguments 1))
                                           (util/safe-parse-int (nth arguments 2)))
                                    (util/format "[:img {:src \"%s\" :style {:width %s :height %s}}]"
                                                 (first arguments)
                                                 (util/safe-parse-int (nth arguments 1))
                                                 (util/safe-parse-int (nth arguments 2))))

                                  2
                                  (cond
                                    (and (util/safe-parse-int (nth arguments 1)))
                                    (util/format "[:img {:src \"%s\" :style {:width %s}}]"
                                                 (first arguments)
                                                 (util/safe-parse-int (nth arguments 1)))
                                    (contains? #{"left" "right" "center"} (string/lower-case (nth arguments 1)))
                                    (util/format "[:img.%s {:src \"%s\"}]"
                                                 (string/lower-case (nth arguments 1))
                                                 (first arguments))
                                    :else
                                    macro-content)

                                  macro-content)

                                (and (seq arguments) macro-content)
                                (block/macro-subs macro-content arguments)

                                :else
                                macro-content)
                macro-content (when macro-content
                                (template/resolve-dynamic-template! macro-content))]
            (render-macro config name arguments macro-content format))
          (let [macro-content (or
                               (get (state/get-macros) name)
                               (get (state/get-macros) (keyword name)))
                format (get-in config [:block :block/format] :markdown)]
            (render-macro config name arguments macro-content format)))))

    :else
    ""))

(declare blocks-cp)

(rum/defc block-child
  [block]
  block)

(defn- dnd-same-block?
  [uuid]
  (= (:block/uuid @*dragging-block) uuid))

(defn- get-data-transfer-attr
  [event attr]
  (.getData (gobj/get event "dataTransfer") attr))

(defn- bullet-drag-start
  [event block uuid block-id]
  (editor-handler/highlight-block! uuid)
  (.setData (gobj/get event "dataTransfer")
            "block-uuid"
            uuid)
  (.setData (gobj/get event "dataTransfer")
            "block-dom-id"
            block-id)
  (state/clear-selection!)
  (reset! *dragging? true)
  (reset! *dragging-block block))

(defn- bullet-on-click
  [e block config uuid]
  (if (gobj/get e "shiftKey")
    (do
      (state/sidebar-add-block!
       (state/get-current-repo)
       (:db/id block)
       :block
       block)
      (util/stop e))
    (route-handler/redirect! {:to :page
                              :path-params {:name (str uuid)}})))

(rum/defc block-children < rum/reactive
  [config children collapsed? *ref-collapsed?]
  (let [ref? (:ref? config)
        collapsed? (if ref? (rum/react *ref-collapsed?) collapsed?)
        children (and (coll? children) (filter map? children))]
    (when (and (coll? children)
               (seq children)
               (not collapsed?))
      (let [doc-mode? (:document/mode? config)]
        [:div.block-children {:style {:margin-left (if doc-mode? 12 21)
                                      :display (if collapsed? "none" "")}}
         (for [child children]
           (when (map? child)
             (let [child (dissoc child :block/meta)
                   config (cond->
                            (-> config
                                (assoc :block/uuid (:block/uuid child))
                                (dissoc :breadcrumb-show?))
                            ref?
                            (assoc :ref-child? true))]
               (rum/with-key (block-container config child)
                 (:block/uuid child)))))]))))

(rum/defcs block-control < rum/reactive
  [state config block uuid block-id body children collapsed? *ref-collapsed? *control-show? edit-input-id]
  (let [has-children-blocks? (and (coll? children) (seq children))
        has-child? (and
                    (not (:pre-block? block))
                    (or has-children-blocks? (seq body)))
        control-show? (and
                       (or (and (seq (:block/title block))
                                (seq body))
                           has-children-blocks?)
                       (util/react *control-show?))
        ref-collapsed? (util/react *ref-collapsed?)
        dark? (= "dark" (state/sub :ui/theme))
        ref? (:ref? config)
        collapsed? (if ref? ref-collapsed? collapsed?)
        empty-content? (string/blank?
                        (property/remove-built-in-properties
                         (:block/format block)
                         (:block/content block)))
        edit? (state/sub [:editor/editing? edit-input-id])]
    [:div.mr-2.flex.flex-row.items-center
     {:style {:height 24
              :margin-top 0
              :float "left"}}

     [:a.block-control.opacity-50.hover:opacity-100
      {:id (str "control-" uuid)
       :style {:width 14
               :height 16
               :margin-right 2}
       :on-click (fn [e]
                   (util/stop e)
                   (when-not (and (not collapsed?) (not has-child?))
                     (if ref?
                       (swap! *ref-collapsed? not)
                       (if collapsed?
                         (editor-handler/expand-block! uuid)
                         (editor-handler/collapse-block! uuid)))))}
      [:span {:class (if control-show? "control-show" "control-hide")}
       (ui/rotating-arrow collapsed?)]]
     (if (and empty-content? (not edit?)
              (not (:block/top? block))
              (not (:block/bottom? block)))
       [:span.bullet-container]

       [:a {:on-click (fn [e]
                        (bullet-on-click e block config uuid))}
        [:span.bullet-container.cursor
         {:id (str "dot-" uuid)
          :draggable true
          :on-drag-start (fn [event]
                           (bullet-drag-start event block uuid block-id))
          :blockid (str uuid)
          :class (str (when collapsed? "bullet-closed")
                      " "
                      (when (and (:document/mode? config)
                                 (not collapsed?))
                        "hide-inner-bullet"))}
         [:span.bullet {:blockid (str uuid)}]]])]))

(rum/defc dnd-separator
  [block move-to block-content?]
  [:div.relative
   [:div.dnd-separator.absolute
    {:style {:left (cond-> (if (= move-to :nested) 40 20)
                     block-content?
                     (- 34))
             :top 0
             :width "100%"
             :z-index 3}}]])

(defn block-checkbox
  [block class]
  (let [marker (:block/marker block)
        [class checked?] (cond
                           (nil? marker)
                           nil
                           (contains? #{"NOW" "LATER" "DOING" "IN-PROGRESS" "TODO" "WAIT" "WAITING"} marker)
                           [class false]
                           (= "DONE" marker)
                           [(str class " checked") true])]
    (when class
      (ui/checkbox {:class class
                    :style {:margin-top -2
                            :margin-right 5}
                    :checked checked?
                    :on-change (fn [_e]
                                 ;; FIXME: Log timestamp
                                 (if checked?
                                   (editor-handler/uncheck block)
                                   (editor-handler/check block)))}))))

(defn list-checkbox
  [checked?]
  (ui/checkbox {:style {:margin-right 6}
                :checked checked?}))

(defn marker-switch
  [{:block/keys [pre-block? marker] :as block}]
  (when (contains? #{"NOW" "LATER" "TODO" "DOING"} marker)
    (let [set-marker-fn (fn [marker]
                          (fn [e]
                            (util/stop e)
                            (editor-handler/set-marker block marker)))]
      (case marker
        "NOW"
        [:a.marker-switch.block-marker
         {:title "Change from NOW to LATER"
          :on-click (set-marker-fn "LATER")}
         "NOW"]
        "LATER"
        [:a.marker-switch.block-marker
         {:title "Change from LATER to NOW"
          :on-click (set-marker-fn "NOW")}
         "LATER"]

        "TODO"
        [:a.marker-switch.block-marker
         {:title "Change from TODO to DOING"
          :on-click (set-marker-fn "DOING")}
         "TODO"]
        "DOING"
        [:a.marker-switch.block-marker
         {:title "Change from DOING to TODO"
          :on-click (set-marker-fn "TODO")}
         "DOING"]
        nil))))

(defn marker-cp
  [{:block/keys [pre-block? marker] :as block}]
  (when-not pre-block?
    (if (contains? #{"IN-PROGRESS" "WAIT" "WAITING"} marker)
      [:span {:class (str "task-status block-marker " (string/lower-case marker))
              :style {:margin-right 3.5}}
       (string/upper-case marker)])))

(rum/defc set-priority
  [block priority]
  [:div
   (let [priorities (sort (remove #(= priority %) ["A" "B" "C"]))]
     (for [p priorities]
       [:a.mr-2.text-base.tooltip-priority {:key (str (random-uuid))
                                            :priority p
                                            :on-click (fn [] (editor-handler/set-priority block p))}]))])

(rum/defc priority-text
  [priority]
  [:a.opacity-50.hover:opacity-100
   {:class "priority"
    :href (rfe/href :page {:name priority})
    :style {:margin-right 3.5}}
   (util/format "[#%s]" (str priority))])

(defn priority-cp
  [{:block/keys [pre-block? priority] :as block}]
  (when (and (not pre-block?) priority)
    (ui/tippy
     {:interactive true
      :html (set-priority block priority)}
     (priority-text priority))))

(defn block-tags-cp
  [{:block/keys [pre-block? tags] :as block}]
  (when (and (not pre-block?)
             (seq tags))
    (->elem
     :span
     {:class "block-tags"}
     (mapv (fn [tag]
             (when-let [page (db/entity (:db/id tag))]
               (let [tag (:block/name page)]
                 [:a.tag.mx-1 {:data-ref tag
                               :key (str "tag-" (:db/id tag))
                               :href (rfe/href :page {:name tag})}
                  (str "#" tag)])))
           tags))))

(declare block-content)

(defn build-block-title
  [{:keys [slide?] :as config} {:block/keys [uuid title tags marker priority anchor meta format content pre-block? page properties unordered level heading-level]
                                :as t}]
  (let [config (assoc config :block t)
        slide? (boolean (:slide? config))
        block-ref? (:block-ref? config)
        html-export? (:html-export? config)
        checkbox (when (and (not pre-block?)
                            (not html-export?))
                   (block-checkbox t (str "mr-1 cursor")))
        marker-switch (when (and (not pre-block?)
                                 (not html-export?))
                        (marker-switch t))
        marker-cp (marker-cp t)
        priority (priority-cp t)
        tags (block-tags-cp t)
        bg-color (:background-color properties)
        heading-level (or (and heading-level
                               (<= heading-level 6)
                               heading-level)
                          (and (get properties :heading)
                               (<= level 6)
                               level))
        elem (if heading-level
               (keyword (str "h" heading-level
                             (when block-ref? ".inline")))
               :span.inline)]
    (->elem
     elem
     (merge
      {:id anchor}
      (when (and marker
                 (not (string/blank? marker))
                 (not= "nil" marker))
        {:class (str (string/lower-case marker))})
      (when bg-color
        {:style {:background-color bg-color
                 :padding-left 6
                 :padding-right 6
                 :color "#FFFFFF"}
         :class "with-bg-color"}))
     (remove-nils
      (concat
       [(when-not slide? checkbox)
        (when-not slide? marker-switch)
        marker-cp
        priority]
       (if title
         (map-inline config title)
         [[:span.opacity-50 "Click here to start writing, type '/' to see all the commands."]])
       [tags])))))

(rum/defc span-comma
  []
  [:span ", "])

(rum/defc property-cp
  [config block k v]
  (let [pre-block? (:block/pre-block? block)
        date (and (= k :date) (date/get-locale-string (str v)))]
    [:div
     [:span.page-property-key.font-medium (name k)]
     [:span.mr-1 ":"]
     (cond
       (int? v)
       v

       date
       date

       (coll? v)
       (let [v (->> (remove string/blank? v)
                    (filter string?))
             vals (for [v-item v]
                    (page-cp config {:block/name v-item}))
             elems (interpose (span-comma) vals)]
         (for [elem elems]
           (rum/with-key elem (str (random-uuid)))))

       :else
       (inline-text (:block/format block) (str v)))]))

(rum/defc properties-cp
  [config block]
  (let [properties (walk/keywordize-keys (:block/properties block))
        properties-order (:block/properties-order block)
        properties (apply dissoc properties (property/built-in-properties))
        properties-order (remove (property/built-in-properties) properties-order)
        pre-block? (:block/pre-block? block)
        properties (if pre-block?
                     (let [repo (state/get-current-repo)
                           properties (dissoc properties :title :filters)
                           aliases (db/get-page-alias-names repo
                                                            (:block/name (db/pull (:db/id (:block/page block)))))]
                       (if (seq aliases)
                         (if (:alias properties)
                           (update properties :alias (fn [c]
                                                       (util/distinct-by string/lower-case (concat c aliases))))
                           (assoc properties :alias aliases))
                         properties))
                     properties)
        properties-order (if pre-block?
                           (remove #{:title :filters} properties-order)
                           properties-order)
        properties (if (seq properties-order)
                     (map (fn [k] [k (get properties k)]) properties-order)
                     properties)]
    (cond
      (seq properties)
      [:div.block-properties.color-level
       {:class (when pre-block? "page-properties")
        :title (if pre-block?
                 "Click to edit this page's properties"
                 "Click to edit this block's properties")}
       (for [[k v] properties]
         (rum/with-key (property-cp config block k v)
           (str (:block/uuid block) "-" k)))]

      (and pre-block? properties)
      [:span.opacity-50 "Properties"]

      :else
      nil)))

(rum/defcs timestamp-cp < rum/reactive
  (rum/local false ::show?)
  (rum/local {} ::pos)
  {:will-unmount (fn [state]
                   (when-let [show? (::show? state)]
                     (reset! show? false))
                   state)}
  [state block typ ast]
  (let [show? (get state ::show?)]
    [:div.flex.flex-col
     [:div.text-sm.mt-1.flex.flex-row
      [:div.opacity-50.font-medium {:style {:width 95}}
       (str typ ": ")]
      [:a.opacity-80.hover:opacity-100
       {:on-click (fn []
                    (if @show?
                      (do
                        (reset! show? false)
                        (reset! commands/*current-command nil)
                        (state/set-editor-show-date-picker! false)
                        (state/set-timestamp-block! nil))
                      (do
                        (reset! show? true)
                        (reset! commands/*current-command typ)
                        (state/set-editor-show-date-picker! true)
                        (state/set-timestamp-block! {:block block
                                                     :typ typ
                                                     :show? show?}))))}
       (repeated/timestamp->text ast)]]
     (when (true? @show?)
       (let [ts (repeated/timestamp->map ast)]
         [:div.my-4
          (datetime-comp/date-picker nil nil ts)]))]))

(defn- block-content-on-mouse-down
  [e block block-id properties content format edit-input-id]
  (.stopPropagation e)
  (let [target (gobj/get e "target")
        button (gobj/get e "buttons")]
    (when (contains? #{1 0} button)
      (when-not (or
                 (d/has-class? target "bullet")
                 (util/link? target)
                 (util/input? target)
                 (util/details-or-summary? target)
                 (and (util/sup? target)
                      (d/has-class? target "fn"))
                 (d/has-class? target "image-resize"))
        (editor-handler/clear-selection!)
        (editor-handler/unhighlight-blocks!)
        (let [block (or (db/pull [:block/uuid (:block/uuid block)]) block)
              f #(let [cursor-range (util/caret-range (gdom/getElement block-id))
                       content (property/remove-built-in-properties (:block/format block)
                                                                    content)]
                   ;; save current editing block
                   (let [{:keys [value] :as state} (editor-handler/get-state)]
                     (editor-handler/save-block! state value))

                   (state/set-editing!
                    edit-input-id
                    content
                    block
                    cursor-range
                    false))]
          ;; wait a while for the value of the caret range
          (if (util/ios?)
            (f)
            (js/setTimeout f 5)))

        (when block-id (state/set-selection-start-block! block-id))))))

(rum/defc dnd-separator-wrapper < rum/reactive
  [block block-id slide? top? block-content?]
  (let [dragging? (rum/react *dragging?)
        drag-to-block (rum/react *drag-to-block)]
    (when (and
           (= block-id drag-to-block)
           dragging?
           (not slide?)
           (not (:block/pre-block? block)))
      (let [move-to (rum/react *move-to)]
        (when-not
            (or (and top? (not= move-to :top))
                (and (not top?) (= move-to :top))
                (and block-content? (not= move-to :nested))
                (and (not block-content?)
                     (seq (:block/children block))
                     (= move-to :nested)))
          (dnd-separator block move-to block-content?))))))

(rum/defc block-content < rum/reactive
  [config {:block/keys [uuid title body meta content marker page format repo children pre-block? properties idx container block-refs-count scheduled deadline repeated?] :as block} edit-input-id block-id slide?]
  (let [collapsed? (get properties :collapsed)
        block-ref? (:block-ref? config)
        block-ref-with-title? (and block-ref? (seq title))
        dragging? (rum/react *dragging?)
        content (if (string? content) (string/trim content) "")
        mouse-down-key (if (util/ios?)
                         :on-click
                         :on-mouse-down ; TODO: it seems that Safari doesn't work well with on-mouse-down
                         )
        attrs (cond->
                {:blockid       (str uuid)
                 :style {:width "100%"}}
                (not block-ref?)
                (assoc mouse-down-key (fn [e]
                                        (block-content-on-mouse-down e block block-id properties content format edit-input-id))))]
    [:div.block-content.inline
     (cond-> {:id (str "block-content-" uuid)}
       (not slide?)
       (merge attrs))

     [:<>
       (cond
         (seq title)
         (build-block-title config block)

         :else
         nil)

       (when (seq children)
         (dnd-separator-wrapper block block-id slide? false true))

       (when deadline
         (when-let [deadline-ast (block-handler/get-deadline-ast block)]
           (timestamp-cp block "DEADLINE" deadline-ast)))

       (when scheduled
         (when-let [scheduled-ast (block-handler/get-scheduled-ast block)]
           (timestamp-cp block "SCHEDULED" scheduled-ast)))

       (when (and (seq properties)
                  (let [hidden? (property/properties-built-in? properties)]
                    (not hidden?))
                  (not block-ref?)
                  (not (:slide? config)))
         (properties-cp config block))

       (when (and (not block-ref-with-title?) (seq body))
         [:div.block-body {:style {:display (if (and collapsed? (seq title)) "none" "")}}
          ;; TODO: consistent id instead of the idx (since it could be changed later)
          (let [body (block/trim-break-lines! (:block/body block))]
            (for [[idx child] (medley/indexed body)]
              (when-let [block (markup-element-cp config child)]
                (rum/with-key (block-child block)
                  (str uuid "-" idx)))))])]]))

(rum/defc block-content-or-editor < rum/reactive
  [config {:block/keys [uuid title body meta content page format repo children marker properties pre-block? idx] :as block} edit-input-id block-id slide? heading-level]
  (let [editor-box (get config :editor-box)
        edit? (state/sub [:editor/editing? edit-input-id])
        editor-id (str "editor-" edit-input-id)
        slide? (:slide? config)]
    (if (and edit? editor-box)
      [:div.editor-wrapper {:id editor-id}
       (editor-box {:block block
                    :block-id uuid
                    :block-parent-id block-id
                    :format format
                    :heading-level heading-level
                    :on-hide (fn [value event]
                               (when (= event :esc)
                                 (editor-handler/escape-editing)))}
                   edit-input-id
                   config)]
      [:div.flex.flex-row.block-content-wrapper
       [:div.flex-1.w-full {:style {:display (if (:slide? config) "block" "flex")}}
        (block-content config block edit-input-id block-id slide?)]
       [:div.flex.flex-row.text-sm
        (when (and (:embed? config)
                   (not (:page-embed? config))
                   (= (:embed-id config) uuid))
          [:a.opacity-30.hover:opacity-100.svg-small.inline
           {:on-mouse-down (fn [e]
                             (util/stop e)
                             (when-let [block (:block config)]
                               (editor-handler/edit-block! block :max (:block/format block) (:block/uuid block))))}
           svg/edit])

        (when (and (= (:block/marker block) "DONE")
                   (state/enable-timetracking?))
          (let [start-time (or
                            (get properties :now)
                            (get properties :doing)
                            (get properties :in-progress)
                            (get properties :later)
                            (get properties :todo))
                finish-time (get properties :done)]
            (when (and start-time finish-time (> finish-time start-time))
              [:div.time-spent.ml-1.inline-flex.items-center {:title (str (date/int->local-time start-time) " ~ " (date/int->local-time finish-time))}
               [:a.opacity-30.hover:opacity-100
                (utils/timeConversion (- finish-time start-time))]])))

<<<<<<< HEAD
        (when (and block-refs-count (> block-refs-count 0))
          [:a.open-block-ref-link.inline-flex.items-center.color-level.ml-2
           {:title    "Open block references"
            :on-click (fn []
                        (state/sidebar-add-block!
                          (state/get-current-repo)
                          (:db/id block)
                          :block-ref
                          {:block block}))}
           block-refs-count])]])))
=======
        (let [block-refs-count (count (:block/_refs (db/entity (:db/id block))))]
          (when (and block-refs-count (> block-refs-count 0))
           [:div
            [:a.open-block-ref-link.bg-base-2.text-sm.ml-2
             {:title "Open block references"
              :style {:margin-top -1}
              :on-click (fn []
                          (state/sidebar-add-block!
                           (state/get-current-repo)
                           (:db/id block)
                           :block-ref
                           {:block block}))}
             block-refs-count]]))]])))
>>>>>>> ce2f28cd

(defn non-dragging?
  [e]
  (and (= (gobj/get e "buttons") 1)
       (not (d/has-class? (gobj/get e "target") "bullet-container"))
       (not (d/has-class? (gobj/get e "target") "bullet"))
       (not @*dragging?)))

(rum/defc breadcrumb-fragment
  [block href label]
  [:a {:on-mouse-down
       (fn [e]
         (util/stop e)
         (state/sidebar-add-block!
          (state/get-current-repo)
          (:db/id block)
          :block-ref
          {:block block}))}
   label])

(rum/defc breadcrumb-separator [] [:span.mx-2.opacity-50 "➤"])

(defn block-parents
  ([config repo block-id format]
   (block-parents config repo block-id format true))
  ([config repo block-id format show-page?]
   (let [parents (db/get-block-parents repo block-id 3)
         page (db/get-block-page repo block-id)
         page-name (:block/name page)
         page-original-name (:block/original-name page)
         show? (or (seq parents) show-page? page-name)]
     (when show?
       (let [page-name-props (when show-page?
                               [(rfe/href :page {:name page-name})
                                (or page-original-name page-name)])
             parents-props (doall
                            (for [{:block/keys [uuid title name] :as block} parents]
                              (when-not name ; not page
                                [block
                                 (rfe/href :page {:name uuid})
                                 (->elem :span (map-inline config title))])))
             breadcrumb (->> (into [] parents-props)
                             (concat [page-name-props])
                             (filterv identity)
                             (map (fn [[block href label]] (breadcrumb-fragment block href label)))
                             (interpose (breadcrumb-separator)))]
         [:div.block-parents.flex-row.flex-1 breadcrumb])))))

(defn- block-drag-over
  [event uuid top? block-id *move-to]
  (util/stop event)
  (when-not (dnd-same-block? uuid)
    (let [over-block (gdom/getElement block-id)
          rect (utils/getOffsetRect over-block)
          element-top (gobj/get rect "top")
          element-left (gobj/get rect "left")
          x-offset (- (.. event -pageX) element-left)
          cursor-top (gobj/get event "clientY")
          move-to-value (cond
                          (and top? (<= (js/Math.abs (- cursor-top element-top)) 16))
                          :top

                          (> x-offset 50)
                          :nested

                          :else
                          :sibling)]
      (reset! *drag-to-block block-id)
      (reset! *move-to move-to-value))))

(defn- block-drag-leave
  [*move-to]
  (reset! *move-to nil))

(defn- block-drop
  [event uuid block *move-to]
  (when-not (dnd-same-block? uuid)
    (dnd/move-block event @*dragging-block
                    block
                    @*move-to))
  (reset! *dragging? false)
  (reset! *dragging-block nil)
  (reset! *drag-to-block nil)
  (reset! *move-to nil)
  (editor-handler/unhighlight-blocks!))

(defn- block-mouse-over
  [e has-child? *control-show? block-id doc-mode?]
  (util/stop e)
  (when has-child?
    (reset! *control-show? true))
  (when-let [parent (gdom/getElement block-id)]
    (let [node (.querySelector parent ".bullet-container")]
      (when doc-mode?
        (d/remove-class! node "hide-inner-bullet"))))
  (when (and
         (state/in-selection-mode?)
         (non-dragging? e))
    (util/stop e)
    (editor-handler/highlight-selection-area! block-id)))

(defn- block-mouse-leave
  [e has-child? *control-show? block-id doc-mode?]
  (util/stop e)
  (when has-child?
    (reset! *control-show? false))
  (when doc-mode?
    (when-let [parent (gdom/getElement block-id)]
      (when-let [node (.querySelector parent ".bullet-container")]
        (d/add-class! node "hide-inner-bullet"))))
  (when (and (non-dragging? e)
             (not @*resizing-image?))
    (state/into-selection-mode!)))

(defn- on-drag-and-mouse-attrs
  [block uuid top? block-id *move-to has-child? *control-show? doc-mode?]
  {:on-drag-over (fn [event]
                   (block-drag-over event uuid top? block-id *move-to))
   :on-drag-leave (fn [event]
                    (block-drag-leave *move-to))
   :on-drop (fn [event]
              (block-drop event uuid block *move-to))})

(defn- build-refs-data-value
  [block refs]
  (let [refs (model/get-page-names-by-ids
              (->> (map :db/id refs)
                   (remove nil?)))]
    (text/build-data-value refs)))

;; (rum/defc block-immediate-children < rum/reactive
;;   [repo config uuid ref? collapsed?]
;;   (when (and ref? (not collapsed?))
;;     (let [children (db/get-block-immediate-children repo uuid)
;;           children (block-handler/filter-blocks repo children (:filters config) false)]
;;       (when (seq children)
;;         [:div.ref-children {:style {:margin-left "1.8rem"}}
;;          (blocks-container children (assoc config
;;                                            :breadcrumb-show? false
;;                                            :ref? true
;;                                            :ref-child? true))]))))

(rum/defcs block-container < rum/static
  {:init (fn [state]
           (let [[config block] (:rum/args state)
                 ref-collpased? (boolean
                                 (and
                                  (seq (:block/children block))
                                  (or (:custom-query? config)
                                      (and (:ref? config)
                                           (>= (:ref/level block)
                                               (state/get-ref-open-blocks-level))))))]
             (assoc state
                    ::control-show? (atom false)
                    ::ref-collapsed? (atom ref-collpased?))))
   :should-update (fn [old-state new-state]
                    (not= (:block/content (second (:rum/args old-state)))
                          (:block/content (second (:rum/args new-state)))))}
  [state config {:block/keys [uuid title body meta content page format repo children pre-block? top? properties refs path-refs heading-level level type idx] :as block}]
  (let [blocks-container-id (:blocks-container-id config)
        config (update config :block merge block)

        ;; Each block might have multiple queries, but we store only the first query's result
        config (if (nil? (:query-result config))
                 (assoc config :query-result (atom nil))
                 config)
        heading? (and (= type :heading) heading-level (<= heading-level 6))
        *control-show? (get state ::control-show?)
        *ref-collapsed? (get state ::ref-collapsed?)
        collapsed? (or @*ref-collapsed?
                       (get properties :collapsed))
        ref? (boolean (:ref? config))
        breadcrumb-show? (:breadcrumb-show? config)
        sidebar? (boolean (:sidebar? config))
        slide? (boolean (:slide? config))
        doc-mode? (:document/mode? config)
        embed? (:embed? config)
        reference? (:reference? config)
        block-id (str "ls-block-" blocks-container-id "-" uuid)
        has-child? (boolean
                    (and
                     (not pre-block?)
                     (or (and (coll? children) (seq children))
                         (seq body))))
        attrs (on-drag-and-mouse-attrs block uuid top? block-id *move-to has-child? *control-show? doc-mode?)
        data-refs (build-refs-data-value block (remove (set refs) path-refs))
        data-refs-self (build-refs-data-value block refs)
        edit-input-id (str "edit-block-" blocks-container-id "-" uuid)]
    [:div.ls-block.flex.flex-col.rounded-sm
     (cond->
       {:id block-id
        :data-refs data-refs
        :data-refs-self data-refs-self
        :style {:position "relative"}
        :class (str uuid
                    (when (and collapsed? has-child?) " collapsed")
                    (when pre-block? " pre-block"))
        :blockid (str uuid)
        :repo repo
        :haschild (str has-child?)}

       level
       (assoc :level level)

       (not slide?)
       (merge attrs)

       (or reference? embed?)
       (assoc :data-transclude true))

     (when (and ref? breadcrumb-show?)
       (when-let [comp (block-parents config repo uuid format false)]
         [:div.my-2.opacity-70.ml-4.hover:opacity-100 comp]))

     ;; only render this for the first block in each container
     (when top?
       (dnd-separator-wrapper block block-id slide? true false))

     [:div.flex.flex-row.pr-2
      {:class (if heading? "items-baseline" "")
       :on-mouse-over (fn [e]
                        (block-mouse-over e has-child? *control-show? block-id doc-mode?))
       :on-mouse-leave (fn [e]
                         (block-mouse-leave e has-child? *control-show? block-id doc-mode?))}
      (when (not slide?)
        (block-control config block uuid block-id body children collapsed? *ref-collapsed? *control-show? edit-input-id))

      (block-content-or-editor config block edit-input-id block-id slide? heading-level)]

     (block-children config children collapsed? *ref-collapsed?)

     (dnd-separator-wrapper block block-id slide? false false)]))

(defn divide-lists
  [[f & l]]
  (loop [l l
         ordered? (:ordered f)
         result [[f]]]
    (if (seq l)
      (let [cur (first l)
            cur-ordered? (:ordered cur)]
        (if (= ordered? cur-ordered?)
          (recur
           (rest l)
           cur-ordered?
           (update result (dec (count result)) conj cur))
          (recur
           (rest l)
           cur-ordered?
           (conj result [cur]))))
      result)))

(defn list-element
  [l]
  (match l
    [l1 & tl]
    (let [{:keys [ordered name]} l1]
      (cond
        (seq name)
        :dl
        ordered
        :ol
        :else
        :ul))

    :else
    :ul))

(defn list-item
  [config {:keys [name content checkbox items number] :as l}]
  (let [content (when-not (empty? content)
                  (match content
                    [["Paragraph" i] & rest]
                    (vec-cat
                     (map-inline config i)
                     (markup-elements-cp config rest))
                    :else
                    (markup-elements-cp config content)))
        checked? (some? checkbox)
        items (if (seq items)
                (->elem
                 (list-element items)
                 (for [item items]
                   (list-item config item))))]
    (cond
      (seq name)
      [:dl {:checked checked?}
       [:dt (map-inline config name)]
       (->elem :dd
               (vec-cat content [items]))]

      :else
      (if (nil? checkbox)
        (->elem
         :li
         (cond->
           {:checked checked?}
           number
           (assoc :value number))
         (vec-cat
          [(->elem
            :p
            content)]
          [items]))
        (->elem
         :li
         {:checked checked?}
         (vec-cat
          [(->elem
            :p
            (list-checkbox checkbox)
            content)]
          [items]))))))

(defn table
  [config {:keys [header groups col_groups]}]
  (let [tr (fn [elm cols]
             (->elem
              :tr
              (mapv (fn [col]
                      (->elem
                       elm
                       {:scope "col"
                        :class "org-left"}
                       (map-inline config col)))
                    cols)))
        tb-col-groups (try
                        (mapv (fn [number]
                                (let [col-elem [:col {:class "org-left"}]]
                                  (->elem
                                   :colgroup
                                   (repeat number col-elem))))
                              col_groups)
                        (catch js/Error e
                          []))
        head (if header
               [:thead (tr :th header)])
        groups (mapv (fn [group]
                       (->elem
                        :tbody
                        (mapv #(tr :td %) group)))
                     groups)]
    [:div.table-wrapper {:style {:max-width (min 700
                                                 (gobj/get js/window "innerWidth"))}}
     (->elem
      :table
      {:class "table-auto"
       :border 2
       :cell-spacing 0
       :cell-padding 6
       :rules "groups"
       :frame "hsides"}
      (vec-cat
       tb-col-groups
       (cons head groups)))]))

(defn map-inline
  [config col]
  (map #(inline config %) col))

(declare ->hiccup)

(defn built-in-custom-query?
  [title]
  (let [repo (state/get-current-repo)]
    (let [queries (state/sub [:config repo :default-queries :journals])]
      (when (seq queries)
        (boolean (some #(= % title) (map :title queries)))))))

(defn- trigger-custom-query!
  [state]
  (let [[config query] (:rum/args state)
        repo (state/get-current-repo)
        result-atom (atom nil)
        query-atom (if (:dsl-query? config)
                     (let [result (query-dsl/query (state/get-current-repo) (:query query))]
                       (cond
                         (and (util/electron?) (string? result)) ; full-text search
                         (if (string/blank? result)
                           (atom [])
                           (p/let [blocks (search/block-search repo result {:limit 30})]
                             (when (seq blocks)
                               (let [result (db/pull-many (state/get-current-repo) '[*] (map (fn [b] [:block/uuid (uuid (:block/uuid b))]) blocks))]
                                 (reset! result-atom result)))))

                         (string? result)
                         (atom nil)

                         :else
                         result))
                     (db/custom-query query))
        query-atom (if (instance? Atom query-atom)
                     query-atom
                     result-atom)]
    (assoc state :query-atom query-atom)))

(rum/defcs custom-query < rum/reactive
  {:will-mount trigger-custom-query!
   :did-mount (fn [state]
                (when-let [query (last (:rum/args state))]
                  (state/add-custom-query-component! query (:rum/react-component state)))
                state)
   :did-remount (fn [_old_state state]
                  (trigger-custom-query! state))
   :will-unmount (fn [state]
                   (when-let [query (last (:rum/args state))]
                     (state/remove-custom-query-component! query)
                     (db/remove-custom-query! (state/get-current-repo) query))
                   state)}
  [state config {:keys [title query inputs view collapsed? children?] :as q}]
  (ui/catch-error
   [:div.warning
    [:p "Query failed: "]
    [:pre (str q)]]
   (let [dsl-query? (:dsl-query? config)
         query-atom (:query-atom state)]
     (let [current-block-uuid (or (:block/uuid (:block config))
                                  (:block/uuid config))
           current-block (db/entity [:block/uuid current-block-uuid])
           ;; exclude the current one, otherwise it'll loop forever
           remove-blocks (if current-block-uuid [current-block-uuid] nil)
           query-result (and query-atom (rum/react query-atom))
           table? (or (get-in current-block [:block/properties :query-table])
                      (and (string? query) (string/ends-with? (string/trim query) "table")))
           transformed-query-result (when query-result
                                      (db/custom-query-result-transform query-result remove-blocks q))
           not-grouped-by-page? (or table?
                                    (and (string? query) (string/includes? query "(by-page false)")))
           result (if (and (:block/uuid (first transformed-query-result)) (not not-grouped-by-page?))
                    (db-utils/group-by-page transformed-query-result)
                    transformed-query-result)
           _ (when-let [query-result (:query-result config)]
               (let [result (remove (fn [b] (some? (get-in b [:block/properties :template]))) result)]
                     (reset! query-result result)))
           view-f (and view (sci/eval-string (pr-str view)))
           only-blocks? (:block/uuid (first result))
           blocks-grouped-by-page? (and (seq result)
                                        (not not-grouped-by-page?)
                                        (coll? (first result))
                                        (:block/name (ffirst result))
                                        (:block/uuid (first (second (first result))))
                                        true)
           built-in? (built-in-custom-query? title)
           page-list? (and (seq result)
                           (:block/name (first result)))]
       [:div.custom-query.mt-4 (get config :attr {})
        (when-not (and built-in? (empty? result))
          (ui/foldable
           [:div.custom-query-title
            title
            [:span.opacity-60.text-sm.ml-2
             (str (count transformed-query-result) " results")]]
           [:div
            (when current-block
              [:div.flex.flex-row.align-items.mt-2 {:on-mouse-down (fn [e] (util/stop e))}
               (when-not page-list?
                 [:div.flex.flex-row
                  [:div.mx-2 [:span.text-sm "Table view"]]
                  [:div {:style {:margin-top 5}}
                   (ui/toggle table?
                              (fn []
                                (editor-handler/set-block-property! current-block-uuid
                                                                    "query-table"
                                                                    (not table?)))
                              true)]])

               [:a.mx-2.opacity-60.hover:opacity-100.block
                {:on-click (fn []
                             (let [all-keys (query-table/get-keys result page-list?)]
                               (state/pub-event! [:modal/set-query-properties current-block all-keys])))}
                [:span.table-query-properties
                 [:span.text-sm.mr-1 "Set properties"]
                 svg/settings-sm]]])
            (cond
              (and (seq result) view-f)
              (let [result (try
                             (sci/call-fn view-f result)
                             (catch js/Error error
                               (log/error :custom-view-failed {:error error
                                                               :result result})
                               [:div "Custom view failed: "
                                (str error)]))]
                (util/hiccup-keywordize result))

              page-list?
              (query-table/result-table config current-block result {:page? true} map-inline page-cp ->elem inline-text)

              table?
              (query-table/result-table config current-block result {:page? false} map-inline page-cp ->elem inline-text)

              (and (seq result) (or only-blocks? blocks-grouped-by-page?))
              (->hiccup result (cond-> (assoc config
                                              :custom-query? true
                                              :breadcrumb-show? true
                                              :group-by-page? blocks-grouped-by-page?
                                              :ref? true)
                                 children?
                                 (assoc :ref? true))
                        {:style {:margin-top "0.25rem"
                                 :margin-left "0.25rem"}})

              (seq result)
              (let [result (->>
                            (for [record result]
                              (if (map? record)
                                (str (util/pp-str record) "\n")
                                record))
                            (remove nil?))]
                [:pre result])

              :else
              [:div.text-sm.mt-2.ml-2.font-medium.opacity-50 "Empty"])]
           collapsed?))]))))

(defn admonition
  [config type options result]
  (when-let [icon (case (string/lower-case (name type))
                    "note" svg/note
                    "tip" svg/tip
                    "important" svg/important
                    "caution" svg/caution
                    "warning" svg/warning
                    "pinned" svg/pinned
                    nil)]
    [:div.flex.flex-row.admonitionblock.align-items {:class type}
     [:div.pr-4.admonition-icon.flex.flex-col.justify-center
      {:title (string/upper-case type)} (icon)]
     [:div.ml-4.text-lg
      (markup-elements-cp config result)]]))

;; TODO: move to mldoc
;; (defn- convert-md-src-to-custom-block
;;   [item]
;;   (let [{:keys [language options lines] :as options} (second item)
;;         lang (string/lower-case (or language ""))]
;;     (cond
;;       (= lang "quote")
;;       (let [content (string/trim (string/join "\n" lines))]
;;         ["Quote" (first (mldoc/->edn content (mldoc/default-config :markdown)))])

;;       (contains? #{"query" "note" "tip" "important" "caution" "warning" "pinned"} lang)
;;       (let [content (string/trim (string/join "\n" lines))]
;;         ["Custom" lang nil (first (mldoc/->edn content (mldoc/default-config :markdown))) content])

;;       :else
;;       ["Src" options])))

(rum/defc src-cp < rum/static
  [config options html-export?]
  (when options
    (let [{:keys [language lines pos_meta]} options
          attr (if language
                 {:data-lang language})
          code (join-lines lines)]
      (cond
        html-export?
        (highlight/html-export attr code)

        :else
        (let [language (if (contains? #{"edn" "clj" "cljc" "cljs" "clojure"} language) "text/x-clojure" language)]
          (if (:slide? config)
            (highlight/highlight (str (medley/random-uuid)) {:data-lang language} code)
            [:div
             (lazy-editor/editor config (str (dc/squuid)) attr code options)
             (let [options (:options options)]
               (when (and (= language "text/x-clojure") (contains? (set options) ":results"))
                 (sci/eval-result code)))]))))))

(defn markup-element-cp
  [{:keys [html-export?] :as config} item]
  (let [format (or (:block/format config)
                   :markdown)]
    (try
      (match item
        ["Properties" m]
        [:div.properties
         (for [[k v] (dissoc m :roam_alias :roam_tags)]
           (when (and (not (and (= k :macros) (empty? v))) ; empty macros
                      (not (= k :title))
                      (not (= k :filters)))
             [:div.property
              [:span.font-medium.mr-1 (str (name k) ": ")]
              (if (coll? v)
                (let [vals (for [item v]
                             (if (coll? v)
                               (let [config (if (= k :alias)
                                              (assoc config :block/alias? true))]
                                 (page-cp config {:block/name item}))
                               (inline-text format item)))]
                  (interpose [:span ", "] vals))
                (inline-text format v))]))]

        ["Paragraph" l]
        ;; TODO: speedup
        (if (util/safe-re-find #"\"Export_Snippet\" \"embed\"" (str l))
          (->elem :div (map-inline config l))
          (->elem :div.is-paragraph (map-inline config l)))

        ["Horizontal_Rule"]
        (when-not (:slide? config)
          [:hr])
        ["Heading" h]
        (block-container config h)
        ["List" l]
        (let [lists (divide-lists l)]
          (if (= 1 (count lists))
            (let [l (first lists)]
              (->elem
               (list-element l)
               (map #(list-item config %) l)))
            [:div.list-group
             (for [l lists]
               (->elem
                (list-element l)
                (map #(list-item config %) l)))]))
        ["Table" t]
        (table config t)
        ["Math" s]
        (if html-export?
          (latex/html-export s true true)
          (latex/latex (str (dc/squuid)) s true true))
        ["Example" l]
        [:pre.pre-wrap-white-space
         (join-lines l)]
        ["Quote" l]
        (->elem
         :blockquote
         (markup-elements-cp config l))
        ["Raw_Html" content]
        (when (not html-export?)
          [:div.raw_html {:dangerouslySetInnerHTML
                          {:__html content}}])
        ["Export" "html" options content]
        (when (not html-export?)
          [:div.export_html {:dangerouslySetInnerHTML
                             {:__html content}}])
        ["Hiccup" content]
        (ui/catch-error
         [:div.warning {:title "Invalid hiccup"}
          content]
         (-> (safe-read-string content)
             (security/remove-javascript-links-in-href)))

        ["Export" "latex" options content]
        (if html-export?
          (latex/html-export content true false)
          (latex/latex (str (dc/squuid)) content true false))

        ["Custom" "query" _options result content]
        (try
          (let [query (reader/read-string content)]
            (custom-query config query))
          (catch js/Error e
            (println "read-string error:")
            (js/console.error e)
            [:div.warning {:title "Invalid query"}
             content]))

        ["Custom" "note" options result content]
        (admonition config "note" options result)

        ["Custom" "tip" options result content]
        (admonition config "tip" options result)

        ["Custom" "important" options result content]
        (admonition config "important" options result)

        ["Custom" "caution" options result content]
        (admonition config "caution" options result)

        ["Custom" "warning" options result content]
        (admonition config "warning" options result)

        ["Custom" "pinned" options result content]
        (admonition config "pinned" options result)

        ["Custom" name options l content]
        (->elem
         :div
         {:class name}
         (markup-elements-cp config l))

        ["Latex_Fragment" l]
        [:p.latex-fragment
         (inline config ["Latex_Fragment" l])]

        ["Latex_Environment" name option content]
        (let [content (latex-environment-content name option content)]
          (if html-export?
            (latex/html-export content true true)
            (latex/latex (str (dc/squuid)) content true true)))

        ["Displayed_Math" content]
        (if html-export?
          (latex/html-export content true true)
          (latex/latex (str (dc/squuid)) content true true))

        ["Footnote_Definition" name definition]
        (let [id (util/url-encode name)]
          [:div.footdef
           [:div.footpara
            (conj
             (markup-element-cp config ["Paragraph" definition])
             [:a.ml-1 {:id (str "fn." id)
                       :style {:font-size 14}
                       :class "footnum"
                       :on-click #(route-handler/jump-to-anchor! (str "fnr." id))}
              [:sup.fn (str name "↩︎")]])]])

        ["Src" options]
        (src-cp config options html-export?)

        :else
        "")
      (catch js/Error e
        (println "Convert to html failed, error: " e)
        ""))))

(defn markup-elements-cp
  [config col]
  (map #(markup-element-cp config %) col))

(defn build-slide-sections
  ([blocks config]
   (build-slide-sections blocks config nil))
  ([blocks config build-block-fn]
   (when (seq blocks)
     (let [blocks (map #(dissoc % :block/children) blocks)
           first-block-level (:block/level (first blocks))
           sections (reduce
                     (fn [acc block]
                       (let [block (dissoc block :block/meta)
                             level (:block/level block)
                             config (assoc config :block/uuid (:block/uuid block))
                             block-cp (if build-block-fn
                                        (build-block-fn config block)
                                        (rum/with-key
                                          (block-container config block)
                                          (str "slide-" (:block/uuid block))))]
                         (if (= first-block-level level)
                           ;; new slide
                           (conj acc [[block block-cp]])
                           (update acc (dec (count acc))
                                   (fn [sections]
                                     (conj sections [block block-cp]))))))
                     []
                     blocks)]
       sections))))

(defn- block-list
  [config blocks]
  (for [[idx item] (medley/indexed blocks)]
    (let [item (->
                (dissoc item :block/meta)
                (assoc :block/top? (zero? idx)
                       :block/bottom? (= (count blocks) (inc idx))))
          config (assoc config :block/uuid (:block/uuid item))]
      (rum/with-key
        (block-container config item)
        (:block/uuid item)))))

(defonce ignore-scroll? (atom false))
(rum/defcs lazy-blocks <
  (rum/local 1 ::page)
  [state config blocks]
  (let [*page (get state ::page)
        segment (->> blocks
                    (drop (* (dec @*page) max-blocks-per-page))
                    (take max-blocks-per-page))
        bottom-reached (fn []
                         (when (and (= (count segment) max-blocks-per-page)
                                    (> (count blocks) (* @*page max-blocks-per-page))
                                    (not @ignore-scroll?))
                           (swap! *page inc)
                           (util/scroll-to-top))
                         (reset! ignore-scroll? false))
        top-reached (fn []
                      (when (> @*page 1)
                        (swap! *page dec)
                        (reset! ignore-scroll? true)
                        (js/setTimeout #(util/scroll-to
                                         (.-scrollHeight (js/document.getElementById "lazy-blocks"))) 100)))]
    [:div#lazy-blocks
     (when (> @*page 1)
       [:div.ml-4.mb-4 [:a#prev.opacity-60.opacity-100.text-sm.font-medium {:on-click top-reached}
                        "Prev"]])
     (ui/infinite-list
      "main-container"
      (block-list config segment)
      {:on-load bottom-reached})
     (when (> (count blocks) (* @*page max-blocks-per-page))
       [:div.ml-4.mt-4 [:a#more.opacity-60.opacity-100.text-sm.font-medium {:on-click bottom-reached}
                        "More"]])]))

(rum/defcs blocks-container <
  {:init (fn [state]
           (assoc state ::init-blocks-container-id (atom nil)))}
  [state blocks config]
  (let [*init-blocks-container-id (::init-blocks-container-id state)
        blocks-container-id (if @*init-blocks-container-id
                              @*init-blocks-container-id
                              (let [id' (swap! *blocks-container-id inc)]
                                (reset! *init-blocks-container-id id')
                                id'))
        sidebar? (:sidebar? config)
        ref? (:ref? config)
        custom-query? (:custom-query? config)
        blocks->vec-tree #(if (or custom-query? ref?) % (tree/blocks->vec-tree % (:id config)))
        blocks' (blocks->vec-tree blocks)
        blocks (if (seq blocks') blocks' blocks)
        config (assoc config :blocks-container-id blocks-container-id)
        doc-mode? (:document/mode? config)]
    (when (seq blocks)
      [:div.blocks-container.flex-1
       {:class (when doc-mode? "document-mode")
        :style {:margin-left (cond
                               sidebar?
                               0
                               :else
                               -10)}}
       (lazy-blocks config blocks)])))

;; headers to hiccup
(defn ->hiccup
  [blocks config option]
  [:div.content
   (cond-> option
     (:document/mode? config) (assoc :class "doc-mode"))
   (cond
     (:custom-query? config)
     [:div.flex.flex-col
      (let [blocks (sort-by (comp :block/journal-day first) > blocks)]
        (for [[page blocks] blocks]
          (let [alias? (:block/alias? page)
                page (db/entity (:db/id page))
                parent-blocks (group-by :block/parent blocks)]
            [:div.my-2 (cond-> {:key (str "page-" (:db/id page))}
                         (:ref? config)
                         (assoc :class "color-level px-7 py-2 rounded"))
             (ui/foldable
              [:div
               (page-cp config page)
               (when alias? [:span.text-sm.font-medium.opacity-50 " Alias"])]
              (for [[parent blocks] parent-blocks]
                (let [block (first blocks)]
                  [:div
                   [:div.my-2.opacity-70.ml-4.hover:opacity-100
                    (block-parents config (state/get-current-repo) (:block/uuid block)
                                   (:block/format block)
                                   false)]
                   (blocks-container blocks (assoc config :breadcrumb-show? false))])))])))]

     (and (:group-by-page? config)
            (vector? (first blocks)))
     [:div.flex.flex-col
      (let [blocks (sort-by (comp :block/journal-day first) > blocks)]
        (for [[page blocks] blocks]
          (let [alias? (:block/alias? page)
                page (db/entity (:db/id page))]
            [:div.my-2 (cond-> {:key (str "page-" (:db/id page))}
                         (:ref? config)
                         (assoc :class "color-level px-7 py-2 rounded"))
             (ui/foldable
              [:div
               (page-cp config page)
               (when alias? [:span.text-sm.font-medium.opacity-50 " Alias"])]
              (blocks-container blocks config))])))]

     :else
     (blocks-container blocks config))])<|MERGE_RESOLUTION|>--- conflicted
+++ resolved
@@ -1731,22 +1731,10 @@
                [:a.opacity-30.hover:opacity-100
                 (utils/timeConversion (- finish-time start-time))]])))
 
-<<<<<<< HEAD
-        (when (and block-refs-count (> block-refs-count 0))
-          [:a.open-block-ref-link.inline-flex.items-center.color-level.ml-2
-           {:title    "Open block references"
-            :on-click (fn []
-                        (state/sidebar-add-block!
-                          (state/get-current-repo)
-                          (:db/id block)
-                          :block-ref
-                          {:block block}))}
-           block-refs-count])]])))
-=======
         (let [block-refs-count (count (:block/_refs (db/entity (:db/id block))))]
           (when (and block-refs-count (> block-refs-count 0))
            [:div
-            [:a.open-block-ref-link.bg-base-2.text-sm.ml-2
+            [:a.open-block-ref-link.inline-flex.items-center.color-level.ml-2
              {:title "Open block references"
               :style {:margin-top -1}
               :on-click (fn []
@@ -1756,7 +1744,6 @@
                            :block-ref
                            {:block block}))}
              block-refs-count]]))]])))
->>>>>>> ce2f28cd
 
 (defn non-dragging?
   [e]
