(ns frontend.components.block
  (:refer-clojure :exclude [range])
  (:require-macros [hiccups.core])
  (:require ["/frontend/utils" :as utils]
            ["@capacitor/share" :refer [^js Share]]
            [cljs-bean.core :as bean]
            [cljs.core.match :refer [match]]
            [cljs.reader :as reader]
            [clojure.string :as string]
            [datascript.core :as d]
            [datascript.impl.entity :as e]
            [dommy.core :as dom]
            [frontend.commands :as commands]
            [frontend.components.block.macros :as block-macros]
            [frontend.components.datetime :as datetime-comp]
            [frontend.components.lazy-editor :as lazy-editor]
            [frontend.components.macro :as macro]
            [frontend.components.plugins :as plugins]
            [frontend.components.query.builder :as query-builder-component]
            [frontend.components.svg :as svg]
            [frontend.components.query :as query]
            [frontend.components.icon :as icon]
            [frontend.components.property :as property-component]
            [frontend.components.property.value :as pv]
            [frontend.config :as config]
            [frontend.context.i18n :refer [t]]
            [frontend.date :as date]
            [frontend.db :as db]
            [frontend.db.model :as model]
            [frontend.db-mixins :as db-mixins]
            [frontend.extensions.highlight :as highlight]
            [frontend.extensions.latex :as latex]
            [frontend.extensions.lightbox :as lightbox]
            [frontend.extensions.pdf.assets :as pdf-assets]
            [frontend.extensions.sci :as sci]
            [frontend.extensions.video.youtube :as youtube]
            [frontend.extensions.zotero :as zotero]
            [frontend.format.block :as block]
            [frontend.format.mldoc :as mldoc]
            [frontend.fs :as fs]
            [frontend.handler.assets :as assets-handler]
            [frontend.handler.block :as block-handler]
            [frontend.handler.dnd :as dnd]
            [frontend.handler.editor :as editor-handler]
            [frontend.handler.file-sync :as file-sync]
            [frontend.handler.notification :as notification]
            [frontend.handler.plugin :as plugin-handler]
            [frontend.handler.repeated :as repeated]
            [frontend.handler.route :as route-handler]
            [frontend.handler.ui :as ui-handler]
            [frontend.handler.whiteboard :as whiteboard-handler]
            [frontend.handler.export.common :as export-common-handler]
            [frontend.handler.property :as property-handler]
            [frontend.handler.property.util :as pu]
            [frontend.mobile.util :as mobile-util]
            [frontend.modules.outliner.tree :as tree]
            [frontend.security :as security]
            [frontend.shui :refer [get-shui-component-version make-shui-context]]
            [frontend.state :as state]
            [frontend.template :as template]
            [frontend.ui :as ui]
            [frontend.util :as util]
            [frontend.extensions.pdf.utils :as pdf-utils]
            [frontend.util.clock :as clock]
            [frontend.util.drawer :as drawer]
            [frontend.handler.property.file :as property-file]
            [frontend.handler.file-based.property.util :as property-util]
            [frontend.util.text :as text-util]
            [goog.dom :as gdom]
            [goog.object :as gobj]
            [lambdaisland.glogi :as log]
            [logseq.graph-parser.block :as gp-block]
            [logseq.graph-parser.config :as gp-config]
            [logseq.graph-parser.mldoc :as gp-mldoc]
            [logseq.graph-parser.text :as text]
            [logseq.graph-parser.util :as gp-util]
            [logseq.graph-parser.util.block-ref :as block-ref]
            [logseq.graph-parser.util.page-ref :as page-ref]
            [logseq.shui.core :as shui]
            [medley.core :as medley]
            [promesa.core :as p]
            [reitit.frontend.easy :as rfe]
            [rum.core :as rum]
            [shadow.loader :as loader]
            [logseq.common.path :as path]))



;; local state
(defonce *dragging?
  (atom false))
(defonce *dragging-block
  (atom nil))
(defonce *drag-to-block
  (atom nil))
(def *move-to (atom nil))

;; TODO: dynamic
(defonce max-depth-of-links 5)

;; TODO:
;; add `key`

(defn- remove-nils
  [col]
  (remove nil? col))

(defn vec-cat
  [& args]
  (->> (apply concat args)
       remove-nils
       vec))

(defn ->elem
  ([elem items]
   (->elem elem nil items))
  ([elem attrs items]
   (let [elem (keyword elem)]
     (if attrs
       (vec
        (cons elem
              (cons attrs
                    (seq items))))
       (vec
        (cons elem
              (seq items)))))))

(defn- join-lines
  [l]
  (string/trim (apply str l)))

(defn- string-of-url
  [url]
  (match url
    ["File" s]
    (-> (string/replace s "file://" "")
        ;; "file:/Users/ll/Downloads/test.pdf" is a normal org file link
        (string/replace "file:" ""))

    ["Complex" m]
    (let [{:keys [link protocol]} m]
      (if (= protocol "file")
        link
        (str protocol "://" link)))))

(defn- get-file-absolute-path
  [config path]
  (let [path (string/replace path "file:" "")
        block-id (:block/uuid config)
        current-file (and block-id
                          (:file/path (:block/file (:block/page (db/entity [:block/uuid block-id])))))]
    (when current-file
      (let [parts (string/split current-file #"/")
            parts-2 (string/split path #"/")
            current-dir (util/string-join-path (drop-last 1 parts))]
        (cond
          (if util/win32? (utils/win32 path) (util/starts-with? path "/"))
          path

          (and (not (util/starts-with? path ".."))
               (not (util/starts-with? path ".")))
          (str current-dir "/" path)

          :else
          (let [parts (loop [acc []
                             parts (reverse parts)
                             col (reverse parts-2)]
                        (if (empty? col)
                          acc
                          (let [[part parts] (case (first col)
                                               ".."
                                               [(first parts) (rest parts)]
                                               "."
                                               ["" parts]
                                               [(first col) (rest parts)])]
                            (recur (conj acc part)
                                   parts
                                   (rest col)))))
                parts (remove #(string/blank? %) parts)]
            (util/string-join-path (reverse parts))))))))

(rum/defcs asset-loader
  < rum/reactive
  (rum/local nil ::exist?)
  (rum/local false ::loading?)
  {:will-mount  (fn [state]
                  (let [src (first (:rum/args state))]
                    (if (and (gp-config/local-protocol-asset? src)
                             (file-sync/current-graph-sync-on?))
                      (let [*exist? (::exist? state)
                            ;; special handling for asset:// protocol
                            ;; Capacitor uses a special URL for assets loading
                            asset-path (gp-config/remove-asset-protocol src)
                            asset-path (fs/asset-path-normalize asset-path)]
                        (if (string/blank? asset-path)
                          (reset! *exist? false)
                          ;; FIXME(andelf): possible bug here
                          (p/let [exist? (fs/asset-href-exists? asset-path)]
                            (reset! *exist? (boolean exist?))))
                        (assoc state ::asset-path asset-path ::asset-file? true))
                      state)))
   :will-update (fn [state]
                  (let [src (first (:rum/args state))
                        asset-file? (boolean (::asset-file? state))
                        sync-on? (file-sync/current-graph-sync-on?)
                        *loading? (::loading? state)
                        *exist? (::exist? state)]
                    (when (and sync-on? asset-file? (false? @*exist?))
                      (let [sync-state (state/get-file-sync-state (state/get-current-file-sync-graph-uuid))
                            downloading-files (:current-remote->local-files sync-state)
                            contain-url? (and (seq downloading-files)
                                              (some #(string/ends-with? src %) downloading-files))]
                        (cond
                          (and (not @*loading?) contain-url?)
                          (reset! *loading? true)

                          (and @*loading? (not contain-url?))
                          (do
                            (reset! *exist? true)
                            (reset! *loading? false))))))
                  state)}
  [state src content-fn]
  (let [_ (state/sub-file-sync-state (state/get-current-file-sync-graph-uuid))
        exist? @(::exist? state)
        loading? @(::loading? state)
        asset-file? (::asset-file? state)
        sync-enabled? (boolean (file-sync/current-graph-sync-on?))
        ext (keyword (util/get-file-ext src))
        img? (contains? (gp-config/img-formats) ext)
        audio? (contains? config/audio-formats ext)
        type (cond img? "image"
                   audio? "audio"
                   :else "asset")]
    (if (not sync-enabled?)
      (content-fn)
      (if (and asset-file? (or loading? (nil? exist?)))
        [:p.text-sm.opacity-50 (ui/loading (util/format "Syncing %s ..." type))]
        (if (or (not asset-file?)
                (and exist? (not loading?)))
          (content-fn)
          [:p.text-error.text-xs [:small.opacity-80
                                    (util/format "%s not found!" (string/capitalize type))]])))))

(defn open-lightbox
  [e]
  (let [images (js/document.querySelectorAll ".asset-container img")
        images (to-array images)
        images (if-not (= (count images) 1)
                 (let [^js image (.closest (.-target e) ".asset-container")
                       image (. image querySelector "img")]
                   (->> images
                        (sort-by (juxt #(.-y %) #(.-x %)))
                        (split-with (complement #{image}))
                        reverse
                        (apply concat)))
                 images)
        images (for [^js it images] {:src (.-src it)
                                     :w (.-naturalWidth it)
                                     :h (.-naturalHeight it)})]

    (when (seq images)
      (lightbox/preview-images! images))))

(defonce *resizing-image? (atom false))
(rum/defcs ^:large-vars/cleanup-todo resizable-image <
  (rum/local nil ::size)
  {:will-unmount (fn [state]
                   (reset! *resizing-image? false)
                   state)}
  [state config title src metadata full-text local?]
  (let [size (get state ::size)
        breadcrumb? (:breadcrumb? config)]
    (ui/resize-provider
     (ui/resize-consumer
      (if (and (not (mobile-util/native-platform?))
               (not breadcrumb?))
        (cond->
         {:className "resize image-resize"
          :onSizeChanged (fn [value]
                           (when (and (not @*resizing-image?)
                                      (some? @size)
                                      (not= value @size))
                             (reset! *resizing-image? true))
                           (reset! size value))
          :onMouseUp (fn []
                       (when (and @size @*resizing-image?)
                         (when-let [block-id (:block/uuid config)]
                           (let [size (bean/->clj @size)]
                             (editor-handler/resize-image! block-id metadata full-text size))))
                       (when @*resizing-image?
                            ;; TODO: need a better way to prevent the clicking to edit current block
                         (js/setTimeout #(reset! *resizing-image? false) 200)))
          :onClick (fn [e]
                     (when @*resizing-image? (util/stop e)))}
         (and (:width metadata) (not (util/mobile?)))
         (assoc :style {:width (:width metadata)}))
        {})
      [:div.asset-container {:key "resize-asset-container"}
       [:img.rounded-sm.relative
        (merge
         {:loading "lazy"
          :referrerPolicy "no-referrer"
          :src     src
          :title   title}
         metadata)]
       (when-not breadcrumb?
         [:<>
          [:.asset-overlay]
          (let [image-src (fs/asset-path-normalize src)]
            [:.asset-action-bar {:aria-hidden "true"}
             ;; the image path bar
             (when (util/electron?)
               [:button.asset-action-btn.text-left
                {:title         (t (if local? :asset/show-in-folder :asset/open-in-browser))
                 :tabIndex      "-1"
                 :on-mouse-down util/stop
                 :on-click      (fn [e]
                                  (util/stop e)
                                  (if local?
                                    (js/window.apis.showItemInFolder image-src)
                                    (js/window.apis.openExternal image-src)))}
                image-src])
             [:.flex
              (when-not config/publishing?
                [:button.asset-action-btn
                 {:title         (t :asset/delete)
                  :tabIndex      "-1"
                  :on-mouse-down util/stop
                  :on-click
                  (fn [e]
                    (when-let [block-id (:block/uuid config)]
                      (let [confirm-fn (ui/make-confirm-modal
                                         {:title         (t :asset/confirm-delete (.toLocaleLowerCase (t :text/image)))
                                          :sub-title     (if local? :asset/physical-delete "")
                                          :sub-checkbox? local?
                                          :on-confirm    (fn [_e {:keys [close-fn sub-selected]}]
                                                           (close-fn)
                                                           (editor-handler/delete-asset-of-block!
                                                             {:block-id      block-id
                                                              :local?        local?
                                                              :delete-local? (and sub-selected (first sub-selected))
                                                              :repo          (state/get-current-repo)
                                                              :href          src
                                                              :title         title
                                                              :full-text     full-text}))})]
                        (util/stop e)
                        (state/set-modal! confirm-fn))))}
                 (ui/icon "trash")])

              [:button.asset-action-btn
               {:title         (t :asset/copy)
                :tabIndex      "-1"
                :on-mouse-down util/stop
                :on-click      (fn [e]
                                 (util/stop e)
                                 (-> (util/copy-image-to-clipboard image-src)
                                     (p/then #(notification/show! "Copied!" :success))))}
               (ui/icon "copy")]

              [:button.asset-action-btn
               {:title         (t :asset/maximize)
                :tabIndex      "-1"
                :on-mouse-down util/stop
                :on-click      open-lightbox}

               (ui/icon "maximize")]]])])]))))

(rum/defc audio-cp [src]
  ;; Change protocol to allow media fragment uris to play
  [:audio {:src (string/replace-first src gp-config/asset-protocol "file://")
           :controls true
           :on-touch-start #(util/stop %)}])

(rum/defcs asset-link < rum/reactive
  (rum/local nil ::src)
  [state config title href metadata full_text]
  (let [src (::src state)
        granted? (state/sub [:nfs/user-granted? (state/get-current-repo)])
        href (config/get-local-asset-absolute-path href)]
    (when (or granted? (util/electron?) (mobile-util/native-platform?))
      (p/then (editor-handler/make-asset-url href) #(reset! src %)))

    (when @src
      ;; NOTE(andelf): Under nfs context, src might be a bare blob:http://..../uuid URI without ext info
      (let [ext (keyword (or (util/get-file-ext @src)
                             (util/get-file-ext href)))
            repo (state/get-current-repo)
            repo-dir (config/get-repo-dir repo)
            path (str repo-dir href)
            share-fn (fn [event]
                       (util/stop event)
                       (when (mobile-util/native-platform?)
                         ;; File URL must be legal, so filename muse be URI-encoded
                         ;; incoming href format: "/assets/whatever.ext"
                         (let [[rel-dir basename] (util/get-dir-and-basename href)
                               rel-dir (string/replace rel-dir #"^/+" "")
                               asset-url (path/path-join repo-dir rel-dir basename)]
                           (.share Share (clj->js {:url asset-url
                                                   :title "Open file with your favorite app"})))))]

        (cond
          (contains? config/audio-formats ext)
          (asset-loader @src
                        #(audio-cp @src))

          (contains? (gp-config/img-formats) ext)
          (asset-loader @src
                        #(resizable-image config title @src metadata full_text true))

          (contains? (gp-config/text-formats) ext)
          [:a.asset-ref.is-plaintext {:href (rfe/href :file {:path path})
                                      :on-click (fn [_event]
                                                  (p/let [result (fs/read-file repo-dir path)]
                                                    (db/set-file-content! repo path result)))}
           title]

          (= ext :pdf)
          [:a.asset-ref.is-pdf {:href @src
                                :on-click share-fn}
           title]

          :else
          [:a.asset-ref.is-doc {:href @src
                                :on-click share-fn}
           title])))))

(defn ar-url->http-url
  [href]
  (string/replace href #"^ar://" (str (state/get-arweave-gateway) "/")))

;; TODO: safe encoding asciis
;; TODO: image link to another link
(defn image-link [config url href label metadata full_text]
  (let [metadata (if (string/blank? metadata)
                   nil
                   (gp-util/safe-read-string metadata))
        title (second (first label))
        repo (state/get-current-repo)]
    (ui/catch-error
     [:span.warning full_text]
     (if (and (gp-config/local-asset? href)
              (or (config/local-file-based-graph? repo)
                  (config/db-based-graph? repo)))
       (asset-link config title href metadata full_text)
       (let [href (cond
                    (util/starts-with? href "http")
                    href

                    (util/starts-with? href "ar")
                    (ar-url->http-url href)

                    config/publishing?
                    (subs href 1)

                    (= "Embed_data" (first url))
                    href

                    :else
                    (if (assets-handler/check-alias-path? href)
                      (assets-handler/normalize-asset-resource-url href)
                      (get-file-absolute-path config href)))]
         (resizable-image config title href metadata full_text false))))))


(def timestamp-to-string export-common-handler/timestamp-to-string)

(defn timestamp [{:keys [active _date _time _repetition _wday] :as t} kind]
  (let [prefix (case kind
                 "Scheduled"
                 [:i {:class "fa fa-calendar"
                      :style {:margin-right 3.5}}]
                 "Deadline"
                 [:i {:class "fa fa-calendar-times-o"
                      :style {:margin-right 3.5}}]
                 "Date"
                 nil
                 "Closed"
                 nil
                 "Started"
                 [:i {:class "fa fa-clock-o"
                      :style {:margin-right 3.5}}]
                 "Start"
                 "From: "
                 "Stop"
                 "To: "
                 nil)
        class (when (= kind "Closed")
                "line-through")]
    [:span.timestamp (cond-> {:active (str active)}
                       class
                       (assoc :class class))
     prefix (timestamp-to-string t)]))

(defn range [{:keys [start stop]} stopped?]
  [:div {:class "timestamp-range"
         :stopped stopped?}
   (timestamp start "Start")
   (timestamp stop "Stop")])

(declare map-inline)
(declare markup-element-cp)
(declare markup-elements-cp)

(declare page-reference)

(defn open-page-ref
  [e config page-name redirect-page-name page-name-in-block contents-page? whiteboard-page?]
  (util/stop e)
  (when (not (util/right-click? e))
    (let [redirect-page-name (or redirect-page-name
                                 (model/get-redirect-page-name page-name (:block/alias? config)))]
      (cond
        (gobj/get e "shiftKey")
        (when-let [page-entity (db/entity [:block/name redirect-page-name])]
          (state/sidebar-add-block!
           (state/get-current-repo)
           (:db/id page-entity)
           :page))

        (and (util/meta-key? e) (whiteboard-handler/inside-portal? (.-target e)))
        (whiteboard-handler/add-new-block-portal-shape!
         page-name
         (whiteboard-handler/closest-shape (.-target e)))

        whiteboard-page?
        (route-handler/redirect-to-whiteboard! page-name)

        (not= redirect-page-name page-name)
        (route-handler/redirect-to-page! redirect-page-name)

        :else
        (state/pub-event! [:page/create page-name-in-block]))))
  (when (and contents-page?
             (util/mobile?)
             (state/get-left-sidebar-open?))
    (ui-handler/close-left-sidebar!)))

(rum/defcs page-inner <
  (rum/local false ::mouse-down?)
  (rum/local false ::hover?)
  "The inner div of page reference component

   page-name-in-block is the overridable name of the page (legacy)

   All page-names are sanitized except page-name-in-block"
  [state config page-name-in-block page-name redirect-page-name page-entity contents-page? children html-export? label whiteboard-page?]
  (let [*hover? (::hover? state)
        ;; FIXME: Bring back fix from https://github.com/logseq/logseq/pull/10434/commits/42f68ce32e7a035e6926bc2798d46843bbd70297
        *mouse-down? (::mouse-down? state)
        tag? (:tag? config)
        config (assoc config :whiteboard-page? whiteboard-page?)
<<<<<<< HEAD
        untitled? (model/untitled-page? page-name)
        display-close-button? (and (not (:hide-close-button? config))
                                   (not config/publishing?))]
    [:a.relative
=======
        untitled? (model/untitled-page? page-name)]
        ; gradient-styles (state/sub-color-gradient-text-styles :09)]

    [:a
>>>>>>> 9917f06b
     {:tabIndex "0"
      :class (cond->
              (if tag? "tag" "page-ref")
               (:property? config) (str " page-property-key block-property")
               untitled? (str " opacity-50")
               (not display-close-button?) (str " pl-0")
               (and tag? display-close-button?) (str " pl-4"))
      :data-ref page-name
      :draggable true
      :on-drag-start (fn [e] (editor-handler/block->data-transfer! page-name-in-block e))
      :on-mouse-over #(reset! *hover? true)
      :on-mouse-leave #(reset! *hover? false)
      :on-mouse-down (fn [e]
                       (util/stop e)
                       (reset! *mouse-down? true))
      :on-mouse-up (fn [e]
                     (when @*mouse-down?
                       (open-page-ref e config page-name redirect-page-name page-name-in-block contents-page? whiteboard-page?)
                       (reset! *mouse-down? false)))
      :on-key-up (fn [e] (when (and e (= (.-key e) "Enter"))
                           (open-page-ref e config page-name redirect-page-name page-name-in-block contents-page? whiteboard-page?)))}

     (if (and (coll? children) (seq children))
       (for [child children]
         (if (= (first child) "Label")
           (last child)
           (let [{:keys [content children]} (last child)
                 page-name (subs content 2 (- (count content) 2))]
             (rum/with-key (page-reference html-export? page-name (assoc config :children children) nil) page-name))))
       (cond
         (and label
              (string? label)
              (not (string/blank? label))) ; alias
         label

         (coll? label)
         (->elem :span (map-inline config label))

         :else
         (let [original-name (util/get-page-original-name page-entity)
               s (cond untitled?
                       (t :untitled)

                       ;; The page-name-in-block generated by the auto-complete is not page-name-sanitized
                       (pdf-utils/hls-file? page-name)
                       (pdf-utils/fix-local-asset-pagename page-name)

                       (not= (util/safe-page-name-sanity-lc original-name) page-name-in-block)
                       page-name-in-block ;; page-name-in-block might be overridden (legacy))

                       original-name
                       (util/trim-safe original-name)

                       :else
                       (util/trim-safe page-name))
               _ (when-not page-entity (js/console.warn "page-inner's page-entity is nil, given page-name: " page-name
                                                        " page-name-in-block: " page-name-in-block))]
           (if tag? (str "#" s) s))))

     (let [repo (state/get-current-repo)
           block-id (:block/uuid config)
           block (when block-id (db/entity [:block/uuid block-id]))
           tags-id (pu/get-built-in-property-uuid repo :tags)]
       (when (and block tag? @*hover? (config/db-based-graph? repo)
                  display-close-button?)
         [:a.close.fade-in
          {:class "absolute left-0"
           :style {:top "0.15rem"}
           :title "Remove this tag"
           :on-mouse-down
           (fn [e]
             (util/stop e)
             (property-handler/delete-property-value! repo block
                                                      tags-id
                                                      (:block/uuid page-entity)))}
          (ui/icon "x" {:size 15})]))]))

(rum/defc page-preview-trigger
  [{:keys [children sidebar? tippy-position tippy-distance fixed-position? open? manual?] :as config} page-name]
  (let [*tippy-ref (rum/create-ref)
        page-name (util/page-name-sanity-lc page-name)
        _  #_:clj-kondo/ignore (rum/defc html-template []
                                 (let [*el-popup (rum/use-ref nil)]

                                   (rum/use-effect!
                                    (fn []
                                      (let [el-popup (rum/deref *el-popup)
                                            cb (fn [^js e]
                                                 (when-not @state/*editor-editing-ref
                                           ;; Esc
                                                   (and (= e.which 27)
                                                        (when-let [tp (rum/deref *tippy-ref)]
                                                          (.hideTooltip tp)))))]

                                        (js/setTimeout #(.focus el-popup))
                                        (.addEventListener el-popup "keyup" cb)
                                        #(.removeEventListener el-popup "keyup" cb)))
                                    [])

                                   (let [redirect-page-name (or (model/get-redirect-page-name page-name (:block/alias? config))
                                                                page-name)]
                                     (when redirect-page-name
                                       [:div.tippy-wrapper.overflow-y-auto.p-4.outline-none.rounded-md
                                        {:ref   *el-popup
                                         :tab-index -1
                                         :style {:width          600
                                                 :text-align     "left"
                                                 :font-weight    500
                                                 :max-height     600
                                                 :padding-bottom 64}}
                                        (let [page-cp (state/get-page-blocks-cp)]
                                          (page-cp {:repo (state/get-current-repo)
                                                    :page-name redirect-page-name
                                                    :sidebar? sidebar?
                                                    :preview? true}))]))))]

    (if (or (not manual?) open?)
      (ui/tippy {:ref             *tippy-ref
                 :in-editor?      true
                 :html            html-template
                 :interactive     true
                 :delay           [1000, 100]
                 :fixed-position? fixed-position?
                 :position        (or tippy-position "top")
                 :distance        (or tippy-distance 10)
                 :popperOptions   {:modifiers {:preventOverflow
                                               {:enabled           true
                                                :boundariesElement "viewport"}}}}
                children)
      children)))

(rum/defc page-cp
  "Component for a page. `page` argument contains :block/name which can be (un)sanitized page name.
   Keys for `config`:
   - `:preview?`: Is this component under preview mode? (If true, `page-preview-trigger` won't be registered to this `page-cp`)"
  [{:keys [html-export? redirect-page-name label children contents-page? preview? disable-preview?] :as config} page]
  (when-let [page-name-in-block (:block/name page)]
    (let [page-name-in-block (gp-util/remove-boundary-slashes page-name-in-block)
          page-name (util/page-name-sanity-lc page-name-in-block)
          page-entity (db/entity [:block/name page-name])
          whiteboard-page? (model/whiteboard-page? page-name)
          redirect-page-name (and (= :org (state/get-preferred-format))
                                  (:org-mode/insert-file-link? (state/get-config))
                                  redirect-page-name)
          inner (page-inner config
                            page-name-in-block
                            page-name
                            redirect-page-name page-entity contents-page? children html-export? label whiteboard-page?)
          modal? (:modal/show? @state/state)]
      (cond
        (:breadcrumb? config)
        (or (:block/original-name page)
            (:block/name page))

        (and (not (util/mobile?))
             (not preview?)
<<<<<<< HEAD
             (not disable-preview?))
=======
             (not modal?))
>>>>>>> 9917f06b
        (page-preview-trigger (assoc config :children inner) page-name)

        :else
        inner))))

(rum/defc asset-reference
  [config title path]
  (let [repo (state/get-current-repo)
        real-path-url (cond
                        (gp-util/url? path)
                        path

                        (path/absolute? path)
                        path

                        :else
                        (assets-handler/resolve-asset-real-path-url repo path))
        ext-name (util/get-file-ext path)
        title-or-path (cond
                        (string? title)
                        title
                        (seq title)
                        (->elem :span (map-inline config title))
                        :else
                        path)]

    [:div.asset-ref-wrap
     {:data-ext ext-name}

     (cond
       ;; https://en.wikipedia.org/wiki/HTML5_video
       (contains? config/video-formats (keyword ext-name))
       [:video {:src real-path-url
                :controls true}]

       :else
       [:a.asset-ref {:target "_blank" :href real-path-url}
        title-or-path])]))

(defonce excalidraw-loaded? (atom false))
(rum/defc excalidraw < rum/reactive
  {:init (fn [state]
           (p/let [_ (loader/load :excalidraw)]
             (reset! excalidraw-loaded? true))
           state)}
  [file block-uuid]
  (let [loaded? (rum/react excalidraw-loaded?)
        draw-component (when loaded?
                         (resolve 'frontend.extensions.excalidraw/draw))]
    (when draw-component
      (draw-component {:file file :block-uuid block-uuid}))))

(rum/defc page-reference < rum/reactive
  "Component for page reference"
  [html-export? s {:keys [nested-link? id] :as config} label]
  (let [show-brackets? (state/show-brackets?)
        block-uuid (:block/uuid config)
        contents-page? (= "contents" (string/lower-case (str id)))]
    (if (string/ends-with? s ".excalidraw")
      [:div.draw {:on-click (fn [e]
                              (.stopPropagation e))}
       (excalidraw s block-uuid)]
      [:span.page-reference
       {:data-ref s}
       (when (and (or show-brackets? nested-link?)
                  (not html-export?)
                  (not contents-page?))
         [:span.text-gray-500.bracket page-ref/left-brackets])
       (let [s (string/trim s)]
         (page-cp (assoc config
                         :label (mldoc/plain->text label)
                         :contents-page? contents-page?)
                  {:block/name s}))
       (when (and (or show-brackets? nested-link?)
                  (not html-export?)
                  (not contents-page?))
         [:span.text-gray-500.bracket page-ref/right-brackets])])))

(defn- latex-environment-content
  [name option content]
  (if (= (string/lower-case name) "equation")
    content
    (util/format "\\begin%s\n%s\\end{%s}"
                 (str "{" name "}" option)
                 content
                 name)))

(declare blocks-container)

(defn- edit-parent-block [e config]
  (when-not (state/editing?)
    (.stopPropagation e)
    (editor-handler/edit-block! config :max nil)))

(declare block-container)

(rum/defc block-embed < rum/reactive
  [config uuid]
  (when-let [block (db/entity [:block/uuid uuid])]
    (let [repo (state/get-current-repo)]
      (if (state/sub-block-unloaded? repo (str uuid))
        [:span "Loading..."]
        [:div.color-level.embed-block.bg-base-2
         {:style {:z-index 2}
          :on-double-click #(edit-parent-block % config)
          :on-mouse-down (fn [e] (.stopPropagation e))}
         [:div.px-3.pt-1.pb-2
          (let [config' (assoc config
                               :db/id (:db/id block)
                               :id (str uuid)
                               :embed-id uuid
                               :embed? true
                               :embed-parent (:block config)
                               :ref? false)]
            (blocks-container [block] config'))]]))))

(rum/defc page-embed < rum/reactive db-mixins/query
  [config page-name]
  (let [page-name (util/page-name-sanity-lc (string/trim page-name))
        current-page (state/get-current-page)
        whiteboard-page? (model/whiteboard-page? page-name)]
    [:div.color-level.embed.embed-page.bg-base-2
     {:class (when (:sidebar? config) "in-sidebar")
      :on-double-click #(edit-parent-block % config)
      :on-mouse-down #(.stopPropagation %)}
     [:section.flex.items-center.p-1.embed-header
      [:div.mr-3 svg/page]
      (page-cp config {:block/name page-name})]
     (when (and
            (not= (util/page-name-sanity-lc (or current-page ""))
                  page-name)
            (not= (util/page-name-sanity-lc (get config :id ""))
                  page-name))
       (if whiteboard-page?
         ((state/get-component :whiteboard/tldraw-preview) page-name)
         (let [block (model/get-page page-name)
               block (db/sub-block (:db/id block))
               blocks (db/sort-by-left (:block/_parent block) block)]
           (blocks-container blocks (assoc config
                                           :db/id (:db/id block)
                                           :id page-name
                                           :embed? true
                                           :page-embed? true
                                           :ref? false)))))]))

(defn- get-label-text
  [label]
  (when (and (= 1 (count label))
             (string? (last (first label))))
    (gp-util/safe-decode-uri-component (last (first label)))))

(defn- get-page
  [label]
  (when-let [label-text (get-label-text label)]
    (db/entity [:block/name (util/page-name-sanity-lc label-text)])))

(defn- macro->text
  [name arguments]
  (if (and (seq arguments)
           (not= arguments ["null"]))
    (util/format "{{%s %s}}" name (string/join ", " arguments))
    (util/format "{{%s}}" name)))

(declare block-content)
(declare breadcrumb)

(rum/defc block-reference < rum/reactive
  db-mixins/query
  [config id label]
  (if-let [block-id (if (uuid? id) id (parse-uuid id))]
    (let [repo (state/get-current-repo)
          block (db/entity [:block/uuid block-id])]
      (if (state/sub-block-unloaded? repo (str block-id))
        [:span "Loading..."]
        (let [db-id (:db/id block)
              block (when db-id (db/sub-block db-id))
              properties (:block/properties block)
              block-type (keyword (pu/lookup properties :ls-type))
              hl-type (pu/lookup properties :hl-type)
              repo (state/get-current-repo)
              stop-inner-events? (= block-type :whiteboard-shape)]
          (if (and block (:block/content block))
            (let [title [:span.block-ref
                         (block-content (assoc config :block-ref? true :stop-events? stop-inner-events?)
                                        block nil (:block/uuid block)
                                        (:slide? config)
                                        false
                                        (atom nil))]
                  inner (if label
                          (->elem
                           :span.block-ref
                           (map-inline config label))
                          title)]
              [:div.block-ref-wrap.inline
               {:data-type    (name (or block-type :default))
                :data-hl-type hl-type
                :on-mouse-down
                (fn [^js/MouseEvent e]
                  (if (util/right-click? e)
                    (state/set-state! :block-ref/context {:block (:block config)
                                                          :block-ref block-id})
                    (when (and
                           (or (gobj/get e "shiftKey")
                               (not (.. e -target (closest ".blank"))))
                           (not (util/right-click? e)))
                      (util/stop e)

                      (cond
                        (gobj/get e "shiftKey")
                        (state/sidebar-add-block!
                         (state/get-current-repo)
                         (:db/id block)
                         :block-ref)

                        (and (util/meta-key? e) (whiteboard-handler/inside-portal? (.-target e)))
                        (whiteboard-handler/add-new-block-portal-shape!
                         (:block/uuid block)
                         (whiteboard-handler/closest-shape (.-target e)))

<<<<<<< HEAD
                        :else
                        (match [block-type (util/electron?)]
                          ;; pdf annotation
                          [:annotation true] (pdf-assets/open-block-ref! block)

                          [:whiteboard-shape true] (route-handler/redirect-to-whiteboard!
                                                    (get-in block [:block/page :block/name]) {:block-id block-id})

                          ;; default open block page
                          :else (route-handler/redirect-to-page! id))))))}

               (if (and (not (util/mobile?)) (not (:preview? config)) (nil? block-type))
                 (ui/tippy {:html        (fn []
                                           [:div.tippy-wrapper.overflow-y-auto.p-4
                                            {:style {:width      735
                                                     :text-align "left"
                                                     :max-height 600}}
                                            [(breadcrumb config repo block-id {:indent? true})
                                             (blocks-container
                                              (db/get-block-and-children repo block-id)
                                              (assoc config :id (str id) :preview? true))]])
                            :interactive true
                            :in-editor?  true
                            :delay       [1000, 100]} inner)
                 inner)])
            [:span.warning.mr-1 {:title "Block ref invalid"}
             (block-ref/->block-ref id)]))))
=======
                    :else
                    (match [block-type (util/electron?)]
                      ;; pdf annotation
                      [:annotation true] (pdf-assets/open-block-ref! block)

                      [:whiteboard-shape true] (route-handler/redirect-to-whiteboard!
                                                (get-in block [:block/page :block/name]) {:block-id block-id})

                      ;; default open block page
                      :else (route-handler/redirect-to-page! id))))))}

           (if (and (not (util/mobile?))
                    (not (:preview? config))
                    (not (:modal/show? @state/state))
                    (nil? block-type))
             (ui/tippy {:html        (fn []
                                       [:div.tippy-wrapper.overflow-y-auto.p-4
                                        {:style {:width      735
                                                 :text-align "left"
                                                 :max-height 600}}
                                        [(breadcrumb config repo block-id {:indent? true})
                                         (blocks-container
                                          (db/get-block-and-children repo block-id)
                                          (assoc config :id (str id) :preview? true))]])
                        :interactive true
                        :in-editor?  true
                        :delay       [1000, 100]} inner)
             inner)])
        [:span.warning.mr-1 {:title "Block ref invalid"}
         (block-ref/->block-ref id)]))
>>>>>>> 9917f06b
    [:span.warning.mr-1 {:title "Block ref invalid"}
      (block-ref/->block-ref id)]))

(defn inline-text
  ([format v]
   (inline-text {} format v))
  ([config format v]
   (when (string? v)
     (let [inline-list (gp-mldoc/inline->edn v (mldoc/get-default-config format))]
       [:div.inline.mr-1 (map-inline config inline-list)]))))

(defn- render-macro
  [config name arguments macro-content format]
  [:div.macro {:data-macro-name name}

   (if macro-content
     (let [ast (->> (mldoc/->edn macro-content format)
                    (map first))
           paragraph? (and (= 1 (count ast))
                           (= "Paragraph" (ffirst ast)))]
       (if (and (not paragraph?)
                (mldoc/block-with-title? (ffirst ast)))
         (markup-elements-cp (assoc config :block/format format) ast)
         (inline-text config format macro-content)))
     [:span.warning {:title (str "Unsupported macro name: " name)}
      (macro->text name arguments)])])

(rum/defc nested-link < rum/reactive
  [config html-export? link]
  (let [show-brackets? (state/show-brackets?)
        {:keys [content children]} link]
    [:span.page-reference.nested
     (when (and show-brackets?
                (not html-export?)
                (not (= (:id config) "contents")))
       [:span.text-gray-500 page-ref/left-brackets])
     (let [page-name (subs content 2 (- (count content) 2))]
       (page-cp (assoc config
                       :children children
                       :nested-link? true) {:block/name page-name}))
     (when (and show-brackets?
                (not html-export?)
                (not (= (:id config) "contents")))
       [:span.text-gray-500 page-ref/right-brackets])]))

(defn- show-link?
  [config metadata s full-text]
  (let [media-formats (set (map name config/media-formats))
        metadata-show (:show (gp-util/safe-read-string metadata))
        format (get-in config [:block :block/format])]
    (or
     (and
      (= :org format)
      (or
       (and
        (nil? metadata-show)
        (or
         (gp-config/local-asset? s)
         (text-util/media-link? media-formats s)))
       (true? (boolean metadata-show))))

     ;; markdown
     (string/starts-with? (string/triml full-text) "!")

     ;; image http link
     (and (or (string/starts-with? full-text "http://")
              (string/starts-with? full-text "https://"))
          (text-util/media-link? media-formats s)))))

(defn- relative-assets-path->absolute-path
  [path]
  (when (path/protocol-url? path)
    (js/console.error "BUG: relative-assets-path->absolute-path called with protocol url" path))
  (if (or (path/absolute? path) (path/protocol-url? path))
    path
    (.. util/node-path
        (join (config/get-repo-dir (state/get-current-repo))
              (config/get-local-asset-absolute-path path)))))

(rum/defc audio-link
  [config url href _label metadata full_text]
  (if (and (gp-config/local-asset? href)
           (config/local-file-based-graph? (state/get-current-repo)))
    (asset-link config nil href metadata full_text)
    (let [href (cond
                 (util/starts-with? href "http")
                 href

                 (util/starts-with? href "ar")
                 (ar-url->http-url href)

                 config/publishing?
                 (subs href 1)

                 (= "Embed_data" (first url))
                 href

                 :else
                 (if (assets-handler/check-alias-path? href)
                   (assets-handler/resolve-asset-real-path-url (state/get-current-repo) href)
                   (get-file-absolute-path config href)))]
      (audio-cp href))))

(defn- media-link
  [config url s label metadata full_text]
  (let [ext (keyword (util/get-file-ext s))
        label-text (get-label-text label)]
    (cond
      (contains? config/audio-formats ext)
      (audio-link config url s label metadata full_text)

      (= ext :pdf)
      (cond
        (util/electron?)
        [:a.asset-ref.is-pdf
         {:data-href s
          :on-click (fn [^js e]
                      (when-let [s (some-> (.-target e) (.-dataset) (.-href))]
                        (when-let [current (pdf-assets/inflate-asset s)]
                          (state/set-current-pdf! current)
                          (util/stop e))))
          :draggable true
          :on-drag-start #(.setData (gobj/get % "dataTransfer") "file" s)}
         (or label-text
             (->elem :span (map-inline config label)))]

        (mobile-util/native-platform?)
        (asset-link config label-text s metadata full_text))

      (contains? config/doc-formats ext)
      (asset-link config label-text s metadata full_text)

      (not (contains? #{:mp4 :webm :mov} ext))
      (image-link config url s label metadata full_text)

      :else
      (asset-reference config label s))))

(defn- search-link-cp
  [config url s label title metadata full_text]
  (cond
    (string/blank? s)
    [:span.warning {:title "Invalid link"} full_text]

    (= \# (first s))
    (->elem :a {:on-click #(route-handler/jump-to-anchor! (mldoc/anchorLink (subs s 1)))} (subs s 1))

    ;; FIXME: same headline, see more https://orgmode.org/manual/Internal-Links.html
    (and (= \* (first s))
         (not= \* (last s)))
    (->elem :a {:on-click #(route-handler/jump-to-anchor! (mldoc/anchorLink (subs s 1)))} (subs s 1))

    (block-ref/block-ref? s)
    (let [id (block-ref/get-block-ref-id s)]
      (block-reference config id label))

    (not (string/includes? s "."))
    (page-reference (:html-export? config) s config label)

    (path/protocol-url? s)
    (->elem :a {:href s
                :data-href s
                :target "_blank"}
            (map-inline config label))

    (show-link? config metadata s full_text)
    (media-link config url s label metadata full_text)

    (util/electron?)
    (let [path (cond
                 (string/starts-with? s "file://")
                 (string/replace s "file://" "")

                 (string/starts-with? s "/")
                 s

                 :else
                 (relative-assets-path->absolute-path s))]
      (->elem
       :a
       (cond->
        {:href      (path/path-join "file://" path)
         :data-href path
         :target    "_blank"}
        title
        (assoc :title title))
       (map-inline config label)))

    :else
    (page-reference (:html-export? config) s config label)))

(defn- link-cp [config html-export? link]
  (let [{:keys [url label title metadata full_text]} link]
    (match url
      ["Block_ref" id]
      (let [label* (if (seq (mldoc/plain->text label)) label nil)
            {:keys [link-depth]} config
            link-depth (or link-depth 0)]
        (if (> link-depth max-depth-of-links)
          [:p.warning.text-sm "Block ref nesting is too deep"]
          (block-reference (assoc config
                                  :reference? true
                                  :link-depth (inc link-depth)
                                  :block/uuid id)
                           id label*)))

      ["Page_ref" page]
      (let [format (get-in config [:block :block/format])]
        (if (and (= format :org)
                 (show-link? config nil page page)
                 (not (contains? #{"pdf" "mp4" "ogg" "webm"} (util/get-file-ext page))))
          (image-link config url page nil metadata full_text)
          (let [label* (if (seq (mldoc/plain->text label)) label nil)]
            (if (and (string? page) (string/blank? page))
              [:span (page-ref/->page-ref page)]
              (page-reference (:html-export? config) page config label*)))))

      ["Embed_data" src]
      (image-link config url src nil metadata full_text)

      ["Search" s]
      (search-link-cp config url s label title metadata full_text)

      :else
      (let [href (string-of-url url)
            [protocol path] (or (and (= "Complex" (first url)) url)
                                (and (= "File" (first url)) ["file" (second url)]))]
        (cond
          (and (= (get-in config [:block :block/format]) :org)
               (= "Complex" protocol)
               (= (string/lower-case (:protocol path)) "id")
               (string? (:link path))
               (util/uuid-string? (:link path))) ; org mode id
          (let [id (uuid (:link path))
                block (db/entity [:block/uuid id])]
            (if (:block/pre-block? block)
              (let [page (:block/page block)]
                (page-reference html-export? (:block/name page) config label))
              (block-reference config (:link path) label)))

          (= protocol "file")
          (if (show-link? config metadata href full_text)
            (media-link config url href label metadata full_text)
            (let [redirect-page-name (when (string? path) (text/get-page-name path))
                  config (assoc config :redirect-page-name redirect-page-name)
                  label-text (get-label-text label)
                  page (if (string/blank? label-text)
                         {:block/name (db/get-file-page (string/replace href "file:" "") false)}
                         (get-page label))
                  show-brackets? (state/show-brackets?)]
              (if (and page
                       (when-let [ext (util/get-file-ext href)]
                         (gp-config/mldoc-support? ext)))
                [:span.page-reference
                 (when show-brackets? [:span.text-gray-500 page-ref/left-brackets])
                 (page-cp config page)
                 (when show-brackets? [:span.text-gray-500 page-ref/right-brackets])]

                (let [href* (if (util/electron?)
                              (relative-assets-path->absolute-path href)
                              href)]
                  (->elem
                   :a
                   (cond-> {:href      (path/path-join "file://" href*)
                            :data-href href*
                            :target    "_blank"}
                     title (assoc :title title))
                   (map-inline config label))))))

          (show-link? config metadata href full_text)
          (media-link config url href label metadata full_text)

          (= protocol "ar")
          (->elem
           :a.external-link
           (cond->
            {:href (ar-url->http-url href)
             :target "_blank"}
            title
            (assoc :title title))
           (map-inline config label))

          :else
          (->elem
           :a.external-link
           (cond->
            {:href href
             :target "_blank"}
            title
            (assoc :title title))
           (map-inline config label)))))))

(declare ->hiccup inline)

(defn wrap-query-components
  [config]
  (merge config
         {:->hiccup ->hiccup
          :->elem ->elem
          :page-cp page-cp
          :inline-text inline-text
          :map-inline map-inline
          :inline inline}))

;;;; Macro component render functions
(defn- macro-query-cp
  [config arguments]
  [:div.dsl-query.pr-3.sm:pr-0
   (let [query (->> (string/join ", " arguments)
                    (string/trim))]
     (query/custom-query (wrap-query-components (assoc config :dsl-query? true))
                         {:builder (query-builder-component/builder query config)
                          :query query}))])

(defn- macro-function-cp
  [config arguments]
  (or
   (some-> (:query-result config) rum/react (block-macros/function-macro arguments))
   [:span.warning
    (util/format "{{function %s}}" (first arguments))]))

(defn- macro-embed-cp
  [config arguments]
  (let [a (first arguments)
        {:keys [link-depth]} config
        link-depth (or link-depth 0)]
    (cond
      (nil? a)                      ; empty embed
      nil

      (> link-depth max-depth-of-links)
      [:p.warning.text-sm "Embed depth is too deep"]

      (page-ref/page-ref? a)
      (let [page-name (text/get-page-name a)]
        (when-not (string/blank? page-name)
          (page-embed (assoc config :link-depth (inc link-depth)) page-name)))

      (block-ref/string-block-ref? a)
      (when-let [s (-> a block-ref/get-string-block-ref-id string/trim)]
        (when-let [id (some-> s parse-uuid)]
          (block-embed (assoc config :link-depth (inc link-depth)) id)))

      :else                         ;TODO: maybe collections?
      nil)))

(defn- macro-vimeo-cp
  [_config arguments]
  (when-let [url (first arguments)]
    (when-let [vimeo-id (nth (util/safe-re-find text-util/vimeo-regex url) 5)]
      (when-not (string/blank? vimeo-id)
        (let [width (min (- (util/get-width) 96)
                         560)
              height (int (* width (/ 315 560)))]
          [:iframe
           {:allow-full-screen "allowfullscreen"
            :allow
            "accelerometer; autoplay; clipboard-write; encrypted-media; gyroscope"
            :frame-border "0"
            :src (str "https://player.vimeo.com/video/" vimeo-id)
            :height height
            :width width}])))))

(defn- macro-bilibili-cp
  [_config arguments]
  (when-let [url (first arguments)]
    (when-let [id (cond
                    (<= (count url) 15) url
                    :else
                    (nth (util/safe-re-find text-util/bilibili-regex url) 5))]
      (when-not (string/blank? id)
        (let [width (min (- (util/get-width) 96)
                         560)
              height (int (* width (/ 360 560)))]
          [:iframe
           {:allowfullscreen true
            :framespacing "0"
            :frameborder "no"
            :border "0"
            :scrolling "no"
            :src (str "https://player.bilibili.com/player.html?bvid=" id "&high_quality=1")
            :width width
            :height (max 500 height)}])))))

(defn- macro-video-cp
  [_config arguments]
  (if-let [url (first arguments)]
    (if (gp-util/url? url)
      (let [results (text-util/get-matched-video url)
            src (match results
                  [_ _ _ (:or "youtube.com" "youtu.be" "y2u.be") _ id _]
                  (if (= (count id) 11) ["youtube-player" id] url)

                  [_ _ _ "youtube-nocookie.com" _ id _]
                  (str "https://www.youtube-nocookie.com/embed/" id)

                  [_ _ _ "loom.com" _ id _]
                  (str "https://www.loom.com/embed/" id)

                  [_ _ _ (_ :guard #(string/ends-with? % "vimeo.com")) _ id _]
                  (str "https://player.vimeo.com/video/" id)

                  [_ _ _ "bilibili.com" _ id & query]
                  (str "https://player.bilibili.com/player.html?bvid=" id "&high_quality=1&autoplay=0"
                       (when-let [page (second query)]
                         (str "&page=" page)))

                  :else
                  url)]
        (if (and (coll? src)
                 (= (first src) "youtube-player"))
          (youtube/youtube-video (last src) nil)
          (when src
            (let [width (min (- (util/get-width) 96) 560)
                  height (int (* width (/ (if (string/includes? src "player.bilibili.com")
                                            360 315)
                                          560)))]
              [:iframe
               {:allow-full-screen true
                :allow "accelerometer; autoplay; clipboard-write; encrypted-media; gyroscope"
                :framespacing "0"
                :frame-border "no"
                :border "0"
                :scrolling "no"
                :src src
                :width width
                :height height}]))))
      [:span.warning.mr-1 {:title "Invalid URL"}
       (macro->text "video" arguments)])
    [:span.warning.mr-1 {:title "Empty URL"}
     (macro->text "video" arguments)]))

(defn- macro-else-cp
  [name config arguments]
  (if-let [block-uuid (:block/uuid config)]
    (let [format (get-in config [:block :block/format] :markdown)
          properties (-> (db/entity [:block/uuid block-uuid])
                         (:block/page)
                         (:db/id)
                         (db/entity)
                         :block/properties)
          macros (pu/lookup properties :macros)
          macro-content (or
                         (get macros name)
                         (get (state/get-macros) name)
                         (get (state/get-macros) (keyword name)))
          macro-content (cond
                          (= (str name) "img")
                          (case (count arguments)
                            1
                            (util/format "[:img {:src \"%s\"}]" (first arguments))
                            4
                            (when (and (util/safe-parse-int (nth arguments 1))
                                       (util/safe-parse-int (nth arguments 2)))
                              (util/format "[:img.%s {:src \"%s\" :style {:width %s :height %s}}]"
                                           (nth arguments 3)
                                           (first arguments)
                                           (util/safe-parse-int (nth arguments 1))
                                           (util/safe-parse-int (nth arguments 2))))
                            3
                            (when (and (util/safe-parse-int (nth arguments 1))
                                       (util/safe-parse-int (nth arguments 2)))
                              (util/format "[:img {:src \"%s\" :style {:width %s :height %s}}]"
                                           (first arguments)
                                           (util/safe-parse-int (nth arguments 1))
                                           (util/safe-parse-int (nth arguments 2))))

                            2
                            (cond
                              (util/safe-parse-int (nth arguments 1))
                              (util/format "[:img {:src \"%s\" :style {:width %s}}]"
                                           (first arguments)
                                           (util/safe-parse-int (nth arguments 1)))
                              (contains? #{"left" "right" "center"} (string/lower-case (nth arguments 1)))
                              (util/format "[:img.%s {:src \"%s\"}]"
                                           (string/lower-case (nth arguments 1))
                                           (first arguments))
                              :else
                              macro-content)

                            macro-content)

                          (and (seq arguments) macro-content)
                          (block/macro-subs macro-content arguments)

                          :else
                          macro-content)
          macro-content (when macro-content
                          (template/resolve-dynamic-template! macro-content))]
      (render-macro config name arguments macro-content format))
    (let [macro-content (or
                         (get (state/get-macros) name)
                         (get (state/get-macros) (keyword name)))
          format (get-in config [:block :block/format] :markdown)]
      (render-macro config name arguments macro-content format))))

(rum/defc namespace-hierarchy-aux
  [config namespace children]
  [:ul
   (for [child children]
     [:li {:key (str "namespace-" namespace "-" (:db/id child))}
      (let [shorten-name (some-> (or (:block/original-name child) (:block/name child))
                                 (string/split "/")
                                 last)]
        (page-cp {:label shorten-name} child))
      (when (seq (:namespace/children child))
        (namespace-hierarchy-aux config (:block/name child)
                                 (:namespace/children child)))])])

(rum/defc namespace-hierarchy
  [config namespace children]
  [:div.namespace
   [:div.font-medium.flex.flex-row.items-center.pb-2
    [:span.text-sm.mr-1 "Namespace "]
    (page-cp config {:block/name namespace})]
   (namespace-hierarchy-aux config namespace children)])

(defn- macro-cp
  [config options]
  (let [{:keys [name arguments]} options
        arguments (if (and
                       (>= (count arguments) 2)
                       (and (string/starts-with? (first arguments) page-ref/left-brackets)
                            (string/ends-with? (last arguments) page-ref/right-brackets))) ; page reference
                    (let [title (string/join ", " arguments)]
                      [title])
                    arguments)]
    (cond
      (= name "query")
      (macro-query-cp config arguments)

      (= name "function")
      (macro-function-cp config arguments)

      (= name "namespace")
      (let [namespace (first arguments)]
        (when-not (string/blank? namespace)
          (let [namespace (string/lower-case (page-ref/get-page-name! namespace))
                children (model/get-namespace-hierarchy (state/get-current-repo) namespace)]
            (namespace-hierarchy config namespace children))))

      (= name "youtube")
      (when-let [url (first arguments)]
        (when-let [youtube-id (cond
                                (== 11 (count url)) url
                                :else
                                (nth (util/safe-re-find text-util/youtube-regex url) 5))]
          (when-not (string/blank? youtube-id)
            (youtube/youtube-video youtube-id nil))))

      (= name "youtube-timestamp")
      (when-let [timestamp (first arguments)]
        (when-let [seconds (youtube/parse-timestamp timestamp)]
          (youtube/timestamp seconds)))

      (= name "zotero-imported-file")
      (let [[item-key filename] arguments]
        (when (and item-key filename)
          [:span.ml-1 (zotero/zotero-imported-file item-key filename)]))

      (= name "zotero-linked-file")
      (when-let [path (first arguments)]
        [:span.ml-1 (zotero/zotero-linked-file path)])

      (= name "vimeo")
      (macro-vimeo-cp config arguments)

      ;; TODO: support fullscreen mode, maybe we need a fullscreen dialog?
      (= name "bilibili")
      (macro-bilibili-cp config arguments)

      (= name "video")
      (macro-video-cp config arguments)

      (contains? #{"tweet" "twitter"} name)
      (when-let [url (first arguments)]
        (let [id-regex #"/status/(\d+)"]
          (when-let [id (cond
                          (<= (count url) 15) url
                          :else
                          (last (util/safe-re-find id-regex url)))]
            (ui/tweet-embed id))))

      (= name "embed")
      (macro-embed-cp config arguments)

      (= name "renderer")
      (when config/lsp-enabled?
        (when-let [block-uuid (str (:block/uuid config))]
          (plugins/hook-ui-slot :macro-renderer-slotted (assoc options :uuid block-uuid))))

      (get @macro/macros name)
      ((get @macro/macros name) config options)

      :else
      (macro-else-cp name config arguments))))

(defn- emphasis-cp
  [config kind data]
  (let [elem (case kind
               "Bold" :b
               "Italic" :i
               "Underline" :ins
               "Strike_through" :del
               "Highlight" :mark)]
    (->elem elem (map-inline config data))))

(defn hiccup->html
  [s]
  (let [result (gp-util/safe-read-string s)
        result' (if (seq result) result
                    [:div.warning {:title "Invalid hiccup"}
                     s])]
    (-> result'
       (hiccups.core/html)
       (security/sanitize-html))))

(defn ^:large-vars/cleanup-todo inline
  [{:keys [html-export?] :as config} item]
  (match item
         [(:or "Plain" "Spaces") s]
         s

         ["Superscript" l]
         (->elem :sup (map-inline config l))
         ["Subscript" l]
         (->elem :sub (map-inline config l))

         ["Tag" _]
         (when-let [s (gp-block/get-tag item)]
           (let [s (text/page-ref-un-brackets! s)]
             (page-cp (assoc config
                             :tag? true
                             :hide-close-button? true) {:block/name s})))

         ["Emphasis" [[kind] data]]
         (emphasis-cp config kind data)

         ["Entity" e]
         [:span {:dangerouslySetInnerHTML
                 {:__html (security/sanitize-html (:html e))}}]

         ["Latex_Fragment" [display s]] ;display can be "Displayed" or "Inline"
         (if html-export?
           (latex/html-export s false true)
           (latex/latex (str (d/squuid)) s false (not= display "Inline")))

         [(:or "Target" "Radio_Target") s]
         [:a {:id s} s]

         ["Email" address]
         (let [{:keys [local_part domain]} address
               address (str local_part "@" domain)]
           [:a {:href (str "mailto:" address)} address])

         ["Nested_link" link]
         (nested-link config html-export? link)

         ["Link" link]
         (link-cp config html-export? link)

         [(:or "Verbatim" "Code") s]
         [:code s]

         ["Inline_Source_Block" x]
         [:code (:code x)]

         ["Export_Snippet" "html" s]
         (when (not html-export?)
           [:span {:dangerouslySetInnerHTML
                   {:__html (security/sanitize-html s)}}])

         ["Inline_Hiccup" s] ;; String to hiccup
         (ui/catch-error
          [:div.warning {:title "Invalid hiccup"} s]
          [:span {:dangerouslySetInnerHTML
                  {:__html (hiccup->html s)}}])

         ["Inline_Html" s]
         (when (not html-export?)
           ;; TODO: how to remove span and only export the content of `s`?
           [:span {:dangerouslySetInnerHTML {:__html (security/sanitize-html s)}}])

         [(:or "Break_Line" "Hard_Break_Line")]
         [:br]

         ["Timestamp" [(:or "Scheduled" "Deadline") _timestamp]]
         nil
         ["Timestamp" ["Date" t]]
         (timestamp t "Date")
         ["Timestamp" ["Closed" t]]
         (timestamp t "Closed")
         ["Timestamp" ["Range" t]]
         (range t false)
         ["Timestamp" ["Clock" ["Stopped" t]]]
         (range t true)
         ["Timestamp" ["Clock" ["Started" t]]]
         (timestamp t "Started")

         ["Cookie" ["Percent" n]]
         [:span {:class "cookie-percent"}
          (util/format "[%d%%]" n)]
         ["Cookie" ["Absolute" current total]]
         [:span {:class "cookie-absolute"}
          (util/format "[%d/%d]" current total)]

         ["Footnote_Reference" options]
         (let [{:keys [name]} options
               encode-name (util/url-encode name)]
           [:sup.fn
            [:a {:id (str "fnr." encode-name)
                 :class "footref"
                 :on-click #(route-handler/jump-to-anchor! (str "fn." encode-name))}
             name]])

         ["Macro" options]
         (macro-cp config options)

         :else ""))

(rum/defc block-child
  [block]
  block)

(defn- dnd-same-block?
  [uuid]
  (= (:block/uuid @*dragging-block) uuid))

(defn- bullet-drag-start
  [event block uuid block-id]
  (let [selected (set (map #(.-id %) (state/get-selection-blocks)))
        selected? (contains? selected block-id)]
    (when-not selected?
    (util/clear-selection!)
    (state/conj-selection-block! (gdom/getElement block-id) :down)
    (editor-handler/highlight-block! uuid)))

  (editor-handler/block->data-transfer! uuid event)
  (.setData (gobj/get event "dataTransfer")
            "block-dom-id"
            block-id)
  (reset! *dragging? true)
  (reset! *dragging-block block))

(defn- bullet-on-click
  [e block uuid]
  (cond
    (pu/shape-block? block)
    (route-handler/redirect-to-whiteboard! (get-in block [:block/page :block/name]) {:block-id uuid})

    (gobj/get e "shiftKey")
    (do
      (state/sidebar-add-block!
       (state/get-current-repo)
       (:db/id block)
       :block)
      (util/stop e))

    (and (util/meta-key? e) (whiteboard-handler/inside-portal? (.-target e)))
    (do (whiteboard-handler/add-new-block-portal-shape!
         uuid
         (whiteboard-handler/closest-shape (.-target e)))
        (util/stop e))

    :else
    (when uuid (route-handler/redirect-to-page! uuid))))

(declare block-list)
(rum/defc block-children < rum/reactive
  [config block children collapsed?]
  (let [ref?        (:ref? config)
        query?      (:custom-query? config)
        children    (when (coll? children)
                      (remove nil? children))]
    (when (and (coll? children)
               (seq children)
               (not collapsed?))
      [:div.block-children-container.flex
       [:div.block-children-left-border
         {:on-click (fn [_]
                      (editor-handler/toggle-open-block-children! (:block/uuid block)))}]
       [:div.block-children.w-full {:style {:display (if collapsed? "none" "")}}
        (let [config' (cond-> (dissoc config :breadcrumb-show? :embed-parent)
                        (or ref? query?)
                        (assoc :ref-query-child? true)
                        true
                        (assoc :block-children? true))]
          (block-list config' children))]])))

(defn- block-content-empty?
  [{:block/keys [properties title body]}]
  (and
   (or
    (empty? properties)
    (property-file/properties-hidden? properties))

   (empty? title)

   (every? #(= % ["Horizontal_Rule"]) body)))

(rum/defcs block-control < rum/reactive
  [state config block uuid block-id collapsed? *control-show? edit?]
  (let [doc-mode?          (state/sub :document/mode?)
        control-show?      (util/react *control-show?)
        ref?               (:ref? config)
        empty-content?     (block-content-empty? block)
        fold-button-right? (state/enable-fold-button-right?)
        own-number-list?   (:own-order-number-list? config)
        order-list?        (boolean own-number-list?)
        order-list-idx     (:own-order-list-index config)
        collapsable?       (editor-handler/collapsable? uuid {:semantic? true})]
    [:div.block-control-wrap.flex.flex-row.items-center
     {:class (util/classnames [{:is-order-list order-list?
                                :bullet-closed collapsed?}])}
     (when (or (not fold-button-right?) collapsable?)
       [:a.block-control
        {:id       (str "control-" uuid)
         :on-click (fn [event]
                     (util/stop event)
                     (state/clear-edit!)
                     (if ref?
                       (state/toggle-collapsed-block! uuid)
                       (if collapsed?
                         (editor-handler/expand-block! uuid)
                         (editor-handler/collapse-block! uuid))))}
        [:span {:class (if (or (and control-show?
                                    (or collapsed?
                                        (editor-handler/collapsable? uuid {:semantic? true})))
                               (and collapsed? order-list?))
                         "control-show cursor-pointer"
                         "control-hide")}
         (ui/rotating-arrow collapsed?)]])

     (let [bullet [:a.bullet-link-wrap {:on-click #(bullet-on-click % block uuid)}
                   [:span.bullet-container.cursor
                    {:id (str "dot-" uuid)
                     :draggable true
                     :on-drag-start (fn [event]
                                      (bullet-drag-start event block uuid block-id))
                     :blockid (str uuid)
                     :class (str (when collapsed? "bullet-closed")
                                 (when (and (:document/mode? config)
                                            (not collapsed?))
                                   " hide-inner-bullet")
                                 (when order-list? " as-order-list typed-list"))}

                    [:span.bullet {:blockid (str uuid)}
                     (when order-list?
                       [:label (str order-list-idx ".")])]]]]
       (cond
         (and (or (mobile-util/native-platform?)
                  (:ui/show-empty-bullets? (state/get-config))
                  collapsed?
                  collapsable?)
              (not doc-mode?))
         bullet

         (and
          (not (util/react *control-show?))
          (or
           (and empty-content?
                (not edit?)
                (not (:block.temp/top? block))
                (not (:block.temp/bottom? block)))
           (and doc-mode?
                (not collapsed?))))
         ;; hidden
         [:span.bullet-container]

         :else
         bullet))]))

(rum/defc dnd-separator
  [move-to block-content?]
  [:div.relative
   [:div.dnd-separator.absolute
    {:style {:left (cond-> (if (= move-to :nested) 40 20)
                     block-content?
                     (- 34))
             :top 0
             :width "100%"
             :z-index 3}}]])

(defn block-checkbox
  [block class]
  (let [marker (:block/marker block)
        [class checked?] (cond
                           (nil? marker)
                           nil
                           (contains? #{"NOW" "LATER" "DOING" "IN-PROGRESS" "TODO" "WAIT" "WAITING"} marker)
                           [class false]
                           (= "DONE" marker)
                           [(str class " checked") true])]
    (when class
      (ui/checkbox {:class class
                    :style {:margin-right 5}
                    :checked checked?
                    :on-mouse-down (fn [e]
                                     (util/stop-propagation e))
                    :on-change (fn [_e]
                                 (if checked?
                                   (editor-handler/uncheck block)
                                   (editor-handler/check block)))}))))

(defn list-checkbox
  [config checked?]
  (ui/checkbox
   {:style {:margin-right 6}
    :checked checked?
    :on-change (fn [event]
                 (let [target (.-target event)
                       block (:block config)
                       item-content (.. target -nextSibling -data)
                       item-full-content (str (if checked? "[X]" "[ ]") " " item-content)
                       new-item-full-content (str (if checked? "[ ]" "[X]") " " item-content)]
                   (editor-handler/toggle-list-checkbox block item-full-content new-item-full-content)))}))

(defn marker-switch
  [{:block/keys [marker] :as block}]
  (when (contains? #{"NOW" "LATER" "TODO" "DOING"} marker)
    (let [set-marker-fn (fn [new-marker]
                          (fn [e]
                            (util/stop e)
                            (editor-handler/set-marker block new-marker)))
          next-marker (case marker
                        "NOW" "LATER"
                        "LATER" "NOW"
                        "TODO" "DOING"
                        "DOING" "TODO")]
      [:a
       {:class (str "marker-switch block-marker " marker)
        :title (util/format "Change from %s to %s" marker next-marker)
        :on-mouse-down (set-marker-fn next-marker)}
       marker])))

(defn marker-cp
  [{:block/keys [pre-block? marker] :as _block}]
  (when-not pre-block?
    (when (contains? #{"IN-PROGRESS" "WAIT" "WAITING"} marker)
      [:span {:class (str "task-status block-marker " (string/lower-case marker))
              :style {:margin-right 3.5}}
       (string/upper-case marker)])))

(rum/defc set-priority
  [block priority]
  [:div
   (let [priorities (sort (remove #(= priority %) ["A" "B" "C"]))]
     (for [p priorities]
       [:a.mr-2.text-base.tooltip-priority {:key (str (random-uuid))
                                            :priority p
                                            :on-click (fn [] (editor-handler/set-priority block p))}]))])

(rum/defc priority-text
  [priority]
  [:a.opacity-50.hover:opacity-100
   {:class "priority"
    :href (rfe/href :page {:name priority})
    :style {:margin-right 3.5}}
   (util/format "[#%s]" (str priority))])

(defn priority-cp
  [{:block/keys [pre-block? priority] :as block}]
  (when (and (not pre-block?) priority)
    (ui/tippy
     {:interactive true
      :html (set-priority block priority)}
     (priority-text priority))))

(declare block-content)

(defn build-block-title
  [config {:block/keys [title marker pre-block? properties]
           :as t}]
  (let [config (assoc config :block t)
        level (:level config)
        slide? (boolean (:slide? config))
        block-ref? (:block-ref? config)
        block-type (or (keyword
                        (pu/lookup properties :ls-type))
                       :default)
        html-export? (:html-export? config)
        checkbox (when (and (not pre-block?)
                            (not html-export?))
                   (block-checkbox t (str "mr-1 cursor")))
        marker-switch (when (and (not pre-block?)
                                 (not html-export?))
                        (marker-switch t))
        marker-cp (marker-cp t)
        priority (priority-cp t)
        bg-color (pu/lookup properties :background-color)
        ;; `heading-level` is for backward compatibility, will remove it in later releases
        heading-level (:block/heading-level t)
        heading (or
                 (and heading-level
                      (<= heading-level 6)
                      heading-level)
                 (pu/lookup properties :heading))
        heading (if (true? heading) (min (inc level) 6) heading)
        elem (if heading
               (keyword (str "h" heading
                             (when block-ref? ".inline")))
               :span.inline)]
    (->elem
     elem
     (merge
      {:data-hl-type (pu/lookup properties :hl-type)}
      (when (and marker
                 (not (string/blank? marker))
                 (not= "nil" marker))
        {:class (str (string/lower-case marker))})
      (when bg-color
        (let [built-in-color? (ui/built-in-color? bg-color)]
          {:style {:background-color (if built-in-color?
                                       (str "var(--ls-highlight-color-" bg-color ")")
                                       bg-color)
                   :color (when-not built-in-color? "white")}
           :class "px-1 with-bg-color"})))

     ;; children
     (let [area?  (= :area (keyword (pu/lookup properties :hl-type)))
           hl-ref #(when (and (or config/publishing? (util/electron?))
                              (not (#{:default :whiteboard-shape} block-type)))
                     [:div.prefix-link
                      {:on-mouse-down
                       (fn [^js e]
                         (let [^js target (.-target e)]
                           (case block-type
                             ;; pdf annotation
                             :annotation
                             (if (and area? (.contains (.-classList target) "blank"))
                               :actions
                               (do
                                 (pdf-assets/open-block-ref! t)
                                 (util/stop e)))

                             :dune)))}

                      [:span.hl-page
                       [:strong.forbid-edit (str "P" (or
                                                      (pu/lookup properties :hl-page)
                                                      "?"))]
                       [:label.blank " "]]

                      (when (and area?
                                 (pu/lookup properties :hl-stamp))
                        (pdf-assets/area-display t))])]
       (remove-nils
        (concat
         [(when-not slide? checkbox)
          (when-not slide? marker-switch)
          marker-cp
          priority]

         ;; highlight ref block (inline)
         (when-not area? [(hl-ref)])

         (if title
           (conj
            (map-inline config title)
            (when (= block-type :whiteboard-shape) [:span.mr-1 (ui/icon "whiteboard-element" {:extension? true})]))
           [[:span.opacity-50 "Click here to start writing, type '/' to see all the commands."]])

         ;; highlight ref block (area)
         (when area? [(hl-ref)])))))))

(rum/defc span-comma
  []
  [:span ", "])

(rum/defc property-cp
  [config block k value]
  (let [date (and (= k :date) (date/get-locale-string (str value)))
        user-config (state/get-config)
        ;; When value is a set of refs, display full property text
        ;; because :block/properties value only contains refs but user wants to see text
        property-separated-by-commas? (text/separated-by-commas? (state/get-config) k)
        v (or
           (when (and (coll? value) (seq value)
                      (not property-separated-by-commas?))
             (get (:block/properties-text-values block) k))
           value)
        property-pages-enabled? (contains? #{true nil} (:property-pages/enabled? user-config))]
    [:div
     (if property-pages-enabled?
       (page-cp (assoc config :property? true) {:block/name (subs (str k) 1)})
       [:span.page-property-key.font-medium (name k)])
     [:span.mr-1 ":"]
     [:div.page-property-value.inline
      (cond
        (int? v)
        v

        (= k :file-path)
        v

        date
        date

        (and (string? v) (gp-util/wrapped-by-quotes? v))
        (gp-util/unquote-string v)

        (and property-separated-by-commas? (coll? v))
        (let [v (->> (remove string/blank? v)
                     (filter string?))
              vals (for [v-item v]
                     (page-cp config {:block/name v-item}))
              elems (interpose (span-comma) vals)]
          (for [elem elems]
            (rum/with-key elem (str (random-uuid)))))

        :else
        (inline-text config (:block/format block) (str v)))]]))

(rum/defc properties-cp
  [config {:block/keys [pre-block?] :as block}]
  (let [ordered-properties
        (property-util/get-visible-ordered-properties (:block/properties block)
                                                      (:block/properties-order block)
                                                      {:pre-block? pre-block?
                                                       :page-id (:db/id (:block/page block))})]
    (cond
      (seq ordered-properties)
      [:div.block-properties
       {:class (when pre-block? "page-properties")
        :title (if pre-block?
                 "Click to edit this page's properties"
                 "Click to edit this block's properties")}
       (for [[k v] ordered-properties]
         (rum/with-key (property-cp config block k v)
           (str (:block/uuid block) "-" k)))]

      (and pre-block? ordered-properties)
      [:span.opacity-50 "Properties"]

      :else
      nil)))

(rum/defc db-properties-cp
  [config block edit-input-id opts]
  (property-component/properties-area block
                                      edit-input-id
                                      (merge
                                       {:inline-text inline-text
                                        :page-cp page-cp
                                        :block-cp blocks-container
                                        :properties-cp db-properties-cp
                                        :editor-box (get config :editor-box)}
                                       opts)))

(rum/defc invalid-properties-cp
  [invalid-properties]
  (when (seq invalid-properties)
    [:div.invalid-properties.mb-2
     [:div.warning {:title "Invalid properties"}
      "Invalid property names: "
      (for [p invalid-properties]
        [:button.p-1.mr-2 p])]
     [:code "Property name begins with a non-numeric character and can contain alphanumeric characters and . * + ! - _ ? $ % & = < >. If -, + or . are the first character, the second character (if any) must be non-numeric."]]))

(rum/defcs timestamp-cp
  < rum/reactive
  (rum/local false ::show-datepicker?)
  [state block typ ast]
  (let [ts-block-id (get-in (state/sub [:editor/set-timestamp-block]) [:block :block/uuid])
        active? (= (get block :block/uuid) ts-block-id)
        *show-datapicker? (get state ::show-datepicker?)]
    [:div.flex.flex-col.gap-4.timestamp
     [:div.text-sm.flex.flex-row
      [:div.opacity-50.font-medium.timestamp-label
       (str typ ": ")]
      [:a.opacity-80.hover:opacity-100
       {:on-mouse-down (fn [e]
                         (util/stop e)
                         (state/clear-editor-action!)
                         (editor-handler/escape-editing false)
                         (if active?
                           (do
                             (reset! *show-datapicker? false)
                             (reset! commands/*current-command nil)
                             (state/set-timestamp-block! nil))
                           (do
                             (reset! *show-datapicker? true)
                             (reset! commands/*current-command typ)
                             (state/set-timestamp-block! {:block block
                                                          :typ typ}))))}
       [:span.time-start "<"] [:time (repeated/timestamp->text ast)] [:span.time-stop ">"]]]
     ;; date-picker in rendering-mode
     (if (and active? @*show-datapicker?)
       (datetime-comp/date-picker nil nil (repeated/timestamp->map ast))
       (reset! *show-datapicker? false))]))

(defn- target-forbidden-edit?
  [target]
  (or
   (dom/has-class? target "forbid-edit")
   (dom/has-class? target "bullet")
   (dom/has-class? target "logbook")
   (util/link? target)
   (util/time? target)
   (util/input? target)
   (util/audio? target)
   (util/video? target)
   (util/details-or-summary? target)
   (and (util/sup? target)
        (dom/has-class? target "fn"))
   (dom/has-class? target "image-resize")
   (dom/closest target "a")
   (dom/closest target ".query-table")))

(defn- block-content-on-mouse-down
  [e block block-id content edit-input-id ref]
  (let [repo (state/get-current-repo)]
    (when-not (> (count content) (state/block-content-max-length repo))
      (let [target (gobj/get e "target")
            button (gobj/get e "buttons")
            shift? (gobj/get e "shiftKey")
            meta? (util/meta-key? e)
            forbidden-edit? (target-forbidden-edit? target)]
        (if (and meta?
                 (not (state/get-edit-input-id))
                 (not (dom/has-class? target "page-ref"))
                 (not= "A" (gobj/get target "tagName")))
          (do
            (util/stop e)
            (state/conj-selection-block! (gdom/getElement block-id) :down)
            (when block-id
              (state/set-selection-start-block! block-id)))
          (when (contains? #{1 0} button)
            (when-not forbidden-edit?
              (cond
                (and shift? (state/get-selection-start-block-or-first))
                (do
                  (util/stop e)
                  (util/clear-selection!)
                  (editor-handler/highlight-selection-area! block-id))

                shift?
                (util/clear-selection!)

                :else
                (do
                  (editor-handler/clear-selection!)
                  (editor-handler/unhighlight-blocks!)
                  (let [f #(let [block (or (db/entity [:block/uuid (:block/uuid block)]) block)
                                 cursor-range (some-> (gdom/getElement block-id)
                                                      (dom/by-class "block-content-wrapper")
                                                      first
                                                      util/caret-range)
                                 {:block/keys [content format]} block
                                 content (if (config/db-based-graph? repo)
                                           (or (:block/original-name block) content)
                                           (->> content
                                                (property-file/remove-built-in-properties-when-file-based
                                                 (state/get-current-repo) format)
                                                (drawer/remove-logbook)))]
                            ;; save current editing block
                             (let [{:keys [value] :as state} (editor-handler/get-state)]
                               (editor-handler/save-block! state value))
                             (state/set-editing!
                              edit-input-id
                              content
                              block
                              cursor-range
                              {:ref ref
                               :move-cursor? false}))]
                   ;; wait a while for the value of the caret range
                    (if (util/ios?)
                      (f)
                      (js/setTimeout f 5))

                    (when block-id (state/set-selection-start-block! block-id))))))))))))

(rum/defc dnd-separator-wrapper < rum/reactive
  [block children block-id slide? top? block-content?]
  (let [dragging? (rum/react *dragging?)
        drag-to-block (rum/react *drag-to-block)]
    (when (and
           (= block-id drag-to-block)
           dragging?
           (not slide?)
           (not (:block/pre-block? block)))
      (let [move-to (rum/react *move-to)]
        (when-not
         (or (and top? (not= move-to :top))
             (and (not top?) (= move-to :top))
             (and block-content? (not= move-to :nested))
             (and (not block-content?)
                  (first children)
                  (= move-to :nested)))
          (dnd-separator move-to block-content?))))))

(defn clock-summary-cp
  [block body]
  (when (and (state/enable-timetracking?)
             (or (= (:block/marker block) "DONE")
                 (contains? #{"TODO" "LATER"} (:block/marker block))))
    (let [summary (clock/clock-summary body true)]
      (when (and summary
                 (not= summary "0m")
                 (not (string/blank? summary)))
        [:div {:style {:max-width 100}}
         (ui/tippy {:html        (fn []
                                   (when-let [logbook (drawer/get-logbook body)]
                                     (let [clocks (->> (last logbook)
                                                       (filter #(string/starts-with? % "CLOCK:"))
                                                       (remove string/blank?))]
                                       [:div.p-4
                                        [:div.font-bold.mb-2 "LOGBOOK:"]
                                        [:ul
                                         (for [clock (take 10 (reverse clocks))]
                                           [:li clock])]])))
                    :interactive true
                    :in-editor?  true
                    :delay       [1000, 100]}
                   [:div.text-sm.time-spent.ml-1 {:style {:padding-top 3}}
                    [:a.fade-link
                     summary]])]))))

(defn- block-content-inner
  [config block body plugin-slotted? collapsed? block-ref-with-title?]
  (if plugin-slotted?
    [:div.block-slotted-body
     (plugins/hook-block-slot
      :block-content-slotted
      (-> block (dissoc :block/children :block/page)))]

    (let [title-collapse-enabled? (:outliner/block-title-collapse-enabled? (state/get-config))]
      (when (and (not block-ref-with-title?)
                 (seq body)
                 (or (not title-collapse-enabled?)
                     (and title-collapse-enabled?
                          (or (not collapsed?)
                              (some? (mldoc/extract-first-query-from-ast body))))))
        [:div.block-body
         ;; TODO: consistent id instead of the idx (since it could be changed later)
         (let [body (block/trim-break-lines! (:block/body block))]
           (for [[idx child] (medley/indexed body)]
             (when-let [block (markup-element-cp config child)]
               (rum/with-key (block-child block)
                 (str uuid "-" idx)))))]))))

(rum/defc tags
  [config block]
  (when (seq (:block/tags block))
    [:div.flex.flex-row.flex-wrap.items-center.ml-4.gap-1
     (for [tag (:block/tags block)]
       (page-cp (assoc config
                       :tag? true
                       :disable-preview? true) tag))]))

(rum/defc block-closed-values-properties
  [block]
  (let [closed-values-properties (property-handler/get-block-other-position-properties (:db/id block))]
    (when (seq closed-values-properties)
    [:div.closed-values-properties.flex.flex-row.items-center.gap-1.select-none.h-full
     (for [pid closed-values-properties]
       (when-let [property (db/entity [:block/uuid pid])]
         (pv/property-value block property (get (:block/properties block) pid) {:icon? true})))])))

(rum/defc ^:large-vars/cleanup-todo block-content < rum/reactive
  [config {:block/keys [uuid content properties scheduled deadline format pre-block?] :as block} edit-input-id block-id slide? selected? *ref]
  (let [repo (state/get-current-repo)
        content (or (:block/original-name block)
                    (property-util/remove-built-in-properties format content))
        {:block/keys [title body] :as block} (if (:block/title block) block
                                                 (merge block (block/parse-title-and-body uuid format pre-block? content)))
        collapsed? (util/collapsed? block)
        plugin-slotted? (and config/lsp-enabled? (state/slot-hook-exist? uuid))
        block-ref? (:block-ref? config)
        stop-events? (:stop-events? config)
        block-ref-with-title? (and block-ref? (not (state/show-full-blocks?)) (seq title))
        block-type (or
                    (pu/lookup properties :ls-type)
                    :default)
        content (if (string? content) (string/trim content) "")
        mouse-down-key (if (util/ios?)
                         :on-click
                         :on-mouse-down) ; TODO: it seems that Safari doesn't work well with on-mouse-down

        attrs (cond->
               {:blockid       (str uuid)
                :data-type (name block-type)
                :style {:width "100%" :pointer-events (when stop-events? "none")}}

<<<<<<< HEAD
                (not (string/blank?
                      (pu/lookup properties :hl-color)))
                (assoc :data-hl-color
                       (pu/lookup properties :hl-color))

                (not block-ref?)
                (assoc mouse-down-key (fn [e]
                                        (block-content-on-mouse-down e block block-id content edit-input-id @*ref))))]
=======
               (not (string/blank? (:hl-color properties)))
               (assoc :data-hl-color (:hl-color properties))

               (not block-ref?)
               (assoc mouse-down-key (fn [e]
                                       (block-content-on-mouse-down e block block-id content edit-input-id))))]
>>>>>>> 9917f06b
    [:div.block-content.inline
     (cond-> {:id (str "block-content-" uuid)
              :class (when selected? "select-none")
              :on-mouse-up (fn [e]
                             (when (and
                                    (state/in-selection-mode?)
                                    (not (string/includes? content "```"))
                                    (not (gobj/get e "shiftKey"))
                                    (not (util/meta-key? e)))
                               ;; clear highlighted text
                               (util/clear-selection!)))}
       (not slide?)
       (merge attrs))

     [:<>
      (when (> (count content) (state/block-content-max-length (state/get-current-repo)))
        [:div.warning.text-sm
         "Large block will not be editable or searchable to not slow down the app, please use another editor to edit this block."])
      [:div.flex.flex-row.justify-between.block-content-inner
       (when-not plugin-slotted?
         (let [block-tags (:block/tags block)]
           [:div.flex-1.w-full
            [:div.flex.flex-1.w-full.flex-row.flex-wrap.justify-between.items-center
             (cond
               (:block/name block)
               [:div.flex.flex-row.items-center.gap-1
                (icon/get-page-icon block {})
                (page-cp config block)]

               (or (seq title) (:block/marker block))
               (build-block-title config block)

               :else
               nil)

             [:div.flex.flex-row.items-center.gap-1
              (when (seq block-tags)
                (tags config block))
              (when (and (:original-block config) (not (:block/name block)))
                [:a.fade-link {:title "Embed block"
                               :href (rfe/href :page {:name (str (:block/uuid block))})}
                 (ui/icon "link")])]]]))

       (clock-summary-cp block body)]

      (when deadline
        (when-let [deadline-ast (block-handler/get-deadline-ast block)]
          (timestamp-cp block "DEADLINE" deadline-ast)))

      (when scheduled
        (when-let [scheduled-ast (block-handler/get-scheduled-ast block)]
          (timestamp-cp block "SCHEDULED" scheduled-ast)))

      (when-not (config/db-based-graph? repo)
        (when-let [invalid-properties (:block/invalid-properties block)]
          (invalid-properties-cp invalid-properties)))

      (when (and (seq properties)
                 (let [hidden? (property-file/properties-hidden? properties)]
                   (not hidden?))
                 (not (and block-ref? (or (seq title) (seq body))))
                 (not (:slide? config))
                 (not= block-type :whiteboard-shape)
                 (not (config/db-based-graph? repo)))
        (properties-cp config block))

      (block-content-inner config block body plugin-slotted? collapsed? block-ref-with-title?)

      (case (:block/warning block)
        :multiple-blocks
        [:p.warning.text-sm "Full content is not displayed, Logseq doesn't support multiple unordered lists or headings in a block."]
        nil)]]))

(rum/defc block-refs-count < rum/static
  [block block-refs-count *hide-block-refs?]
  (when (> block-refs-count 0)
    [:div
     [:a.open-block-ref-link.bg-base-2.text-sm.ml-2.fade-link
      {:title "Open block references"
       :style {:margin-top -1}
       :on-click (fn [e]
                   (if (gobj/get e "shiftKey")
                     (state/sidebar-add-block!
                      (state/get-current-repo)
                      (:db/id block)
                      :block-ref)
                     (swap! *hide-block-refs? not)))}
      block-refs-count]]))

(rum/defc block-left-menu < rum/reactive
  [_config {:block/keys [uuid] :as _block}]
  [:div.block-left-menu.flex.bg-base-2.rounded-r-md.mr-1
   [:div.commands-button.w-0.rounded-r-md
    {:id (str "block-left-menu-" uuid)}
    [:div.indent (ui/icon "indent-increase" {:size 18})]]])

(rum/defc block-right-menu < rum/reactive
  [_config {:block/keys [uuid] :as _block} edit?]
  [:div.block-right-menu.flex.bg-base-2.rounded-md.ml-1
   [:div.commands-button.w-0.rounded-md
    {:id (str "block-right-menu-" uuid)
     :style {:max-width (if edit? 40 80)}}
    [:div.outdent (ui/icon "indent-decrease" {:size 18})]
    (when-not edit?
      [:div.more (ui/icon "dots-circle-horizontal" {:size 18})])]])

(rum/defcs block-content-or-editor < rum/reactive
  {:init (fn [state]
           (let [block (second (:rum/args state))
                 config (first (:rum/args state))
                 current-block-page? (= (str (:block/uuid block)) (state/get-current-page))
                 embed-self? (and (:embed? config)
                                  (= (:block/uuid block) (:block/uuid (:block config))))
                 default-hide? (not (and current-block-page? (not embed-self?) (state/auto-expand-block-refs?)))]
             (assoc state ::hide-block-refs? (atom default-hide?))))}
  [state config {:block/keys [uuid format] :as block} edit-input-id block-id edit? hide-block-refs-count? selected? *ref]
  (let [*hide-block-refs? (get state ::hide-block-refs?)
        hide-block-refs? (rum/react *hide-block-refs?)
        editor-box (get config :editor-box)
        editor-id (str "editor-" edit-input-id)
        slide? (:slide? config)
        block-reference-only? (some->
                               (:block/content block)
                               string/trim
                               block-ref/block-ref?)
        named? (some? (:block/name block))
        repo (state/get-current-repo)
        db-based? (config/db-based-graph? repo)]
    [:div.flex.flex-1.flex-row.flex-wrap.gap-1.items-start
     (block-closed-values-properties block)
     (if (and edit? editor-box)
       [:div.editor-wrapper.flex.flex-1
        {:id editor-id}
        (let [editor-cp (ui/catch-error
                         (ui/block-error "Something wrong in the editor" {})
                         (editor-box {:block block
                                      :block-id uuid
                                      :block-parent-id block-id
                                      :format format
                                      :on-hide (fn [value event]
                                                 (when (= event :esc)
                                                   (editor-handler/save-block! (editor-handler/get-state) value)
                                                   (let [select? (not (string/includes? value "```"))]
                                                     (editor-handler/escape-editing select?))))}
                                     edit-input-id
                                     config))]
          (if (and named? (seq (:block/tags block)) db-based?)
            [:div.flex.flex-1.flex-row.justify-between
             editor-cp
             (tags config block)]
            editor-cp))]
       (let [refs-count (count (:block/_refs block))]
         [:div.flex.flex-1.flex-col.block-content-wrapper
          [:div.flex.flex-row
           [:div.flex-1.w-full {:style {:display (if (:slide? config) "block" "flex")}}
            (ui/catch-error
             (ui/block-error "Block Render Error:"
                             {:content (:block/content block)
                              :section-attrs
                              {:on-click #(let [content (or (:block/original-name block)
                                                            (:block/content block))]
                                            (editor-handler/clear-selection!)
                                            (editor-handler/unhighlight-blocks!)
                                            (state/set-editing! edit-input-id content block "" {:ref @*ref}))}})
             (block-content config block edit-input-id block-id slide? selected? *ref))]

           (when (and (not hide-block-refs-count?)
                      (not named?))
             [:div.flex.flex-row.items-center
              (when (and (:embed? config)
                         (:embed-parent config))
                [:a.opacity-70.hover:opacity-100.svg-small.inline
                 {:on-mouse-down (fn [e]
                                   (util/stop e)
                                   (when-let [block (:embed-parent config)]
                                     (editor-handler/edit-block! block :max (:block/uuid block))))}
                 svg/edit])

              (when block-reference-only?
                [:a.opacity-70.hover:opacity-100.svg-small.inline
                 {:on-mouse-down (fn [e]
                                   (util/stop e)
                                   (editor-handler/edit-block! block :max (:block/uuid block)))}
                 svg/edit])

              (block-refs-count block refs-count *hide-block-refs?)])]

          (when (and (not hide-block-refs?) (> refs-count 0)
                     (not (:in-property? config)))
            (let [refs-cp (state/get-component :block/linked-references)]
              (refs-cp uuid)))]))]))

(rum/defc single-block-cp
  [block-uuid]
  (let [uuid (if (string? block-uuid) (uuid block-uuid) block-uuid)
        block (db/entity [:block/uuid uuid])
        config {:id (str uuid)
                :db/id (:db/id block)
                :block/uuid uuid
                :block? true
                :editor-box (state/get-component :editor/box)
                :in-whiteboard? true}]
    (when (:block/content block)
      [:div.single-block
       (block-container config block)])))

(defn non-dragging?
  [e]
  (and (= (gobj/get e "buttons") 1)
       (not (dom/has-class? (gobj/get e "target") "bullet-container"))
       (not (dom/has-class? (gobj/get e "target") "bullet"))
       (not @*dragging?)))

(rum/defc breadcrumb-fragment
  [config block label opts]
  [:a {:on-mouse-up
       (fn [e]
         (cond
           (gobj/get e "shiftKey")
           (do
             (util/stop e)
             (state/sidebar-add-block!
              (state/get-current-repo)
              (:db/id block)
              :block-ref))

           (util/atom? (:navigating-block opts))
           (do
             (util/stop e)
             (reset! (:navigating-block opts) (:block/uuid block)))

           (some? (:sidebar-key config))
           (do
             (util/stop e)
             (state/sidebar-replace-block!
              (:sidebar-key config)
              [(state/get-current-repo)
               (:db/id block)
               (if (:block/name block) :page :block)]))

           :else
           (route-handler/redirect-to-page! (:block/uuid block))))}
   label])

(rum/defc breadcrumb-separator
  []
  (ui/icon "chevron-right" {:style {:font-size 20}
                            :class "opacity-50 mx-1"}))

(defn breadcrumb
  "block-id - uuid of the target block of breadcrumb. page uuid is also acceptable"
  [config repo block-id {:keys [show-page? indent? end-separator? level-limit _navigating-block]
                         :or {show-page? true
                              level-limit 3}
                         :as opts}]
  (when block-id
    (let [block-id (or (when block-id
                         (some-> (property-handler/get-property-block-created-block [:block/uuid block-id])
                                 db/entity
                                 :block/uuid))
                       block-id)
          parents (db/get-block-parents repo block-id {:depth (inc level-limit)})
          page (or (db/get-block-page repo block-id) ;; only return for block uuid
                   (model/query-block-by-uuid block-id)) ;; return page entity when received page uuid
          page-name (:block/name page)
          page-original-name (:block/original-name page)
          show? (or (seq parents) show-page? page-name)
          parents (if (= page-name (:block/name (first parents)))
                    (rest parents)
                    parents)
          more? (> (count parents) level-limit)
          parents (if more? (take-last level-limit parents) parents)
          config (assoc config :breadcrumb? true)]
      (when show?
        (let [page-name-props (when show-page?
                                [page
                                 (page-cp (dissoc config :breadcrumb? true) page)
                                 {:block/name (or page-original-name page-name)}])
              parents-props (doall
                             (for [{:block/keys [uuid name content] :as block} parents]
                               (when-not name ; not page
                                 (let [{:block/keys [title body]} (block/parse-title-and-body
                                                                   uuid
                                                                   (:block/format block)
                                                                   (:block/pre-block? block)
                                                                   content)
                                       config (assoc config :block/uuid uuid)]
                                   [block
                                    (when title
                                      (if (seq title)
                                        (->elem :span.inline-wrap (map-inline config title))
                                        (->elem :div (markup-elements-cp config body))))]))))
              breadcrumb (->> (into [] parents-props)
                              (concat [page-name-props] (when more? [:more]))
                              (filterv identity)
                              (map (fn [x] (if (and (vector? x) (second x))
                                             (let [[block label] x]
                                               (rum/with-key (breadcrumb-fragment config block label opts) (:block/uuid block)))
                                             [:span.opacity-70 "⋯"])))
                              (interpose (breadcrumb-separator)))]
          (when (seq breadcrumb)
            [:div.breadcrumb.block-parents
             {:class (when (seq breadcrumb)
                       (str (when-not (:search? config)
                              " my-2")
                            (when indent?
                              " ml-4")))}
             (when (and (false? (:top-level? config))
                        (seq parents))
               (breadcrumb-separator))
             breadcrumb
             (when end-separator? (breadcrumb-separator))]))))))

(defn- block-drag-over
  [event uuid top? block-id *move-to]
  (util/stop event)
  (when-not (dnd-same-block? uuid)
    (let [over-block (gdom/getElement block-id)
          rect (utils/getOffsetRect over-block)
          element-top (gobj/get rect "top")
          element-left (gobj/get rect "left")
          x-offset (- (.. event -pageX) element-left)
          cursor-top (gobj/get event "clientY")
          move-to-value (cond
                          (and top? (<= (js/Math.abs (- cursor-top element-top)) 16))
                          :top

                          (> x-offset 50)
                          :nested

                          :else
                          :sibling)]
      (reset! *drag-to-block block-id)
      (reset! *move-to move-to-value))))

(defn- block-drag-leave
  [*move-to]
  (reset! *move-to nil))

(defn block-drag-end
  ([_event]
   (block-drag-end _event *move-to))
  ([_event *move-to]
   (reset! *dragging? false)
   (reset! *dragging-block nil)
   (reset! *drag-to-block nil)
   (reset! *move-to nil)
   (editor-handler/unhighlight-blocks!)))

(defn- block-drop
  "Block on-drop handler"
  [^js event uuid target-block original-block *move-to]
  (util/stop event)
  (when-not (dnd-same-block? uuid)
    (let [block-uuids (state/get-selection-block-ids)
          lookup-refs (map (fn [id] [:block/uuid id]) block-uuids)
          selected (db/pull-many (state/get-current-repo) '[*] lookup-refs)
          blocks (if (seq selected) selected [@*dragging-block])
          blocks (remove-nils blocks)]
      (if (seq blocks)
        ;; dnd block moving in current Logseq instance
        (dnd/move-blocks event blocks target-block original-block @*move-to)
        ;; handle DataTransfer
        (let [repo (state/get-current-repo)
              data-transfer (.-dataTransfer event)
              transfer-types (set (js->clj (.-types data-transfer)))]
          (cond
            (contains? transfer-types "text/plain")
            (let [text (.getData data-transfer "text/plain")]
              (editor-handler/api-insert-new-block!
               text
               {:block-uuid  uuid
                :edit-block? false
                :sibling?    (= @*move-to :sibling)
                :before?     (= @*move-to :top)}))

            (contains? transfer-types "Files")
            (let [files (.-files data-transfer)
                  format (:block/format target-block)]
              ;; When editing, this event will be handled by editor-handler/upload-asset(editor-on-paste)
              (when (and (config/local-file-based-graph? repo) (not (state/editing?)))
                ;; Basically the same logic as editor-handler/upload-asset,
                ;; does not require edting
                (-> (editor-handler/save-assets! repo (js->clj files))
                    (p/then
                     (fn [res]
                       (when-let [[asset-file-name file-obj asset-file-fpath matched-alias] (and (seq res) (first res))]
                         (let [image? (config/ext-of-image? asset-file-name)
                               link-content (assets-handler/get-asset-file-link format
                                                                                (if matched-alias
                                                                                  (str
                                                                                   (if image? "../assets/" "")
                                                                                   "@" (:name matched-alias) "/" asset-file-name)
                                                                                  (editor-handler/resolve-relative-path (or asset-file-fpath asset-file-name)))
                                                                                (if file-obj (.-name file-obj) (if image? "image" "asset"))
                                                                                image?)]
                           (editor-handler/api-insert-new-block!
                            link-content
                            {:block-uuid  uuid
                             :edit-block? false
                             :replace-empty-target? true
                             :sibling?   true
                             :before?    false}))))))))

            :else
            (prn ::unhandled-drop-data-transfer-type transfer-types))))))
  (block-drag-end event *move-to))

(defn- block-mouse-over
  [e *control-show? block-id doc-mode?]
  (when-not @*dragging?
    (.preventDefault e)
    (reset! *control-show? true)
    (when-let [parent (gdom/getElement block-id)]
      (let [node (.querySelector parent ".bullet-container")]
        (when doc-mode?
          (dom/remove-class! node "hide-inner-bullet"))))
    (when (and
           (state/in-selection-mode?)
           (non-dragging? e))
      (editor-handler/highlight-selection-area! block-id))))

(defn- block-mouse-leave
  [e *control-show? block-id doc-mode?]
  (util/stop e)
  (reset! *control-show? false)
  (when doc-mode?
    (when-let [parent (gdom/getElement block-id)]
      (when-let [node (.querySelector parent ".bullet-container")]
        (dom/add-class! node "hide-inner-bullet"))))
  (when (and (non-dragging? e)
             (not @*resizing-image?))
    (state/into-selection-mode!)))

(defn- on-drag-and-mouse-attrs
  [block original-block uuid top? block-id *move-to]
  {:on-drag-over (fn [event]
                   (block-drag-over event uuid top? block-id *move-to))
   :on-drag-leave (fn [_event]
                    (block-drag-leave *move-to))
   :on-drop (fn [event]
              (block-drop event uuid block original-block *move-to))
   :on-drag-end (fn [event]
                  (block-drag-end event *move-to))})

(defn- root-block?
  [config block]
  (and (:block? config)
       (util/collapsed? block)
       (= (:id config)
          (str (:block/uuid block)))))

(defn- build-config
  [config block {:keys [navigating-block navigated?]}]
  (cond-> config
    navigated?
    (assoc :id (str navigating-block))

    true
    (assoc :block block)

    ;; Each block might have multiple queries, but we store only the first query's result.
    ;; This :query-result atom is used by the query function feature to share results between
    ;; the parent's query block and the children blocks. This works because config is shared
    ;; between parent and children blocks
    (nil? (:query-result config))
    (assoc :query-result (atom nil))

    true
    (block-handler/attach-order-list-state block)

    (nil? (:level config))
    (assoc :level 0)))

(defn- build-block [config block* {:keys [navigating-block navigated?]}]
  (let [linked-block (:block/link (db/entity (:db/id block*)))
        block (cond
                (or (and (:custom-query? config)
                         (nil? (first (:block/_parent block*)))
                         (not (and (:dsl-query? config)
                                   (string/includes? (:query config) "not"))))
                    navigated?)
                (db/entity [:block/uuid navigating-block])

                linked-block
                linked-block

                :else
                block*)
        result (merge (db/sub-block (:db/id block))
                      (select-keys block [:block/level :block.temp/top? :block.temp/bottom?]))]
    (if linked-block
      [block* result]
      [nil result])))

(defn- hide-block?
  [ref]
  (let [rect (.getBoundingClientRect ref)
        top (.-top rect)
        bottom (.-bottom rect)]
    (or
     (< bottom -200)
     (> top (+ js/window.innerHeight 500)))))

(defn- get-hidden-atom
  [sub-id *ref {:keys [initial-value]}]
  (let [*latest-value (atom nil)
        *hidden? (rum/derived-atom [(:ui/main-container-scroll-top @state/state)] [::lazy-display sub-id]
                                   (fn [_top]
                                     (if (false? @*latest-value)
                                       @*latest-value
                                       (let [value (cond
                                                     (some? initial-value)
                                                     initial-value

                                                     @*ref
                                                     (hide-block? @*ref)

                                                     :else
                                                     true)]
                                         (reset! *latest-value value)
                                         value))))]
    *hidden?))

(rum/defcs ^:large-vars/cleanup-todo block-container-inner < rum/reactive db-mixins/query
  {:init (fn [state]
           (let [id (random-uuid)
                 editing-block (state/get-edit-block)
                 [_ _repo config current-block _opts] (:rum/args state)
                 disable-lazy? (:disable-lazy-load? config)
                 *ref (atom nil)
                 editing? (= (:block/uuid editing-block) (:block/uuid current-block))
                 *hidden? (get-hidden-atom id *ref
                                           {:initial-value (when (or disable-lazy? editing?) false)
                                            :id (:db/id current-block)
                                            :content (:block/content current-block)})]
             (assoc state
                    ::sub-id id
                    ::ref *ref
                    ::hidden? *hidden?)))
   :did-mount (fn [state]
                (when @(::hidden? state)
                  (reset! (::hidden? state) (hide-block? @(::ref state))))
                (when-let [editing-node @state/*editor-editing-ref]
                  (let [*ref (::ref state)
                        ref @*ref
                        editing-prev-node @(:editor/editing-prev-node @state/state)
                        editing-parent-node @(:editor/editing-parent-node @state/state)]
                    (when (and ref
                               (not= editing-node ref)
                               (= (gobj/get ref "id") (.-id editing-node))
                               (or
                                ;; block indent
                                (= editing-prev-node (util/rec-get-node (.-parentNode ref) "ls-block"))
                                ;; block outdent
                                (= editing-parent-node (.-previousSibling ref))))
                      (state/set-editing-ref! ref))))
                state)
   ;; FIXME:
   ;; :will-unmount (fn [state]
   ;;                 (swap! (:editor/ref->editing? @state/state) dissoc @(::ref state))
   ;;                 state)
   }
  [state container-state repo config* block {:keys [navigating-block navigated?]}]
  (let [*ref (::ref state)
        ref (rum/react *ref)
        hidden? (rum/react (::hidden? state))
        ref? (:ref? config*)
        ;; whiteboard block shape
        in-whiteboard? (and (:in-whiteboard? config*)
                            (= (:id config*)
                               (str (:block/uuid block))))
        edit-input-id (str "edit-block-" (:block/uuid block))
        edit? (when ref (state/sub-editing? ref))
        custom-query? (boolean (:custom-query? config*))
        ref-or-custom-query? (or ref? custom-query?)
        *navigating-block (get container-state ::navigating-block)
        {:block/keys [uuid pre-block? content properties]} block
        config (build-config config* block {:navigated? navigated? :navigating-block navigating-block})
        level (:level config)
        heading? (pu/lookup properties :heading)
        *control-show? (get container-state ::control-show?)
        db-collapsed? (util/collapsed? block)
        collapsed? (cond
                     (or ref-or-custom-query? (root-block? config block))
                     (state/sub-collapsed uuid)

                     :else
                     db-collapsed?)
        breadcrumb-show? (:breadcrumb-show? config)
        *show-left-menu? (::show-block-left-menu? container-state)
        *show-right-menu? (::show-block-right-menu? container-state)
        slide? (boolean (:slide? config))
        doc-mode? (:document/mode? config)
        embed? (:embed? config)
        reference? (:reference? config)
        whiteboard-block? (pu/shape-block? block)
        block-id (str "ls-block-" uuid)
        has-child? (first (:block/_parent (db/entity (:db/id block))))
        top? (:top? config)
        original-block (:original-block config)
        attrs (on-drag-and-mouse-attrs block original-block uuid top? block-id *move-to)
        own-number-list? (:own-order-number-list? config)
        order-list? (boolean own-number-list?)
        selected? (when-not (:slide? config)
                    (state/sub-block-selected? uuid))
        children (:block/_parent block)]
    [:div.ls-block
     (cond->
      {:blockid (str uuid)
       :id (str "ls-block-" uuid)
       :ref #(when (nil? @*ref) (reset! *ref %))
       :data-collapsed (and collapsed? has-child?)
       :class (str "id" uuid " "
                   (when selected? " selected")
                   (when hidden? " hidden-block")
                   (when pre-block? " pre-block")
                   (when order-list? " is-order-list")
                   (when (string/blank? content) " is-blank")
                   (when original-block " embed-block"))
       :haschild (str (boolean has-child?))}

<<<<<<< HEAD
       original-block
       (assoc :originalblockid (str (:block/uuid original-block)))

       level
       (assoc :level level)
=======
      level
      (assoc :level level)
>>>>>>> 9917f06b

      (not slide?)
      (merge attrs)

      (or reference? embed?)
      (assoc :data-transclude true)

      embed?
      (assoc :data-embed true)

      custom-query?
      (assoc :data-query true))

     (when (and ref? breadcrumb-show? (not hidden?))
       (breadcrumb config repo uuid {:show-page? false
                                     :indent? true
                                     :navigating-block *navigating-block}))

     ;; only render this for the first block in each container
     (when top?
       (dnd-separator-wrapper block children block-id slide? true false))

     [:div.block-main-container.flex.flex-row.pr-2
      {:class (if (and heading? (seq (:block/title block))) "items-baseline" "")
       :on-touch-start (fn [event uuid] (block-handler/on-touch-start event uuid))
       :on-touch-move (fn [event]
                        (block-handler/on-touch-move event block uuid edit? *show-left-menu? *show-right-menu?))
       :on-touch-end (fn [event]
                       (block-handler/on-touch-end event block uuid *show-left-menu? *show-right-menu?))
       :on-touch-cancel (fn [_e]
                          (block-handler/on-touch-cancel *show-left-menu? *show-right-menu?))
       :on-mouse-over (fn [e]
                        (block-mouse-over e *control-show? block-id doc-mode?))
       :on-mouse-leave (fn [e]
                         (block-mouse-leave e *control-show? block-id doc-mode?))}
      (when (and (not slide?) (not in-whiteboard?) (not hidden?))
        (block-control config block uuid block-id collapsed? *control-show?
                       (or edit? (= uuid (:block/uuid (state/get-edit-block))))))
      (when (and @*show-left-menu? (not in-whiteboard?) (not hidden?))
        (block-left-menu config block))

      (when-not hidden?
        (if whiteboard-block?
          (block-reference {} (str uuid) nil)
        ;; Not embed self
          [:div.flex.flex-col.w-full
           (let [block (merge block (block/parse-title-and-body uuid (:block/format block) pre-block? content))
                 hide-block-refs-count? (and (:embed? config)
                                             (= (:block/uuid block) (:embed-id config)))]
             (block-content-or-editor config block edit-input-id block-id edit? hide-block-refs-count? selected? *ref))]))

      (when (and @*show-right-menu? (not in-whiteboard?) (not hidden?))
        (block-right-menu config block edit?))]

     (when (and (config/db-based-graph? repo) (not collapsed?) (not hidden?))
       [:div.mt-1 {:style {:padding-left 29}}
        (db-properties-cp config
                          block
                          edit-input-id
                          {:selected? selected?
                           :in-block-container? true})])

     (when-not (or (:hide-children? config) in-whiteboard?)
       (let [children' (db/sort-by-left children block)
             config' (-> (update config :level inc)
                         (dissoc :original-block))]
         (block-children config' block children' collapsed?)))

     (when-not in-whiteboard? (dnd-separator-wrapper block children block-id slide? false false))]))

(defn- block-changed?
  [old-block new-block]
  (not= (:block/tx-id old-block) (:block/tx-id new-block)))

(rum/defcs block-container < rum/reactive db-mixins/query
  (rum/local false ::show-block-left-menu?)
  (rum/local false ::show-block-right-menu?)
  {:init (fn [state]
           (let [[config block] (:rum/args state)
                 block-id (:block/uuid block)]
             (cond
               (root-block? config block)
               (state/set-collapsed-block! block-id false)

               (or (:ref? config) (:custom-query? config))
               (state/set-collapsed-block! block-id
                                           (boolean (editor-handler/block-default-collapsed? block config)))

               :else
               nil)
             (assoc state
                    ::control-show? (atom false)
                    ::navigating-block (atom (:block/uuid block)))))
   :will-unmount (fn [state]
                   ;; restore root block's collapsed state
                   (let [[config block] (:rum/args state)
                         block-id (:block/uuid block)]
                     (when (root-block? config block)
                       (state/set-collapsed-block! block-id nil)))
                   state)}
  [state config block]
  (let [repo (state/get-current-repo)
        unloaded? (state/sub-block-unloaded? repo (str (:block/uuid block)))
        *navigating-block (get state ::navigating-block)
        navigating-block (rum/react *navigating-block)
        navigated? (and (not= (:block/uuid block) navigating-block) navigating-block)
        [original-block block] (build-block config block {:navigating-block navigating-block :navigated? navigated?})
        config' (if original-block
                  (assoc config :original-block original-block)
                  config)
        opts {}]
    (if unloaded?
      [:div.ls-block.flex-1.flex-col.rounded-sm {:style {:width "100%"}}
       [:div.flex.flex-row
        [:div.flex.flex-row.items-center.mr-2.ml-1 {:style {:height 24}}
         [:span.bullet-container.cursor
          [:span.bullet]]]
        [:div.flex.flex-1
         [:span.opacity-70
          "Loading..."]]]]
      (rum/with-key
        (block-container-inner state repo config' block
                               (merge opts {:navigating-block navigating-block :navigated? navigated?}))
        (str "block-inner" (:block/uuid block))))))


(defn divide-lists
  [[f & l]]
  (loop [l        l
         ordered? (:ordered f)
         result   [[f]]]
    (if (seq l)
      (let [cur          (first l)
            cur-ordered? (:ordered cur)]
        (if (= ordered? cur-ordered?)
          (recur
           (rest l)
           cur-ordered?
           (update result (dec (count result)) conj cur))
          (recur
           (rest l)
           cur-ordered?
           (conj result [cur]))))
      result)))

(defn list-element
  [l]
  (match l
    [l1 & _tl]
    (let [{:keys [ordered name]} l1]
      (cond
        (seq name)
        :dl
        ordered
        :ol
        :else
        :ul))

    :else
    :ul))

(defn list-item
  [config {:keys [name content checkbox items number] :as _list}]
  (let [content (when-not (empty? content)
                  (match content
                    [["Paragraph" i] & rest]
                    (vec-cat
                     (map-inline config i)
                     (markup-elements-cp config rest))
                    :else
                    (markup-elements-cp config content)))
        checked? (some? checkbox)
        items (when (seq items)
                (->elem
                 (list-element items)
                 (for [item items]
                   (list-item config item))))]
    (cond
      (seq name)
      [:dl {:checked checked?}
       [:dt (map-inline config name)]
       (->elem :dd
               (vec-cat content [items]))]

      :else
      (if (nil? checkbox)
        (->elem
         :li
         (cond->
          {:checked checked?}
          number
          (assoc :value number))
         (vec-cat
          [(->elem
            :p
            content)]
          [items]))
        (->elem
         :li
         {:checked checked?}
         (vec-cat
          [(->elem
            :p
            (list-checkbox config checkbox)
            content)]
          [items]))))))

(defn table
  [config {:keys [header groups col_groups]}]
  (case (get-shui-component-version :table config)
    2 (let [v2-config (assoc-in config [:block :properties]
                                (pu/readable-properties (get-in config [:block :block/properties])))]
        (shui/table-v2 {:data (concat [[header]] groups)}
                       (make-shui-context v2-config inline)))
    1 (let [tr (fn [elm cols]
                 (->elem
                  :tr
                  (mapv (fn [col]
                          (->elem
                           elm
                           {:scope "col"
                            :class "org-left"}
                           (map-inline config col)))
                        cols)))
            tb-col-groups (try
                            (mapv (fn [number]
                                    (let [col-elem [:col {:class "org-left"}]]
                                      (->elem
                                       :colgroup
                                       (repeat number col-elem))))
                                  col_groups)
                            (catch :default _e
                              []))
            head (when header
                   [:thead (tr :th header)])
            groups (mapv (fn [group]
                           (->elem
                            :tbody
                            (mapv #(tr :td %) group)))
                         groups)]
        [:div.table-wrapper
         (->elem
          :table
          {:class "table-auto"
           :border 2
           :cell-spacing 0
           :cell-padding 6
           :rules "groups"
           :frame "hsides"}
          (vec-cat
           tb-col-groups
           (cons head groups)))])))

(defn logbook-cp
  [log]
  (let [clocks (filter #(string/starts-with? % "CLOCK:") log)
        clocks (reverse (sort-by str clocks))]
        ;; TODO: display states change log
        ; states (filter #(not (string/starts-with? % "CLOCK:")) log)

    (when (seq clocks)
      (let [tr (fn [elm cols] (->elem :tr
                                      (mapv (fn [col] (->elem elm col)) cols)))
            head  [:thead.overflow-x-scroll (tr :th.py-0 ["Type" "Start" "End" "Span"])]
            clock-tbody (->elem
                         :tbody.overflow-scroll.sm:overflow-auto
                         (mapv (fn [clock]
                                 (let [cols (->> (string/split clock #": |--|=>")
                                                 (map string/trim))]
                                   (mapv #(tr :td.py-0 %) [cols])))
                               clocks))]
        [:div.overflow-x-scroll.sm:overflow-auto
         (->elem
          :table.m-0
          {:class "logbook-table"
           :border 0
           :style {:width "max-content"}
           :cell-spacing 15}
          (cons head [clock-tbody]))]))))

(defn map-inline
  [config col]
  (map #(inline config %) col))

(declare ->hiccup)

(rum/defc src-cp < rum/static
  [config options html-export?]
  (when options
    (let [{:keys [lines language]} options
          attr (when language
                 {:data-lang language})
          code (apply str lines)
          [inside-portal? set-inside-portal?] (rum/use-state nil)]
      (cond
        html-export?
        (highlight/html-export attr code)

        :else
        (let [language (if (contains? #{"edn" "clj" "cljc" "cljs"} language) "clojure" language)]
          [:div.ui-fenced-code-editor
           {:ref (fn [el]
                   (set-inside-portal? (and el (whiteboard-handler/inside-portal? el))))}
           (cond
             (nil? inside-portal?) nil

             (or (:slide? config) inside-portal?)
             (highlight/highlight (str (random-uuid))
                                  {:class     (str "language-" language)
                                   :data-lang language}
                                  code)

             :else
             [:<>
              (lazy-editor/editor config (str (d/squuid)) attr code options)
              (let [options (:options options) block (:block config)]
                (when (and (= language "clojure") (contains? (set options) ":results"))
                  (sci/eval-result code block)))])])))))

(defn ^:large-vars/cleanup-todo markup-element-cp
  [{:keys [html-export?] :as config} item]
  (try
    (match item
      ["Drawer" name lines]
      (when (or (not= name "logbook")
                (and
                 (= name "logbook")
                 (state/enable-timetracking?)
                 (or  (get-in (state/get-config) [:logbook/settings :enabled-in-all-blocks])
                      (when (get-in (state/get-config)
                                    [:logbook/settings :enabled-in-timestamped-blocks] true)
                        (or (:block/scheduled (:block config))
                            (:block/deadline (:block config)))))))
        [:div
         [:div.text-sm
          [:div.drawer {:data-drawer-name name}
           (ui/foldable
            [:div.opacity-50.font-medium.logbook
             (util/format ":%s:" (string/upper-case name))]
            [:div.opacity-50.font-medium
             (if (= name "logbook")
               (logbook-cp lines)
               (apply str lines))
             [:div ":END:"]]
            {:default-collapsed? true
             :title-trigger? true})]]])

      ;; for file-level property in orgmode: #+key: value
      ;; only display caption. https://orgmode.org/manual/Captions.html.
      ["Directive" key value]
      [:div.file-level-property
       (when (contains? #{"caption"} (string/lower-case key))
         [:span.font-medium
          [:span.font-bold (string/upper-case key)]
          (str ": " value)])]

      ["Paragraph" l]
      ;; TODO: speedup
      (if (util/safe-re-find #"\"Export_Snippet\" \"embed\"" (str l))
        (->elem :div (map-inline config l))
        (->elem :div.is-paragraph (map-inline config l)))

      ["Horizontal_Rule"]
      (when-not (:slide? config)
        [:hr])
      ["Heading" h]
      (block-container config h)
      ["List" l]
      (let [lists (divide-lists l)]
        (if (= 1 (count lists))
          (let [l (first lists)]
            (->elem
             (list-element l)
             (map #(list-item config %) l)))
          [:div.list-group
           (for [l lists]
             (->elem
              (list-element l)
              (map #(list-item config %) l)))]))
      ["Table" t]
      (table config t)
      ["Math" s]
      (if html-export?
        (latex/html-export s true true)
        (latex/latex (str (d/squuid)) s true true))
      ["Example" l]
      [:pre.pre-wrap-white-space
       (join-lines l)]
      ["Quote" l]
      (->elem
       :blockquote
       (markup-elements-cp config l))
      ["Raw_Html" content]
      (when (not html-export?)
        [:div.raw_html {:dangerouslySetInnerHTML
                        {:__html (security/sanitize-html content)}}])
      ["Export" "html" _options content]
      (when (not html-export?)
        [:div.export_html {:dangerouslySetInnerHTML
                           {:__html (security/sanitize-html content)}}])
      ["Hiccup" content]
      (ui/catch-error
       [:div.warning {:title "Invalid hiccup"}
        content]
       [:div.hiccup_html {:dangerouslySetInnerHTML
                          {:__html (hiccup->html content)}}])

      ["Export" "latex" _options content]
      (if html-export?
        (latex/html-export content true false)
        (latex/latex (str (d/squuid)) content true false))

      ["Custom" "query" _options _result content]
      (try
        (let [query (reader/read-string content)]
          (query/custom-query (wrap-query-components config) query))
        (catch :default e
          (log/error :read-string-error e)
          (ui/block-error "Invalid query:" {:content content})))

      ["Custom" "note" _options result _content]
      (ui/admonition "note" (markup-elements-cp config result))

      ["Custom" "tip" _options result _content]
      (ui/admonition "tip" (markup-elements-cp config result))

      ["Custom" "important" _options result _content]
      (ui/admonition "important" (markup-elements-cp config result))

      ["Custom" "caution" _options result _content]
      (ui/admonition "caution" (markup-elements-cp config result))

      ["Custom" "warning" _options result _content]
      (ui/admonition "warning" (markup-elements-cp config result))

      ["Custom" "pinned" _options result _content]
      (ui/admonition "pinned" (markup-elements-cp config result))

      ["Custom" "center" _options l _content]
      (->elem
       :div.text-center
       (markup-elements-cp config l))

      ["Custom" name _options l _content]
      (->elem
       :div
       {:class name}
       (markup-elements-cp config l))

      ["Latex_Fragment" l]
      [:p.latex-fragment
       (inline config ["Latex_Fragment" l])]

      ["Latex_Environment" name option content]
      (let [content (latex-environment-content name option content)]
        (if html-export?
          (latex/html-export content true true)
          (latex/latex (str (d/squuid)) content true true)))

      ["Displayed_Math" content]
      (if html-export?
        (latex/html-export content true true)
        (latex/latex (str (d/squuid)) content true true))

      ["Footnote_Definition" name definition]
      (let [id (util/url-encode name)]
        [:div.footdef
         [:div.footpara
          (conj
           (markup-element-cp config ["Paragraph" definition])
           [:a.ml-1 {:id (str "fn." id)
                     :style {:font-size 14}
                     :class "footnum"
                     :on-click #(route-handler/jump-to-anchor! (str "fnr." id))}
            [:sup.fn (str name "↩︎")]])]])

      ["Src" options]
      (let [lang (util/safe-lower-case (:language options))]
        [:div.cp__fenced-code-block
         {:data-lang lang}
         (if-let [opts (plugin-handler/hook-fenced-code-by-type lang)]
           [:div.ui-fenced-code-wrap
            (src-cp config options html-export?)
            (plugins/hook-ui-fenced-code (:block config) (string/join "" (:lines options)) opts)]
           (src-cp config options html-export?))])

      :else
      "")
    (catch :default e
      (println "Convert to html failed, error: " e)
      "")))

(defn markup-elements-cp
  [config col]
  (map #(markup-element-cp config %) col))

(rum/defc block-item <
  {:should-update (fn [old-state new-state]
                    (let [config-compare-keys [:show-cloze? :hide-children? :own-order-list-type :own-order-list-index :original-block :selected? :hidden?]
                          b1                  (second (:rum/args old-state))
                          b2                  (second (:rum/args new-state))
                          result              (or
                                               (block-changed? b1 b2)
                                               ;; config changed
                                               (not= (select-keys (first (:rum/args old-state)) config-compare-keys)
                                                     (select-keys (first (:rum/args new-state)) config-compare-keys)))]
                      (boolean result)))}
  [config item {:keys [top? bottom?]}]
  (let [original-block item
        linked-block (:block/link item)
        item (or linked-block item)
        item (cond-> (dissoc item :block/meta)
               (not (:block-children? config))
               (assoc :block.temp/top? top?
                      :block.temp/bottom? bottom?))
        config (assoc config :block/uuid (:block/uuid item))
        config' (if linked-block
                  (assoc config :original-block original-block)
                  config)]
    (rum/with-key (block-container config' item)
      (str (:block/uuid item)
           (when linked-block
             (str "-" (:block/uuid original-block)))))))

(defn- block-list
  [config blocks]
  (for [[idx item] (medley/indexed blocks)]
    (let [top? (zero? idx)
          bottom? (= (count blocks) (inc idx))]
      (rum/with-key
        (block-item (assoc config :top? top?) item
                    {:top? top?
                     :idx idx
                     :bottom? bottom?})
        (str "blocks-" (:block/uuid item))))))

(rum/defcs blocks-container < rum/static
  [state blocks config]
  (let [doc-mode? (:document/mode? config)]
    (when (seq blocks)
      [:div.blocks-container.flex-1
       {:class (when doc-mode? "document-mode")}
       (block-list config blocks)])))

(rum/defcs breadcrumb-with-container < rum/reactive db-mixins/query
  {:init (fn [state]
           (let [first-block (ffirst (:rum/args state))]
             (assoc state
                    ::initial-block    first-block
                    ::navigating-block (atom (:block/uuid first-block)))))}
  [state blocks config]
  (let [*navigating-block (::navigating-block state)
        navigating-block (rum/react *navigating-block)
        navigating-block-entity (db/entity [:block/uuid navigating-block])
        navigated? (and
                    navigating-block
                    (not= (:db/id (:block/parent (::initial-block state)))
                          (:db/id (:block/parent navigating-block-entity))))
        blocks (if navigated?
                 (let [block navigating-block-entity]
                   [(model/sub-block (:db/id block))])
                 blocks)]
    [:div
     (when (:breadcrumb-show? config)
       (breadcrumb config (state/get-current-repo) (or navigating-block (:block/uuid (first blocks)))
                   {:show-page? false
                    :navigating-block *navigating-block}))
     (blocks-container blocks (assoc config
                                     :breadcrumb-show? false
                                     :navigating-block *navigating-block
                                     :navigated? navigated?))]))

(defn hidden-page->source-page
  [page]
  (or
   (when-let [page-uuid (get-in (db/entity (:db/id page)) [:block/metadata :source-page-id])]
     (db/entity [:block/uuid page-uuid]))

   ;; FIXME: what if the source page has been deleted?
   page))

;; headers to hiccup
(defn ->hiccup
  [blocks config option]
  [:div.content
   (cond-> option
     (:document/mode? config) (assoc :class "doc-mode"))
   (cond
     (and (:custom-query? config) (:group-by-page? config))
     [:div.flex.flex-col
      (let [blocks (sort-by (comp :block/journal-day first) > blocks)]
        (for [[page blocks] blocks]
          (ui/lazy-visible
           (fn []
             (let [page (hidden-page->source-page page)
                   alias? (:block/alias? page)
                   page (db/entity (:db/id page))
                   blocks (tree/non-consecutive-blocks->vec-tree blocks)
                   parent-blocks (group-by :block/parent blocks)]
               [:div.custom-query-page-result.color-level {:key (str "page-" (:db/id page))}
                (ui/foldable
                 [:div
                  (page-cp config page)
                  (when alias? [:span.text-sm.font-medium.opacity-50 " Alias"])]
                 (let [{top-level-blocks true others false} (group-by
                                                             (fn [b] (= (:db/id page) (:db/id (first b))))
                                                             parent-blocks)
                       sorted-parent-blocks (concat top-level-blocks others)]
                   (for [[parent blocks] sorted-parent-blocks]
                     (let [top-level? (= (:db/id parent) (:db/id page))]
                       (rum/with-key
                         (breadcrumb-with-container blocks (assoc config :top-level? top-level?))
                         (:db/id parent)))))
                 {:debug-id page})])))))]

     (and (:ref? config)
          (:group-by-page? config)
          (vector? (first blocks)))
     [:div.flex.flex-col
      (let [blocks (sort-by (comp :block/journal-day first) > blocks)]
        (for [[page page-blocks] blocks]
          (ui/lazy-visible
           (fn []
             (let [page (hidden-page->source-page page)
                   alias? (:block/alias? page)
                   page (db/entity (:db/id page))
                   ;; FIXME: parents need to be sorted
                   parent-blocks (group-by :block/parent page-blocks)]
               [:div.my-2 {:key (str "page-" (:db/id page))}
                (ui/foldable
                 [:div
                  (page-cp config page)
                  (when alias? [:span.text-sm.font-medium.opacity-50 " Alias"])]
                 (for [[parent blocks] parent-blocks]
                   (let [blocks' (map (fn [b]
                                        ;; Block might be a datascript entity
                                        (if (e/entity? b)
                                          (db/pull (:db/id b))
                                          (update b :block/children
                                                  (fn [col]
                                                    (tree/non-consecutive-blocks->vec-tree col))))) blocks)]
                     (rum/with-key
                       (breadcrumb-with-container blocks' config)
                       (:db/id parent))))
                 {:debug-id page})])))))]

     (and (:group-by-page? config)
          (vector? (first blocks)))
     [:div.flex.flex-col
      (let [blocks (sort-by (comp :block/journal-day first) > blocks)]
        (for [[page blocks] blocks]
          (let [page (hidden-page->source-page page)
                blocks (remove nil? blocks)]
            (when (seq blocks)
              (let [alias? (:block/alias? page)
                    page (db/entity (:db/id page))
                    whiteboard? (model/whiteboard-page? page)]
                [:div.my-2 {:key (str "page-" (:db/id page))}
                 (ui/foldable
                  [:div
                   (page-cp config page)
                   (when alias? [:span.text-sm.font-medium.opacity-50 " Alias"])]
                  (when-not whiteboard? (blocks-container blocks config))
                  {})])))))]

     :else
     (blocks-container blocks config))])<|MERGE_RESOLUTION|>--- conflicted
+++ resolved
@@ -84,8 +84,6 @@
             [shadow.loader :as loader]
             [logseq.common.path :as path]))
 
-
-
 ;; local state
 (defonce *dragging?
   (atom false))
@@ -239,7 +237,7 @@
                 (and exist? (not loading?)))
           (content-fn)
           [:p.text-error.text-xs [:small.opacity-80
-                                    (util/format "%s not found!" (string/capitalize type))]])))))
+                                  (util/format "%s not found!" (string/capitalize type))]])))))
 
 (defn open-lightbox
   [e]
@@ -292,8 +290,8 @@
                          (js/setTimeout #(reset! *resizing-image? false) 200)))
           :onClick (fn [e]
                      (when @*resizing-image? (util/stop e)))}
-         (and (:width metadata) (not (util/mobile?)))
-         (assoc :style {:width (:width metadata)}))
+          (and (:width metadata) (not (util/mobile?)))
+          (assoc :style {:width (:width metadata)}))
         {})
       [:div.asset-container {:key "resize-asset-container"}
        [:img.rounded-sm.relative
@@ -330,19 +328,19 @@
                   (fn [e]
                     (when-let [block-id (:block/uuid config)]
                       (let [confirm-fn (ui/make-confirm-modal
-                                         {:title         (t :asset/confirm-delete (.toLocaleLowerCase (t :text/image)))
-                                          :sub-title     (if local? :asset/physical-delete "")
-                                          :sub-checkbox? local?
-                                          :on-confirm    (fn [_e {:keys [close-fn sub-selected]}]
-                                                           (close-fn)
-                                                           (editor-handler/delete-asset-of-block!
-                                                             {:block-id      block-id
-                                                              :local?        local?
-                                                              :delete-local? (and sub-selected (first sub-selected))
-                                                              :repo          (state/get-current-repo)
-                                                              :href          src
-                                                              :title         title
-                                                              :full-text     full-text}))})]
+                                        {:title         (t :asset/confirm-delete (.toLocaleLowerCase (t :text/image)))
+                                         :sub-title     (if local? :asset/physical-delete "")
+                                         :sub-checkbox? local?
+                                         :on-confirm    (fn [_e {:keys [close-fn sub-selected]}]
+                                                          (close-fn)
+                                                          (editor-handler/delete-asset-of-block!
+                                                           {:block-id      block-id
+                                                            :local?        local?
+                                                            :delete-local? (and sub-selected (first sub-selected))
+                                                            :repo          (state/get-current-repo)
+                                                            :href          src
+                                                            :title         title
+                                                            :full-text     full-text}))})]
                         (util/stop e)
                         (state/set-modal! confirm-fn))))}
                  (ui/icon "trash")])
@@ -460,7 +458,6 @@
                       (assets-handler/normalize-asset-resource-url href)
                       (get-file-absolute-path config href)))]
          (resizable-image config title href metadata full_text false))))))
-
 
 (def timestamp-to-string export-common-handler/timestamp-to-string)
 
@@ -549,17 +546,10 @@
         *mouse-down? (::mouse-down? state)
         tag? (:tag? config)
         config (assoc config :whiteboard-page? whiteboard-page?)
-<<<<<<< HEAD
         untitled? (model/untitled-page? page-name)
         display-close-button? (and (not (:hide-close-button? config))
                                    (not config/publishing?))]
     [:a.relative
-=======
-        untitled? (model/untitled-page? page-name)]
-        ; gradient-styles (state/sub-color-gradient-text-styles :09)]
-
-    [:a
->>>>>>> 9917f06b
      {:tabIndex "0"
       :class (cond->
               (if tag? "tag" "page-ref")
@@ -716,11 +706,8 @@
 
         (and (not (util/mobile?))
              (not preview?)
-<<<<<<< HEAD
-             (not disable-preview?))
-=======
+             (not disable-preview?)
              (not modal?))
->>>>>>> 9917f06b
         (page-preview-trigger (assoc config :children inner) page-name)
 
         :else
@@ -940,7 +927,6 @@
                          (:block/uuid block)
                          (whiteboard-handler/closest-shape (.-target e)))
 
-<<<<<<< HEAD
                         :else
                         (match [block-type (util/electron?)]
                           ;; pdf annotation
@@ -952,7 +938,10 @@
                           ;; default open block page
                           :else (route-handler/redirect-to-page! id))))))}
 
-               (if (and (not (util/mobile?)) (not (:preview? config)) (nil? block-type))
+               (if (and (not (util/mobile?))
+                        (not (:preview? config))
+                        (not (:modal/show? @state/state))
+                        (nil? block-type))
                  (ui/tippy {:html        (fn []
                                            [:div.tippy-wrapper.overflow-y-auto.p-4
                                             {:style {:width      735
@@ -968,40 +957,9 @@
                  inner)])
             [:span.warning.mr-1 {:title "Block ref invalid"}
              (block-ref/->block-ref id)]))))
-=======
-                    :else
-                    (match [block-type (util/electron?)]
-                      ;; pdf annotation
-                      [:annotation true] (pdf-assets/open-block-ref! block)
-
-                      [:whiteboard-shape true] (route-handler/redirect-to-whiteboard!
-                                                (get-in block [:block/page :block/name]) {:block-id block-id})
-
-                      ;; default open block page
-                      :else (route-handler/redirect-to-page! id))))))}
-
-           (if (and (not (util/mobile?))
-                    (not (:preview? config))
-                    (not (:modal/show? @state/state))
-                    (nil? block-type))
-             (ui/tippy {:html        (fn []
-                                       [:div.tippy-wrapper.overflow-y-auto.p-4
-                                        {:style {:width      735
-                                                 :text-align "left"
-                                                 :max-height 600}}
-                                        [(breadcrumb config repo block-id {:indent? true})
-                                         (blocks-container
-                                          (db/get-block-and-children repo block-id)
-                                          (assoc config :id (str id) :preview? true))]])
-                        :interactive true
-                        :in-editor?  true
-                        :delay       [1000, 100]} inner)
-             inner)])
-        [:span.warning.mr-1 {:title "Block ref invalid"}
-         (block-ref/->block-ref id)]))
->>>>>>> 9917f06b
+
     [:span.warning.mr-1 {:title "Block ref invalid"}
-      (block-ref/->block-ref id)]))
+     (block-ref/->block-ref id)]))
 
 (defn inline-text
   ([format v]
@@ -1184,8 +1142,8 @@
         {:href      (path/path-join "file://" path)
          :data-href path
          :target    "_blank"}
-        title
-        (assoc :title title))
+         title
+         (assoc :title title))
        (map-inline config label)))
 
     :else
@@ -1278,8 +1236,8 @@
            (cond->
             {:href (ar-url->http-url href)
              :target "_blank"}
-            title
-            (assoc :title title))
+             title
+             (assoc :title title))
            (map-inline config label))
 
           :else
@@ -1288,8 +1246,8 @@
            (cond->
             {:href href
              :target "_blank"}
-            title
-            (assoc :title title))
+             title
+             (assoc :title title))
            (map-inline config label)))))))
 
 (declare ->hiccup inline)
@@ -1614,111 +1572,111 @@
                     [:div.warning {:title "Invalid hiccup"}
                      s])]
     (-> result'
-       (hiccups.core/html)
-       (security/sanitize-html))))
+        (hiccups.core/html)
+        (security/sanitize-html))))
 
 (defn ^:large-vars/cleanup-todo inline
   [{:keys [html-export?] :as config} item]
   (match item
-         [(:or "Plain" "Spaces") s]
-         s
-
-         ["Superscript" l]
-         (->elem :sup (map-inline config l))
-         ["Subscript" l]
-         (->elem :sub (map-inline config l))
-
-         ["Tag" _]
-         (when-let [s (gp-block/get-tag item)]
-           (let [s (text/page-ref-un-brackets! s)]
-             (page-cp (assoc config
-                             :tag? true
-                             :hide-close-button? true) {:block/name s})))
-
-         ["Emphasis" [[kind] data]]
-         (emphasis-cp config kind data)
-
-         ["Entity" e]
-         [:span {:dangerouslySetInnerHTML
-                 {:__html (security/sanitize-html (:html e))}}]
-
-         ["Latex_Fragment" [display s]] ;display can be "Displayed" or "Inline"
-         (if html-export?
-           (latex/html-export s false true)
-           (latex/latex (str (d/squuid)) s false (not= display "Inline")))
-
-         [(:or "Target" "Radio_Target") s]
-         [:a {:id s} s]
-
-         ["Email" address]
-         (let [{:keys [local_part domain]} address
-               address (str local_part "@" domain)]
-           [:a {:href (str "mailto:" address)} address])
-
-         ["Nested_link" link]
-         (nested-link config html-export? link)
-
-         ["Link" link]
-         (link-cp config html-export? link)
-
-         [(:or "Verbatim" "Code") s]
-         [:code s]
-
-         ["Inline_Source_Block" x]
-         [:code (:code x)]
-
-         ["Export_Snippet" "html" s]
-         (when (not html-export?)
-           [:span {:dangerouslySetInnerHTML
-                   {:__html (security/sanitize-html s)}}])
-
-         ["Inline_Hiccup" s] ;; String to hiccup
-         (ui/catch-error
-          [:div.warning {:title "Invalid hiccup"} s]
-          [:span {:dangerouslySetInnerHTML
-                  {:__html (hiccup->html s)}}])
-
-         ["Inline_Html" s]
-         (when (not html-export?)
+    [(:or "Plain" "Spaces") s]
+    s
+
+    ["Superscript" l]
+    (->elem :sup (map-inline config l))
+    ["Subscript" l]
+    (->elem :sub (map-inline config l))
+
+    ["Tag" _]
+    (when-let [s (gp-block/get-tag item)]
+      (let [s (text/page-ref-un-brackets! s)]
+        (page-cp (assoc config
+                        :tag? true
+                        :hide-close-button? true) {:block/name s})))
+
+    ["Emphasis" [[kind] data]]
+    (emphasis-cp config kind data)
+
+    ["Entity" e]
+    [:span {:dangerouslySetInnerHTML
+            {:__html (security/sanitize-html (:html e))}}]
+
+    ["Latex_Fragment" [display s]] ;display can be "Displayed" or "Inline"
+    (if html-export?
+      (latex/html-export s false true)
+      (latex/latex (str (d/squuid)) s false (not= display "Inline")))
+
+    [(:or "Target" "Radio_Target") s]
+    [:a {:id s} s]
+
+    ["Email" address]
+    (let [{:keys [local_part domain]} address
+          address (str local_part "@" domain)]
+      [:a {:href (str "mailto:" address)} address])
+
+    ["Nested_link" link]
+    (nested-link config html-export? link)
+
+    ["Link" link]
+    (link-cp config html-export? link)
+
+    [(:or "Verbatim" "Code") s]
+    [:code s]
+
+    ["Inline_Source_Block" x]
+    [:code (:code x)]
+
+    ["Export_Snippet" "html" s]
+    (when (not html-export?)
+      [:span {:dangerouslySetInnerHTML
+              {:__html (security/sanitize-html s)}}])
+
+    ["Inline_Hiccup" s] ;; String to hiccup
+    (ui/catch-error
+     [:div.warning {:title "Invalid hiccup"} s]
+     [:span {:dangerouslySetInnerHTML
+             {:__html (hiccup->html s)}}])
+
+    ["Inline_Html" s]
+    (when (not html-export?)
            ;; TODO: how to remove span and only export the content of `s`?
-           [:span {:dangerouslySetInnerHTML {:__html (security/sanitize-html s)}}])
-
-         [(:or "Break_Line" "Hard_Break_Line")]
-         [:br]
-
-         ["Timestamp" [(:or "Scheduled" "Deadline") _timestamp]]
-         nil
-         ["Timestamp" ["Date" t]]
-         (timestamp t "Date")
-         ["Timestamp" ["Closed" t]]
-         (timestamp t "Closed")
-         ["Timestamp" ["Range" t]]
-         (range t false)
-         ["Timestamp" ["Clock" ["Stopped" t]]]
-         (range t true)
-         ["Timestamp" ["Clock" ["Started" t]]]
-         (timestamp t "Started")
-
-         ["Cookie" ["Percent" n]]
-         [:span {:class "cookie-percent"}
-          (util/format "[%d%%]" n)]
-         ["Cookie" ["Absolute" current total]]
-         [:span {:class "cookie-absolute"}
-          (util/format "[%d/%d]" current total)]
-
-         ["Footnote_Reference" options]
-         (let [{:keys [name]} options
-               encode-name (util/url-encode name)]
-           [:sup.fn
-            [:a {:id (str "fnr." encode-name)
-                 :class "footref"
-                 :on-click #(route-handler/jump-to-anchor! (str "fn." encode-name))}
-             name]])
-
-         ["Macro" options]
-         (macro-cp config options)
-
-         :else ""))
+      [:span {:dangerouslySetInnerHTML {:__html (security/sanitize-html s)}}])
+
+    [(:or "Break_Line" "Hard_Break_Line")]
+    [:br]
+
+    ["Timestamp" [(:or "Scheduled" "Deadline") _timestamp]]
+    nil
+    ["Timestamp" ["Date" t]]
+    (timestamp t "Date")
+    ["Timestamp" ["Closed" t]]
+    (timestamp t "Closed")
+    ["Timestamp" ["Range" t]]
+    (range t false)
+    ["Timestamp" ["Clock" ["Stopped" t]]]
+    (range t true)
+    ["Timestamp" ["Clock" ["Started" t]]]
+    (timestamp t "Started")
+
+    ["Cookie" ["Percent" n]]
+    [:span {:class "cookie-percent"}
+     (util/format "[%d%%]" n)]
+    ["Cookie" ["Absolute" current total]]
+    [:span {:class "cookie-absolute"}
+     (util/format "[%d/%d]" current total)]
+
+    ["Footnote_Reference" options]
+    (let [{:keys [name]} options
+          encode-name (util/url-encode name)]
+      [:sup.fn
+       [:a {:id (str "fnr." encode-name)
+            :class "footref"
+            :on-click #(route-handler/jump-to-anchor! (str "fn." encode-name))}
+        name]])
+
+    ["Macro" options]
+    (macro-cp config options)
+
+    :else ""))
 
 (rum/defc block-child
   [block]
@@ -1733,9 +1691,9 @@
   (let [selected (set (map #(.-id %) (state/get-selection-blocks)))
         selected? (contains? selected block-id)]
     (when-not selected?
-    (util/clear-selection!)
-    (state/conj-selection-block! (gdom/getElement block-id) :down)
-    (editor-handler/highlight-block! uuid)))
+      (util/clear-selection!)
+      (state/conj-selection-block! (gdom/getElement block-id) :down)
+      (editor-handler/highlight-block! uuid)))
 
   (editor-handler/block->data-transfer! uuid event)
   (.setData (gobj/get event "dataTransfer")
@@ -1779,8 +1737,8 @@
                (not collapsed?))
       [:div.block-children-container.flex
        [:div.block-children-left-border
-         {:on-click (fn [_]
-                      (editor-handler/toggle-open-block-children! (:block/uuid block)))}]
+        {:on-click (fn [_]
+                     (editor-handler/toggle-open-block-children! (:block/uuid block)))}]
        [:div.block-children.w-full {:style {:display (if collapsed? "none" "")}}
         (let [config' (cond-> (dissoc config :breadcrumb-show? :embed-parent)
                         (or ref? query?)
@@ -2354,10 +2312,10 @@
   [block]
   (let [closed-values-properties (property-handler/get-block-other-position-properties (:db/id block))]
     (when (seq closed-values-properties)
-    [:div.closed-values-properties.flex.flex-row.items-center.gap-1.select-none.h-full
-     (for [pid closed-values-properties]
-       (when-let [property (db/entity [:block/uuid pid])]
-         (pv/property-value block property (get (:block/properties block) pid) {:icon? true})))])))
+      [:div.closed-values-properties.flex.flex-row.items-center.gap-1.select-none.h-full
+       (for [pid closed-values-properties]
+         (when-let [property (db/entity [:block/uuid pid])]
+           (pv/property-value block property (get (:block/properties block) pid) {:icon? true})))])))
 
 (rum/defc ^:large-vars/cleanup-todo block-content < rum/reactive
   [config {:block/keys [uuid content properties scheduled deadline format pre-block?] :as block} edit-input-id block-id slide? selected? *ref]
@@ -2384,7 +2342,6 @@
                 :data-type (name block-type)
                 :style {:width "100%" :pointer-events (when stop-events? "none")}}
 
-<<<<<<< HEAD
                 (not (string/blank?
                       (pu/lookup properties :hl-color)))
                 (assoc :data-hl-color
@@ -2393,14 +2350,6 @@
                 (not block-ref?)
                 (assoc mouse-down-key (fn [e]
                                         (block-content-on-mouse-down e block block-id content edit-input-id @*ref))))]
-=======
-               (not (string/blank? (:hl-color properties)))
-               (assoc :data-hl-color (:hl-color properties))
-
-               (not block-ref?)
-               (assoc mouse-down-key (fn [e]
-                                       (block-content-on-mouse-down e block block-id content edit-input-id))))]
->>>>>>> 9917f06b
     [:div.block-content.inline
      (cond-> {:id (str "block-content-" uuid)
               :class (when selected? "select-none")
@@ -2909,20 +2858,20 @@
   [sub-id *ref {:keys [initial-value]}]
   (let [*latest-value (atom nil)
         *hidden? (rum/derived-atom [(:ui/main-container-scroll-top @state/state)] [::lazy-display sub-id]
-                                   (fn [_top]
-                                     (if (false? @*latest-value)
-                                       @*latest-value
-                                       (let [value (cond
-                                                     (some? initial-value)
-                                                     initial-value
-
-                                                     @*ref
-                                                     (hide-block? @*ref)
-
-                                                     :else
-                                                     true)]
-                                         (reset! *latest-value value)
-                                         value))))]
+                   (fn [_top]
+                     (if (false? @*latest-value)
+                       @*latest-value
+                       (let [value (cond
+                                     (some? initial-value)
+                                     initial-value
+
+                                     @*ref
+                                     (hide-block? @*ref)
+
+                                     :else
+                                     true)]
+                         (reset! *latest-value value)
+                         value))))]
     *hidden?))
 
 (rum/defcs ^:large-vars/cleanup-todo block-container-inner < rum/reactive db-mixins/query
@@ -3023,28 +2972,23 @@
                    (when original-block " embed-block"))
        :haschild (str (boolean has-child?))}
 
-<<<<<<< HEAD
        original-block
        (assoc :originalblockid (str (:block/uuid original-block)))
 
        level
        (assoc :level level)
-=======
-      level
-      (assoc :level level)
->>>>>>> 9917f06b
-
-      (not slide?)
-      (merge attrs)
-
-      (or reference? embed?)
-      (assoc :data-transclude true)
-
-      embed?
-      (assoc :data-embed true)
-
-      custom-query?
-      (assoc :data-query true))
+
+       (not slide?)
+       (merge attrs)
+
+       (or reference? embed?)
+       (assoc :data-transclude true)
+
+       embed?
+       (assoc :data-embed true)
+
+       custom-query?
+       (assoc :data-query true))
 
      (when (and ref? breadcrumb-show? (not hidden?))
        (breadcrumb config repo uuid {:show-page? false
@@ -3158,7 +3102,6 @@
                                (merge opts {:navigating-block navigating-block :navigated? navigated?}))
         (str "block-inner" (:block/uuid block))))))
 
-
 (defn divide-lists
   [[f & l]]
   (loop [l        l
@@ -3223,8 +3166,8 @@
          :li
          (cond->
           {:checked checked?}
-          number
-          (assoc :value number))
+           number
+           (assoc :value number))
          (vec-cat
           [(->elem
             :p
