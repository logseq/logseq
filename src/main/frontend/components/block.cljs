(ns frontend.components.block
  (:refer-clojure :exclude [range])
  (:require-macros [hiccups.core])
  (:require ["/frontend/utils" :as utils]
            [cljs-bean.core :as bean]
            [cljs.core.match :refer [match]]
            [clojure.set :as set]
            [clojure.string :as string]
            [datascript.core :as d]
            [datascript.impl.entity :as e]
            [dommy.core :as dom]
            [electron.ipc :as ipc]
            [frontend.components.block.macros :as block-macros]
            [frontend.components.file-based.block :as file-block]
            [frontend.components.icon :as icon-component]
            [frontend.components.lazy-editor :as lazy-editor]
            [frontend.components.macro :as macro]
            [frontend.components.plugins :as plugins]
            [frontend.components.property :as property-component]
            [frontend.components.property.value :as pv]
            [frontend.components.query :as query]
            [frontend.components.query.builder :as query-builder-component]
            [frontend.components.select :as select]
            [frontend.components.svg :as svg]
            [frontend.config :as config]
            [frontend.context.i18n :refer [t]]
            [frontend.date :as date]
            [frontend.db :as db]
            [frontend.db-mixins :as db-mixins]
            [frontend.db.async :as db-async]
            [frontend.db.file-based.model :as file-model]
            [frontend.db.model :as model]
            [frontend.extensions.highlight :as highlight]
            [frontend.extensions.latex :as latex]
            [frontend.extensions.lightbox :as lightbox]
            [frontend.extensions.pdf.assets :as pdf-assets]
            [frontend.extensions.pdf.utils :as pdf-utils]
            [frontend.extensions.sci :as sci]
            [frontend.extensions.video.youtube :as youtube]
            [frontend.extensions.zotero :as zotero]
            [frontend.format.block :as block]
            [frontend.format.mldoc :as mldoc]
            [frontend.fs :as fs]
            [frontend.handler.assets :as assets-handler]
            [frontend.handler.block :as block-handler]
            [frontend.handler.db-based.property :as db-property-handler]
            [frontend.handler.dnd :as dnd]
            [frontend.handler.editor :as editor-handler]
            [frontend.handler.export.common :as export-common-handler]
            [frontend.handler.file-based.editor :as file-editor-handler]
            [frontend.handler.file-based.property.util :as property-util]
            [frontend.handler.file-sync :as file-sync]
            [frontend.handler.notification :as notification]
            [frontend.handler.plugin :as plugin-handler]
            [frontend.handler.property.file :as property-file]
            [frontend.handler.property.util :as pu]
            [frontend.handler.route :as route-handler]
            [frontend.handler.ui :as ui-handler]
            [frontend.handler.whiteboard :as whiteboard-handler]
            [frontend.mixins :as mixins]
            [frontend.mobile.haptics :as haptics]
            [frontend.mobile.intent :as mobile-intent]
            [frontend.mobile.util :as mobile-util]
            [frontend.modules.outliner.tree :as tree]
            [frontend.modules.shortcut.utils :as shortcut-utils]
            [frontend.security :as security]
            [frontend.state :as state]
            [frontend.template :as template]
            [frontend.ui :as ui]
            [frontend.util :as util]
            [frontend.util.file-based.clock :as clock]
            [frontend.util.file-based.drawer :as drawer]
            [frontend.util.ref :as ref]
            [frontend.util.text :as text-util]
            [goog.dom :as gdom]
            [goog.functions :refer [debounce]]
            [goog.object :as gobj]
            [lambdaisland.glogi :as log]
            [logseq.common.config :as common-config]
            [logseq.common.path :as path]
            [logseq.common.util :as common-util]
            [logseq.common.util.block-ref :as block-ref]
            [logseq.common.util.macro :as macro-util]
            [logseq.common.util.page-ref :as page-ref]
            [logseq.db :as ldb]
            [logseq.db.common.entity-plus :as entity-plus]
            [logseq.db.frontend.content :as db-content]
            [logseq.graph-parser.block :as gp-block]
            [logseq.graph-parser.mldoc :as gp-mldoc]
            [logseq.graph-parser.text :as text]
            [logseq.outliner.property :as outliner-property]
            [logseq.shui.dialog.core :as shui-dialog]
            [logseq.shui.hooks :as hooks]
            [logseq.shui.ui :as shui]
            [medley.core :as medley]
            [promesa.core :as p]
            [reitit.frontend.easy :as rfe]
            [rum.core :as rum]
            [shadow.loader :as loader]))

;; local state
(defonce *dragging?
  (atom false))
(defonce *dragging-block
  (atom nil))
(defonce *dragging-over-block
  (atom nil))
(defonce *drag-to-block
  (atom nil))
(def *move-to (atom nil))

;; TODO: dynamic
(defonce max-depth-of-links 5)

;; TODO:
;; add `key`

(defn- remove-nils
  [col]
  (remove nil? col))

(defn vec-cat
  [& args]
  (->> (apply concat args)
       remove-nils
       vec))

(defn ->elem
  ([elem items]
   (->elem elem nil items))
  ([elem attrs items]
   (let [elem (keyword elem)]
     (if attrs
       (vec
        (cons elem
              (cons attrs
                    (seq items))))
       (vec
        (cons elem
              (seq items)))))))

(defn- join-lines
  [l]
  (string/trim (apply str l)))

(defn- string-of-url
  [url]
  (match url
    ["File" s]
    (-> (string/replace s "file://" "")
        ;; "file:/Users/ll/Downloads/test.pdf" is a normal org file link
        (string/replace "file:" ""))

    ["Complex" m]
    (let [{:keys [link protocol]} m]
      (if (= protocol "file")
        link
        (str protocol "://" link)))))

(defn- get-file-absolute-path
  [config path]
  (let [path (string/replace path "file:" "")
        block-id (:block/uuid config)
        current-file (and block-id
                          (:file/path (:block/file (:block/page (db/entity [:block/uuid block-id])))))]
    (when current-file
      (let [parts (string/split current-file #"/")
            parts-2 (string/split path #"/")
            current-dir (util/string-join-path (drop-last 1 parts))]
        (cond
          (if util/win32? (utils/win32 path) (util/starts-with? path "/"))
          path

          (and (not (util/starts-with? path ".."))
               (not (util/starts-with? path ".")))
          (str current-dir "/" path)

          :else
          (let [parts (loop [acc []
                             parts (reverse parts)
                             col (reverse parts-2)]
                        (if (empty? col)
                          acc
                          (let [[part parts] (case (first col)
                                               ".."
                                               [(first parts) (rest parts)]
                                               "."
                                               ["" parts]
                                               [(first col) (rest parts)])]
                            (recur (conj acc part)
                                   parts
                                   (rest col)))))
                parts (remove #(string/blank? %) parts)]
            (util/string-join-path (reverse parts))))))))

(rum/defcs file-based-asset-loader
  < rum/reactive
  (rum/local nil ::exist?)
  (rum/local false ::loading?)
  {:will-mount  (fn [state]
                  (let [src (first (:rum/args state))]
                    (if (and (common-config/local-protocol-asset? src)
                             (file-sync/current-graph-sync-on?))
                      (let [*exist? (::exist? state)
                            ;; special handling for asset:// protocol
                            ;; Capacitor uses a special URL for assets loading
                            asset-path (common-config/remove-asset-protocol src)
                            asset-path (fs/asset-path-normalize asset-path)]
                        (if (string/blank? asset-path)
                          (reset! *exist? false)
                          ;; FIXME(andelf): possible bug here
                          (p/let [exist? (fs/asset-href-exists? asset-path)]
                            (reset! *exist? (boolean exist?))))
                        (assoc state ::asset-path asset-path ::asset-file? true))
                      state)))
   :will-update (fn [state]
                  (let [src (first (:rum/args state))
                        asset-file? (boolean (::asset-file? state))
                        sync-on? (file-sync/current-graph-sync-on?)
                        *loading? (::loading? state)
                        *exist? (::exist? state)]
                    (when (and sync-on? asset-file? (false? @*exist?))
                      (let [sync-state (state/get-file-sync-state (state/get-current-file-sync-graph-uuid))
                            downloading-files (:current-remote->local-files sync-state)
                            contain-url? (and (seq downloading-files)
                                              (some #(string/ends-with? src %) downloading-files))]
                        (cond
                          (and (not @*loading?) contain-url?)
                          (reset! *loading? true)

                          (and @*loading? (not contain-url?))
                          (do
                            (reset! *exist? true)
                            (reset! *loading? false))))))
                  state)}
  [state src content-fn]
  (let [_ (state/sub-file-sync-state (state/get-current-file-sync-graph-uuid))
        exist? @(::exist? state)
        loading? @(::loading? state)
        asset-file? (::asset-file? state)
        sync-enabled? (boolean (file-sync/current-graph-sync-on?))
        ext (keyword (util/get-file-ext src))
        img? (contains? (common-config/img-formats) ext)
        audio? (contains? config/audio-formats ext)
        type (cond img? "image"
                   audio? "audio"
                   :else "asset")]
    (if (not sync-enabled?)
      (content-fn)
      (if (and asset-file? (or loading? (nil? exist?)))
        [:p.text-sm.opacity-50 (ui/loading (util/format "Syncing %s ..." type))]
        (if (or (not asset-file?)
                (and exist? (not loading?)))
          (content-fn)
          [:p.text-error.text-xs [:small.opacity-80
                                  (util/format "%s not found!" (string/capitalize type))]])))))

(defn open-lightbox
  [e]
  (let [images (js/document.querySelectorAll ".asset-container img")
        images (to-array images)
        images (if-not (= (count images) 1)
                 (let [^js image (.closest (.-target e) ".asset-container")
                       image (. image querySelector "img")]
                   (->> images
                        (sort-by (juxt #(.-y %) #(.-x %)))
                        (split-with (complement #{image}))
                        reverse
                        (apply concat)))
                 images)
        images (for [^js it images] {:src (.-src it)
                                     :w (.-naturalWidth it)
                                     :h (.-naturalHeight it)})]

    (when (seq images)
      (lightbox/preview-images! images))))

(rum/defc resize-image-handles
  [dx-fn]
  (let [handle-props {}
        add-resizing-class! #(dom/add-class! js/document.documentElement "is-resizing-buf")
        remove-resizing-class! #(dom/remove-class! js/document.documentElement "is-resizing-buf")
        *handle-left (hooks/use-ref nil)
        *handle-right (hooks/use-ref nil)]

    (hooks/use-effect!
     (fn []
       (doseq [el [(hooks/deref *handle-left)
                   (hooks/deref *handle-right)]]
         (-> (js/interact el)
             (.draggable
              (bean/->js
               {:listeners
                {:start (fn [e] (dx-fn :start e))
                 :move (fn [e] (dx-fn :move e))
                 :end (fn [e] (dx-fn :end e))}}))
             (.styleCursor false)
             (.on "dragstart" add-resizing-class!)
             (.on "dragend" remove-resizing-class!))))
     [])

    [:<>
     [:span.handle-left.image-resize (assoc handle-props :ref *handle-left)]
     [:span.handle-right.image-resize (assoc handle-props :ref *handle-right)]]))

(defonce *resizing-image? (atom false))
(rum/defcs ^:large-vars/cleanup-todo resizable-image <
  (rum/local nil ::size)
  {:will-unmount (fn [state]
                   (reset! *resizing-image? false)
                   state)}
  [state config title src metadata full-text local?]
  (let [breadcrumb? (:breadcrumb? config)
        positioned? (:property-position config)
        asset-block (:asset-block config)
        asset-container [:div.asset-container {:key "resize-asset-container"}
                         [:img.rounded-sm.relative
                          (merge
                           {:loading "lazy"
                            :referrerPolicy "no-referrer"
                            :src src
                            :title title}
                           metadata)]
                         (when (and (not breadcrumb?)
                                    (not positioned?))
                           [:<>
                            (let [image-src (fs/asset-path-normalize src)]
                              [:.asset-action-bar {:aria-hidden "true"}
                               [:.flex
                                (when-not config/publishing?
                                  [:button.asset-action-btn
                                   {:title (t :asset/delete)
                                    :tabIndex "-1"
                                    :on-pointer-down util/stop
                                    :on-click
                                    (fn [e]
                                      (util/stop e)
                                      (when-let [block-id (some-> (.-target e) (.closest "[blockid]") (.getAttribute "blockid") (uuid))]
                                        (let [*local-selected? (atom local?)]
                                          (-> (shui/dialog-confirm!
                                               [:div.text-xs.opacity-60.-my-2
                                                (when (and local? (not= (:block/uuid asset-block) block-id))
                                                  [:label.flex.gap-1.items-center
                                                   (shui/checkbox
                                                    {:default-checked @*local-selected?
                                                     :on-checked-change #(reset! *local-selected? %)})
                                                   (t :asset/physical-delete)])]
                                               {:title (t :asset/confirm-delete (.toLocaleLowerCase (t :text/image)))
                                                :outside-cancel? true})
                                              (p/then (fn []
                                                        (shui/dialog-close!)
                                                        (editor-handler/delete-asset-of-block!
                                                         {:block-id block-id
                                                          :asset-block asset-block
                                                          :local? local?
                                                          :delete-local? @*local-selected?
                                                          :repo (state/get-current-repo)
                                                          :href src
                                                          :title title
                                                          :full-text full-text})))))))}
                                   (ui/icon "trash")])

                                [:button.asset-action-btn
                                 {:title (t :asset/copy)
                                  :tabIndex "-1"
                                  :on-pointer-down util/stop
                                  :on-click (fn [e]
                                              (util/stop e)
                                              (-> (util/copy-image-to-clipboard image-src)
                                                  (p/then #(notification/show! "Copied!" :success))))}
                                 (ui/icon "copy")]

                                [:button.asset-action-btn
                                 {:title (t :asset/maximize)
                                  :tabIndex "-1"
                                  :on-pointer-down util/stop
                                  :on-click open-lightbox}

                                 (ui/icon "maximize")]

                                (when (util/electron?)
                                  [:button.asset-action-btn
                                   {:title (t (if local? :asset/show-in-folder :asset/open-in-browser))
                                    :tabIndex "-1"
                                    :on-pointer-down util/stop
                                    :on-click (fn [e]
                                                (util/stop e)
                                                (if local?
                                                  (ipc/ipc "openFileInFolder" image-src)
                                                  (js/window.apis.openExternal image-src)))}
                                   (shui/tabler-icon "folder-pin")])]])])]
        width (or (get-in asset-block [:logseq.property.asset/resize-metadata :width])
                  (:width metadata))
        *width (get state ::size)
        width (or @*width width)
        style (when-not (util/mobile?)
                (cond width
                      {(if (:sidebar? config)
                         :max-width :width) width}
                      :else
                      {}))
        resizable? (and (not (mobile-util/native-platform?))
                        (not breadcrumb?)
                        (not positioned?))]
    (if (or (:disable-resize? config)
            (not resizable?))
      asset-container
      [:div.ls-resize-image.rounded-md
       (when style {:style style})
       asset-container
       (resize-image-handles
        (fn [k ^js event]
          (let [dx (.-dx event)
                ^js target (.-target event)]

            (case k
              :start
              (let [c (.closest target ".ls-resize-image")]
                (reset! *width (.-offsetWidth c))
                (reset! *resizing-image? true))
              :move
              (let [width' (+ @*width dx)]
                (when (or (> width' 60)
                          (not (neg? dx)))
                  (reset! *width width')))
              :end
              (let [width' @*width]
                (when (and width' @*resizing-image?)
                  (when-let [block-id (or (:block/uuid config)
                                          (some-> config :block (:block/uuid)))]
                    (editor-handler/resize-image! config block-id metadata full-text {:width width'})))
                (reset! *resizing-image? false))))))])))

(rum/defc audio-cp [src]
  ;; Change protocol to allow media fragment uris to play
  [:audio {:src (string/replace-first src common-config/asset-protocol "file://")
           :controls true
           :on-touch-start #(util/stop %)}])

(defn- open-pdf-file
  [e block href]
  (when-let [s (or href (some-> (.-target e) (.-dataset) (.-href)))]
    (let [load$ (fn []
                  (p/let [href (or href
                                   (if (or (mobile-util/native-platform?) (util/electron?))
                                     s
                                     (assets-handler/<make-asset-url s)))]
                    (when-let [current (pdf-assets/inflate-asset s {:block block
                                                                    :href href})]
                      (state/set-current-pdf! current)
                      (util/stop e))))]
      (-> (load$)
          (p/catch
           (fn [^js _e]
             ;; load pdf asset to indexed db
             (p/let [[handle] (js/window.showOpenFilePicker
                               (bean/->js {:multiple false :startIn "documents" :types [{:accept {"application/pdf" [".pdf"]}}]}))
                     file (.getFile handle)
                     buffer (.arrayBuffer file)]
               (when-let [content (some-> buffer (js/Uint8Array.))]
                 (let [repo (state/get-current-repo)
                       file-rpath (string/replace s #"^[.\/\\]*assets[\/\\]+" "assets/")
                       dir (config/get-repo-dir repo)]
                   (-> (fs/write-plain-text-file! repo dir file-rpath content nil)
                       (p/then load$)))))
             (js/console.error _e)))))))

(rum/defcs asset-link < rum/reactive
  (rum/local nil ::src)
  [state config title href metadata full_text]
  (let [src (::src state)
        repo (state/get-current-repo)
        href (config/get-local-asset-absolute-path href)
        db-based? (config/db-based-graph? repo)]
    (when (and (or db-based?
                   (util/electron?)
                   (mobile-util/native-platform?))
               (nil? @src))
      (p/then (assets-handler/<make-asset-url href)
              #(reset! src (common-util/safe-decode-uri-component %))))

    (when @src
      (let [ext (keyword (or (util/get-file-ext @src)
                             (util/get-file-ext href)))
            repo (state/get-current-repo)
            repo-dir (config/get-repo-dir repo)
            path (str repo-dir href)
            share-fn (fn [event]
                       (util/stop event)
                       (when (mobile-util/native-platform?)
                         ;; File URL must be legal, so filename muse be URI-encoded
                         ;; incoming href format: "/assets/whatever.ext"
                         (let [[rel-dir basename] (util/get-dir-and-basename href)
                               rel-dir (string/replace rel-dir #"^/+" "")
                               asset-url (path/path-join repo-dir rel-dir basename)]
                           (mobile-intent/open-or-share-file asset-url))))]

        (cond
          (contains? config/audio-formats ext)
          (if db-based?
            (audio-cp @src)
            (file-based-asset-loader @src #(audio-cp @src)))

          (contains? config/video-formats ext)
          [:video {:src @src
                   :controls true}]

          (contains? (common-config/img-formats) ext)
          (if db-based?
            (resizable-image config title @src metadata full_text true)
            (file-based-asset-loader @src
                                     #(resizable-image config title @src metadata full_text true)))

          (and (not db-based?) (contains? (common-config/text-formats) ext))
          [:a.asset-ref.is-plaintext {:href (rfe/href :file {:path path})
                                      :on-click (fn [_event]
                                                  (p/let [result (fs/read-file repo-dir path)]
                                                    (db/set-file-content! repo path result)))}
           title]

          (= ext :pdf)
          [:a.asset-ref.is-pdf
           {:data-href href
            :data-url @src
            :draggable true
            :on-drag-start #(.setData (gobj/get % "dataTransfer") "file" href)
            :on-click (fn [e]
                        (util/stop e)
                        (open-pdf-file e (:asset-block config) @src))}
           (if db-based?
             title
             [:span [:span.opacity-70 "[[📚"] title [:span.opacity-70 "]]"]])]

          db-based?
          (let [file-name (str (:block/title (:asset-block config)) "." (name ext))]
            [:a.asset-ref.is-plaintext
             {:href @src
              :download file-name}
             file-name])

          :else
          [:a.asset-ref {:href @src
                         :on-click share-fn}
           title])))))

;; TODO: safe encoding asciis
;; TODO: image link to another link
(defn image-link [config url href label metadata full_text]
  (let [metadata (if (string/blank? metadata)
                   nil
                   (common-util/safe-read-map-string metadata))
        title (second (first label))
        repo (state/get-current-repo)]
    (ui/catch-error
     [:span.warning full_text]
     (if (and (common-config/local-asset? href)
              (or (config/local-file-based-graph? repo)
                  (config/db-based-graph? repo)))
       (asset-link config title href metadata full_text)
       (let [href (cond
                    (util/starts-with? href "http")
                    href

                    config/publishing?
                    (subs href 1)

                    (= "Embed_data" (first url))
                    href

                    :else
                    (if (assets-handler/check-alias-path? href)
                      (assets-handler/normalize-asset-resource-url href)
                      (get-file-absolute-path config href)))]
         (resizable-image config title href metadata full_text false))))))

(def timestamp-to-string export-common-handler/timestamp-to-string)

(defn timestamp [{:keys [active _date _time _repetition _wday] :as t} kind]
  (let [prefix (case kind
                 "Scheduled"
                 [:i {:class "fa fa-calendar"
                      :style {:margin-right 3.5}}]
                 "Deadline"
                 [:i {:class "fa fa-calendar-times-o"
                      :style {:margin-right 3.5}}]
                 "Date"
                 nil
                 "Closed"
                 nil
                 "Started"
                 [:i {:class "fa fa-clock-o"
                      :style {:margin-right 3.5}}]
                 "Start"
                 "From: "
                 "Stop"
                 "To: "
                 nil)
        class (when (= kind "Closed")
                "line-through")]
    [:span.timestamp (cond-> {:active (str active)}
                       class
                       (assoc :class class))
     prefix (timestamp-to-string t)]))

(defn range [{:keys [start stop]} stopped?]
  [:div {:class "timestamp-range"
         :stopped stopped?}
   (timestamp start "Start")
   (timestamp stop "Stop")])

(declare map-inline)
(declare markup-element-cp)
(declare markup-elements-cp)

(declare page-reference)

(defn open-page-ref
  [config page-entity e page-name contents-page?]
  (when (not (util/right-click? e))
    (let [ignore-alias? (:ignore-alias? config)
          page (or (and (not ignore-alias?) (first (:block/_alias page-entity))) page-entity)]
      (cond
        (gobj/get e "shiftKey")
        (when page
          (state/sidebar-add-block!
           (state/get-current-repo)
           (:db/id page)
           :page))

        (and (util/meta-key? e) (whiteboard-handler/inside-portal? (.-target e)))
        (whiteboard-handler/add-new-block-portal-shape!
         page-name
         (whiteboard-handler/closest-shape (.-target e)))

        (nil? page)
        (state/pub-event! [:page/create page-name])

        (and (fn? (:on-pointer-down config))
             (not (or (= (.-button e) 1) (.-metaKey e) (.-ctrlKey e))))
        ((:on-pointer-down config) e)

        :else
        (let [f (or (:on-redirect-to-page config) route-handler/redirect-to-page!)]
          (f (or (:block/uuid page) (:block/name page))
             {:ignore-alias? ignore-alias?})))))
  (when (and contents-page?
             (util/mobile?)
             (state/get-left-sidebar-open?))
    (ui-handler/close-left-sidebar!)))

(declare block-title)

(rum/defcs ^:large-vars/cleanup-todo page-inner <
  (rum/local false ::mouse-down?)
  (rum/local false ::hover?)
  "The inner div of page reference component

   page-name-in-block is the overridable name of the page (legacy)

   All page-names are sanitized except page-name-in-block"
  [state
   {:keys [contents-page? whiteboard-page? other-position? show-unique-title? stop-click-event?
           on-context-menu]
    :or {stop-click-event? true}
    :as config}
   page-entity children label]
  (let [*hover? (::hover? state)
        *mouse-down? (::mouse-down? state)
        tag? (:tag? config)
        page-name (when (:block/title page-entity)
                    (util/page-name-sanity-lc (:block/title page-entity)))
        breadcrumb? (:breadcrumb? config)
        config (assoc config :whiteboard-page? whiteboard-page?)
        untitled? (when page-name (model/untitled-page? (:block/title page-entity)))
        show-icon? (:show-icon? config)]
    [:a.relative
     (cond->
      {:tabIndex "0"
       :class (cond->
               (if tag? "tag" "page-ref")
                (:property? config) (str " page-property-key block-property")
                untitled? (str " opacity-50"))
       :data-ref page-name
       :draggable true
       :on-drag-start (fn [e]
                        (editor-handler/block->data-transfer! page-name e true))
       :on-mouse-over #(reset! *hover? true)
       :on-mouse-leave #(reset! *hover? false)
       :on-click (fn [e]
                   (when stop-click-event? (util/stop e)))
       :on-pointer-down (fn [^js e]
                          (cond
                            (and on-context-menu (= 2 (.-button e)))
                            nil

                            (and other-position? (util/meta-key? e))
                            (reset! *mouse-down? true)

                            (and other-position? (not (util/shift-key? e)))
                            (some-> (.-target e) (.closest ".jtrigger") (.click))

                            breadcrumb?
                            (.preventDefault e)

                            :else
                            (do
                              (.preventDefault e)
                              (reset! *mouse-down? true))))
       :on-pointer-up (fn [e]
                        (when @*mouse-down?
                          (util/stop e)
                          (state/clear-edit!)
                          (when-not (:disable-click? config)
                            (open-page-ref config page-entity e page-name contents-page?))
                          (reset! *mouse-down? false)))
       :on-key-up (fn [e] (when (and e (= (.-key e) "Enter") (not other-position?))
                            (util/stop e)
                            (state/clear-edit!)
                            (open-page-ref config page-entity e page-name contents-page?)))}
       on-context-menu
       (assoc :on-context-menu on-context-menu))
     (when (and show-icon? (not tag?))
       (let [own-icon (get page-entity (pu/get-pid :logseq.property/icon))
             emoji? (and (map? own-icon) (= (:type own-icon) :emoji))]
         (when-let [icon (icon-component/get-node-icon-cp page-entity {:color? true
                                                                       :not-text-or-page? true
                                                                       :own-icon? true})]
           [:span {:class (str "icon-emoji-wrap " (when emoji? "as-emoji"))}
            icon])))
     [:span
      (if (and (coll? children) (seq children))
        (for [child children]
          (if (= (first child) "Label")
            (last child)
            (let [{:keys [content children]} (last child)
                  page-name (subs content 2 (- (count content) 2))]
              (rum/with-key (page-reference (assoc config :children children) page-name nil) page-name))))
        (let [page-component (cond
                               (and label
                                    (string? label)
                                    (not (string/blank? label)))                    ; alias
                               label

                               (coll? label)
                               (->elem :span (map-inline config label))

                               show-unique-title?
                               (block-handler/block-unique-title page-entity)

                               :else
                               (let [title (:block/title page-entity)
                                     s (cond untitled?
                                             (t :untitled)

                                             ;; The page-name-in-block generated by the auto-complete is not page-name-sanitized
                                             (pdf-utils/hls-file? page-name)
                                             (pdf-utils/fix-local-asset-pagename page-name)

                                             (not= (util/safe-page-name-sanity-lc title) page-name)
                                             page-name                  ;; page-name-in-block might be overridden (legacy))

                                             title
                                             (util/trim-safe title)

                                             :else
                                             (util/trim-safe page-name))
                                     _ (when-not page-entity (js/console.warn "page-inner's page-entity is nil, given page-name: " page-name))
                                     s (cond
                                         (not (string? s))
                                         (do
                                           (prn :debug :unknown-title-error :title s
                                                :data (db/pull (:db/id page-entity)))
                                           "Unknown title")
                                         (re-find db-content/id-ref-pattern s)
                                         (db-content/content-id-ref->page s (:block/refs page-entity))
                                         :else
                                         s)
                                     s (if (and tag? (not (:hide-tag-symbol? config))) (str "#" s) s)]
                                 (if (ldb/page? page-entity)
                                   s
                                   (block-title config page-entity {}))))]
          page-component))]]))

(rum/defc popup-preview-impl
  [children {:keys [*timer *timer1 visible? set-visible! render *el-popup]}]
  (let [*el-trigger (hooks/use-ref nil)]
    (hooks/use-effect!
     (fn []
       (when (true? visible?)
         (shui/popup-show!
          (hooks/deref *el-trigger) render
          {:root-props {:onOpenChange (fn [v] (set-visible! v))
                        :modal false}
           :content-props {:class "ls-preview-popup"
                           :onInteractOutside (fn [^js e] (.preventDefault e))
                           :onEscapeKeyDown (fn [^js e]
                                              (when (state/editing?)
                                                (.preventDefault e)
                                                (some-> (hooks/deref *el-popup) (.focus))))}
           :as-dropdown? false}))

       (when (false? visible?)
         (shui/popup-hide!)
         (when (state/get-edit-block)
           (state/clear-edit!)))
       (hooks/set-ref! *timer nil)
       (hooks/set-ref! *timer1 nil)
        ;; teardown
       (fn []
         (when visible?
           (shui/popup-hide!))))
     [visible?])

    [:span.preview-ref-link
     {:ref *el-trigger
      :on-mouse-enter (fn [^js e]
                        (when (= (some-> (.-target e) (.closest ".preview-ref-link"))
                                 (hooks/deref *el-trigger))
                          (let [timer (hooks/deref *timer)
                                timer1 (hooks/deref *timer1)]
                            (when-not timer
                              (hooks/set-ref! *timer
                                              (js/setTimeout #(set-visible! true) 1000)))
                            (when timer1
                              (js/clearTimeout timer1)
                              (hooks/set-ref! *timer1 nil)))))
      :on-mouse-leave (fn []
                        (let [timer (hooks/deref *timer)
                              timer1 (hooks/deref *timer1)]
                          (when (or (number? timer) (number? timer1))
                            (when timer
                              (js/clearTimeout timer)
                              (hooks/set-ref! *timer nil))
                            (when-not timer1
                              (hooks/set-ref! *timer1
                                              (js/setTimeout #(set-visible! false) 300))))))}
     children]))

(rum/defc page-preview-trigger
  [{:keys [children sidebar? open? manual?] :as config} page-entity]
  (let [*timer (hooks/use-ref nil)                            ;; show
        *timer1 (hooks/use-ref nil)                           ;; hide
        *el-popup (hooks/use-ref nil)
        *el-wrap (hooks/use-ref nil)
        [in-popup? set-in-popup!] (rum/use-state nil)
        [visible? set-visible!] (rum/use-state nil)
        ;; set-visible! (fn debug-visible [v] (js/console.warn "debug: visible" v) (set-visible! v))
        _  #_:clj-kondo/ignore (rum/defc preview-render []
                                 (let [[ready? set-ready!] (rum/use-state false)]

                                   (hooks/use-effect!
                                    (fn []
                                      (let [el-popup (hooks/deref *el-popup)
                                            focus! #(js/setTimeout (fn [] (.focus el-popup)))]
                                        (set-ready! true)
                                        (focus!)
                                        (fn [] (set-visible! false))))
                                    [])

                                   (when-let [source (or (db/get-alias-source-page (state/get-current-repo) (:db/id page-entity))
                                                         page-entity)]
                                     [:div.tippy-wrapper.as-page
                                      {:ref *el-popup
                                       :tab-index -1
                                       :style {:width 600
                                               :text-align "left"
                                               :font-weight 500
                                               :padding-bottom 64}
                                       :on-mouse-enter (fn []
                                                         (when-let [timer1 (hooks/deref *timer1)]
                                                           (js/clearTimeout timer1)))
                                       :on-mouse-leave (fn []
                                                         ;; check the top popup whether is the preview popup
                                                         (when (ui/last-shui-preview-popup?)
                                                           (hooks/set-ref! *timer1
                                                                           (js/setTimeout #(set-visible! false) 500))))}
                                      (when-let [page-cp (and ready? (state/get-page-blocks-cp))]
                                        (page-cp {:repo (state/get-current-repo)
                                                  :page-name (str (:block/uuid source))
                                                  :sidebar? sidebar?
                                                  :scroll-container (some-> (hooks/deref *el-popup) (.closest ".ls-preview-popup"))
                                                  :preview? true}))])))]

    (hooks/use-effect!
     (fn []
       (if (some-> (hooks/deref *el-wrap) (.closest "[data-radix-popper-content-wrapper]"))
         (set-in-popup! true)
         (set-in-popup! false)))
     [])

    [:span {:ref *el-wrap}
     (if (boolean? in-popup?)
       (if (and (not (:preview? config))
                (not in-popup?)
                (or (not manual?) open?))
         (popup-preview-impl children
                             {:visible? visible? :set-visible! set-visible!
                              :*timer *timer :*timer1 *timer1
                              :render preview-render :*el-popup *el-popup})
         children)
       children)]))

(declare block-reference)
(declare block-reference-preview)

(rum/defc invalid-node-ref
  [id]
  [:span.warning.mr-1 {:title "Node ref invalid"}
   (ref/->block-ref (str id))])

(defn inline-text
  ([format v]
   (inline-text {} format v))
  ([config format v]
   (when (string? v)
     (let [inline-list (gp-mldoc/inline->edn v (mldoc/get-default-config format))]
       [:div.inline.mr-1 (map-inline config inline-list)]))))

(defn- <get-block
  [block-id]
  (db-async/<get-block (state/get-current-repo) block-id
                       {:children? false
                        :skip-refresh? true}))

(rum/defcs page-cp-inner < db-mixins/query rum/reactive
  {:init (fn [state]
           (let [args (:rum/args state)
                 [config page] args
                 *result (atom nil)
                 page-id-or-name (or (:db/id page)
                                     (:block/uuid page)
                                     (when-let [s (:block/name page)]
                                       (string/trim s)))
                 page-entity (if (e/entity? page) page (db/get-page page-id-or-name))]
             (cond
               page-entity
               (reset! *result page-entity)
               (or (:skip-async-load? config) (:table-view? config))
               (reset! *result page)
               :else
               (p/let [result (<get-block page-id-or-name)]
                 (reset! *result result)))

             (assoc state :*entity *result)))}
  "Component for a page. `page` argument contains :block/name which can be (un)sanitized page name.
   Keys for `config`:
   - `:preview?`: Is this component under preview mode? (If true, `page-preview-trigger` won't be registered to this `page-cp`)"
  [state {:keys [label children preview? disable-preview? show-non-exists-page? tag? _skip-async-load?] :as config} page]
  (when-let [entity' (rum/react (:*entity state))]
    (let [entity (or (db/sub-block (:db/id entity')) entity')
          config (assoc config :block entity)]
      (cond
        entity
        (let [page-name (some-> (:block/title entity) util/page-name-sanity-lc)
              whiteboard-page? (model/whiteboard-page? entity)
              inner (page-inner (assoc config :whiteboard-page? whiteboard-page?) entity children label)
              modal? (shui-dialog/has-modal?)]
          (if (and (not (util/mobile?))
                   (not= page-name (:id config))
                   (not (false? preview?))
                   (not disable-preview?)
                   (not modal?))
            (page-preview-trigger (assoc config :children inner) entity)
            inner))

        (and (:block/name page) show-non-exists-page?)
        (page-inner config (merge
                            {:block/title (or (:block/title page)
                                              (:block/name page))
                             :block/name (:block/name page)}
                            page) children label)

        (:block/name page)
        [:span (str (when tag? "#")
                    (when-not tag? page-ref/left-brackets)
                    (:block/name page)
                    (when-not tag? page-ref/right-brackets))]

        :else
        nil))))

(rum/defc page-cp
  [config page]
  (let [id (or (:db/id page) (:block/uuid page) (:block/name page))]
    (rum/with-key (page-cp-inner config page)
      (str id))))

(rum/defc asset-reference
  [config title path]
  (let [repo (state/get-current-repo)
        real-path-url (cond
                        (common-util/url? path)
                        path

                        (path/absolute? path)
                        path

                        :else
                        (assets-handler/resolve-asset-real-path-url repo path))
        ext-name (util/get-file-ext path)
        title-or-path (cond
                        (string? title)
                        title
                        (seq title)
                        (->elem :span (map-inline config title))
                        :else
                        path)]
    [:div.asset-ref-wrap
     {:data-ext ext-name}

     (cond
       ;; https://en.wikipedia.org/wiki/HTML5_video
       (contains? config/video-formats (keyword ext-name))
       [:video {:src real-path-url
                :controls true}]

       :else
       [:a.asset-ref {:target "_blank" :href real-path-url}
        title-or-path])]))

(defonce excalidraw-loaded? (atom false))
(rum/defc excalidraw < rum/reactive
  {:init (fn [state]
           (p/let [_ (loader/load :excalidraw)]
             (reset! excalidraw-loaded? true))
           state)}
  [file block-uuid]
  (let [loaded? (rum/react excalidraw-loaded?)
        draw-component (when loaded?
                         (resolve 'frontend.extensions.excalidraw/draw))]
    (when draw-component
      (draw-component {:file file :block-uuid block-uuid}))))

(rum/defcs asset-cp < rum/reactive
  (rum/local nil ::file-exists?)
  {:will-mount (fn [state]
                 (let [block (last (:rum/args state))
                       asset-type (:logseq.property.asset/type block)
                       path (path/path-join common-config/local-assets-dir (str (:block/uuid block) "." asset-type))]
                   (p/let [result (if config/publishing?
                                    ;; publishing doesn't have window.pfs defined
                                    true
                                    (fs/file-exists? (config/get-repo-dir (state/get-current-repo)) path))]
                     (reset! (::file-exists? state) result))
                   state))}
  [state config block]
  (let [asset-type (:logseq.property.asset/type block)
        file (str (:block/uuid block) "." asset-type)
        file-exists? @(::file-exists? state)
        repo (state/get-current-repo)
        {:keys [direction loaded total]} (state/sub :rtc/asset-upload-download-progress
                                                    {:path-in-sub-atom [repo (str (:block/uuid block))]})
        downloading? (and (= direction :download) (not= loaded total))
        asset-file-write-finished? (state/sub :assets/asset-file-write-finish
                                              {:path-in-sub-atom [repo (str (:block/uuid block))]})]
    (cond
      (or file-exists? asset-file-write-finished?)
      (asset-link (assoc config :asset-block block)
                  (:block/title block)
                  (path/path-join (str "../" common-config/local-assets-dir) file)
                  nil
                  nil)

      (or downloading? (false? file-exists?))
      (shui/skeleton {:class "h-[125px] w-[250px] rounded-xl"})

      :else
      nil)))

(defn- img-audio-video?
  [block]
  (let [asset-type (some-> (:logseq.property.asset/type block) keyword)]
    (or (contains? (common-config/img-formats) asset-type)
        (contains? config/audio-formats asset-type)
        (contains? config/video-formats asset-type))))

(declare block-positioned-properties)

(rum/defc page-reference < rum/reactive db-mixins/query
  "Component for page reference"
  [{:keys [html-export? nested-link? show-brackets? id] :as config*} uuid-or-title* label]
  (when uuid-or-title*
    (let [uuid-or-title (if (string? uuid-or-title*)
                          (let [str-id (string/trim uuid-or-title*)]
                            (if (util/uuid-string? str-id)
                              (parse-uuid str-id)
                              str-id))
                          uuid-or-title*)
          self-reference? (when (set? (:ref-set config*))
                            (contains? (:ref-set config*) uuid-or-title))]
      (when-not self-reference?
        (let [config (update config* :ref-set (fn [s]
                                                (let [bid (:block/uuid (:block config*))]
                                                  (if (nil? s)
                                                    #{bid}
                                                    (conj s bid uuid-or-title)))))
              show-brackets? (if (some? show-brackets?) show-brackets? (state/show-brackets?))
              contents-page? (= "contents" (string/lower-case (str id)))
              block* (db/get-page uuid-or-title)
              block (or (some-> (:db/id block*) db/sub-block) block*)
              config' (assoc config
                             :label (mldoc/plain->text label)
                             :contents-page? contents-page?
                             :show-icon? true?)
              asset? (some? (:logseq.property.asset/type block))
              brackets? (and (or show-brackets? nested-link?)
                             (not html-export?)
                             (not contents-page?))]
          (when-not (and (:db/id block) (= (:db/id block) (:db/id (:block config))))
            (cond
              (and asset? (img-audio-video? block))
              (asset-cp config block)

              (and (string? uuid-or-title) (string/ends-with? uuid-or-title ".excalidraw"))
              [:div.draw {:on-click (fn [e]
                                      (.stopPropagation e))}
               (excalidraw uuid-or-title (:block/uuid config))]

              :else
              [:span.page-reference
               {:data-ref (str uuid-or-title)}
               (when brackets?
                 [:span.text-gray-500.bracket page-ref/left-brackets])
               (when (and (config/db-based-graph?) (ldb/class-instance? (db/entity :logseq.class/Task) block))
                 [:div.inline-block
                  {:style {:margin-right 1
                           :margin-top -2
                           :vertical-align "middle"}
                   :on-pointer-down (fn [e]
                                      (util/stop e))}
                  (block-positioned-properties config block :block-left)])
               (page-cp config' (if (uuid? uuid-or-title)
                                  {:block/uuid uuid-or-title}
                                  {:block/name uuid-or-title}))
               (when brackets?
                 [:span.text-gray-500.bracket page-ref/right-brackets])])))))))

(defn- latex-environment-content
  [name option content]
  (if (= (string/lower-case name) "equation")
    content
    (util/format "\\begin%s\n%s\\end{%s}"
                 (str "{" name "}" option)
                 content
                 name)))

(declare blocks-container)

(declare block-container)

(rum/defc block-embed
  [config block-uuid]
  (let [[block set-block!] (hooks/use-state (db/entity [:block/uuid block-uuid]))]
    (hooks/use-effect!
     (fn []
       (p/let [block (db-async/<get-block (state/get-current-repo)
                                          block-uuid
                                          {:children? false
                                           :skip-refresh? true})]
         (set-block! block)))
     [])
    (when block
      [:div.color-level.embed-block.bg-base-2
       {:style {:z-index 2}
        :on-pointer-down (fn [e] (.stopPropagation e))}
       [:div.px-3.pt-1.pb-2
        (let [config' (assoc config
                             :db/id (:db/id block)
                             :id (str block-uuid)
                             :embed-id block-uuid
                             :embed? true
                             :embed-parent (:block config)
                             :ref? false)]
          (block-container config' block))]])))

(rum/defc page-embed-aux < rum/reactive db-mixins/query
  [config block]
  (let [current-page (state/get-current-page)
        block (db/sub-block (:db/id block))
        whiteboard-page? (model/whiteboard-page? block)
        page-name (:block/name block)]
    [:div.color-level.embed.embed-page.bg-base-2
     {:class (when (:sidebar? config) "in-sidebar")
      :on-pointer-down #(.stopPropagation %)}
     [:section.flex.items-center.p-1.embed-header
      [:div.mr-3 svg/page]
      (page-cp config block)]
     (when (and
            (not= (util/page-name-sanity-lc (or current-page ""))
                  page-name)
            (not= (util/page-name-sanity-lc (get config :id ""))
                  page-name))
       (if whiteboard-page?
         ((state/get-component :whiteboard/tldraw-preview) (:block/uuid block))
         (let [blocks (ldb/get-children block)
               config' (assoc config
                              :db/id (:db/id block)
                              :id page-name
                              :embed? true
                              :page-embed? true
                              :ref? false)]
           (blocks-container config' blocks))))]))

(rum/defc page-embed
  [config page-name]
  (let [page-name (util/page-name-sanity-lc (string/trim page-name))]
    (let [[block set-block!] (hooks/use-state nil)]
      (hooks/use-effect!
       (fn []
         (p/let [block (db-async/<get-block (state/get-current-repo)
                                            page-name
                                            {:children? true
                                             :skip-refresh? true})]
           (set-block! block)))
       [])
      (when block
        (page-embed-aux config block)))))

(defn- get-label-text
  [label]
  (when (and (= 1 (count label))
             (string? (last (first label))))
    (common-util/safe-decode-uri-component (last (first label)))))

(defn- get-page
  [label]
  (when-let [label-text (get-label-text label)]
    (db/get-page label-text)))

(defn- macro->text
  [name arguments]
  (if (and (seq arguments)
           (not= arguments ["null"]))
    (util/format "{{%s %s}}" name (string/join ", " arguments))
    (util/format "{{%s}}" name)))

(declare block-content)
(declare breadcrumb)

(rum/defc block-reference-preview
  [children {:keys [repo config id]}]
  (let [*timer (hooks/use-ref nil)                            ;; show
        *timer1 (hooks/use-ref nil)                           ;; hide
        [visible? set-visible!] (rum/use-state nil)
        _ #_:clj-kondo/ignore (rum/defc render []
                                [:div.tippy-wrapper.as-block
                                 {:style {:width 600
                                          :font-weight 500
                                          :text-align "left"}
                                  :on-mouse-enter (fn []
                                                    (when-let [timer1 (hooks/deref *timer1)]
                                                      (js/clearTimeout timer1)))

                                  :on-mouse-leave (fn []
                                                    (when (ui/last-shui-preview-popup?)
                                                      (hooks/set-ref! *timer1
                                                                      (js/setTimeout #(set-visible! false) 500))))}
                                 [(breadcrumb config repo id {:indent? true})
                                  (blocks-container
                                   (assoc config :id (str id) :preview? true)
                                   [(db/entity [:block/uuid id])])]])]
    (popup-preview-impl children
                        {:visible? visible? :set-visible! set-visible!
                         :*timer *timer :*timer1 *timer1
                         :render render})))

(rum/defc block-reference-aux < rum/reactive db-mixins/query
  [config block label]
  (let [db-id (:db/id block)
        block-id (:block/uuid block)
        block (when db-id (db/sub-block db-id))
        block-type (keyword (pu/lookup block :logseq.property/ls-type))
        hl-type (pu/lookup block :logseq.property.pdf/hl-type)
        repo (state/get-current-repo)
        stop-inner-events? (= block-type :whiteboard-shape)
        config' (assoc config
                       :block-ref? true
                       :stop-events? stop-inner-events?)]
    (if (and block (:block/title block))
      (let [content-cp (block-content config'
                                      block nil (:block/uuid block)
                                      nil)
            display-type (:logseq.property.node/display-type block)]
        (if (and display-type (not (contains? #{:quote :math} display-type)))
          content-cp
          (let [title [:span.block-ref content-cp]
                inner (cond
                        (seq label)
                        (->elem
                         :span.block-ref
                         (map-inline config label))
                        :else
                        title)]
            [:div.block-ref-wrap.inline
             {:data-type    (name (or block-type :default))
              :data-hl-type hl-type
              :on-pointer-down
              (fn [^js/MouseEvent e]
                (if (util/right-click? e)
                  (state/set-state! :block-ref/context {:block (:block config)
                                                        :block-ref block-id})
                  (when (and
                         (or (gobj/get e "shiftKey")
                             (not (.. e -target (closest ".blank"))))
                         (not (util/right-click? e)))
                    (util/stop e)

                    (cond
                      (gobj/get e "shiftKey")
                      (state/sidebar-add-block!
                       (state/get-current-repo)
                       (:db/id block)
                       :block-ref)

                      (and (util/meta-key? e) (whiteboard-handler/inside-portal? (.-target e)))
                      (whiteboard-handler/add-new-block-portal-shape!
                       (:block/uuid block)
                       (whiteboard-handler/closest-shape (.-target e)))

                      :else
                      (match [block-type (util/electron?)]
                          ;; pdf annotation
                        [:annotation true] (pdf-assets/open-block-ref! block)

                        [:whiteboard-shape true] (route-handler/redirect-to-page!
                                                  (get-in block [:block/page :block/uuid]) {:block-id block-id})

                          ;; default open block page
                        :else (route-handler/redirect-to-page! block-id))))))}

             (if (and (not (util/mobile?))
                      (not (:preview? config))
                      (not (shui-dialog/has-modal?))
                      (nil? block-type))
               (block-reference-preview inner
                                        {:repo repo :config config :id block-id})
               inner)])))
      (do
        (log/warn :invalid-node block)
        (invalid-node-ref block-id)))))

(rum/defc block-reference
  [config id label]
  (let [block-id (and id (if (uuid? id) id (parse-uuid id)))
        [block set-block!] (hooks/use-state (db/entity [:block/uuid block-id]))
        self-reference? (when (set? (:ref-set config))
                          (contains? (:ref-set config) block-id))]
    (hooks/use-effect!
     (fn []
       (p/let [block (db-async/<get-block (state/get-current-repo)
                                          block-id
                                          {:children? false
                                           :skip-refresh? true})]
         (set-block! block)))
     [])
    (when-not self-reference?
      (cond
        (config/db-based-graph?)
        (page-reference config block-id label)

        block
        (let [config' (update config :ref-set (fn [s]
                                                (let [bid (:block/uuid (:block config))]
                                                  (if (nil? s)
                                                    #{bid}
                                                    (conj s bid block-id)))))]
          (block-reference-aux config' block label))
        :else
        (invalid-node-ref block-id)))))

(defn- render-macro
  [config name arguments macro-content format]
  [:div.macro {:data-macro-name name}

   (if macro-content
     (let [ast (->> (mldoc/->edn macro-content format)
                    (map first))
           paragraph? (and (= 1 (count ast))
                           (= "Paragraph" (ffirst ast)))]
       (if (and (not paragraph?)
                (mldoc/block-with-title? (ffirst ast)))
         (markup-elements-cp (assoc config :block/format format) ast)
         (inline-text config format macro-content)))
     [:span.warning {:title (str "Unsupported macro name: " name)}
      (macro->text name arguments)])])

(rum/defc nested-link < rum/reactive
  [config html-export? link]
  (let [show-brackets? (state/show-brackets?)
        {:keys [content children]} link]
    [:span.page-reference.nested
     (when (and show-brackets?
                (not html-export?)
                (not (= (:id config) "contents")))
       [:span.text-gray-500 page-ref/left-brackets])
     (let [page-name (subs content 2 (- (count content) 2))]
       (page-cp (assoc config
                       :children children
                       :nested-link? true) {:block/name page-name}))
     (when (and show-brackets?
                (not html-export?)
                (not (= (:id config) "contents")))
       [:span.text-gray-500 page-ref/right-brackets])]))

(defn- show-link?
  [config metadata s full-text]
  (let [media-formats (set (map name config/media-formats))
        metadata-show (:show (common-util/safe-read-map-string metadata))
        format (get-in config [:block :block/format] :markdown)]
    (or
     (and
      (= :org format)
      (or
       (and
        (nil? metadata-show)
        (or
         (common-config/local-asset? s)
         (text-util/media-link? media-formats s)))
       (true? (boolean metadata-show))))

     ;; markdown
     (string/starts-with? (string/triml full-text) "!")

     ;; image http link
     (and (or (string/starts-with? full-text "http://")
              (string/starts-with? full-text "https://"))
          (text-util/media-link? media-formats s)))))

(defn- relative-assets-path->absolute-path
  [path]
  (when (path/protocol-url? path)
    (js/console.error "BUG: relative-assets-path->absolute-path called with protocol url" path))
  (if (or (path/absolute? path) (path/protocol-url? path))
    path
    (.. util/node-path
        (join (config/get-repo-dir (state/get-current-repo))
              (config/get-local-asset-absolute-path path)))))

(rum/defc audio-link
  [config url href _label metadata full_text]
  (if (and (common-config/local-asset? href)
           (or (config/local-file-based-graph? (state/get-current-repo))
               (config/db-based-graph? (state/get-current-repo))))
    (asset-link config nil href metadata full_text)
    (let [href (cond
                 (util/starts-with? href "http")
                 href

                 config/publishing?
                 (subs href 1)

                 (= "Embed_data" (first url))
                 href

                 :else
                 (if (assets-handler/check-alias-path? href)
                   (assets-handler/resolve-asset-real-path-url (state/get-current-repo) href)
                   (get-file-absolute-path config href)))]
      (audio-cp href))))

(defn- media-link
  [config url s label metadata full_text]
  (let [ext (keyword (util/get-file-ext s))
        label-text (get-label-text label)]
    (cond
      (contains? config/audio-formats ext)
      (audio-link config url s label metadata full_text)

      (contains? config/doc-formats ext)
      (asset-link config label-text s metadata full_text)

      (not (contains? #{:mp4 :webm :mov} ext))
      (image-link config url s label metadata full_text)

      :else
      (asset-reference config label s))))

(defn- search-link-cp
  [config url s label title metadata full_text]
  (cond
    (string/blank? s)
    [:span.warning {:title "Invalid link"} full_text]

    (= \# (first s))
    (->elem :a {:on-click #(route-handler/jump-to-anchor! (mldoc/anchorLink (subs s 1)))} (subs s 1))

    ;; FIXME: same headline, see more https://orgmode.org/manual/Internal-Links.html
    (and (= \* (first s))
         (not= \* (last s)))
    (->elem :a {:on-click #(route-handler/jump-to-anchor! (mldoc/anchorLink (subs s 1)))} (subs s 1))

    (block-ref/block-ref? s)
    (let [id (block-ref/get-block-ref-id s)]
      (block-reference config id label))

    (not (string/includes? s "."))
    (page-reference config s label)

    (path/protocol-url? s)
    (->elem :a {:href s
                :data-href s
                :target "_blank"}
            (map-inline config label))

    (show-link? config metadata s full_text)
    (media-link config url s label metadata full_text)

    (or (util/electron?) (config/db-based-graph? (state/get-current-repo)))
    (let [path (cond
                 (string/starts-with? s "file://")
                 (string/replace s "file://" "")

                 (string/starts-with? s "/")
                 s

                 :else
                 (relative-assets-path->absolute-path s))]
      (->elem
       :a
       (cond->
        {:href (path/path-join "file://" path)
         :data-href path
         :target    "_blank"}
         title
         (assoc :title title))
       (map-inline config label)))

    :else
    (page-reference config s label)))

(defn- link-cp [config link]
  (let [{:keys [url label title metadata full_text]} link]
    (match url
      ["Block_ref" id]
      (let [label* (if (seq (mldoc/plain->text label)) label nil)
            {:keys [link-depth]} config
            link-depth (or link-depth 0)]
        (if (> link-depth max-depth-of-links)
          [:p.warning.text-sm "Block ref nesting is too deep"]
          (block-reference (assoc config
                                  :reference? true
                                  :link-depth (inc link-depth)
                                  :block/uuid id)
                           id label*)))

      ["Page_ref" page]
      (let [format (get-in config [:block :block/format] :markdown)]
        (if (and (= format :org)
                 (show-link? config nil page page)
                 (not (contains? #{"pdf" "mp4" "ogg" "webm"} (util/get-file-ext page))))
          (image-link config url page nil metadata full_text)
          (let [label* (if (seq (mldoc/plain->text label)) label nil)]
            (if (and (string? page) (string/blank? page))
              [:span (ref/->page-ref page)]
              (page-reference config page label*)))))

      ["Embed_data" src]
      (image-link config url src nil metadata full_text)

      ["Search" s]
      (search-link-cp config url s label title metadata full_text)

      :else
      (let [href (string-of-url url)
            [protocol path] (or (and (= "Complex" (first url)) url)
                                (and (= "File" (first url)) ["file" (second url)]))]
        (cond
          (and (= (get-in config [:block :block/format] :markdown) :org)
               (= "Complex" protocol)
               (= (string/lower-case (:protocol path)) "id")
               (string? (:link path))
               (util/uuid-string? (:link path))) ; org mode id
          (let [id (uuid (:link path))
                block (db/entity [:block/uuid id])]
            (if (:block/pre-block? block)
              (let [page (:block/page block)]
                (page-reference config (:block/name page) label))
              (block-reference config (:link path) label)))

          (= protocol "file")
          (if (show-link? config metadata href full_text)
            (media-link config url href label metadata full_text)
            (let [redirect-page-name (when (string? path) (text/get-page-name path))
                  config (assoc config :redirect-page-name redirect-page-name)
                  label-text (get-label-text label)
                  page (if (string/blank? label-text)
                         {:block/name (file-model/get-file-page (string/replace href "file:" "") false)}
                         (get-page label))
                  show-brackets? (state/show-brackets?)]
              (if (and page
                       (when-let [ext (util/get-file-ext href)]
                         (common-config/mldoc-support? ext)))
                [:span.page-reference
                 (when show-brackets? [:span.text-gray-500 page-ref/left-brackets])
                 (page-cp config page)
                 (when show-brackets? [:span.text-gray-500 page-ref/right-brackets])]

                (let [href* (if (util/electron?)
                              (relative-assets-path->absolute-path href)
                              href)]
                  (->elem
                   :a
                   (cond-> {:href      (path/path-join "file://" href*)
                            :data-href href*
                            :target    "_blank"}
                     title (assoc :title title))
                   (map-inline config label))))))

          (show-link? config metadata href full_text)
          (media-link config url href label metadata full_text)

          :else
          (->elem
           :a.external-link
           (cond->
            {:href href
             :target "_blank"}
             title
             (assoc :title title))
           (map-inline config label)))))))

(declare ->hiccup inline)

(defn wrap-query-components
  [config]
  (merge config
         {:->hiccup ->hiccup
          :->elem ->elem
          :page-cp page-cp
          :inline-text inline-text
          :map-inline map-inline
          :inline inline}))

;;;; Macro component render functions
(defn- macro-query-cp
  [config arguments]
  [:div.dsl-query.pr-3.sm:pr-0
   (let [query (->> (string/join ", " arguments)
                    (string/trim))
         build-option (assoc (:block config) :file-version/query-macro-title query)]
     (query/custom-query (wrap-query-components (assoc config :dsl-query? true))
                         {:builder (query-builder-component/builder build-option {})
                          :query query}))])

(rum/defc macro-function-cp < rum/reactive
  [config arguments]
  (or
   (some-> (:query-result config) rum/react (block-macros/function-macro arguments))
   [:span.warning
    (util/format "{{function %s}}" (first arguments))]))

(defn- macro-embed-cp
  [config arguments]
  (let [a (first arguments)
        {:keys [link-depth]} config
        link-depth (or link-depth 0)]
    (cond
      (nil? a)                      ; empty embed
      nil

      (> link-depth max-depth-of-links)
      [:p.warning.text-sm "Embed depth is too deep"]

      (page-ref/page-ref? a)
      (let [page-name (text/get-page-name a)]
        (when-not (string/blank? page-name)
          (page-embed (assoc config :link-depth (inc link-depth)) page-name)))

      (block-ref/string-block-ref? a)
      (when-let [s (-> a block-ref/get-string-block-ref-id string/trim)]
        (when-let [id (some-> s parse-uuid)]
          (block-embed (assoc config :link-depth (inc link-depth)) id)))

      :else                         ;TODO: maybe collections?
      nil)))

(defn- macro-vimeo-cp
  [_config arguments]
  (when-let [url (first arguments)]
    (when-let [vimeo-id (nth (util/safe-re-find text-util/vimeo-regex url) 5)]
      (when-not (string/blank? vimeo-id)
        (let [width (min (- (util/get-width) 96)
                         560)
              height (int (* width (/ 315 560)))]
          [:iframe
           {:allow-full-screen "allowfullscreen"
            :allow
            "accelerometer; autoplay; clipboard-write; encrypted-media; gyroscope"
            :frame-border "0"
            :src (str "https://player.vimeo.com/video/" vimeo-id)
            :height height
            :width width}])))))

(defn- macro-bilibili-cp
  [_config arguments]
  (when-let [url (first arguments)]
    (when-let [id (cond
                    (<= (count url) 15) url
                    :else
                    (nth (util/safe-re-find text-util/bilibili-regex url) 5))]
      (when-not (string/blank? id)
        (let [width (min (- (util/get-width) 96)
                         560)
              height (int (* width (/ 360 560)))]
          [:iframe
           {:allowfullscreen true
            :framespacing "0"
            :frameborder "no"
            :border "0"
            :scrolling "no"
            :src (str "https://player.bilibili.com/player.html?bvid=" id "&high_quality=1")
            :width width
            :height (max 500 height)}])))))

(defn- macro-video-cp
  [_config arguments]
  (if-let [url (first arguments)]
    (if (common-util/url? url)
      (let [results (text-util/get-matched-video url)
            src (match results
                  [_ _ _ (:or "youtube.com" "youtu.be" "y2u.be") _ id _]
                  (if (= (count id) 11) ["youtube-player" id] url)

                  [_ _ _ "youtube-nocookie.com" _ id _]
                  (str "https://www.youtube-nocookie.com/embed/" id)

                  [_ _ _ "loom.com" _ id _]
                  (str "https://www.loom.com/embed/" id)

                  [_ _ _ (_ :guard #(string/ends-with? % "vimeo.com")) _ id _]
                  (str "https://player.vimeo.com/video/" id)

                  [_ _ _ "bilibili.com" _ id & query]
                  (str "https://player.bilibili.com/player.html?bvid=" id "&high_quality=1&autoplay=0"
                       (when-let [page (second query)]
                         (str "&page=" page)))

                  :else
                  url)]
        (if (and (coll? src)
                 (= (first src) "youtube-player"))
          (let [t (re-find #"&t=(\d+)" url)
                opts (when (seq t)
                       {:start (nth t 1)})]
            (youtube/youtube-video (last src) opts))
          (when src
            (let [width (min (- (util/get-width) 96) 560)
                  height (int (* width (/ (if (string/includes? src "player.bilibili.com")
                                            360 315)
                                          560)))]
              [:iframe
               {:allow-full-screen true
                :allow "accelerometer; autoplay; clipboard-write; encrypted-media; gyroscope"
                :framespacing "0"
                :frame-border "no"
                :border "0"
                :scrolling "no"
                :src src
                :width width
                :height height}]))))
      [:span.warning.mr-1 {:title "Invalid URL"}
       (macro->text "video" arguments)])
    [:span.warning.mr-1 {:title "Empty URL"}
     (macro->text "video" arguments)]))

(defn- macro-else-cp
  [name config arguments]
  (if-let [block-uuid (:block/uuid config)]
    (let [format (get-in config [:block :block/format] :markdown)
          ;; :macros is deprecated for db graphs
          macros-from-property (when (config/local-file-based-graph? (state/get-current-repo))
                                 (-> (db/entity [:block/uuid block-uuid])
                                     (:block/page)
                                     (:db/id)
                                     (db/entity)
                                     :block/properties
                                     :macros
                                     (get name)))
          macro-content (or macros-from-property
                            (get (state/get-macros) name)
                            (get (state/get-macros) (keyword name)))
          macro-content (cond
                          (= (str name) "img")
                          (case (count arguments)
                            1
                            (util/format "[:img {:src \"%s\"}]" (first arguments))
                            4
                            (when (and (util/safe-parse-int (nth arguments 1))
                                       (util/safe-parse-int (nth arguments 2)))
                              (util/format "[:img.%s {:src \"%s\" :style {:width %s :height %s}}]"
                                           (nth arguments 3)
                                           (first arguments)
                                           (util/safe-parse-int (nth arguments 1))
                                           (util/safe-parse-int (nth arguments 2))))
                            3
                            (when (and (util/safe-parse-int (nth arguments 1))
                                       (util/safe-parse-int (nth arguments 2)))
                              (util/format "[:img {:src \"%s\" :style {:width %s :height %s}}]"
                                           (first arguments)
                                           (util/safe-parse-int (nth arguments 1))
                                           (util/safe-parse-int (nth arguments 2))))

                            2
                            (cond
                              (util/safe-parse-int (nth arguments 1))
                              (util/format "[:img {:src \"%s\" :style {:width %s}}]"
                                           (first arguments)
                                           (util/safe-parse-int (nth arguments 1)))
                              (contains? #{"left" "right" "center"} (string/lower-case (nth arguments 1)))
                              (util/format "[:img.%s {:src \"%s\"}]"
                                           (string/lower-case (nth arguments 1))
                                           (first arguments))
                              :else
                              macro-content)

                            macro-content)

                          (and (seq arguments) macro-content)
                          (macro-util/macro-subs macro-content arguments)

                          :else
                          macro-content)
          macro-content (when macro-content
                          (template/resolve-dynamic-template! macro-content))]
      (render-macro config name arguments macro-content format))
    (let [macro-content (or
                         (get (state/get-macros) name)
                         (get (state/get-macros) (keyword name)))
          format (get-in config [:block :block/format] :markdown)]
      (render-macro config name arguments macro-content format))))

(rum/defc namespace-hierarchy-aux
  [config namespace children]
  [:ul
   (for [child children]
     [:li {:key (str "namespace-" namespace "-" (:db/id child))}
      (let [shorten-name (some-> (or (:block/title child) (:block/name child))
                                 (string/split "/")
                                 last)]
        (page-cp {:label shorten-name} child))
      (when (seq (:namespace/children child))
        (namespace-hierarchy-aux config (:block/name child)
                                 (:namespace/children child)))])])

(rum/defc namespace-hierarchy
  [config namespace children]
  [:div.namespace
   [:div.font-medium.flex.flex-row.items-center.pb-2
    [:span.text-sm.mr-1 "Namespace "]
    (page-cp config {:block/name namespace})]
   (namespace-hierarchy-aux config namespace children)])

(defn- macro-cp
  [config options]
  (let [{:keys [name arguments]} options
        arguments (if (and
                       (>= (count arguments) 2)
                       (and (string/starts-with? (first arguments) page-ref/left-brackets)
                            (string/ends-with? (last arguments) page-ref/right-brackets))) ; page reference
                    (let [title (string/join ", " arguments)]
                      [title])
                    arguments)]
    (cond
      (= name "query")
      (if (config/db-based-graph? (state/get-current-repo))
        [:div.warning "{{query}} is deprecated. Use '/Query' command instead."]
        (macro-query-cp config arguments))

      (= name "function")
      (macro-function-cp config arguments)

      (= name "namespace")
      (if (config/db-based-graph? (state/get-current-repo))
        [:div.warning "Namespace is deprecated, use tags instead"]
        (let [namespace (first arguments)]
          (when-not (string/blank? namespace)
            (let [namespace (string/lower-case (page-ref/get-page-name! namespace))
                  children (file-model/get-namespace-hierarchy (state/get-current-repo) namespace)]
              (namespace-hierarchy config namespace children)))))

      (= name "youtube")
      (when-let [url (first arguments)]
        (when-let [youtube-id (cond
                                (== 11 (count url)) url
                                :else
                                (nth (util/safe-re-find text-util/youtube-regex url) 5))]
          (when-not (string/blank? youtube-id)
            (youtube/youtube-video youtube-id nil))))

      (= name "youtube-timestamp")
      (when-let [timestamp' (first arguments)]
        (when-let [seconds (youtube/parse-timestamp timestamp')]
          (youtube/timestamp seconds)))

      (= name "zotero-imported-file")
      (let [[item-key filename] arguments]
        (when (and item-key filename)
          [:span.ml-1 (zotero/zotero-imported-file item-key filename)]))

      (= name "zotero-linked-file")
      (when-let [path (first arguments)]
        [:span.ml-1 (zotero/zotero-linked-file path)])

      (= name "vimeo")
      (macro-vimeo-cp config arguments)

      ;; TODO: support fullscreen mode, maybe we need a fullscreen dialog?
      (= name "bilibili")
      (macro-bilibili-cp config arguments)

      (= name "video")
      (macro-video-cp config arguments)

      (contains? #{"tweet" "twitter"} name)
      (when-let [url (first arguments)]
        (let [id-regex #"/status/(\d+)"]
          (when-let [id (cond
                          (<= (count url) 15) url
                          :else
                          (last (util/safe-re-find id-regex url)))]
            (ui/tweet-embed id))))

      (= name "embed")
      (if (config/db-based-graph? (state/get-current-repo))
        [:div.warning "{{embed}} is deprecated. Use '/Node embed' command instead."]
        (macro-embed-cp config arguments))

      (= name "renderer")
      (when config/lsp-enabled?
        (when-let [block-uuid (str (:block/uuid config))]
          (plugins/hook-ui-slot :macro-renderer-slotted (assoc options :uuid block-uuid))))

      (get @macro/macros name)
      ((get @macro/macros name) config options)

      :else
      (macro-else-cp name config arguments))))

(defn- emphasis-cp
  [config kind data]
  (let [elem (case kind
               "Bold" :b
               "Italic" :i
               "Underline" :ins
               "Strike_through" :del
               "Highlight" :mark)]
    (->elem elem (map-inline config data))))

(defn hiccup->html
  [s]
  (let [result (common-util/safe-read-string s)
        result' (if (seq result) result
                    [:div.warning {:title "Invalid hiccup"}
                     s])]
    (-> result'
        (hiccups.core/html)
        (security/sanitize-html))))

(defn ^:large-vars/cleanup-todo inline
  [{:keys [html-export?] :as config} item]
  (match item
    [(:or "Plain" "Spaces") s]
    s

    ["Superscript" l]
    (->elem :sup (map-inline config l))
    ["Subscript" l]
    (->elem :sub (map-inline config l))

    ["Tag" _]
    (when-let [s (gp-block/get-tag item)]
      (let [s (text/page-ref-un-brackets! s)]
        (page-cp (assoc config :tag? true) {:block/name s})))

    ["Emphasis" [[kind] data]]
    (emphasis-cp config kind data)

    ["Entity" e]
    [:span {:dangerouslySetInnerHTML
            {:__html (security/sanitize-html (:html e))}}]

    ["Latex_Fragment" [display s]] ;display can be "Displayed" or "Inline"
    (if html-export?
      (latex/html-export s false true)
      (latex/latex s false (not= display "Inline")))

    [(:or "Target" "Radio_Target") s]
    [:a {:id s} s]

    ["Email" address]
    (let [{:keys [local_part domain]} address
          address (str local_part "@" domain)]
      [:a {:href (str "mailto:" address)} address])

    ["Nested_link" link]
    (nested-link config html-export? link)

    ["Link" link]
    (link-cp config link)

    [(:or "Verbatim" "Code") s]
    [:code s]

    ["Inline_Source_Block" x]
    [:code (:code x)]

    ["Export_Snippet" "html" s]
    (when (not html-export?)
      [:span {:dangerouslySetInnerHTML
              {:__html (security/sanitize-html s)}}])

    ["Inline_Hiccup" s] ;; String to hiccup
    (ui/catch-error
     [:div.warning {:title "Invalid hiccup"} s]
     [:span {:dangerouslySetInnerHTML
             {:__html (hiccup->html s)}}])

    ["Inline_Html" s]
    (when (not html-export?)
           ;; TODO: how to remove span and only export the content of `s`?
      [:span {:dangerouslySetInnerHTML {:__html (security/sanitize-html s)}}])

    [(:or "Break_Line" "Hard_Break_Line")]
    [:br]

    ["Timestamp" [(:or "Scheduled" "Deadline") _timestamp]]
    nil
    ["Timestamp" ["Date" t]]
    (timestamp t "Date")
    ["Timestamp" ["Closed" t]]
    (timestamp t "Closed")
    ["Timestamp" ["Range" t]]
    (range t false)
    ["Timestamp" ["Clock" ["Stopped" t]]]
    (range t true)
    ["Timestamp" ["Clock" ["Started" t]]]
    (timestamp t "Started")

    ["Cookie" ["Percent" n]]
    [:span {:class "cookie-percent"}
     (util/format "[%d%%]" n)]
    ["Cookie" ["Absolute" current total]]
    [:span {:class "cookie-absolute"}
     (util/format "[%d/%d]" current total)]

    ["Footnote_Reference" options]
    (let [{:keys [name]} options
          encode-name (util/url-encode name)]
      [:sup.fn
       [:a {:id (str "fnr." encode-name)
            :class "footref"
            :on-click #(route-handler/jump-to-anchor! (str "fn." encode-name))}
        name]])

    ["Macro" options]
    (macro-cp config options)

    :else ""))

(rum/defc block-child
  [block]
  block)

(defn- dnd-same-block?
  [uuid]
  (= (:block/uuid @*dragging-block) uuid))

(defn- on-drag-start
  [event block block-id]
  (let [selected (set (map #(.-id %) (state/get-selection-blocks)))
        selected? (contains? selected block-id)
        block-uuid (:db/id block)]
    (when-not selected?
      (util/clear-selection!)
      (editor-handler/highlight-block! block-uuid))
    (editor-handler/block->data-transfer! block-uuid event false)

    (.setData (gobj/get event "dataTransfer")
              "block-dom-id"
              block-id)
    (reset! *dragging? true)
    (reset! *dragging-block block)))

(defn- bullet-on-click
  [e block uuid {:keys [on-redirect-to-page]}]
  (cond
    (pu/shape-block? block)
    (route-handler/redirect-to-page! (get-in block [:block/page :block/uuid]) {:block-id uuid})

    (gobj/get e "shiftKey")
    (do
      (state/sidebar-add-block!
       (state/get-current-repo)
       (:db/id block)
       :block)
      (util/stop e))

    (and (util/meta-key? e) (whiteboard-handler/inside-portal? (.-target e)))
    (do (whiteboard-handler/add-new-block-portal-shape!
         uuid
         (whiteboard-handler/closest-shape (.-target e)))
        (util/stop e))

    :else
    (when uuid
      (-> (or on-redirect-to-page route-handler/redirect-to-page!)
          (apply [(str uuid)])))))

(declare block-list)
(rum/defc block-children < rum/reactive
  [config block children collapsed?]
  (let [ref?        (:ref? config)
        query?      (:custom-query? config)
        children    (when (coll? children)
                      (remove nil? children))]
    (when (and (coll? children)
               (seq children)
               (not collapsed?))
      [:div.block-children-container.flex
       [:div.block-children-left-border
        {:on-click (fn [_]
                     (editor-handler/toggle-open-block-children! (:block/uuid block)))}]
       [:div.block-children.w-full {:style {:display (if collapsed? "none" "")}}
        (let [config' (cond-> (dissoc config :breadcrumb-show? :embed-parent)
                        (or ref? query?)
                        (assoc :ref-query-child? true)
                        true
                        (assoc :block-children? true)
                        (integer? (:block-level config))
                        (update :block-level inc))]
          (block-list config' children))]])))

(defn- block-content-empty?
  [block]
  (string/blank? (:block/title block)))

(rum/defcs ^:large-vars/cleanup-todo block-control < rum/reactive
  (rum/local false ::dragging?)
  [state config block {:keys [uuid block-id collapsed? *control-show? edit? selected? top? bottom?]}]
  (let [*bullet-dragging?         (::dragging? state)
        doc-mode?          (state/sub :document/mode?)
        control-show?      (util/react *control-show?)
        ref?               (:ref? config)
        empty-content?     (block-content-empty? block)
        fold-button-right? (state/enable-fold-button-right?)
        own-number-list?   (:own-order-number-list? config)
        order-list?        (boolean own-number-list?)
        order-list-idx     (:own-order-list-index config)
        page-title?        (:page-title? config)
        collapsable?       (editor-handler/collapsable? uuid {:semantic? true
                                                              :ignore-children? page-title?})
        link?              (boolean (:original-block config))
        icon-size          (if collapsed? 12 14)
        icon               (icon-component/get-node-icon-cp block {:size icon-size :color? true})
        with-icon?          (and (some? icon)
                                 (or (db/page? block)
                                     (:logseq.property/icon block)
                                     link?
                                     (some :logseq.property/icon (:block/tags block))
                                     (contains? #{"pdf"} (:logseq.property.asset/type block))))]
    [:div.block-control-wrap.flex.flex-row.items-center.h-6
     {:class (util/classnames [{:is-order-list order-list?
                                :is-with-icon  with-icon?
                                :bullet-closed collapsed?
                                :bullet-hidden (:hide-bullet? config)}])}
     (when (and (or (not fold-button-right?) collapsable? collapsed?)
                (not (:table? config)))
       [:a.block-control
        {:id       (str "control-" uuid)
         :on-click (fn [event]
                     (util/stop event)
                     (state/clear-edit!)
                     (p/do!
                      (if ref?
                        (state/toggle-collapsed-block! uuid)
                        (if collapsed?
                          (editor-handler/expand-block! uuid)
                          (editor-handler/collapse-block! uuid)))
                      (haptics/haptics))
                     ;; debug config context
                     (when (and (state/developer-mode?) (.-metaKey event))
                       (js/console.debug "[block config]==" config)))}
        [:span {:class (if (or (and control-show? (or collapsed? collapsable?))
                               (and collapsed? (or page-title? order-list? config/publishing?)))
                         "control-show cursor-pointer"
                         "control-hide")}
         (ui/rotating-arrow collapsed?)]])

     (when-not (:hide-bullet? config)
       (let [bullet [:a.bullet-link-wrap {:on-click #(bullet-on-click % block uuid config)}
                     [:span.bullet-container.cursor
                      (cond->
                       {:id (str "dot-" uuid)

                        :blockid (str uuid)
                        :class (str (when collapsed? "bullet-closed")
                                    (when (and (:document/mode? config)
                                               (not collapsed?))
                                      " hide-inner-bullet")
                                    (when order-list? " as-order-list typed-list"))}
                        (not (util/mobile?))
                        (assoc
                         :draggable true
                         :on-drag-start (fn [event]
                                          (reset! *bullet-dragging? true)
                                          (util/stop-propagation event)
                                          (on-drag-start event block block-id))
                         :on-drag-end (fn [_e]
                                        (reset! *bullet-dragging? false))))

                      (if with-icon?
                        icon
                        [:span.bullet (cond->
                                       {:blockid (str uuid)}
                                        selected?
                                        (assoc :class "selected"))
                         (when
                          order-list?
                           [:label (str order-list-idx ".")])])]]
             bullet' (cond
                       (and (or (mobile-util/native-platform?)
                                (:ui/show-empty-bullets? (state/get-config))
                                collapsed?
                                collapsable?
                                (< (- (util/time-ms) (:block/created-at block)) 500))
                            (not doc-mode?))
                       bullet

                       (or
                        (and empty-content?
                             (not edit?)
                             (not top?)
                             (not bottom?)
                             (not (util/react *control-show?))
                             (not (:logseq.property/created-from-property  block)))
                        (and doc-mode?
                             (not collapsed?)
                             (not (util/react *control-show?))))
                       [:span.bullet-container]

                       :else
                       bullet)]
         (if (and (config/db-based-graph?) (not @*bullet-dragging?))
           (ui/tooltip
            bullet'
            [:div.flex.flex-col.gap-1.p-2
             (when-let [created-by (and (ldb/get-graph-rtc-uuid (db/get-db))
                                        (:logseq.property/created-by-ref block))]
               [:div (:block/title created-by)])
             [:div "Created: " (date/int->local-time-2 (:block/created-at block))]
             [:div "Last edited: " (date/int->local-time-2 (:block/updated-at block))]])
           bullet')))]))

(rum/defc dnd-separator
  [move-to]
  [:div.relative
   [:div.dnd-separator.absolute
    {:style {:left (cond-> (if (= move-to :nested) 48 20)
                     (util/capacitor-new?)
                     (- 20))
             :top 0
             :width "100%"
             :z-index 3}}]])

(defn list-checkbox
  [config checked?]
  (ui/checkbox
   {:style {:margin-right 6}
    :value checked?
    :checked checked?
    :on-change (fn [event]
                 (let [target (.-target event)
                       block (:block config)
                       item-content (.. target -nextSibling -data)]
                   (editor-handler/toggle-list-checkbox block item-content)))}))

(declare block-content)

(declare src-cp)

(rum/defc ^:large-vars/cleanup-todo text-block-title
  [config block]
  (let [db-based? (config/db-based-graph? (state/get-current-repo))
        format (if db-based? :markdown (or (:block/format block) :markdown))
        pre-block? (if db-based? false (:block/pre-block? block))
        marker (when-not db-based? (:block/marker block))
        block (if-not (:block.temp/ast-title block)
                (merge block (block/parse-title-and-body uuid format pre-block?
                                                         (:block/title block)))
                block)
        block-ast-title (:block.temp/ast-title block)
        config (assoc config :block block)
        level (:level config)
        block-ref? (:block-ref? config)
        block-type (or (keyword (pu/lookup block :logseq.property/ls-type)) :default)
        html-export? (:html-export? config)
        bg-color (pu/lookup block :logseq.property/background-color)
        ;; `heading-level` is for backward compatibility, will remove it in later releases
        heading-level (:block/heading-level block)
        heading (or
                 (and heading-level
                      (<= heading-level 6)
                      heading-level)
                 (pu/lookup block :logseq.property/heading))
        heading (if (true? heading) (min (inc level) 6) heading)
        elem (if heading
               (keyword (str "h" heading ".block-title-wrap.as-heading"
                             (when block-ref? ".as-inline")))
               :span.block-title-wrap)]
    (->elem
     elem
     (merge
      {:data-hl-type (pu/lookup block :logseq.property.pdf/hl-type)}
      (when (and marker
                 (not (string/blank? marker))
                 (not= "nil" marker))
        {:data-marker (str (string/lower-case marker))})
      (when bg-color
        (let [built-in-color? (ui/built-in-color? bg-color)]
          {:style {:background-color (if built-in-color?
                                       (str "var(--ls-highlight-color-" bg-color ")")
                                       bg-color)
                   :color (when-not built-in-color? "white")}
           :class "px-1 with-bg-color"})))

     ;; children
     (let [area?  (= :area (keyword (pu/lookup block :logseq.property.pdf/hl-type)))
           hl-ref #(when (not (#{:default :whiteboard-shape} block-type))
                     [:div.prefix-link
                      {:on-pointer-down
                       (fn [^js e]
                         (let [^js target (.-target e)]
                           (case block-type
                             ;; pdf annotation
                             :annotation
                             (if (and area? (.contains (.-classList target) "blank"))
                               :actions
                               (do
                                 (pdf-assets/open-block-ref! block)
                                 (util/stop e)))

                             :dune)))}

                      [:span.hl-page
                       [:strong.forbid-edit
                        (str "P"
                             (or (pu/lookup block :logseq.property.pdf/hl-page)
                                 "?"))]]

                      (when (and area?
                                 (or
                                  ;; db graphs
                                  (:logseq.property.pdf/hl-image block)
                                  ;; file graphs
                                  (get-in block [:block/properties :hl-stamp])))
                        (pdf-assets/area-display block))])]
       (remove-nils
        (concat
         (when (config/local-file-based-graph? (state/get-current-repo))
           [(when (and (not pre-block?)
                       (not html-export?))
              (file-block/block-checkbox block (str "mr-1 cursor")))
            (when (and (not pre-block?)
                       (not html-export?))
              (file-block/marker-switch block))
            (file-block/marker-cp block)
            (file-block/priority-cp block)])

         ;; highlight ref block (inline)
         (when-not area? [(hl-ref)])

         (conj
          (map-inline config block-ast-title)
          (when (= block-type :whiteboard-shape) [:span.mr-1 (ui/icon "whiteboard-element" {:extension? true})]))

         ;; highlight ref block (area)
         (when area? [(hl-ref)])

         (when (and (seq block-ast-title) (ldb/class-instance?
                                           (entity-plus/entity-memoized (db/get-db) :logseq.class/Cards)
                                           block))
           [(ui/tooltip
             (shui/button
              {:variant :ghost
               :size :sm
               :class "ml-2 !px-1 !h-5 text-xs text-muted-foreground"
               :on-click (fn [e]
                           (util/stop e)
                           (state/pub-event! [:modal/show-cards (:db/id block)]))}
              "Practice")
             [:div "Practice cards"])])))))))

(rum/defc block-title-aux
  [config block {:keys [query? *show-query?]}]
  (let [[hover? set-hover?] (rum/use-state false)
        blank? (string/blank? (:block/title block))
        opacity (if hover? "opacity-100" "opacity-0")
        query (:logseq.property/query block)
        advanced-query? (and query? (= :code (:logseq.property.node/display-type query)))
        show-query? (and *show-query? @*show-query?)
        query-setting (when query?
                        (ui/tooltip
                         (shui/button
                          {:size :sm
                           :variant :ghost
                           :class (str "ls-query-setting ls-small-icon text-muted-foreground ml-2 w-6 h-6 transition-opacity ease-in duration-300 " opacity)
                           :on-pointer-down (fn [e]
                                              (util/stop e)
                                              (when *show-query? (swap! *show-query? not)))}
                          (ui/icon "settings"))
                         [:div.opacity-75 (if show-query?
                                            "Hide query"
                                            "Set query")]))]
    [:div.w-full
     {:class (if query?
               "inline-flex"
               "inline")
      :on-mouse-over #(set-hover? true)
      :on-mouse-out #(set-hover? false)}
     (cond
       (and query? (and blank? (or advanced-query? show-query?)))
       [:span.opacity-75.hover:opacity-100 "Untitled query"]
       (and query? blank?)
       (query-builder-component/builder query {})
       :else
       (text-block-title config block))
     query-setting
     (when-let [property (:logseq.property/created-from-property block)]
       (when-let [message (when (= :url (:logseq.property/type property))
                            (first (outliner-property/validate-property-value (db/get-db) property (:db/id block))))]
         (ui/tooltip
          (shui/button
           {:size :sm
            :variant :ghost
            :class "ls-type-warning ls-small-icon px-1 !py-0 h-4 ml-1"}
           (ui/icon "alert-triangle"))
          [:div.opacity-75 message])))]))

(rum/defc block-title < rum/reactive db-mixins/query
  [config block {:keys [*show-query?]}]
  (let [block' (db/entity (:db/id block))
        node-display-type (:logseq.property.node/display-type block')
        db (db/get-db)
        query? (ldb/class-instance? (entity-plus/entity-memoized db :logseq.class/Query) block')]
    (cond
      (:raw-title? config)
      (text-block-title (dissoc config :raw-title?) block)

      (ldb/asset? block)
      [:div.grid.grid-cols-1.justify-items-center.asset-block-wrap
       (asset-cp config block)
       (when (img-audio-video? block)
         [:div.text-xs.opacity-60.mt-1
          (text-block-title (dissoc config :raw-title?) block)])]

      (= :code node-display-type)
      [:div.flex.flex-1.w-full
       (src-cp (assoc config :code-block block) {:language (:logseq.property.code/lang block)})]

      ;; TODO: switched to https://cortexjs.io/mathlive/ for editing
      (= :math node-display-type)
      (latex/latex (:block/title block) true false)

      (seq (:logseq.property/_query block'))
      (query-builder-component/builder block' {})

      :else
      (block-title-aux config block {:query? query?
                                     :*show-query? *show-query?}))))

(rum/defc span-comma
  []
  [:span ", "])

(rum/defc property-cp
  [config block k value]
  (let [date (and (= k :date) (date/get-locale-string (str value)))
        user-config (state/get-config)
        ;; When value is a set of refs, display full property text
        ;; because :block/properties value only contains refs but user wants to see text
        property-separated-by-commas? (text/separated-by-commas? (state/get-config) k)
        v (or
           (when (and (coll? value) (seq value)
                      (not property-separated-by-commas?))
             (get (:block/properties-text-values block) k))
           value)
        property-pages-enabled? (contains? #{true nil} (:property-pages/enabled? user-config))]
    [:div
     (if property-pages-enabled?
       (if (and (not (config/db-based-graph? (state/get-current-repo)))
                (nil? (db/get-page (name k))))
         [:span.page-property-key.font-medium (name k)]
         (page-cp (assoc config :property? true) {:block/name (subs (str k) 1)}))
       [:span.page-property-key.font-medium (name k)])
     [:span.mr-1 ":"]
     [:div.page-property-value.inline
      (cond
        (int? v)
        v

        (= k :file-path)
        v

        date
        date

        (and (string? v) (common-util/wrapped-by-quotes? v))
        (common-util/unquote-string v)

        (and property-separated-by-commas? (coll? v))
        (let [v (->> (remove string/blank? v)
                     (filter string?))
              vals (for [v-item v]
                     (page-cp config {:block/name v-item}))
              elems (interpose (span-comma) vals)]
          (for [elem elems]
            (rum/with-key elem (str (random-uuid)))))

        :else
        (inline-text config (get block :block/format :markdown) (str v)))]]))

(rum/defc properties-cp
  [config {:block/keys [pre-block?] :as block}]
  (let [ordered-properties
        (property-util/get-visible-ordered-properties (:block/properties block)
                                                      (:block/properties-order block)
                                                      {:pre-block? pre-block?
                                                       :page-id (:db/id (:block/page block))})]
    (cond
      (seq ordered-properties)
      [:div.block-properties.rounded
       {:class (when pre-block? "page-properties")
        :title (if pre-block?
                 "Click to edit this page's properties"
                 "Click to edit this block's properties")}
       (for [[k v] ordered-properties]
         (rum/with-key (property-cp config block k v)
           (str (:block/uuid block) "-" k)))]

      (and pre-block? ordered-properties)
      [:span.opacity-50 "Properties"]

      :else
      nil)))

(rum/defcs db-properties-cp < rum/static
  {:init (fn [state]
           (let [container-id (or (:container-id (first (:rum/args state)))
                                  (state/get-next-container-id))]
             (assoc state ::initial-container-id container-id)))}
  [state config block opts]
  (property-component/properties-area block
                                      (merge
                                       config
                                       {:inline-text inline-text
                                        :page-cp page-cp
                                        :block-cp blocks-container
                                        :editor-box (state/get-component :editor/box)
                                        :container-id (or (:container-id config)
                                                          (::initial-container-id state))}
                                       opts)))

(rum/defc invalid-properties-cp
  [invalid-properties]
  (when (seq invalid-properties)
    [:div.invalid-properties.mb-2
     [:div.warning {:title "Invalid properties"}
      "Invalid property names: "
      (for [p invalid-properties]
        [:button.p-1.mr-2 p])]
     [:code "Property name begins with a non-numeric character and can contain alphanumeric characters and . * + ! - _ ? $ % & = < >. If -, + or . are the first character, the second character (if any) must be non-numeric."]]))

(defn- target-forbidden-edit?
  [target]
  (or
   (dom/has-class? target "forbid-edit")
   (dom/has-class? target "bullet")
   (dom/has-class? target "logbook")
   (dom/has-class? target "markdown-table")
   (util/link? target)
   (util/time? target)
   (util/input? target)
   (util/audio? target)
   (util/video? target)
   (util/details-or-summary? target)
   (and (util/sup? target)
        (dom/has-class? target "fn"))
   (dom/has-class? target "image-resize")
   (dom/closest target "a")
   (dom/closest target ".query-table")))

(defn- block-content-on-pointer-down
  [e block block-id content edit-input-id config]
<<<<<<< HEAD
  (let [selection-blocks (state/get-selection-blocks)
        starting-block (state/get-selection-start-block-or-first)
        mobile-selection? (and (util/capacitor-new?) (seq selection-blocks))]
    (if mobile-selection?
      (let [ids (set (state/get-selection-block-ids))
            block-node (gdom/getElement block-id)]
        (if (contains? ids (:block/uuid block))
          (do
            (state/drop-selection-block! block-node)
            (when (= 1 (count ids))
              (state/set-state! :mobile/show-action-bar? false)))
          (state/conj-selection-block! block-node)))
      (do
        (util/mobile-keep-keyboard-open false)
        (when-not (or
                   (:closed-values? config)
                   (> (count content) (state/block-content-max-length (state/get-current-repo))))
          (let [target (gobj/get e "target")
                button (gobj/get e "buttons")
                shift? (gobj/get e "shiftKey")
                meta? (util/meta-key? e)
                forbidden-edit? (target-forbidden-edit? target)]
            (when (and (not forbidden-edit?) (contains? #{1 0} button))
              (cond
                (and meta? shift?)
                (when-not (empty? selection-blocks)
                  (util/stop e)
                  (editor-handler/highlight-selection-area! block-id {:append? true}))

                meta?
                (do
                  (util/stop e)
                  (let [block-dom-element (gdom/getElement block-id)]
                    (if (some #(= block-dom-element %) selection-blocks)
                      (state/drop-selection-block! block-dom-element)
                      (state/conj-selection-block! block-dom-element :down)))
                  (if (empty? (state/get-selection-blocks))
                    (state/clear-selection!)
                    (state/set-selection-start-block! block-id)))

                (and shift? starting-block)
                (do
                  (util/stop e)
                  (util/clear-selection!)
                  (editor-handler/highlight-selection-area! block-id))

                shift?
                (do
                  (util/clear-selection!)
                  (state/set-selection-start-block! block-id))
=======
  (when-not (or
             (:closed-values? config)
             (> (count content) (state/block-content-max-length (state/get-current-repo))))
    (let [target (gobj/get e "target")
          button (gobj/get e "buttons")
          shift? (gobj/get e "shiftKey")
          meta? (util/meta-key? e)
          forbidden-edit? (target-forbidden-edit? target)]
      (when (and (not forbidden-edit?) (contains? #{1 0} button))
        (let [selection-blocks (state/get-selection-blocks)
              starting-block (state/get-selection-start-block-or-first)
              block-dom-element (util/rec-get-node target "ls-block")]
          (cond
            (and meta? shift?)
            (when-not (empty? selection-blocks)
              (util/stop e)
              (editor-handler/highlight-selection-area! block-id block-dom-element {:append? true}))

            meta?
            (do
              (util/stop e)
              (if (some #(= block-dom-element %) selection-blocks)
                (state/drop-selection-block! block-dom-element)
                (state/conj-selection-block! block-dom-element :down))
              (if (empty? (state/get-selection-blocks))
                (state/clear-selection!)
                (state/set-selection-start-block! block-dom-element)))

            (and shift? starting-block)
            (do
              (util/stop e)
              (util/clear-selection!)
              (editor-handler/highlight-selection-area! block-id block-dom-element))

            shift?
            (do
              (util/clear-selection!)
              (state/set-selection-start-block! block-dom-element))
>>>>>>> e22c42c0

                :else
                (let [block (or (db/entity [:block/uuid (:block/uuid block)]) block)]
                  (editor-handler/clear-selection!)
                  (editor-handler/unhighlight-blocks!)
                  (let [f #(p/do!
                            (when-not (:block.temp/fully-loaded? (db/entity (:db/id block)))
                              (db-async/<get-block (state/get-current-repo) (:db/id block) {:children? false}))
                            (let [cursor-range (some-> (gdom/getElement block-id)
                                                       (dom/by-class "block-content-inner")
                                                       first
                                                       util/caret-range)
                                  block (db/entity (:db/id block))
                                  {:block/keys [title format]} block
                                  content (if (config/db-based-graph? (state/get-current-repo))
                                            (:block/title block)
                                            (->> title
                                                 (property-file/remove-built-in-properties-when-file-based
                                                  (state/get-current-repo) format)
                                                 (drawer/remove-logbook)))]
                              (state/set-editing!
                               edit-input-id
                               content
                               block
                               cursor-range
                               {:db (db/get-db)
                                :move-cursor? false
                                :container-id (:container-id config)})))]
                ;; wait a while for the value of the caret range
                    (p/do!
                     (state/pub-event! [:editor/save-code-editor])
                     (f))

<<<<<<< HEAD
                    (state/set-selection-start-block! block-id)))))))))))
=======
                (state/set-selection-start-block! block-dom-element)))))))))
>>>>>>> e22c42c0

(rum/defc dnd-separator-wrapper < rum/reactive
  [block block-id top?]
  (let [dragging? (rum/react *dragging?)
        drag-to-block (rum/react *drag-to-block)
        move-to (rum/react *move-to)]
    (when (and
           dragging?
           (= block-id drag-to-block)
           (not (:block/pre-block? block))
           move-to)
      (when-not (or (and top? (not= move-to :top))
                    (and (not top?) (= move-to :top)))
        (dnd-separator move-to)))))

(defn- block-content-inner
  [config block body plugin-slotted? collapsed? block-ref-with-title?]
  (if plugin-slotted?
    [:div.block-slotted-body
     (plugins/hook-block-slot
      :block-content-slotted
      (-> block (dissoc :block/children :block/page)))]

    (when-not (contains? #{:code :math} (:logseq.property.node/display-type block))
      (let [title-collapse-enabled? (:outliner/block-title-collapse-enabled? (state/get-config))]
        (when (and (not block-ref-with-title?)
                   (seq body)
                   (or (not title-collapse-enabled?)
                       (and title-collapse-enabled?
                            (or (not collapsed?)
                                (some? (mldoc/extract-first-query-from-ast body))))))
          [:div.block-body
           (let [body (block/trim-break-lines! (:block.temp/ast-body block))
                 uuid (:block/uuid block)]
             (for [[idx child] (medley/indexed body)]
               (when-let [block (markup-element-cp config child)]
                 (rum/with-key (block-child block)
                   (str uuid "-" idx)))))])))))

(rum/defcs block-tag <
  (rum/local false ::hover?)
  (rum/local false ::hover-container?)
  [state block tag config popup-opts]
  (let [*hover? (::hover? state)
        *hover-container? (::hover-container? state)
        private-tag? (ldb/private-tags (:db/ident tag))]
    [:div.block-tag
     {:key (str "tag-" (:db/id tag))
      :class (str (when private-tag? "private-tag ")
                  (when @*hover?
                    (if private-tag? "!px-1" "!pl-0")))
      :on-mouse-over #(reset! *hover-container? true)
      :on-mouse-out #(reset! *hover-container? false)}
     [:div.flex.items-center
      {:on-mouse-over #(reset! *hover? true)
       :on-mouse-out #(reset! *hover? false)
       :on-context-menu
       (fn [e]
         (util/stop e)
         (shui/popup-show! e
                           (fn []
                             [:<>
                              (shui/dropdown-menu-item
                               {:key "Go to tag"
                                :on-click #(route-handler/redirect-to-page! (:block/uuid tag))}
                               (str "Go to #" (:block/title tag))
                               (shui/dropdown-menu-shortcut (shortcut-utils/decorate-binding "mod+click")))
                              (shui/dropdown-menu-item
                               {:key "Open tag in sidebar"
                                :on-click #(state/sidebar-add-block! (state/get-current-repo) (:db/id tag) :page)}
                               "Open in sidebar"
                               (shui/dropdown-menu-shortcut (shortcut-utils/decorate-binding "shift+click")))
                              (when-not (ldb/private-tags (:db/ident tag))
                                (shui/dropdown-menu-item
                                 {:key "Remove tag"
                                  :on-click #(db-property-handler/delete-property-value! (:db/id block) :block/tags (:db/id tag))}
                                 "Remove tag"))])
                           popup-opts))}
      (if (and @*hover? (not private-tag?))
        [:a.inline-flex.text-muted-foreground
         {:title "Remove this tag"
          :style {:margin-top 1
                  :padding-left 2
                  :margin-right 2}
          :on-pointer-down
          (fn [e]
            (util/stop e)
            (db-property-handler/delete-property-value! (:db/id block) :block/tags (:db/id tag)))}
         (ui/icon "x" {:size 13})]
        [:a.hash-symbol.select-none.flex
         "#"])
      (page-cp (assoc config
                      :disable-preview? true
                      :tag? true
                      :hide-tag-symbol? true)
               tag)]]))

(rum/defc tags-cp
  "Tags without inline or hidden tags"
  [config block]
  (when (:block/raw-title block)
    (let [hidden-internal-tags (cond-> ldb/internal-tags
                                 (:show-tag-and-property-classes? config)
                                 (set/difference #{:logseq.class/Tag :logseq.class/Property}))
          block-tags (->>
                      (:block/tags block)
                      (remove (fn [t]
                                (or (ldb/inline-tag? (:block/raw-title block) t)
                                    (:logseq.property.class/hide-from-node t)
                                    (contains? hidden-internal-tags (:db/ident t))))))
          popup-opts {:align :end
                      :content-props {:on-click (fn [] (shui/popup-hide!))
                                      :class "w-60"}}
          tags-count (count block-tags)]
      (when (seq block-tags)
        (if (< tags-count 3)
          [:div.block-tags.gap-1
           (for [tag block-tags]
             (rum/with-key
               (block-tag block tag config popup-opts)
               (str "tag-" (:db/id tag))))]
          [:div.block-tags.cursor-pointer
           {:on-pointer-down (fn [e]
                               (shui/popup-show! e
                                                 (fn []
                                                   (for [tag block-tags]
                                                     [:div.flex.flex-row.items-center.gap-1
                                                      (when-not (ldb/private-tags (:db/ident tag))
                                                        (shui/button
                                                         {:title "Remove tag"
                                                          :variant :ghost
                                                          :class "!p-1 text-muted-foreground"
                                                          :size :sm
                                                          :on-click #(db-property-handler/delete-property-value! (:db/id block) :block/tags (:db/id tag))}
                                                         (ui/icon "X" {:size 14})))
                                                      (page-cp (assoc config
                                                                      :tag? true
                                                                      :disable-preview? true
                                                                      :stop-click-event? false) tag)]))
                                                 popup-opts))}
           (for [tag (take 2 block-tags)]
             [:div.block-tag.pl-2
              {:key (str "tag-" (:db/id tag))}
              (page-cp (assoc config
                              :tag? true
                              :disable-preview? true
                              :disable-click? true) tag)])
           [:div.text-sm.opacity-50.ml-1
            (str "+" (- tags-count 2))]])))))

(rum/defc block-positioned-properties
  [config block position]
  (let [properties (outliner-property/get-block-positioned-properties (db/get-db) (:db/id block) position)
        opts (merge config
                    {:icon? true
                     :page-cp page-cp
                     :block-cp blocks-container
                     :inline-text inline-text
                     :other-position? true
                     :property-position position})]
    (when (seq properties)
      (case position
        :block-below
        [:div.positioned-properties.block-below.flex.flex-row.gap-2.item-center.flex-wrap.text-sm.overflow-x-hidden
         (for [pid properties]
           (let [property (db/entity pid)]
             [:div.flex.flex-row.items-center.gap-1
              {:key (str pid)}
              [:div.flex.flex-row.items-center
               (property-component/property-key-cp block property opts)
               [:div.select-none ":"]]
              [:div.ls-block.property-value-container
               {:style {:min-height 20}}
               (pv/property-value block property opts)]]))]
        [:div.positioned-properties.flex.flex-row.gap-1.select-none.h-6.self-start
         {:class (name position)}
         (for [pid properties]
           (when-let [property (db/entity pid)]
             (rum/with-key
               (pv/property-value block property (assoc opts :show-tooltip? true))
               (str pid))))]))))

(rum/defc status-history-cp
  [status-history]
  (let [[sort-desc? set-sort-desc!] (rum/use-state true)]
    [:div.p-2.text-muted-foreground.text-sm.max-h-96
     [:div.font-medium.mb-2.flex.flex-row.gap-2.items-center
      [:div "Status history"]
      (shui/button-ghost-icon (if sort-desc? :arrow-down :arrow-up)
                              {:title "Sort order"
                               :class "text-muted-foreground !h-4 !w-4"
                               :icon-props {:size 14}
                               :on-click #(set-sort-desc! (not sort-desc?))})]
     [:div.flex.flex-col.gap-1
      (for [item (if sort-desc? (reverse status-history) status-history)]
        (let [status (:logseq.property.history/ref-value item)]
          [:div.flex.flex-row.gap-1.items-center.text-sm.justify-between
           [:div.flex.flex-row.gap-1.items-center
            (icon-component/get-node-icon-cp status {:size 14 :color? true})
            [:div (:block/title status)]]
           [:div (date/int->local-time-2 (:block/created-at item))]]))]]))

(rum/defc task-spent-time-cp
  [block]
  (when (and (state/enable-timetracking?) (ldb/class-instance? (db/entity :logseq.class/Task) block))
    (let [[result set-result!] (rum/use-state nil)
          repo (state/get-current-repo)
          [status-history time-spent] result]
      (hooks/use-effect!
       (fn []
         (p/let [result (db-async/<task-spent-time repo (:db/id block))]
           (set-result! result)))
       [(:logseq.property/status block)])
      (when (and time-spent (> time-spent 0))
        [:div.text-sm.time-spent.ml-1
         (shui/button
          {:variant :ghost
           :size :sm
           :class "text-muted-foreground !py-0 !px-1 h-6 font-normal"
           :on-click (fn [e]
                       (shui/popup-show! (.-target e)
                                         (fn [] (status-history-cp status-history))
                                         {:align :end}))}
          (clock/seconds->days:hours:minutes:seconds time-spent))]))))

(rum/defc ^:large-vars/cleanup-todo block-content < rum/reactive
  [config {:block/keys [uuid] :as block} edit-input-id block-id *show-query?]
  (let [repo (state/get-current-repo)
        db-based? (config/db-based-graph? (state/get-current-repo))
        scheduled (when-not db-based? (:block/scheduled block))
        deadline (when-not db-based? (:block/deadline block))
        format (if db-based? :markdown (or (:block/format block) :markdown))
        pre-block? (when-not db-based? (:block/pre-block? block))
        collapsed? (:collapsed? config)
        content (if db-based?
                  (:block/raw-title block)
                  (property-util/remove-built-in-properties format (:block/raw-title block)))
        content (if (string? content) (string/trim content) "")
        block-ref? (:block-ref? config)
        block (merge block (block/parse-title-and-body uuid format pre-block? content))
        ast-body (:block.temp/ast-body block)
        ast-title (:block.temp/ast-title block)
        block (assoc block :block/title content)
        plugin-slotted? (and config/lsp-enabled? (state/slot-hook-exist? uuid))
        stop-events? (:stop-events? config)
        block-ref-with-title? (and block-ref? (not (state/show-full-blocks?)) (seq ast-title))
        block-type (or
                    (pu/lookup block :logseq.property/ls-type)
                    :default)
        mouse-down-key (if (util/mobile?)
                         :on-click
                         :on-pointer-down) ; TODO: it seems that Safari doesn't work well with on-pointer-down
        attrs (cond->
               {:blockid       (str uuid)
                :class (util/classnames [{:jtrigger (:property-block? config)
                                          :!cursor-pointer (or (:property? config) (:page-title? config))}])
                :containerid (:container-id config)
                :data-type (name block-type)
                :style {:width "100%"
                        :pointer-events (when stop-events? "none")}}

                (not (string/blank?
                      (pu/lookup block :logseq.property.pdf/hl-color)))
                (assoc :data-hl-color
                       (pu/lookup block :logseq.property.pdf/hl-color))

                (not block-ref?)
                (assoc mouse-down-key (fn [e]
                                        (let [journal-title? (:from-journals? config)]
                                          (cond
                                            (util/right-click? e)
                                            nil

                                            (and journal-title? (gobj/get e "shiftKey"))
                                            (do
                                              (.preventDefault e)
                                              (state/sidebar-add-block! repo (:db/id block) :page))

                                            journal-title?
                                            (do
                                              (.preventDefault e)
                                              (route-handler/redirect-to-page! (:block/uuid block)))

                                            (ldb/journal? block)
                                            (.preventDefault e)

                                            :else
                                            (let [f (:on-block-content-pointer-down config)]
                                              (if (fn? f)
                                                (f e)
                                                (block-content-on-pointer-down e block block-id content edit-input-id config))))))))]
    [:div.block-content.inline
     (cond-> {:id (str "block-content-" uuid)
              :key (str "block-content-" uuid)}
       true
       (merge attrs))

     [:<>
      (when (and (> (count content) (state/block-content-max-length (state/get-current-repo)))
                 (not (contains? #{:code} (:logseq.property.node/display-type block))))
        [:div.warning.text-sm
         "Large block will not be editable or searchable to not slow down the app, please use another editor to edit this block."])
      [:div.flex.flex-row.justify-between.block-content-inner
       (when-not plugin-slotted?
         [:div.block-head-wrap
          (block-title config block {:*show-query? *show-query?})])

       (if db-based?
         (task-spent-time-cp block)
         (file-block/clock-summary-cp block ast-body))]

      (when deadline
        (when-let [deadline-ast (block-handler/get-deadline-ast block)]
          (file-block/timestamp-cp block "DEADLINE" deadline-ast)))

      (when scheduled
        (when-let [scheduled-ast (block-handler/get-scheduled-ast block)]
          (file-block/timestamp-cp block "SCHEDULED" scheduled-ast)))

      (when-not (config/db-based-graph? repo)
        (when-let [invalid-properties (:block/invalid-properties block)]
          (invalid-properties-cp invalid-properties)))

      (when (and (not (config/db-based-graph? repo))
                 (seq (:block/properties block))
                 (let [hidden? (property-file/properties-hidden? (:block/properties block))]
                   (not hidden?))
                 (not (and block-ref? (or (seq ast-title) (seq ast-body))))
                 (not= block-type :whiteboard-shape)
                 (not (:table-block-title? config)))
        (properties-cp config block))

      (block-content-inner config block ast-body plugin-slotted? collapsed? block-ref-with-title?)

      (case (:block/warning block)
        :multiple-blocks
        [:p.warning.text-sm "Full content is not displayed, Logseq doesn't support multiple unordered lists or headings in a block."]
        nil)]]))

(rum/defc block-refs-count < rum/static
  [block block-refs-count' *hide-block-refs?]
  (when (> block-refs-count' 0)
    [:div.h-6
     (shui/button {:variant :ghost
                   :title "Open block references"
                   :class "px-1 py-0 w-5 h-5 opacity-70 hover:opacity-100"
                   :size  :sm
                   :on-click (fn [e]
                               (if (gobj/get e "shiftKey")
                                 (state/sidebar-add-block!
                                  (state/get-current-repo)
                                  (:db/id block)
                                  :block-ref)
                                 (swap! *hide-block-refs? not)))}
                  [:span.text-sm block-refs-count'])]))

(rum/defc block-content-with-error
  [config block edit-input-id block-id *show-query? editor-box]
  (let [[editing? set-editing!] (hooks/use-state false)
        query (:logseq.property/query block)]
    (ui/catch-error
     (if query
       (if editing?
         (editor-box {:block query
                      :block-id (:block/uuid query)
                      :block-parent-id uuid
                      :format (get block :block/format :markdown)}
                     (str "edit-block-" (:block/uuid query))
                     (assoc config :editor-opts {:on-blur #(set-editing! false)}))
         [:a.text-sm
          {:on-click (fn []
                       (set-editing! true)
                       (editor-handler/edit-block! query :max {:container-id (:container-id config)}))}
          "Click to fix query: "
          (:block/title query)])
       [:div.flex.flex-1.flex-col.w-full.gap-2
        (ui/block-error "Block Render Error:"
                        {:content (or (:block/title query)
                                      (:block/title block))
                         :section-attrs
                         {:on-click #(let [content (:block/title block)]
                                       (editor-handler/clear-selection!)
                                       (editor-handler/unhighlight-blocks!)
                                       (state/set-editing! edit-input-id content block "" {:db (db/get-db)
                                                                                           :container-id (:container-id config)}))}})])
     (block-content config block edit-input-id block-id *show-query?))))

(rum/defcs ^:large-vars/cleanup-todo block-content-or-editor < rum/reactive
  [state config {:block/keys [uuid] :as block} {:keys [edit-input-id block-id edit? hide-block-refs-count? refs-count *hide-block-refs? *show-query?]}]
  (let [format (if (config/db-based-graph? (state/get-current-repo))
                 :markdown
                 (or (:block/format block) :markdown))
        editor-box (state/get-component :editor/box)
        editor-id (str "editor-" edit-input-id)
        block-reference-only? (some->
                               (:block/title block)
                               string/trim
                               block-ref/block-ref?)
        named? (some? (:block/name block))
        repo (state/get-current-repo)
        db-based? (config/db-based-graph? repo)
        table? (:table? config)
        raw-mode-block (state/sub :editor/raw-mode-block)
        type-block-editor? (and (contains? #{:code} (:logseq.property.node/display-type block))
                                (not= (:db/id block) (:db/id raw-mode-block)))
        config (assoc config :block-parent-id block-id)]
    [:div.block-content-or-editor-wrap
     {:class (when (:page-title? config) "ls-page-title-container")
      :data-node-type (some-> (:logseq.property.node/display-type block) name)}
     (when (and db-based? (not table?)) (block-positioned-properties config block :block-left))
     [:div.block-content-or-editor-inner
      [:div.block-row.flex.flex-1.flex-row.gap-1.items-center
       (let [content-cp [:div.flex.flex-1.w-full.block-content-wrapper
                         {:style {:display "flex"}}
                         (when-let [actions-cp (:page-title-actions-cp config)]
                           (actions-cp block))
                         (block-content-with-error config block edit-input-id block-id *show-query? editor-box)

                         (when (and (not hide-block-refs-count?)
                                    (not named?)
                                    (not (:table-block-title? config)))
                           [:div.flex.flex-row.items-center
                            (when (and (:embed? config)
                                       (:embed-parent config))
                              [:a.opacity-70.hover:opacity-100.svg-small.inline
                               {:on-pointer-down (fn [e]
                                                   (util/stop e)
                                                   (when-let [block (:embed-parent config)]
                                                     (editor-handler/edit-block! block :max)))}
                               svg/edit])

                            (when block-reference-only?
                              [:a.opacity-70.hover:opacity-100.svg-small.inline
                               {:on-pointer-down (fn [e]
                                                   (util/stop e)
                                                   (editor-handler/edit-block! block :max))}
                               svg/edit])])

                         (when-not (or (:table? config) (:property? config) (:page-title? config))
                           (block-refs-count block refs-count *hide-block-refs?))]
             editor-cp [:div.editor-wrapper.flex.flex-1.w-full
                        {:id editor-id
                         :class (util/classnames [{:opacity-50 (boolean (or (ldb/built-in? block) (ldb/journal? block)))}])}
                        (ui/catch-error
                         (ui/block-error "Something wrong in the editor" {})
                         (editor-box {:block block
                                      :block-id uuid
                                      :block-parent-id block-id
                                      :format format}
                                     edit-input-id
                                     config))]]
         (if (and editor-box edit? (not type-block-editor?))
           editor-cp
           content-cp))

       (when-not (:table-block-title? config)
         [:div.ls-block-right.flex.flex-row.items-center.self-start.gap-1
          (when (and db-based? (not table?))
            [:div.opacity-70.hover:opacity-100
             (block-positioned-properties config block :block-right)])

          (when-not (or (:block-ref? config) (:table? config) (:gallery-view? config)
                        (:property? config))
            (when (and db-based? (seq (:block/tags block)))
              (tags-cp (assoc config :block/uuid (:block/uuid block)) block)))])]]]))

(rum/defcs single-block-cp < mixins/container-id
  [state _config block-uuid]
  (let [uuid (if (string? block-uuid) (uuid block-uuid) block-uuid)
        block (db/entity [:block/uuid uuid])
        config {:id (str uuid)
                :container-id (:container-id state)
                :db/id (:db/id block)
                :block/uuid uuid
                :block? true
                :editor-box (state/get-component :editor/box)
                :in-whiteboard? true}]
    (when (:block/title block)
      [:div.single-block
       (block-container config block)])))

(defn non-dragging?
  [e]
  (and (= (gobj/get e "buttons") 1)
       (not (dom/has-class? (gobj/get e "target") "bullet-container"))
       (not (dom/has-class? (gobj/get e "target") "bullet"))
       (not @*dragging?)))

(rum/defc breadcrumb-fragment
  [config block label opts]
  [:a {:on-pointer-down (fn [e]
                          (when (some? (:sidebar-key config)) (util/stop e)))
       :on-pointer-up
       (fn [e]
         (cond
           (gobj/get e "shiftKey")
           (do
             (util/stop e)
             (state/sidebar-add-block!
              (state/get-current-repo)
              (:db/id block)
              :block-ref))

           (util/atom? (:navigating-block opts))
           (do
             (util/stop e)
             (reset! (:navigating-block opts) (:block/uuid block)))

           (some? (:sidebar-key config))
           nil

           :else
           (when-let [uuid (:block/uuid block)]
             (-> (or (:on-redirect-to-page config) route-handler/redirect-to-page!)
                 (apply [(str uuid)])))))}
   label])

(rum/defc breadcrumb-separator
  []
  (ui/icon "chevron-right" {:style {:font-size 20}
                            :class "opacity-50 mx-1"}))

;; "block-id - uuid of the target block of breadcrumb. page uuid is also acceptable"
(rum/defc breadcrumb-aux < rum/reactive
  [config repo block-id {:keys [show-page? indent? end-separator? level-limit _navigating-block]
                         :or {show-page? true
                              level-limit 3}
                         :as opts}]
  (let [from-property (when (and block-id (config/db-based-graph? repo))
                        (:logseq.property/created-from-property (db/entity [:block/uuid block-id])))
        parents (db/get-block-parents repo block-id {:depth (inc level-limit)})
        parents (remove nil? (concat parents [from-property]))
        page (or (db/get-block-page repo block-id) ;; only return for block uuid
                 (model/query-block-by-uuid block-id)) ;; return page entity when received page uuid
        page-name (:block/name page)
        page-title (:block/title page)
        show? (or (seq parents) show-page? page-name)
        parents (if (= page-name (:block/name (first parents)))
                  (rest parents)
                  parents)
        more? (> (count parents) level-limit)
        parents (if more? (take-last level-limit parents) parents)
        config (assoc config
                      :breadcrumb? true
                      :disable-preview? true
                      :stop-click-event? false)]
    (when show?
      (let [page-name-props (when show-page?
                              [page
                               (page-cp (dissoc config :breadcrumb? true) page)
                               {:block/name (or page-title page-name)}])
            parents-props (doall
                           (for [{:block/keys [uuid name title] :as block} parents]
                             (if name
                               [block (page-cp {} block)]
                               (let [result (block/parse-title-and-body
                                             uuid
                                             (get block :block/format :markdown)
                                             (:block/pre-block? block)
                                             title)
                                     ast-body (:block.temp/ast-body result)
                                     ast-title (:block.temp/ast-title result)
                                     config (assoc config :block/uuid uuid)]
                                 [block
                                  (when ast-title
                                    (if (seq ast-title)
                                      (->elem :span (map-inline config ast-title))
                                      (->elem :div (markup-elements-cp config ast-body))))]))))
            breadcrumbs (->> (into [] parents-props)
                             (concat [page-name-props] (when more? [:more]))
                             (filterv identity)
                             (map (fn [x]
                                    (if (and (vector? x) (second x))
                                      (let [[block label] x]
                                        (rum/with-key (breadcrumb-fragment config block label opts)
                                          (str (:block/uuid block))))
                                      [:span.opacity-70 {:key "dots"} "⋯"])))
                             (interpose (rum/with-key (breadcrumb-separator) "icon")))]
        (when (seq breadcrumbs)
          [:div.breadcrumb.block-parents
           {:class (when (seq breadcrumbs)
                     (str (when-not (or (:search? config) (:list-view? config))
                            " my-2")
                          (when indent?
                            " ml-4")))}
           (when (and (false? (:top-level? config))
                      (seq parents))
             (breadcrumb-separator))
           breadcrumbs
           (when end-separator? (breadcrumb-separator))])))))

(rum/defc breadcrumb
  [config repo block-id {:keys [_show-page? _indent? _end-separator? level-limit _navigating-block]
                         :or {level-limit 3}
                         :as opts}]
  (let [[block set-block!] (hooks/use-state (db/entity [:block/uuid block-id]))]
    (hooks/use-effect!
     (fn []
       (p/let [block (db-async/<get-block (state/get-current-repo)
                                          block-id
                                          {:children? false
                                           :skip-refresh? true})
               _ (when-let [id (:db/id block)]
                   (db-async/<get-block-parents (state/get-current-repo) id level-limit))]
         (set-block! block)))
     [])
    (when block
      (breadcrumb-aux config repo block-id opts))))

(defn- block-drag-over
  [event uuid top? block-id *move-to']
  (util/stop event)
  (when-not (dnd-same-block? uuid)
    (let [over-block (gdom/getElement block-id)
          rect (utils/getOffsetRect over-block)
          element-top (gobj/get rect "top")
          element-left (gobj/get rect "left")
          x-offset (- (.. event -pageX) element-left)
          cursor-top (gobj/get event "clientY")
          move-to-value (cond
                          (and top? (<= (js/Math.abs (- cursor-top element-top)) 16))
                          :top

                          (> x-offset (if (util/capacitor-new?) 100 50))
                          :nested

                          :else
                          :sibling)]
      (when-not (= uuid @*dragging-over-block)
        (haptics/haptics))
      (reset! *dragging-over-block uuid)
      (reset! *drag-to-block block-id)
      (reset! *move-to' move-to-value))))

(defn block-drag-end
  ([_event]
   (block-drag-end _event *move-to))
  ([_event *move-to']
   (util/schedule
    (fn []
      (reset! *dragging? false)
      (reset! *dragging-block nil)
      (reset! *dragging-over-block nil)
      (reset! *drag-to-block nil)
      (reset! *move-to' nil)
      (editor-handler/unhighlight-blocks!)))))

(defn- block-drag-leave
  [_event *move-to']
  (reset! *move-to' nil))

(defn- block-drop
  "Block on-drop handler"
  [^js event uuid target-block original-block *move-to']
  (when-not (dnd-same-block? uuid)
    (util/stop-propagation event)
    (haptics/haptics)
    (let [block-uuids (state/get-selection-block-ids)
          lookup-refs (map (fn [id] [:block/uuid id]) block-uuids)
          selected (db/pull-many (state/get-current-repo) '[*] lookup-refs)
          blocks (if (seq selected) selected [@*dragging-block])
          blocks (remove-nils blocks)]
      (if (seq blocks)
        ;; dnd block moving in current Logseq instance
        (do
          (dnd/move-blocks event blocks target-block original-block @*move-to')
          (when (util/capacitor-new?)
            (state/set-state! :mobile/show-action-bar? false)
            (state/clear-selection!)))
        ;; handle DataTransfer
        (let [repo (state/get-current-repo)
              data-transfer (.-dataTransfer event)
              transfer-types (set (js->clj (.-types data-transfer)))]
          (cond
            (contains? transfer-types "text/plain")
            (let [text (.getData data-transfer "text/plain")]
              (editor-handler/api-insert-new-block!
               text
               {:block-uuid  uuid
                :edit-block? false
                :sibling?    (= @*move-to' :sibling)
                :before?     (= @*move-to' :top)}))

            (contains? transfer-types "Files")
            (let [files (.-files data-transfer)
                  format (get target-block :block/format :markdown)]
              ;; When editing, this event will be handled by editor-handler/upload-asset(editor-on-paste)
              (when (and (config/local-file-based-graph? repo) (not (state/editing?)))
                ;; Basically the same logic as editor-handler/upload-asset,
                ;; does not require edting
                (-> (file-editor-handler/file-based-save-assets! repo (js->clj files))
                    (p/then
                     (fn [res]
                       (when-let [[asset-file-name file-obj asset-file-fpath matched-alias] (first res)]
                         (let [image? (config/ext-of-image? asset-file-name)
                               link-content (assets-handler/get-asset-file-link format
                                                                                (if matched-alias
                                                                                  (str
                                                                                   (if image? "../assets/" "")
                                                                                   "@" (:name matched-alias) "/" asset-file-name)
                                                                                  (file-editor-handler/resolve-relative-path (or asset-file-fpath asset-file-name)))
                                                                                (if file-obj (.-name file-obj) (if image? "image" "asset"))
                                                                                image?)]
                           (editor-handler/api-insert-new-block!
                            link-content
                            {:block-uuid  uuid
                             :edit-block? false
                             :replace-empty-target? true
                             :sibling?   true
                             :before?    false}))
                         (recur (rest res))))))))

            :else
            (prn ::unhandled-drop-data-transfer-type transfer-types)))))
    (block-drag-end event *move-to')))

(defonce *block-last-mouse-event (atom nil))

(defn- block-mouse-over
  [^js e block *control-show? block-id doc-mode?]
  (let [mouse-moving? (not= (some-> @*block-last-mouse-event (.-clientY)) (.-clientY e))
        block-dom-node (util/rec-get-node (.-target e) "ls-block")]
    (when (and mouse-moving?
               (not @*dragging?)
               (not= (:block/uuid block) (:block/uuid (state/get-edit-block))))
      (.preventDefault e)
      (reset! *control-show? true)
      (when-let [parent (gdom/getElement block-id)]
        (let [node (.querySelector parent ".bullet-container")]
          (when doc-mode?
            (dom/remove-class! node "hide-inner-bullet"))))
      (when (non-dragging? e)
        (when-let [container (gdom/getElement "app-container-wrapper")]
          (dom/add-class! container "blocks-selection-mode"))
        (editor-handler/highlight-selection-area! block-id block-dom-node {:append? true})))))

(defn- block-mouse-leave
  [*control-show? block-id doc-mode?]
  (reset! *control-show? false)
  (when doc-mode?
    (when-let [parent (gdom/getElement block-id)]
      (when-let [node (.querySelector parent ".bullet-container")]
        (dom/add-class! node "hide-inner-bullet")))))

(defn- on-drag-and-mouse-attrs
  [block original-block uuid top? block-id *move-to']
  (when-not (ldb/journal? block)
    {:on-drag-enter (fn [event]
                      (.preventDefault event))
     :on-drag-over (fn [event]
                     (block-drag-over event uuid top? block-id *move-to'))
     :on-drag-leave (fn [event]
                      (block-drag-leave event *move-to'))
     :on-drop (fn [event]
                (block-drop event uuid block original-block *move-to'))
     :on-drag-end (fn [event]
                    (block-drag-end event *move-to'))}))

(defn- root-block?
  [config block]
  (and (:block? config)
       (util/collapsed? block)
       (= (:id config)
          (str (:block/uuid block)))))

(defn- build-config
  [config block {:keys [navigating-block navigated?]}]
  (cond-> config
    navigated?
    (assoc :id (str navigating-block))

    true
    (assoc :block block)

    ;; Each block might have multiple queries, but we store only the first query's result.
    ;; This :query-result atom is used by the query function feature to share results between
    ;; the parent's query block and the children blocks. This works because config is shared
    ;; between parent and children blocks
    (nil? (:query-result config))
    (assoc :query-result (atom nil))

    true
    (block-handler/attach-order-list-state block)

    (nil? (:level config))
    (assoc :level 0)))

(defn- build-block
  [config block* {:keys [navigating-block navigated?]}]
  (let [linked-block (:block/link (db/entity (:db/id block*)))
        block (cond
                (or (and (:custom-query? config)
                         (nil? (first (:block/_parent block*)))
                         (not (and (:dsl-query? config)
                                   (string/includes? (:query config) "not"))))
                    navigated?)
                (db/entity [:block/uuid navigating-block])

                (:loop-linked? config)
                block*

                linked-block
                linked-block

                :else
                block*)
        result (or (db/sub-block (:db/id block)) block*)]
    (if linked-block
      [block* result]
      [nil result])))

(rum/defcs ^:large-vars/cleanup-todo block-container-inner-aux < rum/reactive db-mixins/query
  {:init (fn [state]
           (let [*ref (atom nil)
                 [_container-state _repo config block] (:rum/args state)
                 current-block-page? (= (str (:block/uuid block)) (state/get-current-page))
                 embed-self? (and (:embed? config)
                                  (= (:block/uuid block) (:block/uuid (:block config))))
                 default-hide? (or (not (and current-block-page? (not embed-self?) (state/auto-expand-block-refs?)))
                                   (= (str (:id config)) (str (:block/uuid block))))
                 *refs-count (atom nil)]
             (when-not (:view? config)
               (when-let [id (:db/id block)]
                 (p/let [count (db-async/<get-block-refs-count (state/get-current-repo) id)]
                   (reset! *refs-count count))))
             (assoc state
                    ::ref *ref
                    ::hide-block-refs? (atom default-hide?)
                    ::show-query? (atom false)
                    ::refs-count *refs-count)))}
  (mixins/event-mixin
   (fn [state]
     (let [*ref (::ref state)]
       ;; React doesn't let us directly control passive via onTouchMove
       ;; So here we listen `touchmove` on the block node
       (mixins/listen state @*ref "touchmove" block-handler/on-touch-move))))
  [state container-state repo config* block {:keys [navigating-block navigated? editing? selected?] :as opts}]
  (let [*ref (::ref state)
        *hide-block-refs? (get state ::hide-block-refs?)
        *show-query? (get state ::show-query?)
        show-query? (rum/react *show-query?)
        *refs-count (get state ::refs-count)
        hide-block-refs? (rum/react *hide-block-refs?)
        refs-count (if (seq (:block/_refs block))
                     (count (remove :logseq.property/view-for (:block/_refs block)))
                     (rum/react *refs-count))
        [original-block block] (build-block config* block {:navigating-block navigating-block :navigated? navigated?})
        config* (if original-block
                  (assoc config* :original-block original-block)
                  config*)
        ref? (:ref? config*)
        ;; whiteboard block shape
        in-whiteboard? (and (:in-whiteboard? config*)
                            (= (:id config*)
                               (str (:block/uuid block))))
        edit-input-id (str "edit-block-" (:block/uuid block))
        container-id (:container-id config*)
        table? (:table? config*)
        property? (:property? config*)
        custom-query? (boolean (:custom-query? config*))
        ref-or-custom-query? (or ref? custom-query?)
        *navigating-block (get container-state ::navigating-block)
        {:block/keys [uuid pre-block? title]} block
        config (build-config config* block {:navigated? navigated? :navigating-block navigating-block})
        level (:level config)
        *control-show? (get container-state ::control-show?)
        db-collapsed? (util/collapsed? block)
        collapsed? (cond
                     (or ref-or-custom-query?
                         (:view? config)
                         (root-block? config block)
                         (and (or (ldb/class? block) (ldb/property? block)) (:page-title? config)))
                     (state/sub-block-collapsed uuid)

                     :else
                     db-collapsed?)
        config (assoc config :collapsed? collapsed?)
        breadcrumb-show? (:breadcrumb-show? config)
        doc-mode? (:document/mode? config)
        embed? (:embed? config)
        page-embed? (:page-embed? config)
        reference? (:reference? config)
        whiteboard-block? (pu/shape-block? block)
        block-id (str "ls-block-" uuid)
        has-child? (first (:block/_parent (db/entity (:db/id block))))
        top? (:top? config)
        original-block (:original-block config)
        attrs (on-drag-and-mouse-attrs block original-block uuid top? block-id *move-to)
        own-number-list? (:own-order-number-list? config)
        order-list? (boolean own-number-list?)
        children (ldb/get-children block)
        db-based? (config/db-based-graph? repo)
        page-icon (when (:page-title? config)
                    (let [icon' (get block (pu/get-pid :logseq.property/icon))]
                      (when-let [icon (and (ldb/page? block)
                                           (or icon'
                                               (some :logseq.property/icon (:block/tags block))
                                               (when (ldb/class? block)
                                                 {:type :tabler-icon
                                                  :id "hash"})
                                               (when (ldb/property? block)
                                                 {:type :tabler-icon
                                                  :id "letter-p"})))]
                        [:div.ls-page-icon.flex.self-start
                         (icon-component/icon-picker icon
                                                     {:on-chosen (fn [_e icon]
                                                                   (if icon
                                                                     (db-property-handler/set-block-property!
                                                                      (:db/id block)
                                                                      (pu/get-pid :logseq.property/icon)
                                                                      (select-keys icon [:id :type :color]))
                                                             ;; del
                                                                     (db-property-handler/remove-block-property!
                                                                      (:db/id block)
                                                                      (pu/get-pid :logseq.property/icon))))
                                                      :del-btn? (boolean icon')
                                                      :icon-props {:style {:width "1lh"
                                                                           :height "1lh"
                                                                           :font-size (if (:page-title? config) 38 18)}}})])))]
    [:div.ls-block.swipe-item
     (cond->
      {:id (str "ls-block-"
                ;; container-id "-"
                uuid)
       :blockid (str uuid)
       :containerid container-id
       :data-is-property (ldb/property? block)
       :ref #(when (nil? @*ref) (reset! *ref %))
       :data-collapsed (and collapsed? has-child?)
       :class (str (when selected? "selected")
                   (when pre-block? " pre-block")
                   (when order-list? " is-order-list")
                   (when (string/blank? title) " is-blank")
                   (when original-block " embed-block"))
       :haschild (str (boolean has-child?))
       :on-touch-start (fn [event uuid]
                         (when-not @*dragging?
                           (block-handler/on-touch-start event uuid)))
       :on-touch-end (fn [event]
                       (when-not @*dragging?
                         (block-handler/on-touch-end event)))
       :on-touch-cancel (fn [e]
                          (block-handler/on-touch-cancel e))}

       (and (util/capacitor-new?) (not (ldb/page? block)))
       (assoc
        :draggable true
        :on-drag-start
        (fn [event]
          (util/stop-propagation event)
          (on-drag-start event block block-id)))

       (:property-default-value? config)
       (assoc :data-is-property-default-value (:property-default-value? config))

       original-block
       (assoc :originalblockid (str (:block/uuid original-block)))

       level
       (assoc :level level)

       true
       (merge attrs)

       (or reference? (and embed? (not page-embed?)))
       (assoc :data-transclude true)

       embed?
       (assoc :data-embed true)

       custom-query?
       (assoc :data-query true))

     (when (and ref? breadcrumb-show? (not (or table? property?)))
       (breadcrumb config repo uuid {:show-page? false
                                     :indent? true
                                     :navigating-block *navigating-block}))

     ;; only render this for the first block in each container
     (when (and top? (not (or table? property?)))
       (dnd-separator-wrapper block block-id true))

     (when-not (:hide-title? config)
       [:div.block-main-container.flex.flex-row.gap-1
        {:style (when (and db-based? (:page-title? config))
                  {:margin-left (cond
                                  (util/mobile?) 0
                                  page-icon -36
                                  :else -30)})
         :data-has-heading (some-> block (pu/lookup :logseq.property/heading))
         :on-mouse-enter (fn [e]
                           (block-mouse-over e block *control-show? block-id doc-mode?))
         :on-mouse-move (fn [e]
                          (reset! *block-last-mouse-event e))
         :on-mouse-leave (fn [_e]
                           (block-mouse-leave *control-show? block-id doc-mode?))}

        (when (and (not in-whiteboard?) (not property?) (not (:table-block-title? config)))
          (let [edit? (or editing?
                          (= uuid (:block/uuid (state/get-edit-block))))]
            (block-control (assoc config :hide-bullet? (:page-title? config))
                           block
                           (merge opts
                                  {:uuid uuid
                                   :block-id block-id
                                   :collapsed? collapsed?
                                   :*control-show? *control-show?
                                   :edit? edit?}))))

        [:div.flex.flex-col.w-full
         [:div.block-main-content.flex.flex-row.gap-2
          (when page-icon
            page-icon)

          (if whiteboard-block?
            (block-reference {} (str uuid) nil)
            ;; Not embed self
            [:div.flex.flex-col.w-full
             (let [block (merge block (block/parse-title-and-body uuid (get block :block/format :markdown) pre-block? title))
                   hide-block-refs-count? (or (and (:embed? config)
                                                   (= (:block/uuid block) (:embed-id config)))
                                              table?)]
               (block-content-or-editor config
                                        block
                                        {:edit-input-id edit-input-id
                                         :block-id block-id
                                         :edit? editing?
                                         :refs-count refs-count
                                         :*hide-block-refs? *hide-block-refs?
                                         :hide-block-refs-count? hide-block-refs-count?
                                         :*show-query? *show-query?}))])]

         (when (and db-based? (not collapsed?) (not (or table? property? (:page-title? config))))
           (block-positioned-properties config block :block-below))]])

     (when (and db-based?
                (not collapsed?)
                (not (or table? property?)))
       [:div (when-not (:page-title? config) {:style {:padding-left 45}})
        (db-properties-cp config block {:in-block-container? true})])

     (when (and db-based? show-query? (not (:table? config)))
       (let [query? (ldb/class-instance? (entity-plus/entity-memoized (db/get-db) :logseq.class/Query) block)
             query (:logseq.property/query block)
             advanced-query? (and query? (= :code (:logseq.property.node/display-type query)))]
         [:div.ml-6.my-1
          (if advanced-query?
            (src-cp (assoc config :code-block query) {:language "clojure"})
            [:div
             [:div.opacity-75.ml-5.text-sm.mb-1 "Set query:"]
             (block-container config query)])]))

     (when (and (not (or (:table? config) (:property? config)))
                (not hide-block-refs?)
                (> refs-count 0)
                (not (:page-title? config)))
       (when-let [refs-cp (state/get-component :block/linked-references)]
         [:div.px-4.py-2.border.rounded.my-2.shadow-xs {:style {:margin-left 42}}
          (refs-cp block {})]))

     (when (and db-based? (not collapsed?) (not (or table? property?))
                (ldb/class-instance? (entity-plus/entity-memoized (db/get-db) :logseq.class/Query) block))
       (let [query-block (:logseq.property/query (db/entity (:db/id block)))
             query-block (if query-block (db/sub-block (:db/id query-block)) query-block)
             query (:block/title query-block)
             result (common-util/safe-read-string {:log-error? false} query)
             advanced-query? (map? result)]
         [:div {:style {:padding-left 42}}
          (query/custom-query (wrap-query-components (assoc config
                                                            :dsl-query? (not advanced-query?)
                                                            :cards? (ldb/class-instance? (entity-plus/entity-memoized
                                                                                          (db/get-db)
                                                                                          :logseq.class/Cards) block)))
                              (if advanced-query? result {:builder nil
                                                          :query (query-builder-component/sanitize-q query)}))]))

     (when-not (or (:hide-children? config) in-whiteboard? (or table? property?))
       (let [config' (-> (update config :level inc)
                         (dissoc :original-block :data))]
         (block-children config' block children collapsed?)))

     (when-not (or in-whiteboard? table? property?)
       (dnd-separator-wrapper block block-id false))]))

(rum/defc block-container-inner
  [container-state repo config* block opts]
  (let [container-id (:container-id config*)
        block-id (:block/uuid block)
        v1 (state/sub-editing? [container-id block-id])
        v2 (state/sub-editing? [:unknown-container block-id])
        selected? (state/sub-block-selected? block-id)
        editing? (or v1 v2)]
    (block-container-inner-aux container-state repo config* block (assoc opts
                                                                         :editing? editing?
                                                                         :selected? selected?))))

(defn- block-changed?
  [old-block new-block]
  (not= (:block/tx-id old-block) (:block/tx-id new-block)))

(defn- config-block-should-update?
  [old-state new-state]
  (let [config-compare-keys [:show-cloze? :hide-children? :own-order-list-type :own-order-list-index :original-block :edit? :hide-bullet?]
        b1                  (second (:rum/args old-state))
        b2                  (second (:rum/args new-state))
        result              (or
                             (block-changed? b1 b2)
                                               ;; config changed
                             (not= (select-keys (first (:rum/args old-state)) config-compare-keys)
                                   (select-keys (first (:rum/args new-state)) config-compare-keys)))]
    (boolean result)))

(defn- set-collapsed-block!
  [block-id v]
  (if (false? v)
    (editor-handler/expand-block! block-id {:skip-db-collpsing? true})
    (state/set-collapsed-block! block-id v)))

(rum/defcs loaded-block-container < rum/reactive db-mixins/query
  (rum/local false ::show-block-left-menu?)
  (rum/local false ::show-block-right-menu?)
  {:should-update config-block-should-update?}
  {:init (fn [state]
           (let [[config block] (:rum/args state)
                 block-id (:block/uuid block)
                 linked-block? (or (:block/link block)
                                   (:original-block config))]
             (when-not (:property-block? config)
               (cond
                 (and (:page-title? config) (or (ldb/class? block) (ldb/property? block)) (not config/publishing?))
                 (let [collapsed? (state/get-block-collapsed block-id)]
                   (set-collapsed-block! block-id (if (some? collapsed?) collapsed? true)))

                 (root-block? config block)
                 (set-collapsed-block! block-id false)

                 (or (:view? config) (:ref? config) (:custom-query? config))
                 (set-collapsed-block! block-id
                                       (boolean (editor-handler/block-default-collapsed? block config)))

                 :else
                 nil))
             (cond->
              (assoc state
                     ::control-show? (atom false)
                     ::navigating-block (atom (:block/uuid block)))
               (or linked-block? (nil? (:container-id config)))
               (assoc ::container-id (state/get-next-container-id)))))
   :will-unmount (fn [state]
                   ;; restore root block's collapsed state
                   (let [[config block] (:rum/args state)
                         block-id (:block/uuid block)]
                     (when (root-block? config block)
                       (set-collapsed-block! block-id nil)))
                   state)}
  [state config block & {:as opts}]
  (let [repo (state/get-current-repo)
        *navigating-block (get state ::navigating-block)
        navigating-block (rum/react *navigating-block)
        navigated? (and (not= (:block/uuid block) navigating-block) navigating-block)
        config' (if-let [container-id (::container-id state)]
                  (assoc config :container-id container-id)
                  config)]
    (when (:block/uuid block)
      (rum/with-key
        (block-container-inner state repo config' block
                               (merge
                                opts
                                {:navigating-block navigating-block :navigated? navigated?}))
        (str "block-inner-"
             (:container-id config)
             "-"
             (:block/uuid block))))))

(rum/defc block-container
  [config block* & {:as opts}]
  (let [[block set-block!] (hooks/use-state block*)
        id (or (:db/id block*) (:block/uuid block*))]
    (when-not (or (:page-title? config)
                  (:view? config))
      (hooks/use-effect!
       (fn []
         (p/let [block (db-async/<get-block (state/get-current-repo)
                                            id
                                            {:children? (not
                                                         (if-some [result (state/get-block-collapsed (:block/uuid block))]
                                                           result
                                                           (:block/collapsed? block)))
                                             :skip-refresh? false})]
           (set-block! block)))
       []))
    (when (or (:view? config) (:block/title block))
      (loaded-block-container config block opts))))

(defn divide-lists
  [[f & l]]
  (loop [l        l
         ordered? (:ordered f)
         result   [[f]]]
    (if (seq l)
      (let [cur          (first l)
            cur-ordered? (:ordered cur)]
        (if (= ordered? cur-ordered?)
          (recur
           (rest l)
           cur-ordered?
           (update result (dec (count result)) conj cur))
          (recur
           (rest l)
           cur-ordered?
           (conj result [cur]))))
      result)))

(defn list-element
  [l]
  (match l
    [l1 & _tl]
    (let [{:keys [ordered name]} l1]
      (cond
        (seq name)
        :dl
        ordered
        :ol
        :else
        :ul))

    :else
    :ul))

(defn list-item
  [config {:keys [name content checkbox items number] :as _list}]
  (let [content (when-not (empty? content)
                  (match content
                    [["Paragraph" i] & rest']
                    (vec-cat
                     (map-inline config i)
                     (markup-elements-cp config rest'))
                    :else
                    (markup-elements-cp config content)))
        checked? (some? checkbox)
        items (when (seq items)
                (->elem
                 (list-element items)
                 (for [item items]
                   (list-item config item))))]
    (cond
      (seq name)
      [:dl {:checked checked?}
       [:dt (map-inline config name)]
       (->elem :dd
               (vec-cat content [items]))]

      :else
      (if (nil? checkbox)
        (->elem
         :li
         (cond->
          {:checked checked?}
           number
           (assoc :value number))
         (vec-cat
          [(->elem
            :p
            content)]
          [items]))
        (->elem
         :li
         {:checked checked?}
         (vec-cat
          [(->elem
            :p
            (list-checkbox config checkbox)
            content)]
          [items]))))))

(defn table
  [config {:keys [header groups col_groups]}]

  (let [tr (fn [elm cols]
             (->elem
              :tr
              (mapv (fn [col]
                      (->elem
                       elm
                       {:scope "col"
                        :class "org-left"}
                       (map-inline config col)))
                    cols)))
        tb-col-groups (try
                        (mapv (fn [number]
                                (let [col-elem [:col {:class "org-left"}]]
                                  (->elem
                                   :colgroup
                                   (repeat number col-elem))))
                              col_groups)
                        (catch :default _e
                          []))
        head (when header
               [:thead (tr :th header)])
        groups (mapv (fn [group]
                       (->elem
                        :tbody
                        (mapv #(tr :td %) group)))
                     groups)]
    [:div.table-wrapper.classic-table.force-visible-scrollbar.markdown-table
     (->elem
      :table
      {:class "table-auto"
       :border 2
       :cell-spacing 0
       :cell-padding 6
       :rules "groups"
       :frame "hsides"}
      (vec-cat
       tb-col-groups
       (cons head groups)))]))

(defn logbook-cp
  [log]
  (let [clocks (filter #(string/starts-with? % "CLOCK:") log)
        clocks (reverse (sort-by str clocks))]
        ;; TODO: display states change log
        ; states (filter #(not (string/starts-with? % "CLOCK:")) log)

    (when (seq clocks)
      (let [tr (fn [elm cols] (->elem :tr
                                      (mapv (fn [col] (->elem elm col)) cols)))
            head  [:thead.overflow-x-scroll (tr :th.py-0 ["Type" "Start" "End" "Span"])]
            clock-tbody (->elem
                         :tbody.overflow-scroll.sm:overflow-auto
                         (mapv (fn [clock]
                                 (let [cols (->> (string/split clock #": |--|=>")
                                                 (map string/trim))]
                                   (mapv #(tr :td.py-0 %) [cols])))
                               clocks))]
        [:div.overflow-x-scroll.sm:overflow-auto
         (->elem
          :table.m-0
          {:class "logbook-table"
           :border 0
           :style {:width "max-content"}
           :cell-spacing 15}
          (cons head [clock-tbody]))]))))

(defn map-inline
  [config col]
  (map #(inline config %) col))

(rum/defc inline-title
  [title]
  (map-inline {}
              (gp-mldoc/inline->edn title
                                    (mldoc/get-default-config :markdown))))

(declare ->hiccup)

(defn- get-code-mode-by-lang
  [lang]
  (some (fn [m] (when (= (.-name m) lang) (.-mode m))) js/window.CodeMirror.modeInfo))

(rum/defc src-lang-picker
  [block on-select!]
  (when-let [langs (map (fn [m] (.-name m)) js/window.CodeMirror.modeInfo)]
    (let [options (map (fn [lang] {:label lang :value lang}) langs)]
      (select/select {:items options
                      :input-default-placeholder "Choose language"
                      :on-chosen
                      (fn [chosen _ _ e]
                        (let [lang (:value chosen)]
                          (when (and (= :code (:logseq.property.node/display-type block))
                                     (not= lang (:logseq.property.code/lang block)))
                            (on-select! lang e)))
                        (shui/popup-hide!))}))))

(rum/defc src-cp < rum/static
  [config options]
  (let [block (or (:code-block config) (:block config))
        container-id (:container-id config)
        *mode-ref (hooks/use-ref nil)
        *actions-ref (hooks/use-ref nil)]

    (when options
      (let [html-export? (:html-export? config)
            {:keys [lines language]} options
            attr (when language
                   {:data-lang language})
            code (if lines (apply str lines) (:block/title block))
            [inside-portal? set-inside-portal?] (rum/use-state nil)]
        (cond
          html-export?
          (highlight/html-export attr code)

          :else
          (let [language (if (contains? #{"edn" "clj" "cljc" "cljs" "clojurescript"} language) "clojure" language)]
            [:div.ui-fenced-code-editor.flex.w-full
             {:ref (fn [el]
                     (set-inside-portal? (and el (whiteboard-handler/inside-portal? el))))
              :on-mouse-over #(dom/add-class! (hooks/deref *actions-ref) "!opacity-100")
              :on-mouse-leave (fn [e]
                                (when (dom/has-class? (.-target e) "code-editor")
                                  (dom/remove-class! (hooks/deref *actions-ref) "!opacity-100")))}
             (cond
               (nil? inside-portal?) nil

               inside-portal?
               (highlight/highlight (str (random-uuid))
                                    {:class (str "language-" language)
                                     :data-lang language}
                                    code)

               :else
               [:div.ls-code-editor-wrap
                [:div.code-block-actions
                 {:ref *actions-ref}
                 (shui/button
                  {:variant :text
                   :size :sm
                   :class "select-language"
                   :ref *mode-ref
                   :containerid (str container-id)
                   :blockid (str (:block/uuid block))
                   :on-click (fn [^js e]
                               (util/stop-propagation e)
                               (let [target (.-target e)]
                                 (shui/popup-show! target
                                                   #(src-lang-picker block
                                                                     (fn [lang ^js _e]
                                                                       (when-let [^js cm (util/get-cm-instance (util/rec-get-node target "ls-block"))]
                                                                         (if-let [mode (get-code-mode-by-lang lang)]
                                                                           (.setOption cm "mode" mode)
                                                                           (throw (ex-info "code mode not found"
                                                                                           {:lang lang})))
                                                                         (db/transact! [(ldb/kv :logseq.kv/latest-code-lang lang)])
                                                                         (db-property-handler/set-block-property!
                                                                          (:db/id block) :logseq.property.code/lang lang))))
                                                   {:align :end})))}
                  (or language "Choose language")
                  (ui/icon "chevron-down"))
                 (shui/button
                  {:variant :text
                   :size :sm
                   :on-click (fn [^js e]
                               (util/stop-propagation e)
                               (when-let [^js cm (util/get-cm-instance (util/rec-get-node (.-target e) "ls-block"))]
                                 (util/copy-to-clipboard! (.getValue cm))
                                 (notification/show! "Copied!" :success)))}
                  (ui/icon "copy")
                  "Copy")]
                (lazy-editor/editor config (str (d/squuid)) attr code options)
                (let [options (:options options) block (:block config)]
                  (when (and (= language "clojure") (contains? (set options) ":results"))
                    (sci/eval-result code block)))])]))))))

(defn ^:large-vars/cleanup-todo markup-element-cp
  [{:keys [html-export?] :as config} item]
  (try
    (match item
      ["Drawer" name lines]
      (when (or (not= name "logbook")
                (and
                 (= name "logbook")
                 (state/enable-timetracking?)
                 (or  (get-in (state/get-config) [:logbook/settings :enabled-in-all-blocks])
                      (when (get-in (state/get-config)
                                    [:logbook/settings :enabled-in-timestamped-blocks] true)
                        (or (:block/scheduled (:block config))
                            (:block/deadline (:block config)))))))
        [:div
         [:div.text-sm
          [:div.drawer {:data-drawer-name name}
           (ui/foldable
            [:div.opacity-50.font-medium.logbook
             (util/format ":%s:" (string/upper-case name))]
            [:div.opacity-50.font-medium
             (if (= name "logbook")
               (logbook-cp lines)
               (apply str lines))
             [:div ":END:"]]
            {:default-collapsed? true
             :title-trigger? true})]]])

      ;; for file-level property in orgmode: #+key: value
      ;; only display caption. https://orgmode.org/manual/Captions.html.
      ["Directive" key value]
      [:div.file-level-property
       (when (contains? #{"caption"} (string/lower-case key))
         [:span.font-medium
          [:span.font-bold (string/upper-case key)]
          (str ": " value)])]

      ["Paragraph" l]
      ;; TODO: speedup
      (if (util/safe-re-find #"\"Export_Snippet\" \"embed\"" (str l))
        (->elem :div (map-inline config l))
        (->elem :div.is-paragraph (map-inline config l)))

      ["Horizontal_Rule"]
      [:hr]
      ["Heading" h]
      (block-container config h)
      ["List" l]
      (let [lists (divide-lists l)]
        (if (= 1 (count lists))
          (let [l (first lists)]
            (->elem
             (list-element l)
             (map #(list-item config %) l)))
          [:div.list-group
           (for [l lists]
             (->elem
              (list-element l)
              (map #(list-item config %) l)))]))
      ["Table" t]
      (table config t)
      ["Math" s]
      (if html-export?
        (latex/html-export s true true)
        (latex/latex s true true))
      ["Example" l]
      [:pre.pre-wrap-white-space
       (join-lines l)]
      ["Quote" l]
      (if (config/db-based-graph? (state/get-current-repo))
        [:div.warning "#+BEGIN_QUOTE is deprecated. Use '/Quote' command instead."]
        (->elem
         :blockquote
         (markup-elements-cp config l)))
      ["Raw_Html" content]
      (when (not html-export?)
        [:div.raw_html {:dangerouslySetInnerHTML
                        {:__html (security/sanitize-html content)}}])
      ["Export" "html" _options content]
      (when (not html-export?)
        [:div.export_html {:dangerouslySetInnerHTML
                           {:__html (security/sanitize-html content)}}])
      ["Hiccup" content]
      (ui/catch-error
       [:div.warning {:title "Invalid hiccup"}
        content]
       [:div.hiccup_html {:dangerouslySetInnerHTML
                          {:__html (hiccup->html content)}}])

      ["Export" "latex" _options content]
      (if html-export?
        (latex/html-export content true false)
        (if (config/db-based-graph? (state/get-current-repo))
          [:div.warning "'#+BEGIN_EXPORT latex' is deprecated. Use '/Math block' command instead."]
          (latex/latex content true false)))

      ["Custom" "query" _options _result content]
      (if (config/db-based-graph? (state/get-current-repo))
        [:div.warning "#+BEGIN_QUERY is deprecated. Use '/Advanced Query' command instead."]
        (try
          (let [query (common-util/safe-read-map-string content)]
            (query/custom-query (wrap-query-components config) query))
          (catch :default e
            (log/error :read-string-error e)
            (ui/block-error "Invalid query:" {:content content}))))

      ["Custom" "note" _options result _content]
      (ui/admonition "note" (markup-elements-cp config result))

      ["Custom" "tip" _options result _content]
      (ui/admonition "tip" (markup-elements-cp config result))

      ["Custom" "important" _options result _content]
      (ui/admonition "important" (markup-elements-cp config result))

      ["Custom" "caution" _options result _content]
      (ui/admonition "caution" (markup-elements-cp config result))

      ["Custom" "warning" _options result _content]
      (ui/admonition "warning" (markup-elements-cp config result))

      ["Custom" "pinned" _options result _content]
      (ui/admonition "pinned" (markup-elements-cp config result))

      ["Custom" "center" _options l _content]
      (->elem
       :div.text-center
       (markup-elements-cp config l))

      ["Custom" name _options l _content]
      (->elem
       :div
       {:class name}
       (markup-elements-cp config l))

      ["Latex_Fragment" l]
      [:p.latex-fragment
       (inline config ["Latex_Fragment" l])]

      ["Latex_Environment" name option content]
      (let [content (latex-environment-content name option content)]
        (if html-export?
          (latex/html-export content true true)
          (latex/latex content true true)))

      ["Displayed_Math" content]
      (if html-export?
        (latex/html-export content true true)
        (latex/latex content true true))

      ["Footnote_Definition" name definition]
      (let [id (util/url-encode name)]
        [:div.footdef
         [:div.footpara
          (conj
           (markup-element-cp config ["Paragraph" definition])
           [:a.ml-1 {:id (str "fn." id)
                     :style {:font-size 14}
                     :class "footnum"
                     :on-click #(route-handler/jump-to-anchor! (str "fnr." id))}
            [:sup.fn (str name "↩︎")]])]])

      ["Src" options]
      (let [lang (util/safe-lower-case (:language options))]
        [:div.cp__fenced-code-block
         {:data-lang lang}
         (if-let [opts (plugin-handler/hook-fenced-code-by-lang lang)]
           [:div.ui-fenced-code-wrap
            (src-cp config options)
            (plugins/hook-ui-fenced-code (:block config) (string/join "" (:lines options)) opts)]
           (src-cp config options))])

      :else
      "")
    (catch :default e
      (println "Convert to html failed, error: " e)
      "")))

(defn markup-elements-cp
  [config col]
  (map #(markup-element-cp config %) col))

(rum/defc block-item <
  {:should-update config-block-should-update?}
  [config item {:keys [top? bottom?]}]
  (let [original-block item
        linked-block (:block/link item)
        loop-linked? (and linked-block (contains? (:links config) (:db/id linked-block)))
        config (if linked-block
                 (-> (assoc config :original-block original-block)
                     (update :links (fn [ids] (conj (or ids #{}) (:db/id linked-block)))))
                 config)
        item (or (if loop-linked? item linked-block) item)
        item (dissoc item :block/meta)
        config' (assoc config
                       :block/uuid (:block/uuid item)
                       :loop-linked? loop-linked?)]
    (when-not (and loop-linked? (:block/name linked-block))
      (rum/with-key (block-container config' item
                                     (when (not (:block-children? config))
                                       {:top? top?
                                        :bottom? bottom?}))
        (str
         (:container-id config)
         "-"
         (:block/uuid item)
         (when linked-block
           (str "-" (:block/uuid original-block))))))))

(rum/defc block-list
  [config blocks]
  (let [[virtualized? _] (rum/use-state (and (not (:block-children? config)) (>= (count blocks) 50)))
        render-item (fn [idx]
                      (let [top? (zero? idx)
                            bottom? (= (dec (count blocks)) idx)
                            block (nth blocks idx)]
                        (block-item (assoc config :top? top?)
                                    block
                                    {:top? top?
                                     :bottom? bottom?})))
        virtualized? (and virtualized? (seq blocks))
        *virtualized-ref (hooks/use-ref nil)
        virtual-opts (when virtualized?
                       {:ref *virtualized-ref
                        :custom-scroll-parent (or (:scroll-container config)
                                                  (util/app-scroll-container-node))
                        :compute-item-key (fn [idx]
                                            (let [block (nth blocks idx)]
                                              (str (:container-id config) "-" (:db/id block))))
                        ;; Leave some space for the new inserted block
                        :increase-viewport-by 254
                        :overscan 254
                        :total-count (count blocks)
                        :item-content (fn [idx]
                                        (let [top? (zero? idx)
                                              bottom? (= (dec (count blocks)) idx)
                                              block (nth blocks idx)]
                                          (block-item (assoc config :top? top?)
                                                      block
                                                      {:top? top?
                                                       :bottom? bottom?})))})
        *wrap-ref (hooks/use-ref nil)]
    (hooks/use-effect!
     (fn []
       (when virtualized?
         (when (:current-page? config)
           (let [ref (.-current *virtualized-ref)]
             (ui-handler/scroll-to-anchor-block ref blocks false)
             (state/set-state! :editor/virtualized-scroll-fn
                               #(ui-handler/scroll-to-anchor-block ref blocks false))))
         ;; Try to fix virtuoso scrollable container blink for the block insertion at bottom
         (let [^js *ob (volatile! nil)]
           (js/setTimeout
            (fn []
              (when-let [_inst (hooks/deref *virtualized-ref)]
                (when-let [^js target (.-firstElementChild (hooks/deref *wrap-ref))]
                  (let [set-wrap-h! #(when-let [ref (hooks/deref *wrap-ref)] (set! (.-height (.-style ref)) %))
                        set-wrap-h! (debounce set-wrap-h! 16)
                        ob (js/ResizeObserver.
                            (fn []
                              (when-let [h (and (hooks/deref *wrap-ref)
                                                (.-height (.-style target)))]
                                   ;(prn "==>> debug: " h)
                                (set-wrap-h! h))))]
                    (.observe ob target)
                    (vreset! *ob ob))))))
           #(some-> @*ob (.disconnect)))))
     [])

    [:div.blocks-list-wrap
     {:data-level (or (:level config) 0)
      :ref *wrap-ref}
     (cond
       virtualized?
       (ui/virtualized-list virtual-opts)
       :else
       (map-indexed (fn [idx block]
                      (rum/with-key (render-item idx) (str (:container-id config) "-" (:db/id block))))
                    blocks))]))

(rum/defcs blocks-container < mixins/container-id rum/static
  [state config blocks]
  (let [doc-mode? (:document/mode? config)]
    (when (seq blocks)
      [:div.blocks-container.flex-1
       {:class (when doc-mode? "document-mode")
        :containerid (:container-id state)}
       (block-list (assoc config :container-id (:container-id state))
                   blocks)])))

(rum/defcs breadcrumb-with-container < rum/reactive db-mixins/query
  {:init (fn [state]
           (let [first-block (ffirst (:rum/args state))]
             (assoc state
                    ::initial-block    first-block
                    ::navigating-block (atom (:block/uuid first-block)))))}
  [state blocks config]
  (let [*navigating-block (::navigating-block state)
        navigating-block (rum/react *navigating-block)
        navigating-block-entity (db/entity [:block/uuid navigating-block])
        navigated? (and
                    navigating-block
                    (not= (:db/id (:block/parent (::initial-block state)))
                          (:db/id (:block/parent navigating-block-entity))))
        blocks (if navigated?
                 (let [block navigating-block-entity]
                   [(model/sub-block (:db/id block))])
                 blocks)]
    [:div
     (when (:breadcrumb-show? config)
       (breadcrumb config (state/get-current-repo) (or navigating-block (:block/uuid (first blocks)))
                   {:show-page? false
                    :navigating-block *navigating-block
                    :indent? true}))
     (let [config' (assoc config
                          :breadcrumb-show? false
                          :navigating-block *navigating-block
                          :navigated? navigated?)]
       (blocks-container config' blocks))]))

(rum/defc ref-block-container
  [config [page page-blocks]]
  (let [alias? (:block/alias? page)
        page (db/entity (:db/id page))
        ;; FIXME: parents need to be sorted
        parent-blocks (group-by :block/parent page-blocks)]
    [:div.my-2.references-blocks-item {:key (str "page-" (:db/id page))}
     (let [items (for [[parent blocks] parent-blocks]
                   (let [blocks' (map (fn [b]
                                        (if (e/entity? b)
                                          b
                                          (update b :block/children
                                                  (fn [col]
                                                    (tree/non-consecutive-blocks->vec-tree col))))) blocks)]
                     (rum/with-key
                       (breadcrumb-with-container blocks' config)
                       (:db/id parent))))]
       (if page
         (ui/foldable
          [:div.with-foldable-page
           (page-cp config page)
           (when alias? [:span.text-sm.font-medium.opacity-50 " Alias"])]
          items
          {:debug-id page})
         [:div.only-page-blocks items]))]))

;; headers to hiccup
(defn ->hiccup
  [blocks config option]
  [:div.content
   (cond-> option
     (:document/mode? config) (assoc :class "doc-mode"))
   (cond
     (and (:custom-query? config) (:group-by-page? config))
     [:div.flex.flex-col
      (let [blocks (sort-by (comp :block/journal-day first) > blocks)]
        (for [[page blocks] blocks]
          (let [alias? (:block/alias? page)
                page (db/entity (:db/id page))
                blocks (tree/non-consecutive-blocks->vec-tree blocks)
                parent-blocks (group-by :block/parent blocks)]
            [:div.custom-query-page-result {:key (str "page-" (:db/id page))}
             (ui/foldable
              [:div
               (page-cp config page)
               (when alias? [:span.text-sm.font-medium.opacity-50 " Alias"])]
              (let [{top-level-blocks true others false} (group-by
                                                          (fn [b] (= (:db/id page) (:db/id (first b))))
                                                          parent-blocks)
                    sorted-parent-blocks (concat top-level-blocks others)]
                (for [[parent blocks] sorted-parent-blocks]
                  (let [top-level? (= (:db/id parent) (:db/id page))]
                    (rum/with-key
                      (breadcrumb-with-container blocks (assoc config :top-level? top-level?))
                      (:db/id parent)))))
              {:debug-id page})])))]

     (and (:ref? config) (:group-by-page? config) (vector? (first blocks)))
     [:div.flex.flex-col.references-blocks-wrap
      (let [blocks (sort-by (comp :block/journal-day first) > blocks)
            scroll-container (or (:scroll-container config)
                                 (util/app-scroll-container-node))]
        (when (seq blocks)
          (if (:sidebar? config)
            (for [block blocks]
              (rum/with-key
                (ref-block-container config block)
                (str "ref-" (:container-id config) "-" (:db/id (first block)))))
            (ui/virtualized-list
             {:custom-scroll-parent scroll-container
              :compute-item-key (fn [idx]
                                  (let [block (nth blocks idx)]
                                    (str "ref-" (:container-id config) "-" (:db/id (first block)))))
              :total-count (count blocks)
              :item-content (fn [idx]
                              (let [block (nth blocks idx)]
                                (ref-block-container config block)))}))))]

     (and (:group-by-page? config)
          (vector? (first blocks)))
     [:div.flex.flex-col
      (let [blocks (sort-by (comp :block/journal-day first) > blocks)]
        (for [[page blocks] blocks]
          (let [blocks (remove nil? blocks)]
            (when (seq blocks)
              (let [alias? (:block/alias? page)
                    page (db/entity (:db/id page))
                    whiteboard? (model/whiteboard-page? page)]
                [:div.my-2 {:key (str "page-" (:db/id page))}
                 (ui/foldable
                  [:div
                   (page-cp config page)
                   (when alias? [:span.text-sm.font-medium.opacity-50 " Alias"])]
                  (when-not whiteboard? (blocks-container config blocks))
                  {})])))))]

     :else
     (blocks-container config blocks))])<|MERGE_RESOLUTION|>--- conflicted
+++ resolved
@@ -2590,20 +2590,20 @@
    (dom/closest target ".query-table")))
 
 (defn- block-content-on-pointer-down
-  [e block block-id content edit-input-id config]
-<<<<<<< HEAD
-  (let [selection-blocks (state/get-selection-blocks)
+  [e block block-id edit-input-id content config]
+  (let [target (.-target e)
+        selection-blocks (state/get-selection-blocks)
         starting-block (state/get-selection-start-block-or-first)
-        mobile-selection? (and (util/capacitor-new?) (seq selection-blocks))]
+        mobile-selection? (and (util/capacitor-new?) (seq selection-blocks))
+        block-dom-element (util/rec-get-node target "ls-block")]
     (if mobile-selection?
-      (let [ids (set (state/get-selection-block-ids))
-            block-node (gdom/getElement block-id)]
+      (let [ids (set (state/get-selection-block-ids))]
         (if (contains? ids (:block/uuid block))
           (do
-            (state/drop-selection-block! block-node)
+            (state/drop-selection-block! block-dom-element)
             (when (= 1 (count ids))
               (state/set-state! :mobile/show-action-bar? false)))
-          (state/conj-selection-block! block-node)))
+          (state/conj-selection-block! block-dom-element)))
       (do
         (util/mobile-keep-keyboard-open false)
         (when-not (or
@@ -2619,69 +2619,28 @@
                 (and meta? shift?)
                 (when-not (empty? selection-blocks)
                   (util/stop e)
-                  (editor-handler/highlight-selection-area! block-id {:append? true}))
+                  (editor-handler/highlight-selection-area! block-id block-dom-element {:append? true}))
 
                 meta?
                 (do
                   (util/stop e)
-                  (let [block-dom-element (gdom/getElement block-id)]
-                    (if (some #(= block-dom-element %) selection-blocks)
-                      (state/drop-selection-block! block-dom-element)
-                      (state/conj-selection-block! block-dom-element :down)))
+                  (if (some #(= block-dom-element %) selection-blocks)
+                    (state/drop-selection-block! block-dom-element)
+                    (state/conj-selection-block! block-dom-element :down))
                   (if (empty? (state/get-selection-blocks))
                     (state/clear-selection!)
-                    (state/set-selection-start-block! block-id)))
+                    (state/set-selection-start-block! block-dom-element)))
 
                 (and shift? starting-block)
                 (do
                   (util/stop e)
                   (util/clear-selection!)
-                  (editor-handler/highlight-selection-area! block-id))
+                  (editor-handler/highlight-selection-area! block-id block-dom-element))
 
                 shift?
                 (do
                   (util/clear-selection!)
-                  (state/set-selection-start-block! block-id))
-=======
-  (when-not (or
-             (:closed-values? config)
-             (> (count content) (state/block-content-max-length (state/get-current-repo))))
-    (let [target (gobj/get e "target")
-          button (gobj/get e "buttons")
-          shift? (gobj/get e "shiftKey")
-          meta? (util/meta-key? e)
-          forbidden-edit? (target-forbidden-edit? target)]
-      (when (and (not forbidden-edit?) (contains? #{1 0} button))
-        (let [selection-blocks (state/get-selection-blocks)
-              starting-block (state/get-selection-start-block-or-first)
-              block-dom-element (util/rec-get-node target "ls-block")]
-          (cond
-            (and meta? shift?)
-            (when-not (empty? selection-blocks)
-              (util/stop e)
-              (editor-handler/highlight-selection-area! block-id block-dom-element {:append? true}))
-
-            meta?
-            (do
-              (util/stop e)
-              (if (some #(= block-dom-element %) selection-blocks)
-                (state/drop-selection-block! block-dom-element)
-                (state/conj-selection-block! block-dom-element :down))
-              (if (empty? (state/get-selection-blocks))
-                (state/clear-selection!)
-                (state/set-selection-start-block! block-dom-element)))
-
-            (and shift? starting-block)
-            (do
-              (util/stop e)
-              (util/clear-selection!)
-              (editor-handler/highlight-selection-area! block-id block-dom-element))
-
-            shift?
-            (do
-              (util/clear-selection!)
-              (state/set-selection-start-block! block-dom-element))
->>>>>>> e22c42c0
+                  (state/set-selection-start-block! block-dom-element))
 
                 :else
                 (let [block (or (db/entity [:block/uuid (:block/uuid block)]) block)]
@@ -2690,7 +2649,7 @@
                   (let [f #(p/do!
                             (when-not (:block.temp/fully-loaded? (db/entity (:db/id block)))
                               (db-async/<get-block (state/get-current-repo) (:db/id block) {:children? false}))
-                            (let [cursor-range (some-> (gdom/getElement block-id)
+                            (let [cursor-range (some-> block-dom-element
                                                        (dom/by-class "block-content-inner")
                                                        first
                                                        util/caret-range)
@@ -2710,16 +2669,12 @@
                                {:db (db/get-db)
                                 :move-cursor? false
                                 :container-id (:container-id config)})))]
-                ;; wait a while for the value of the caret range
+                    ;; wait a while for the value of the caret range
                     (p/do!
                      (state/pub-event! [:editor/save-code-editor])
                      (f))
 
-<<<<<<< HEAD
-                    (state/set-selection-start-block! block-id)))))))))))
-=======
-                (state/set-selection-start-block! block-dom-element)))))))))
->>>>>>> e22c42c0
+                    (state/set-selection-start-block! block-dom-element)))))))))))
 
 (rum/defc dnd-separator-wrapper < rum/reactive
   [block block-id top?]
@@ -3010,7 +2965,7 @@
                                             (let [f (:on-block-content-pointer-down config)]
                                               (if (fn? f)
                                                 (f e)
-                                                (block-content-on-pointer-down e block block-id content edit-input-id config))))))))]
+                                                (block-content-on-pointer-down e block block-id edit-input-id content config))))))))]
     [:div.block-content.inline
      (cond-> {:id (str "block-content-" uuid)
               :key (str "block-content-" uuid)}
