--- conflicted
+++ resolved
@@ -1946,18 +1946,12 @@
                  (not= "nil" marker))
         {:class (str (string/lower-case marker))})
       (when bg-color
-<<<<<<< HEAD
-        {:style {:background-color (ui/->block-background-color bg-color)
-                 :color (when-not (some #{bg-color} ui/block-background-colors) "white")}
-         :class "px-1 with-bg-color"}))
-=======
         (let [built-in-color? (ui/built-in-color? bg-color)]
           {:style {:background-color (if built-in-color?
                                        (str "var(--ls-highlight-color-" bg-color ")")
                                        bg-color)
                    :color (when-not built-in-color? "white")}
            :class "px-1 with-bg-color"})))
->>>>>>> 1696081b
 
      ;; children
      (let [area?  (= :area (keyword (:hl-type properties)))
