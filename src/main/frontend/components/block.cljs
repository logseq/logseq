--- conflicted
+++ resolved
@@ -570,15 +570,10 @@
     [:a
      {:tabIndex "0"
       :class (cond-> (if tag? "tag" "page-ref")
-<<<<<<< HEAD
                (or (:property? config)
                    (= (:block/type page-entity) "property"))
-               (str " property-key"))
-=======
-               (:property? config)
-               (str " page-property-key block-property")
+               (str " property-key")
                untitled? (str " opacity-50"))
->>>>>>> 04b6bcf5
       :data-ref page-name
       :on-mouse-down (fn [e] (open-page-ref e page-name redirect-page-name page-name-in-block contents-page? whiteboard-page?))
       :on-key-up (fn [e] (when (and e (= (.-key e) "Enter"))
