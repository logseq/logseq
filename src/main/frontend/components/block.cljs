(ns frontend.components.block
  (:refer-clojure :exclude [range])
  (:require-macros [hiccups.core])
  (:require ["/frontend/utils" :as utils]
            [cljs-bean.core :as bean]
            [cljs.core.match :refer [match]]
            [cljs.reader :as reader]
            [clojure.string :as string]
            [datascript.core :as d]
            [datascript.impl.entity :as e]
            [dommy.core :as dom]
            [frontend.commands :as commands]
            [frontend.components.block.macros :as block-macros]
            [frontend.components.datetime :as datetime-comp]
            [frontend.components.lazy-editor :as lazy-editor]
            [frontend.components.macro :as macro]
            [frontend.components.plugins :as plugins]
            [frontend.components.query.builder :as query-builder-component]
            [frontend.components.svg :as svg]
            [frontend.components.query :as query]
            [frontend.components.icon :as icon]
            [frontend.components.property :as property-component]
            [frontend.components.property.value :as pv]
            [frontend.config :as config]
            [frontend.context.i18n :refer [t]]
            [frontend.date :as date]
            [frontend.db :as db]
            [frontend.db.model :as model]
            [frontend.db-mixins :as db-mixins]
            [frontend.extensions.highlight :as highlight]
            [frontend.extensions.latex :as latex]
            [frontend.extensions.lightbox :as lightbox]
            [frontend.extensions.pdf.assets :as pdf-assets]
            [frontend.extensions.sci :as sci]
            [frontend.extensions.video.youtube :as youtube]
            [frontend.extensions.zotero :as zotero]
            [frontend.format.block :as block]
            [frontend.format.mldoc :as mldoc]
            [frontend.fs :as fs]
            [frontend.handler.assets :as assets-handler]
            [frontend.handler.block :as block-handler]
            [frontend.handler.dnd :as dnd]
            [frontend.handler.editor :as editor-handler]
            [frontend.handler.file-sync :as file-sync]
            [frontend.handler.notification :as notification]
            [frontend.handler.plugin :as plugin-handler]
            [frontend.handler.repeated :as repeated]
            [frontend.handler.route :as route-handler]
            [frontend.handler.ui :as ui-handler]
            [frontend.handler.whiteboard :as whiteboard-handler]
            [frontend.handler.export.common :as export-common-handler]
            [frontend.handler.property.util :as pu]
            [frontend.handler.db-based.property :as db-property-handler]
            [frontend.handler.db-based.property.util :as db-pu]
            [frontend.mobile.util :as mobile-util]
            [frontend.mobile.intent :as mobile-intent]
            [frontend.modules.outliner.tree :as tree]
            [frontend.security :as security]
            [frontend.shui :refer [get-shui-component-version make-shui-context]]
            [frontend.state :as state]
            [frontend.template :as template]
            [frontend.ui :as ui]
            [frontend.util :as util]
            [frontend.extensions.pdf.utils :as pdf-utils]
            [frontend.util.clock :as clock]
            [frontend.util.drawer :as drawer]
            [frontend.handler.property.file :as property-file]
            [frontend.handler.file-based.property.util :as property-util]
            [frontend.util.text :as text-util]
            [goog.dom :as gdom]
            [goog.object :as gobj]
            [lambdaisland.glogi :as log]
            [logseq.graph-parser.block :as gp-block]
            [logseq.common.config :as common-config]
            [logseq.graph-parser.mldoc :as gp-mldoc]
            [logseq.graph-parser.text :as text]
            [logseq.common.util :as common-util]
            [logseq.common.util.block-ref :as block-ref]
            [logseq.common.util.page-ref :as page-ref]
            [logseq.common.util.macro :as macro-util]
            [logseq.shui.core :as shui]
            [medley.core :as medley]
            [promesa.core :as p]
            [reitit.frontend.easy :as rfe]
            [rum.core :as rum]
            [frontend.rum :as r]
            [shadow.loader :as loader]
            [logseq.common.path :as path]
            [electron.ipc :as ipc]
            [frontend.db.async :as db-async]))

;; local state
(defonce *dragging?
  (atom false))
(defonce *dragging-block
  (atom nil))
(defonce *drag-to-block
  (atom nil))
(def *move-to (atom nil))

;; TODO: dynamic
(defonce max-depth-of-links 5)

;; TODO:
;; add `key`

(defn- remove-nils
  [col]
  (remove nil? col))

(defn vec-cat
  [& args]
  (->> (apply concat args)
       remove-nils
       vec))

(defn ->elem
  ([elem items]
   (->elem elem nil items))
  ([elem attrs items]
   (let [elem (keyword elem)]
     (if attrs
       (vec
        (cons elem
              (cons attrs
                    (seq items))))
       (vec
        (cons elem
              (seq items)))))))

(defn- join-lines
  [l]
  (string/trim (apply str l)))

(defn- string-of-url
  [url]
  (match url
    ["File" s]
    (-> (string/replace s "file://" "")
        ;; "file:/Users/ll/Downloads/test.pdf" is a normal org file link
        (string/replace "file:" ""))

    ["Complex" m]
    (let [{:keys [link protocol]} m]
      (if (= protocol "file")
        link
        (str protocol "://" link)))))

(defn- get-file-absolute-path
  [config path]
  (let [path (string/replace path "file:" "")
        block-id (:block/uuid config)
        current-file (and block-id
                          (:file/path (:block/file (:block/page (db/entity [:block/uuid block-id])))))]
    (when current-file
      (let [parts (string/split current-file #"/")
            parts-2 (string/split path #"/")
            current-dir (util/string-join-path (drop-last 1 parts))]
        (cond
          (if util/win32? (utils/win32 path) (util/starts-with? path "/"))
          path

          (and (not (util/starts-with? path ".."))
               (not (util/starts-with? path ".")))
          (str current-dir "/" path)

          :else
          (let [parts (loop [acc []
                             parts (reverse parts)
                             col (reverse parts-2)]
                        (if (empty? col)
                          acc
                          (let [[part parts] (case (first col)
                                               ".."
                                               [(first parts) (rest parts)]
                                               "."
                                               ["" parts]
                                               [(first col) (rest parts)])]
                            (recur (conj acc part)
                                   parts
                                   (rest col)))))
                parts (remove #(string/blank? %) parts)]
            (util/string-join-path (reverse parts))))))))

(rum/defcs asset-loader
  < rum/reactive
  (rum/local nil ::exist?)
  (rum/local false ::loading?)
  {:will-mount  (fn [state]
                  (let [src (first (:rum/args state))]
                    (if (and (common-config/local-protocol-asset? src)
                             (file-sync/current-graph-sync-on?))
                      (let [*exist? (::exist? state)
                            ;; special handling for asset:// protocol
                            ;; Capacitor uses a special URL for assets loading
                            asset-path (common-config/remove-asset-protocol src)
                            asset-path (fs/asset-path-normalize asset-path)]
                        (if (string/blank? asset-path)
                          (reset! *exist? false)
                          ;; FIXME(andelf): possible bug here
                          (p/let [exist? (fs/asset-href-exists? asset-path)]
                            (reset! *exist? (boolean exist?))))
                        (assoc state ::asset-path asset-path ::asset-file? true))
                      state)))
   :will-update (fn [state]
                  (let [src (first (:rum/args state))
                        asset-file? (boolean (::asset-file? state))
                        sync-on? (file-sync/current-graph-sync-on?)
                        *loading? (::loading? state)
                        *exist? (::exist? state)]
                    (when (and sync-on? asset-file? (false? @*exist?))
                      (let [sync-state (state/get-file-sync-state (state/get-current-file-sync-graph-uuid))
                            downloading-files (:current-remote->local-files sync-state)
                            contain-url? (and (seq downloading-files)
                                              (some #(string/ends-with? src %) downloading-files))]
                        (cond
                          (and (not @*loading?) contain-url?)
                          (reset! *loading? true)

                          (and @*loading? (not contain-url?))
                          (do
                            (reset! *exist? true)
                            (reset! *loading? false))))))
                  state)}
  [state src content-fn]
  (let [_ (state/sub-file-sync-state (state/get-current-file-sync-graph-uuid))
        exist? @(::exist? state)
        loading? @(::loading? state)
        asset-file? (::asset-file? state)
        sync-enabled? (boolean (file-sync/current-graph-sync-on?))
        ext (keyword (util/get-file-ext src))
        img? (contains? (common-config/img-formats) ext)
        audio? (contains? config/audio-formats ext)
        type (cond img? "image"
                   audio? "audio"
                   :else "asset")]
    (if (not sync-enabled?)
      (content-fn)
      (if (and asset-file? (or loading? (nil? exist?)))
        [:p.text-sm.opacity-50 (ui/loading (util/format "Syncing %s ..." type))]
        (if (or (not asset-file?)
                (and exist? (not loading?)))
          (content-fn)
          [:p.text-error.text-xs [:small.opacity-80
                                  (util/format "%s not found!" (string/capitalize type))]])))))

(defn open-lightbox
  [e]
  (let [images (js/document.querySelectorAll ".asset-container img")
        images (to-array images)
        images (if-not (= (count images) 1)
                 (let [^js image (.closest (.-target e) ".asset-container")
                       image (. image querySelector "img")]
                   (->> images
                        (sort-by (juxt #(.-y %) #(.-x %)))
                        (split-with (complement #{image}))
                        reverse
                        (apply concat)))
                 images)
        images (for [^js it images] {:src (.-src it)
                                     :w (.-naturalWidth it)
                                     :h (.-naturalHeight it)})]

    (when (seq images)
      (lightbox/preview-images! images))))

(defonce *resizing-image? (atom false))
(rum/defcs ^:large-vars/cleanup-todo resizable-image <
  (rum/local nil ::size)
  {:will-unmount (fn [state]
                   (reset! *resizing-image? false)
                   state)}
  [state config title src metadata full-text local?]
  (let [size (get state ::size)
        breadcrumb? (:breadcrumb? config)]
    (ui/resize-provider
     (ui/resize-consumer
      (if (and (not (mobile-util/native-platform?))
               (not breadcrumb?))
        (cond->
         {:className "resize image-resize"
          :onSizeChanged (fn [value]
                           (when (and (not @*resizing-image?)
                                      (some? @size)
                                      (not= value @size))
                             (reset! *resizing-image? true))
                           (reset! size value))
          :onPointerUp (fn []
                         (when (and @size @*resizing-image?)
                           (when-let [block-id (:block/uuid config)]
                             (let [size (bean/->clj @size)]
                               (editor-handler/resize-image! block-id metadata full-text size))))
                         (when @*resizing-image?
                            ;; TODO: need a better way to prevent the clicking to edit current block
                           (js/setTimeout #(reset! *resizing-image? false) 200)))
          :onClick (fn [e]
                     (when @*resizing-image? (util/stop e)))}
          (and (:width metadata) (not (util/mobile?)))
          (assoc :style {:width (:width metadata)}))
        {})
      [:div.asset-container {:key "resize-asset-container"}
       [:img.rounded-sm.relative
        (merge
         {:loading "lazy"
          :referrerPolicy "no-referrer"
          :src     src
          :title   title}
         metadata)]
       (when-not breadcrumb?
         [:<>
          [:.asset-overlay]
          (let [image-src (fs/asset-path-normalize src)]
            [:.asset-action-bar {:aria-hidden "true"}
             ;; the image path bar
             (when (util/electron?)
               [:button.asset-action-btn.text-left
                {:title         (t (if local? :asset/show-in-folder :asset/open-in-browser))
                 :tabIndex      "-1"
                 :on-pointer-down util/stop
                 :on-click      (fn [e]
                                  (util/stop e)
                                  (if local?
                                    (ipc/ipc "openFileInFolder" image-src)
                                    (js/window.apis.openExternal image-src)))}
                image-src])
             [:.flex
              (when-not config/publishing?
                [:button.asset-action-btn
                 {:title         (t :asset/delete)
                  :tabIndex      "-1"
                  :on-pointer-down util/stop
                  :on-click
                  (fn [e]
                    (when-let [block-id (:block/uuid config)]
                      (let [confirm-fn (ui/make-confirm-modal
                                        {:title         (t :asset/confirm-delete (.toLocaleLowerCase (t :text/image)))
                                         :sub-title     (if local? :asset/physical-delete "")
                                         :sub-checkbox? local?
                                         :on-confirm    (fn [_e {:keys [close-fn sub-selected]}]
                                                          (close-fn)
                                                          (editor-handler/delete-asset-of-block!
                                                           {:block-id      block-id
                                                            :local?        local?
                                                            :delete-local? (and sub-selected (first sub-selected))
                                                            :repo          (state/get-current-repo)
                                                            :href          src
                                                            :title         title
                                                            :full-text     full-text}))})]
                        (util/stop e)
                        (state/set-modal! confirm-fn))))}
                 (ui/icon "trash")])

              [:button.asset-action-btn
               {:title         (t :asset/copy)
                :tabIndex      "-1"
                :on-pointer-down util/stop
                :on-click      (fn [e]
                                 (util/stop e)
                                 (-> (util/copy-image-to-clipboard image-src)
                                     (p/then #(notification/show! "Copied!" :success))))}
               (ui/icon "copy")]

              [:button.asset-action-btn
               {:title         (t :asset/maximize)
                :tabIndex      "-1"
                :on-pointer-down util/stop
                :on-click      open-lightbox}

               (ui/icon "maximize")]]])])]))))

(rum/defc audio-cp [src]
  ;; Change protocol to allow media fragment uris to play
  [:audio {:src (string/replace-first src common-config/asset-protocol "file://")
           :controls true
           :on-touch-start #(util/stop %)}])

(rum/defcs asset-link < rum/reactive
  (rum/local nil ::src)
  [state config title href metadata full_text]
  (let [src (::src state)
        granted? (state/sub [:nfs/user-granted? (state/get-current-repo)])
        href (config/get-local-asset-absolute-path href)]
    (when (and (or granted?
                   (util/electron?)
                   (mobile-util/native-platform?)
                   (config/db-based-graph? (state/get-current-repo)))
               (nil? @src))
      (p/then (assets-handler/make-asset-url href) #(reset! src %)))

    (when @src
      ;; NOTE(andelf): Under nfs context, src might be a bare blob:http://..../uuid URI without ext info
      (let [ext (keyword (or (util/get-file-ext @src)
                             (util/get-file-ext href)))
            repo (state/get-current-repo)
            repo-dir (config/get-repo-dir repo)
            path (str repo-dir href)
            share-fn (fn [event]
                       (util/stop event)
                       (when (mobile-util/native-platform?)
                         ;; File URL must be legal, so filename muse be URI-encoded
                         ;; incoming href format: "/assets/whatever.ext"
                         (let [[rel-dir basename] (util/get-dir-and-basename href)
                               rel-dir (string/replace rel-dir #"^/+" "")
                               asset-url (path/path-join repo-dir rel-dir basename)]
                           (mobile-intent/open-or-share-file asset-url))))]

        (cond
          (contains? config/audio-formats ext)
          (asset-loader @src
                        #(audio-cp @src))

          (contains? (common-config/img-formats) ext)
          (asset-loader @src
                        #(resizable-image config title @src metadata full_text true))

          (contains? (common-config/text-formats) ext)
          [:a.asset-ref.is-plaintext {:href (rfe/href :file {:path path})
                                      :on-click (fn [_event]
                                                  (p/let [result (fs/read-file repo-dir path)]
                                                    (db/set-file-content! repo path result)))}
           title]

          (= ext :pdf)
          [:a.asset-ref.is-pdf {:href @src
                                :on-click share-fn}
           title]

          :else
          [:a.asset-ref.is-doc {:href @src
                                :on-click share-fn}
           title])))))

(defn ar-url->http-url
  [href]
  (string/replace href #"^ar://" (str (state/get-arweave-gateway) "/")))

;; TODO: safe encoding asciis
;; TODO: image link to another link
(defn image-link [config url href label metadata full_text]
  (let [metadata (if (string/blank? metadata)
                   nil
                   (common-util/safe-read-string metadata))
        title (second (first label))
        repo (state/get-current-repo)]
    (ui/catch-error
     [:span.warning full_text]
     (if (and (common-config/local-asset? href)
              (or (config/local-file-based-graph? repo)
                  (config/db-based-graph? repo)))
       (asset-link config title href metadata full_text)
       (let [href (cond
                    (util/starts-with? href "http")
                    href

                    (util/starts-with? href "ar")
                    (ar-url->http-url href)

                    config/publishing?
                    (subs href 1)

                    (= "Embed_data" (first url))
                    href

                    :else
                    (if (assets-handler/check-alias-path? href)
                      (assets-handler/normalize-asset-resource-url href)
                      (get-file-absolute-path config href)))]
         (resizable-image config title href metadata full_text false))))))

(def timestamp-to-string export-common-handler/timestamp-to-string)

(defn timestamp [{:keys [active _date _time _repetition _wday] :as t} kind]
  (let [prefix (case kind
                 "Scheduled"
                 [:i {:class "fa fa-calendar"
                      :style {:margin-right 3.5}}]
                 "Deadline"
                 [:i {:class "fa fa-calendar-times-o"
                      :style {:margin-right 3.5}}]
                 "Date"
                 nil
                 "Closed"
                 nil
                 "Started"
                 [:i {:class "fa fa-clock-o"
                      :style {:margin-right 3.5}}]
                 "Start"
                 "From: "
                 "Stop"
                 "To: "
                 nil)
        class (when (= kind "Closed")
                "line-through")]
    [:span.timestamp (cond-> {:active (str active)}
                       class
                       (assoc :class class))
     prefix (timestamp-to-string t)]))

(defn range [{:keys [start stop]} stopped?]
  [:div {:class "timestamp-range"
         :stopped stopped?}
   (timestamp start "Start")
   (timestamp stop "Stop")])

(declare map-inline)
(declare markup-element-cp)
(declare markup-elements-cp)

(declare page-reference)

(defn open-page-ref
  [e config page-name page-name-in-block contents-page? whiteboard-page?]
  (util/stop e)
  (when (not (util/right-click? e))
    (p/let [redirect-page-name (model/get-redirect-page-name page-name (:block/alias? config))
            redirect-page-name (if (or (= (util/page-name-sanity-lc (str (:id config)))
                                          (util/page-name-sanity-lc redirect-page-name))
                                       (= (some-> (state/get-current-page) util/page-name-sanity-lc)
                                          (some-> redirect-page-name util/page-name-sanity-lc)))
                                 page-name
                                 redirect-page-name)
            page (when redirect-page-name
                   (db-async/<pull (state/get-current-repo) [:block/name (util/page-name-sanity-lc redirect-page-name)]))]
      (cond
        (gobj/get e "shiftKey")
        (when page
          (state/sidebar-add-block!
           (state/get-current-repo)
           (:db/id page)
           :page))

        (and (util/meta-key? e) (whiteboard-handler/inside-portal? (.-target e)))
        (whiteboard-handler/add-new-block-portal-shape!
         page-name
         (whiteboard-handler/closest-shape (.-target e)))

        whiteboard-page?
        (route-handler/redirect-to-whiteboard! page-name)

        (nil? page)
        (state/pub-event! [:page/create page-name-in-block])

        :else
        (route-handler/redirect-to-page! redirect-page-name))))
  (when (and contents-page?
             (util/mobile?)
             (state/get-left-sidebar-open?))
    (ui-handler/close-left-sidebar!)))

(rum/defcs ^:large-vars/cleanup-todo page-inner <
  (rum/local false ::mouse-down?)
  (rum/local false ::hover?)
  "The inner div of page reference component

   page-name-in-block is the overridable name of the page (legacy)

   All page-names are sanitized except page-name-in-block"
  [state config page-name-in-block page-name page-entity contents-page? children html-export? label whiteboard-page?]
  (let [*hover? (::hover? state)
        *mouse-down? (::mouse-down? state)
        tag? (:tag? config)
        breadcrumb? (:breadcrumb? config)
        config (assoc config :whiteboard-page? whiteboard-page?)
        untitled? (model/untitled-page? page-name)
        display-close-button? (and (not (:hide-close-button? config))
                                   (not config/publishing?))
        hide-icon? (:hide-icon? config)]
    [:a.relative
     {:tabIndex "0"
      :class (cond->
              (if tag? "tag" "page-ref")
               (:property? config) (str " page-property-key block-property")
               untitled? (str " opacity-50")
               (not display-close-button?) (str " pl-0")
               (and tag? display-close-button?) (str " pl-4"))
      :data-ref page-name
      :draggable true
      :on-drag-start (fn [e] (editor-handler/block->data-transfer! page-name-in-block e))
      :on-mouse-over #(reset! *hover? true)
      :on-mouse-leave #(reset! *hover? false)
      :on-pointer-down (fn [e]
                       (if breadcrumb?
                         (.preventDefault e)
                         (do
                           (util/stop e)
                           (reset! *mouse-down? true))))
      :on-pointer-up (fn [e]
                     (when @*mouse-down?
                       (open-page-ref e config page-name page-name-in-block contents-page? whiteboard-page?)
                       (reset! *mouse-down? false)))
      :on-key-up (fn [e] (when (and e (= (.-key e) "Enter"))
                           (open-page-ref e config page-name page-name-in-block contents-page? whiteboard-page?)))}
     (when-not hide-icon?
<<<<<<< HEAD
       (when-let [icon (:logseq.property/icon page-entity)]
=======
       (when-let [icon (pu/get-block-property-value page-entity :logseq.property/icon)]
>>>>>>> 29eaf034
         [:span.mr-1.inline-flex.items-center (icon/icon icon)]))
     [:span
      (if (and (coll? children) (seq children))
        (for [child children]
          (if (= (first child) "Label")
            (last child)
            (let [{:keys [content children]} (last child)
                  page-name (subs content 2 (- (count content) 2))]
              (rum/with-key (page-reference html-export? page-name (assoc config :children children) nil) page-name))))
        (cond
          (and label
            (string? label)
            (not (string/blank? label)))                    ; alias
          label

          (coll? label)
          (->elem :span (map-inline config label))

          :else
          (let [original-name (util/get-page-original-name page-entity)
                s (cond untitled?
                        (t :untitled)

                        ;; The page-name-in-block generated by the auto-complete is not page-name-sanitized
                        (pdf-utils/hls-file? page-name)
                        (pdf-utils/fix-local-asset-pagename page-name)

                        (not= (util/safe-page-name-sanity-lc original-name) page-name-in-block)
                        page-name-in-block                  ;; page-name-in-block might be overridden (legacy))

                        original-name
                        (util/trim-safe original-name)

                        :else
                        (util/trim-safe page-name))
                _ (when-not page-entity (js/console.warn "page-inner's page-entity is nil, given page-name: " page-name
                                          " page-name-in-block: " page-name-in-block))]
            (if tag? (str "#" s) s))))]

     (let [repo (state/get-current-repo)
           block-id (:block/uuid config)
           block (when block-id (db/entity [:block/uuid block-id]))]
       (when (and block tag? @*hover? (config/db-based-graph? repo)
                  display-close-button?)
         [:a.close.fade-in
          {:class "absolute left-0"
           :style {:top "0.15rem"}
           :title "Remove this tag"
           :on-pointer-down
           (fn [e]
             (util/stop e)
             (db-property-handler/delete-property-value! repo
                                                         block
<<<<<<< HEAD
                                                         :block/tags
                                                         (:db/id page-entity)))}
=======
                                                         (db-pu/get-built-in-property-uuid repo :logseq.property/tags)
                                                         (:block/uuid page-entity)))}
>>>>>>> 29eaf034
          (ui/icon "x" {:size 15})]))]))

(rum/defc page-preview-trigger
  [{:keys [children sidebar? tippy-position tippy-distance fixed-position? open? manual?] :as config} page-name]
  (let [*tippy-ref (rum/create-ref)
        page-name (util/page-name-sanity-lc page-name)
        _  #_:clj-kondo/ignore (rum/defc html-template []
                                 (let [*el-popup (rum/use-ref nil)]

                                   (rum/use-effect!
                                    (fn []
                                      (let [el-popup (rum/deref *el-popup)
                                            cb (fn [^js e]
                                                 (when-not @state/*editor-editing-ref
                                           ;; Esc
                                                   (and (= e.which 27)
                                                        (when-let [tp (rum/deref *tippy-ref)]
                                                          (.hideTooltip tp)))))]

                                        (js/setTimeout #(.focus el-popup))
                                        (.addEventListener el-popup "keyup" cb)
                                        #(.removeEventListener el-popup "keyup" cb)))
                                    [])

                                   (let [redirect-page-name (or (model/get-redirect-page-name page-name (:block/alias? config))
                                                                page-name)]
                                     (when redirect-page-name
                                       [:div.tippy-wrapper.overflow-y-auto.p-4.outline-none.rounded-md
                                        {:ref   *el-popup
                                         :tab-index -1
                                         :style {:width          600
                                                 :text-align     "left"
                                                 :font-weight    500
                                                 :max-height     600
                                                 :padding-bottom 64}}
                                        (let [page-cp (state/get-page-blocks-cp)]
                                          (page-cp {:repo (state/get-current-repo)
                                                    :page-name redirect-page-name
                                                    :sidebar? sidebar?
                                                    :preview? true}))]))))]

    (if (or (not manual?) open?)
      (ui/tippy {:ref             *tippy-ref
                 :in-editor?      true
                 :html            html-template
                 :interactive     true
                 :delay           [1000, 100]
                 :fixed-position? fixed-position?
                 :position        (or tippy-position "top")
                 :distance        (or tippy-distance 10)
                 :popperOptions   {:modifiers {:preventOverflow
                                               {:enabled           true
                                                :boundariesElement "viewport"}}}}
                children)
      children)))

(rum/defc page-cp
  "Component for a page. `page` argument contains :block/name which can be (un)sanitized page name.
   Keys for `config`:
   - `:preview?`: Is this component under preview mode? (If true, `page-preview-trigger` won't be registered to this `page-cp`)"
  [{:keys [html-export? label children contents-page? preview? disable-preview?] :as config} page]
  (when-let [page-name-in-block (:block/name page)]
    (let [page-name-in-block (common-util/remove-boundary-slashes page-name-in-block)
          page-name (util/page-name-sanity-lc page-name-in-block)
          page-entity (db/entity [:block/name page-name])
          whiteboard-page? (model/whiteboard-page? page-name)
          inner (page-inner config
                            page-name-in-block
                            page-name
                            page-entity contents-page? children html-export? label whiteboard-page?)
          modal? (:modal/show? @state/state)]
      (if (and (not (util/mobile?))
               (not= (util/page-name-sanity-lc page-name-in-block) (:id config))
               (not (false? preview?))
               (not disable-preview?)
               (not modal?))
        (page-preview-trigger (assoc config :children inner) page-name)
        inner))))

(rum/defc asset-reference
  [config title path]
  (let [repo (state/get-current-repo)
        real-path-url (cond
                        (common-util/url? path)
                        path

                        (path/absolute? path)
                        path

                        :else
                        (assets-handler/resolve-asset-real-path-url repo path))
        ext-name (util/get-file-ext path)
        title-or-path (cond
                        (string? title)
                        title
                        (seq title)
                        (->elem :span (map-inline config title))
                        :else
                        path)]

    [:div.asset-ref-wrap
     {:data-ext ext-name}

     (cond
       ;; https://en.wikipedia.org/wiki/HTML5_video
       (contains? config/video-formats (keyword ext-name))
       [:video {:src real-path-url
                :controls true}]

       :else
       [:a.asset-ref {:target "_blank" :href real-path-url}
        title-or-path])]))

(defonce excalidraw-loaded? (atom false))
(rum/defc excalidraw < rum/reactive
  {:init (fn [state]
           (p/let [_ (loader/load :excalidraw)]
             (reset! excalidraw-loaded? true))
           state)}
  [file block-uuid]
  (let [loaded? (rum/react excalidraw-loaded?)
        draw-component (when loaded?
                         (resolve 'frontend.extensions.excalidraw/draw))]
    (when draw-component
      (draw-component {:file file :block-uuid block-uuid}))))

(rum/defc page-reference < rum/reactive
  "Component for page reference"
  [html-export? s {:keys [nested-link? show-brackets? id] :as config} label]
  (let [show-brackets? (if (some? show-brackets?) show-brackets? (state/show-brackets?))
        block-uuid (:block/uuid config)
        contents-page? (= "contents" (string/lower-case (str id)))]
    (if (string/ends-with? s ".excalidraw")
      [:div.draw {:on-click (fn [e]
                              (.stopPropagation e))}
       (excalidraw s block-uuid)]
      [:span.page-reference
       {:data-ref s}
       (when (and (or show-brackets? nested-link?)
                  (not html-export?)
                  (not contents-page?))
         [:span.text-gray-500.bracket page-ref/left-brackets])
       (let [s (string/trim s)]
         (page-cp (assoc config
                         :label (mldoc/plain->text label)
                         :contents-page? contents-page?)
                  {:block/name s}))
       (when (and (or show-brackets? nested-link?)
                  (not html-export?)
                  (not contents-page?))
         [:span.text-gray-500.bracket page-ref/right-brackets])])))

(defn- latex-environment-content
  [name option content]
  (if (= (string/lower-case name) "equation")
    content
    (util/format "\\begin%s\n%s\\end{%s}"
                 (str "{" name "}" option)
                 content
                 name)))

(declare blocks-container)

(defn- edit-parent-block [e config]
  (when-not (state/editing?)
    (.stopPropagation e)
    (editor-handler/edit-block! config :max nil)))

(declare block-container)

(rum/defc block-embed < rum/reactive
  {:init (fn [state]
           (let [block-id (second (:rum/args state))]
             (db-async/<get-block (state/get-current-repo) block-id))
           state)}
  [config uuid]
  (if (state/sub-async-query-loading (str uuid))
    [:span "Loading..."]
    (when-let [block (db/entity [:block/uuid uuid])]
      [:div.color-level.embed-block.bg-base-2
       {:style {:z-index 2}
        :on-double-click #(edit-parent-block % config)
        :on-pointer-down (fn [e] (.stopPropagation e))}
       [:div.px-3.pt-1.pb-2
        (let [config' (assoc config
                             :db/id (:db/id block)
                             :id (str uuid)
                             :embed-id uuid
                             :embed? true
                             :embed-parent (:block config)
                             :ref? false)]
          (blocks-container [block] config'))]])))

(rum/defc page-embed < rum/reactive db-mixins/query
  {:init (fn [state]
           (let [page-name (second (:rum/args state))
                 page-name' (util/page-name-sanity-lc (string/trim page-name))]
             (db-async/<get-block (state/get-current-repo) page-name'))
           state)}
  [config page-name]
  (let [page-name (util/page-name-sanity-lc (string/trim page-name))
        current-page (state/get-current-page)
        whiteboard-page? (model/whiteboard-page? page-name)]
    [:div.color-level.embed.embed-page.bg-base-2
     {:class (when (:sidebar? config) "in-sidebar")
      :on-double-click #(edit-parent-block % config)
      :on-pointer-down #(.stopPropagation %)}
     [:section.flex.items-center.p-1.embed-header
      [:div.mr-3 svg/page]
      (page-cp config {:block/name page-name})]
     (if (and page-name (state/sub-async-query-loading page-name))
       [:span "Loading..."]
       (when (and
              (not= (util/page-name-sanity-lc (or current-page ""))
                    page-name)
              (not= (util/page-name-sanity-lc (get config :id ""))
                    page-name))
         (if whiteboard-page?
           ((state/get-component :whiteboard/tldraw-preview) page-name)
           (let [block (model/get-page page-name)
                 block (db/sub-block (:db/id block))
                 blocks (db/sort-by-left (:block/_parent block) block)]
             (blocks-container blocks (assoc config
                                             :db/id (:db/id block)
                                             :id page-name
                                             :embed? true
                                             :page-embed? true
                                             :ref? false))))))]))

(defn- get-label-text
  [label]
  (when (and (= 1 (count label))
             (string? (last (first label))))
    (common-util/safe-decode-uri-component (last (first label)))))

(defn- get-page
  [label]
  (when-let [label-text (get-label-text label)]
    (db/entity [:block/name (util/page-name-sanity-lc label-text)])))

(defn- macro->text
  [name arguments]
  (if (and (seq arguments)
           (not= arguments ["null"]))
    (util/format "{{%s %s}}" name (string/join ", " arguments))
    (util/format "{{%s}}" name)))

(declare block-content)
(declare breadcrumb)

(rum/defc block-reference < rum/reactive
  {:init (fn [state]
           (let [block-id (second (:rum/args state))]
             (db-async/<get-block (state/get-current-repo) block-id :children? false))
           state)}
  db-mixins/query
  [config id label]
  (if-let [block-id (if (uuid? id) id (parse-uuid id))]
    (if (state/sub-async-query-loading (str block-id))
      [:span "Loading..."]
      (let [block (db/entity [:block/uuid block-id])
            db-id (:db/id block)
            block (when db-id (db/sub-block db-id))
            properties (:block/properties block)
            block-type (keyword (pu/lookup properties :logseq.property/ls-type))
            hl-type (pu/lookup properties :logseq.property/hl-type)
            repo (state/get-current-repo)
            stop-inner-events? (= block-type :whiteboard-shape)]
        (if (and block (:block/content block))
          (let [title [:span.block-ref
                       (block-content (assoc config :block-ref? true :stop-events? stop-inner-events?)
                                      block nil (:block/uuid block)
                                      (:slide? config)
                                      false
                                      (atom nil))]
                inner (if label
                        (->elem
                         :span.block-ref
                         (map-inline config label))
                        title)]
            [:div.block-ref-wrap.inline
             {:data-type    (name (or block-type :default))
              :data-hl-type hl-type
              :on-pointer-down
              (fn [^js/MouseEvent e]
                (if (util/right-click? e)
                  (state/set-state! :block-ref/context {:block (:block config)
                                                        :block-ref block-id})
                  (when (and
                         (or (gobj/get e "shiftKey")
                             (not (.. e -target (closest ".blank"))))
                         (not (util/right-click? e)))
                    (util/stop e)

                    (cond
                      (gobj/get e "shiftKey")
                      (state/sidebar-add-block!
                       (state/get-current-repo)
                       (:db/id block)
                       :block-ref)

                      (and (util/meta-key? e) (whiteboard-handler/inside-portal? (.-target e)))
                      (whiteboard-handler/add-new-block-portal-shape!
                       (:block/uuid block)
                       (whiteboard-handler/closest-shape (.-target e)))

                      :else
                      (match [block-type (util/electron?)]
                          ;; pdf annotation
                        [:annotation true] (pdf-assets/open-block-ref! block)

                        [:whiteboard-shape true] (route-handler/redirect-to-whiteboard!
                                                  (get-in block [:block/page :block/name]) {:block-id block-id})

                          ;; default open block page
                        :else (route-handler/redirect-to-page! id))))))}

             (if (and (not (util/mobile?))
                      (not (:preview? config))
                      (not (:modal/show? @state/state))
                      (nil? block-type))
               (ui/tippy {:html        (fn []
                                         [:div.tippy-wrapper.overflow-y-auto.p-4
                                          {:style {:width      735
                                                   :text-align "left"
                                                   :max-height 600}}
                                          [(breadcrumb config repo block-id {:indent? true})
                                           (blocks-container
                                            (db/get-block-and-children repo block-id)
                                            (assoc config :id (str id) :preview? true))]])
                          :interactive true
                          :in-editor?  true
                          :delay       [1000, 100]} inner)
               inner)])
          [:span.warning.mr-1 {:title "Block ref invalid"}
           (block-ref/->block-ref id)])))

    [:span.warning.mr-1 {:title "Block ref invalid"}
     (block-ref/->block-ref id)]))

(defn inline-text
  ([format v]
   (inline-text {} format v))
  ([config format v]
   (when (string? v)
     (let [inline-list (gp-mldoc/inline->edn v (mldoc/get-default-config format))]
       [:div.inline.mr-1 (map-inline config inline-list)]))))

(defn- render-macro
  [config name arguments macro-content format]
  [:div.macro {:data-macro-name name}

   (if macro-content
     (let [ast (->> (mldoc/->edn macro-content format)
                    (map first))
           paragraph? (and (= 1 (count ast))
                           (= "Paragraph" (ffirst ast)))]
       (if (and (not paragraph?)
                (mldoc/block-with-title? (ffirst ast)))
         (markup-elements-cp (assoc config :block/format format) ast)
         (inline-text config format macro-content)))
     [:span.warning {:title (str "Unsupported macro name: " name)}
      (macro->text name arguments)])])

(rum/defc nested-link < rum/reactive
  [config html-export? link]
  (let [show-brackets? (state/show-brackets?)
        {:keys [content children]} link]
    [:span.page-reference.nested
     (when (and show-brackets?
                (not html-export?)
                (not (= (:id config) "contents")))
       [:span.text-gray-500 page-ref/left-brackets])
     (let [page-name (subs content 2 (- (count content) 2))]
       (page-cp (assoc config
                       :children children
                       :nested-link? true) {:block/name page-name}))
     (when (and show-brackets?
                (not html-export?)
                (not (= (:id config) "contents")))
       [:span.text-gray-500 page-ref/right-brackets])]))

(defn- show-link?
  [config metadata s full-text]
  (let [media-formats (set (map name config/media-formats))
        metadata-show (:show (common-util/safe-read-string metadata))
        format (get-in config [:block :block/format])]
    (or
     (and
      (= :org format)
      (or
       (and
        (nil? metadata-show)
        (or
         (common-config/local-asset? s)
         (text-util/media-link? media-formats s)))
       (true? (boolean metadata-show))))

     ;; markdown
     (string/starts-with? (string/triml full-text) "!")

     ;; image http link
     (and (or (string/starts-with? full-text "http://")
              (string/starts-with? full-text "https://"))
          (text-util/media-link? media-formats s)))))

(defn- relative-assets-path->absolute-path
  [path]
  (when (path/protocol-url? path)
    (js/console.error "BUG: relative-assets-path->absolute-path called with protocol url" path))
  (if (or (path/absolute? path) (path/protocol-url? path))
    path
    (.. util/node-path
        (join (config/get-repo-dir (state/get-current-repo))
              (config/get-local-asset-absolute-path path)))))

(rum/defc audio-link
  [config url href _label metadata full_text]
  (if (and (common-config/local-asset? href)
           (or (config/local-file-based-graph? (state/get-current-repo))
               (config/db-based-graph? (state/get-current-repo))))
    (asset-link config nil href metadata full_text)
    (let [href (cond
                 (util/starts-with? href "http")
                 href

                 (util/starts-with? href "ar")
                 (ar-url->http-url href)

                 config/publishing?
                 (subs href 1)

                 (= "Embed_data" (first url))
                 href

                 :else
                 (if (assets-handler/check-alias-path? href)
                   (assets-handler/resolve-asset-real-path-url (state/get-current-repo) href)
                   (get-file-absolute-path config href)))]
      (audio-cp href))))

(defn- media-link
  [config url s label metadata full_text]
  (let [ext (keyword (util/get-file-ext s))
        label-text (get-label-text label)]
    (cond
      (contains? config/audio-formats ext)
      (audio-link config url s label metadata full_text)

      (= ext :pdf)
      (cond
        (util/electron?)
        [:a.asset-ref.is-pdf
         {:data-href s
          :on-click (fn [^js e]
                      (when-let [s (some-> (.-target e) (.-dataset) (.-href))]
                        (when-let [current (pdf-assets/inflate-asset s)]
                          (state/set-current-pdf! current)
                          (util/stop e))))
          :draggable true
          :on-drag-start #(.setData (gobj/get % "dataTransfer") "file" s)}
         (or label-text
             (->elem :span (map-inline config label)))]

        (mobile-util/native-platform?)
        (asset-link config label-text s metadata full_text))

      (contains? config/doc-formats ext)
      (asset-link config label-text s metadata full_text)

      (not (contains? #{:mp4 :webm :mov} ext))
      (image-link config url s label metadata full_text)

      :else
      (asset-reference config label s))))

(defn- search-link-cp
  [config url s label title metadata full_text]
  (cond
    (string/blank? s)
    [:span.warning {:title "Invalid link"} full_text]

    (= \# (first s))
    (->elem :a {:on-click #(route-handler/jump-to-anchor! (mldoc/anchorLink (subs s 1)))} (subs s 1))

    ;; FIXME: same headline, see more https://orgmode.org/manual/Internal-Links.html
    (and (= \* (first s))
         (not= \* (last s)))
    (->elem :a {:on-click #(route-handler/jump-to-anchor! (mldoc/anchorLink (subs s 1)))} (subs s 1))

    (block-ref/block-ref? s)
    (let [id (block-ref/get-block-ref-id s)]
      (block-reference config id label))

    (not (string/includes? s "."))
    (page-reference (:html-export? config) s config label)

    (path/protocol-url? s)
    (->elem :a {:href s
                :data-href s
                :target "_blank"}
            (map-inline config label))

    (show-link? config metadata s full_text)
    (media-link config url s label metadata full_text)

    (util/electron?)
    (let [path (cond
                 (string/starts-with? s "file://")
                 (string/replace s "file://" "")

                 (string/starts-with? s "/")
                 s

                 :else
                 (relative-assets-path->absolute-path s))]
      (->elem
       :a
       (cond->
        {:href      (path/path-join "file://" path)
         :data-href path
         :target    "_blank"}
         title
         (assoc :title title))
       (map-inline config label)))

    :else
    (page-reference (:html-export? config) s config label)))

(defn- link-cp [config html-export? link]
  (let [{:keys [url label title metadata full_text]} link]
    (match url
      ["Block_ref" id]
      (let [label* (if (seq (mldoc/plain->text label)) label nil)
            {:keys [link-depth]} config
            link-depth (or link-depth 0)]
        (if (> link-depth max-depth-of-links)
          [:p.warning.text-sm "Block ref nesting is too deep"]
          (block-reference (assoc config
                                  :reference? true
                                  :link-depth (inc link-depth)
                                  :block/uuid id)
                           id label*)))

      ["Page_ref" page]
      (let [format (get-in config [:block :block/format])]
        (if (and (= format :org)
                 (show-link? config nil page page)
                 (not (contains? #{"pdf" "mp4" "ogg" "webm"} (util/get-file-ext page))))
          (image-link config url page nil metadata full_text)
          (let [label* (if (seq (mldoc/plain->text label)) label nil)]
            (if (and (string? page) (string/blank? page))
              [:span (page-ref/->page-ref page)]
              (page-reference (:html-export? config) page config label*)))))

      ["Embed_data" src]
      (image-link config url src nil metadata full_text)

      ["Search" s]
      (search-link-cp config url s label title metadata full_text)

      :else
      (let [href (string-of-url url)
            [protocol path] (or (and (= "Complex" (first url)) url)
                                (and (= "File" (first url)) ["file" (second url)]))]
        (cond
          (and (= (get-in config [:block :block/format]) :org)
               (= "Complex" protocol)
               (= (string/lower-case (:protocol path)) "id")
               (string? (:link path))
               (util/uuid-string? (:link path))) ; org mode id
          (let [id (uuid (:link path))
                block (db/entity [:block/uuid id])]
            (if (:block/pre-block? block)
              (let [page (:block/page block)]
                (page-reference html-export? (:block/name page) config label))
              (block-reference config (:link path) label)))

          (= protocol "file")
          (if (show-link? config metadata href full_text)
            (media-link config url href label metadata full_text)
            (let [redirect-page-name (when (string? path) (text/get-page-name path))
                  config (assoc config :redirect-page-name redirect-page-name)
                  label-text (get-label-text label)
                  page (if (string/blank? label-text)
                         {:block/name (db/get-file-page (string/replace href "file:" "") false)}
                         (get-page label))
                  show-brackets? (state/show-brackets?)]
              (if (and page
                       (when-let [ext (util/get-file-ext href)]
                         (common-config/mldoc-support? ext)))
                [:span.page-reference
                 (when show-brackets? [:span.text-gray-500 page-ref/left-brackets])
                 (page-cp config page)
                 (when show-brackets? [:span.text-gray-500 page-ref/right-brackets])]

                (let [href* (if (util/electron?)
                              (relative-assets-path->absolute-path href)
                              href)]
                  (->elem
                   :a
                   (cond-> {:href      (path/path-join "file://" href*)
                            :data-href href*
                            :target    "_blank"}
                     title (assoc :title title))
                   (map-inline config label))))))

          (show-link? config metadata href full_text)
          (media-link config url href label metadata full_text)

          (= protocol "ar")
          (->elem
           :a.external-link
           (cond->
            {:href (ar-url->http-url href)
             :target "_blank"}
             title
             (assoc :title title))
           (map-inline config label))

          :else
          (->elem
           :a.external-link
           (cond->
            {:href href
             :target "_blank"}
             title
             (assoc :title title))
           (map-inline config label)))))))

(declare ->hiccup inline)

(defn wrap-query-components
  [config]
  (merge config
         {:->hiccup ->hiccup
          :->elem ->elem
          :page-cp page-cp
          :inline-text inline-text
          :map-inline map-inline
          :inline inline}))

;;;; Macro component render functions
(defn- macro-query-cp
  [config arguments]
  [:div.dsl-query.pr-3.sm:pr-0
   (let [query (->> (string/join ", " arguments)
                    (string/trim))]
     (query/custom-query (wrap-query-components (assoc config :dsl-query? true))
                         {:builder (query-builder-component/builder query config)
                          :query query}))])

(defn- macro-function-cp
  [config arguments]
  (or
   (some-> (:query-result config) rum/react (block-macros/function-macro arguments))
   [:span.warning
    (util/format "{{function %s}}" (first arguments))]))

(defn- macro-embed-cp
  [config arguments]
  (let [a (first arguments)
        {:keys [link-depth]} config
        link-depth (or link-depth 0)]
    (cond
      (nil? a)                      ; empty embed
      nil

      (> link-depth max-depth-of-links)
      [:p.warning.text-sm "Embed depth is too deep"]

      (page-ref/page-ref? a)
      (let [page-name (text/get-page-name a)]
        (when-not (string/blank? page-name)
          (page-embed (assoc config :link-depth (inc link-depth)) page-name)))

      (block-ref/string-block-ref? a)
      (when-let [s (-> a block-ref/get-string-block-ref-id string/trim)]
        (when-let [id (some-> s parse-uuid)]
          (block-embed (assoc config :link-depth (inc link-depth)) id)))

      :else                         ;TODO: maybe collections?
      nil)))

(defn- macro-vimeo-cp
  [_config arguments]
  (when-let [url (first arguments)]
    (when-let [vimeo-id (nth (util/safe-re-find text-util/vimeo-regex url) 5)]
      (when-not (string/blank? vimeo-id)
        (let [width (min (- (util/get-width) 96)
                         560)
              height (int (* width (/ 315 560)))]
          [:iframe
           {:allow-full-screen "allowfullscreen"
            :allow
            "accelerometer; autoplay; clipboard-write; encrypted-media; gyroscope"
            :frame-border "0"
            :src (str "https://player.vimeo.com/video/" vimeo-id)
            :height height
            :width width}])))))

(defn- macro-bilibili-cp
  [_config arguments]
  (when-let [url (first arguments)]
    (when-let [id (cond
                    (<= (count url) 15) url
                    :else
                    (nth (util/safe-re-find text-util/bilibili-regex url) 5))]
      (when-not (string/blank? id)
        (let [width (min (- (util/get-width) 96)
                         560)
              height (int (* width (/ 360 560)))]
          [:iframe
           {:allowfullscreen true
            :framespacing "0"
            :frameborder "no"
            :border "0"
            :scrolling "no"
            :src (str "https://player.bilibili.com/player.html?bvid=" id "&high_quality=1")
            :width width
            :height (max 500 height)}])))))

(defn- macro-video-cp
  [_config arguments]
  (if-let [url (first arguments)]
    (if (common-util/url? url)
      (let [results (text-util/get-matched-video url)
            src (match results
                  [_ _ _ (:or "youtube.com" "youtu.be" "y2u.be") _ id _]
                  (if (= (count id) 11) ["youtube-player" id] url)

                  [_ _ _ "youtube-nocookie.com" _ id _]
                  (str "https://www.youtube-nocookie.com/embed/" id)

                  [_ _ _ "loom.com" _ id _]
                  (str "https://www.loom.com/embed/" id)

                  [_ _ _ (_ :guard #(string/ends-with? % "vimeo.com")) _ id _]
                  (str "https://player.vimeo.com/video/" id)

                  [_ _ _ "bilibili.com" _ id & query]
                  (str "https://player.bilibili.com/player.html?bvid=" id "&high_quality=1&autoplay=0"
                       (when-let [page (second query)]
                         (str "&page=" page)))

                  :else
                  url)]
        (if (and (coll? src)
                 (= (first src) "youtube-player"))
          (let [t (re-find #"&t=(\d+)" url)
                opts (when (seq t)
                       {:start (nth t 1)})]
            (youtube/youtube-video (last src) opts))
          (when src
            (let [width (min (- (util/get-width) 96) 560)
                  height (int (* width (/ (if (string/includes? src "player.bilibili.com")
                                            360 315)
                                          560)))]
              [:iframe
               {:allow-full-screen true
                :allow "accelerometer; autoplay; clipboard-write; encrypted-media; gyroscope"
                :framespacing "0"
                :frame-border "no"
                :border "0"
                :scrolling "no"
                :src src
                :width width
                :height height}]))))
      [:span.warning.mr-1 {:title "Invalid URL"}
       (macro->text "video" arguments)])
    [:span.warning.mr-1 {:title "Empty URL"}
     (macro->text "video" arguments)]))

(defn- macro-else-cp
  [name config arguments]
  (if-let [block-uuid (:block/uuid config)]
    (let [format (get-in config [:block :block/format] :markdown)
          ;; :macros is deprecated for db graphs
          macros-from-property (when (config/local-file-based-graph? (state/get-current-repo))
                                 (-> (db/entity [:block/uuid block-uuid])
                                     (:block/page)
                                     (:db/id)
                                     (db/entity)
                                     :block/properties
                                     :macros
                                     (get name)))
          macro-content (or macros-from-property
                            (get (state/get-macros) name)
                            (get (state/get-macros) (keyword name)))
          macro-content (cond
                          (= (str name) "img")
                          (case (count arguments)
                            1
                            (util/format "[:img {:src \"%s\"}]" (first arguments))
                            4
                            (when (and (util/safe-parse-int (nth arguments 1))
                                       (util/safe-parse-int (nth arguments 2)))
                              (util/format "[:img.%s {:src \"%s\" :style {:width %s :height %s}}]"
                                           (nth arguments 3)
                                           (first arguments)
                                           (util/safe-parse-int (nth arguments 1))
                                           (util/safe-parse-int (nth arguments 2))))
                            3
                            (when (and (util/safe-parse-int (nth arguments 1))
                                       (util/safe-parse-int (nth arguments 2)))
                              (util/format "[:img {:src \"%s\" :style {:width %s :height %s}}]"
                                           (first arguments)
                                           (util/safe-parse-int (nth arguments 1))
                                           (util/safe-parse-int (nth arguments 2))))

                            2
                            (cond
                              (util/safe-parse-int (nth arguments 1))
                              (util/format "[:img {:src \"%s\" :style {:width %s}}]"
                                           (first arguments)
                                           (util/safe-parse-int (nth arguments 1)))
                              (contains? #{"left" "right" "center"} (string/lower-case (nth arguments 1)))
                              (util/format "[:img.%s {:src \"%s\"}]"
                                           (string/lower-case (nth arguments 1))
                                           (first arguments))
                              :else
                              macro-content)

                            macro-content)

                          (and (seq arguments) macro-content)
                          (macro-util/macro-subs macro-content arguments)

                          :else
                          macro-content)
          macro-content (when macro-content
                          (template/resolve-dynamic-template! macro-content))]
      (render-macro config name arguments macro-content format))
    (let [macro-content (or
                         (get (state/get-macros) name)
                         (get (state/get-macros) (keyword name)))
          format (get-in config [:block :block/format] :markdown)]
      (render-macro config name arguments macro-content format))))

(rum/defc namespace-hierarchy-aux
  [config namespace children]
  [:ul
   (for [child children]
     [:li {:key (str "namespace-" namespace "-" (:db/id child))}
      (let [shorten-name (some-> (or (:block/original-name child) (:block/name child))
                                 (string/split "/")
                                 last)]
        (page-cp {:label shorten-name} child))
      (when (seq (:namespace/children child))
        (namespace-hierarchy-aux config (:block/name child)
                                 (:namespace/children child)))])])

(rum/defc namespace-hierarchy
  [config namespace children]
  [:div.namespace
   [:div.font-medium.flex.flex-row.items-center.pb-2
    [:span.text-sm.mr-1 "Namespace "]
    (page-cp config {:block/name namespace})]
   (namespace-hierarchy-aux config namespace children)])

(defn- macro-cp
  [config options]
  (let [{:keys [name arguments]} options
        arguments (if (and
                       (>= (count arguments) 2)
                       (and (string/starts-with? (first arguments) page-ref/left-brackets)
                            (string/ends-with? (last arguments) page-ref/right-brackets))) ; page reference
                    (let [title (string/join ", " arguments)]
                      [title])
                    arguments)]
    (cond
      (= name "query")
      (macro-query-cp config arguments)

      (= name "function")
      (macro-function-cp config arguments)

      (= name "namespace")
      (let [namespace (first arguments)]
        (when-not (string/blank? namespace)
          (let [namespace (string/lower-case (page-ref/get-page-name! namespace))
                children (model/get-namespace-hierarchy (state/get-current-repo) namespace)]
            (namespace-hierarchy config namespace children))))

      (= name "youtube")
      (when-let [url (first arguments)]
        (when-let [youtube-id (cond
                                (== 11 (count url)) url
                                :else
                                (nth (util/safe-re-find text-util/youtube-regex url) 5))]
          (when-not (string/blank? youtube-id)
            (youtube/youtube-video youtube-id nil))))

      (= name "youtube-timestamp")
      (when-let [timestamp (first arguments)]
        (when-let [seconds (youtube/parse-timestamp timestamp)]
          (youtube/timestamp seconds)))

      (= name "zotero-imported-file")
      (let [[item-key filename] arguments]
        (when (and item-key filename)
          [:span.ml-1 (zotero/zotero-imported-file item-key filename)]))

      (= name "zotero-linked-file")
      (when-let [path (first arguments)]
        [:span.ml-1 (zotero/zotero-linked-file path)])

      (= name "vimeo")
      (macro-vimeo-cp config arguments)

      ;; TODO: support fullscreen mode, maybe we need a fullscreen dialog?
      (= name "bilibili")
      (macro-bilibili-cp config arguments)

      (= name "video")
      (macro-video-cp config arguments)

      (contains? #{"tweet" "twitter"} name)
      (when-let [url (first arguments)]
        (let [id-regex #"/status/(\d+)"]
          (when-let [id (cond
                          (<= (count url) 15) url
                          :else
                          (last (util/safe-re-find id-regex url)))]
            (ui/tweet-embed id))))

      (= name "embed")
      (macro-embed-cp config arguments)

      (= name "renderer")
      (when config/lsp-enabled?
        (when-let [block-uuid (str (:block/uuid config))]
          (plugins/hook-ui-slot :macro-renderer-slotted (assoc options :uuid block-uuid))))

      (get @macro/macros name)
      ((get @macro/macros name) config options)

      :else
      (macro-else-cp name config arguments))))

(defn- emphasis-cp
  [config kind data]
  (let [elem (case kind
               "Bold" :b
               "Italic" :i
               "Underline" :ins
               "Strike_through" :del
               "Highlight" :mark)]
    (->elem elem (map-inline config data))))

(defn hiccup->html
  [s]
  (let [result (common-util/safe-read-string s)
        result' (if (seq result) result
                    [:div.warning {:title "Invalid hiccup"}
                     s])]
    (-> result'
        (hiccups.core/html)
        (security/sanitize-html))))

(defn ^:large-vars/cleanup-todo inline
  [{:keys [html-export?] :as config} item]
  (match item
    [(:or "Plain" "Spaces") s]
    s

    ["Superscript" l]
    (->elem :sup (map-inline config l))
    ["Subscript" l]
    (->elem :sub (map-inline config l))

    ["Tag" _]
    (when-let [s (gp-block/get-tag item)]
      (let [s (text/page-ref-un-brackets! s)]
        (page-cp (assoc config
                        :tag? true
                        :hide-close-button? true) {:block/name s})))

    ["Emphasis" [[kind] data]]
    (emphasis-cp config kind data)

    ["Entity" e]
    [:span {:dangerouslySetInnerHTML
            {:__html (security/sanitize-html (:html e))}}]

    ["Latex_Fragment" [display s]] ;display can be "Displayed" or "Inline"
    (if html-export?
      (latex/html-export s false true)
      (latex/latex (str (d/squuid)) s false (not= display "Inline")))

    [(:or "Target" "Radio_Target") s]
    [:a {:id s} s]

    ["Email" address]
    (let [{:keys [local_part domain]} address
          address (str local_part "@" domain)]
      [:a {:href (str "mailto:" address)} address])

    ["Nested_link" link]
    (nested-link config html-export? link)

    ["Link" link]
    (link-cp config html-export? link)

    [(:or "Verbatim" "Code") s]
    [:code s]

    ["Inline_Source_Block" x]
    [:code (:code x)]

    ["Export_Snippet" "html" s]
    (when (not html-export?)
      [:span {:dangerouslySetInnerHTML
              {:__html (security/sanitize-html s)}}])

    ["Inline_Hiccup" s] ;; String to hiccup
    (ui/catch-error
     [:div.warning {:title "Invalid hiccup"} s]
     [:span {:dangerouslySetInnerHTML
             {:__html (hiccup->html s)}}])

    ["Inline_Html" s]
    (when (not html-export?)
           ;; TODO: how to remove span and only export the content of `s`?
      [:span {:dangerouslySetInnerHTML {:__html (security/sanitize-html s)}}])

    [(:or "Break_Line" "Hard_Break_Line")]
    [:br]

    ["Timestamp" [(:or "Scheduled" "Deadline") _timestamp]]
    nil
    ["Timestamp" ["Date" t]]
    (timestamp t "Date")
    ["Timestamp" ["Closed" t]]
    (timestamp t "Closed")
    ["Timestamp" ["Range" t]]
    (range t false)
    ["Timestamp" ["Clock" ["Stopped" t]]]
    (range t true)
    ["Timestamp" ["Clock" ["Started" t]]]
    (timestamp t "Started")

    ["Cookie" ["Percent" n]]
    [:span {:class "cookie-percent"}
     (util/format "[%d%%]" n)]
    ["Cookie" ["Absolute" current total]]
    [:span {:class "cookie-absolute"}
     (util/format "[%d/%d]" current total)]

    ["Footnote_Reference" options]
    (let [{:keys [name]} options
          encode-name (util/url-encode name)]
      [:sup.fn
       [:a {:id (str "fnr." encode-name)
            :class "footref"
            :on-click #(route-handler/jump-to-anchor! (str "fn." encode-name))}
        name]])

    ["Macro" options]
    (macro-cp config options)

    :else ""))

(rum/defc block-child
  [block]
  block)

(defn- dnd-same-block?
  [uuid]
  (= (:block/uuid @*dragging-block) uuid))

(defn- bullet-drag-start
  [event block uuid block-id]
  (let [selected (set (map #(.-id %) (state/get-selection-blocks)))
        selected? (contains? selected block-id)]
    (when-not selected?
      (util/clear-selection!)
      (state/conj-selection-block! (gdom/getElement block-id) :down)
      (editor-handler/highlight-block! uuid)))

  (editor-handler/block->data-transfer! uuid event)
  (.setData (gobj/get event "dataTransfer")
            "block-dom-id"
            block-id)
  (reset! *dragging? true)
  (reset! *dragging-block block))

(defn- bullet-on-click
  [e block uuid]
  (cond
    (pu/shape-block? block)
    (route-handler/redirect-to-whiteboard! (get-in block [:block/page :block/name]) {:block-id uuid})

    (gobj/get e "shiftKey")
    (do
      (state/sidebar-add-block!
       (state/get-current-repo)
       (:db/id block)
       :block)
      (util/stop e))

    (and (util/meta-key? e) (whiteboard-handler/inside-portal? (.-target e)))
    (do (whiteboard-handler/add-new-block-portal-shape!
         uuid
         (whiteboard-handler/closest-shape (.-target e)))
        (util/stop e))

    :else
    (when uuid (route-handler/redirect-to-page! uuid))))

(declare block-list)
(rum/defc block-children < rum/reactive
  [config block children collapsed?]
  (let [ref?        (:ref? config)
        query?      (:custom-query? config)
        children    (when (coll? children)
                      (remove nil? children))]
    (when (and (coll? children)
               (seq children)
               (not collapsed?))
      [:div.block-children-container.flex
       [:div.block-children-left-border
        {:on-click (fn [_]
                     (editor-handler/toggle-open-block-children! (:block/uuid block)))}]
       [:div.block-children.w-full {:style {:display (if collapsed? "none" "")}}
        (let [config' (cond-> (dissoc config :breadcrumb-show? :embed-parent)
                        (or ref? query?)
                        (assoc :ref-query-child? true)
                        true
                        (assoc :block-children? true))]
          (block-list config' children))]])))

(defn- block-content-empty?
  [{:block/keys [properties title body]}]
  (and
   (or
    (empty? properties)
    (property-file/properties-hidden? properties))

   (empty? title)

   (every? #(= % ["Horizontal_Rule"]) body)))

(rum/defcs block-control < rum/reactive
  [state config block uuid block-id collapsed? *control-show? edit? selected?]
  (let [doc-mode?          (state/sub :document/mode?)
        control-show?      (util/react *control-show?)
        ref?               (:ref? config)
        empty-content?     (block-content-empty? block)
        fold-button-right? (state/enable-fold-button-right?)
        own-number-list?   (:own-order-number-list? config)
        order-list?        (boolean own-number-list?)
        order-list-idx     (:own-order-list-index config)
        collapsable?       (editor-handler/collapsable? uuid {:semantic? true})]
    [:div.block-control-wrap.flex.flex-row.items-center
     {:class (util/classnames [{:is-order-list order-list?
                                :bullet-closed collapsed?}])}
     (when (or (not fold-button-right?) collapsable?)
       [:a.block-control
        {:id       (str "control-" uuid)
         :on-click (fn [event]
                     (util/stop event)
                     (state/clear-edit!)
                     (if ref?
                       (state/toggle-collapsed-block! uuid)
                       (if collapsed?
                         (editor-handler/expand-block! uuid)
                         (editor-handler/collapse-block! uuid))))}
        [:span {:class (if (or (and control-show?
                                    (or collapsed?
                                        (editor-handler/collapsable? uuid {:semantic? true})))
                               (and collapsed? (or order-list? config/publishing?)))
                         "control-show cursor-pointer"
                         "control-hide")}
         (ui/rotating-arrow collapsed?)]])

     (let [bullet [:a.bullet-link-wrap {:on-click #(bullet-on-click % block uuid)}
                   [:span.bullet-container.cursor
                    {:id (str "dot-" uuid)
                     :draggable true
                     :on-drag-start (fn [event]
                                      (bullet-drag-start event block uuid block-id))
                     :blockid (str uuid)
                     :class (str (when collapsed? "bullet-closed")
                                 (when (and (:document/mode? config)
                                            (not collapsed?))
                                   " hide-inner-bullet")
                                 (when order-list? " as-order-list typed-list"))}

                    [:span.bullet (cond->
                                   {:blockid (str uuid)}
                                    selected?
                                    (assoc :class "selected"))
                     (when order-list?
                       [:label (str order-list-idx ".")])]]]]
       (cond
         (and (or (mobile-util/native-platform?)
                  (:ui/show-empty-bullets? (state/get-config))
                  (= @(:editor/new-created-block-id @state/state) uuid)
                  collapsed?
                  collapsable?)
              (not doc-mode?))
         bullet

         (or
          (and empty-content?
               (not edit?)
               (not (:block.temp/top? block))
               (not (:block.temp/bottom? block))
               (not (util/react *control-show?)))
          (and doc-mode?
               (not collapsed?)
               (not (util/react *control-show?))))

         ;; hidden
         [:span.bullet-container]

         :else
         bullet))]))

(rum/defc dnd-separator
  [move-to block-content?]
  [:div.relative
   [:div.dnd-separator.absolute
    {:style {:left (cond-> (if (= move-to :nested) 40 20)
                     block-content?
                     (- 34))
             :top 0
             :width "100%"
             :z-index 3}}]])

(defn block-checkbox
  [block class]
  (let [marker (:block/marker block)
        [class checked?] (cond
                           (nil? marker)
                           nil
                           (contains? #{"NOW" "LATER" "DOING" "IN-PROGRESS" "TODO" "WAIT" "WAITING"} marker)
                           [class false]
                           (= "DONE" marker)
                           [(str class " checked") true])]
    (when class
      (ui/checkbox {:class class
                    :style {:margin-right 5}
                    :value checked?
                    :on-pointer-down (fn [e]
                                     (util/stop-propagation e))
                    :on-change (fn [_e]
                                 (if checked?
                                   (editor-handler/uncheck block)
                                   (editor-handler/check block)))}))))

(defn list-checkbox
  [config checked?]
  (ui/checkbox
   {:style {:margin-right 6}
    :value checked?
    :on-change (fn [event]
                 (let [target (.-target event)
                       block (:block config)
                       item-content (.. target -nextSibling -data)]
                   (editor-handler/toggle-list-checkbox block item-content)))}))

(defn marker-switch
  [{:block/keys [marker] :as block}]
  (when (contains? #{"NOW" "LATER" "TODO" "DOING"} marker)
    (let [set-marker-fn (fn [new-marker]
                          (fn [e]
                            (util/stop e)
                            (editor-handler/set-marker block new-marker)))
          next-marker (case marker
                        "NOW" "LATER"
                        "LATER" "NOW"
                        "TODO" "DOING"
                        "DOING" "TODO")]
      [:a
       {:class (str "marker-switch block-marker " marker)
        :title (util/format "Change from %s to %s" marker next-marker)
        :on-pointer-down (set-marker-fn next-marker)}
       marker])))

(defn marker-cp
  [{:block/keys [pre-block? marker] :as _block}]
  (when-not pre-block?
    (when (contains? #{"IN-PROGRESS" "WAIT" "WAITING"} marker)
      [:span {:class (str "task-status block-marker " (string/lower-case marker))
              :style {:margin-right 3.5}}
       (string/upper-case marker)])))

(rum/defc set-priority
  [block priority]
  [:div
   (let [priorities (sort (remove #(= priority %) ["A" "B" "C"]))]
     (for [p priorities]
       [:a.mr-2.text-base.tooltip-priority {:key (str (random-uuid))
                                            :priority p
                                            :on-click (fn [] (editor-handler/set-priority block p))}]))])

(rum/defc priority-text
  [priority]
  [:a.opacity-50.hover:opacity-100
   {:class "priority"
    :href (rfe/href :page {:name priority})
    :style {:margin-right 3.5}}
   (util/format "[#%s]" (str priority))])

(defn priority-cp
  [{:block/keys [pre-block? priority] :as block}]
  (when (and (not pre-block?) priority)
    (ui/tippy
     {:interactive true
      :html (set-priority block priority)}
     (priority-text priority))))

(declare block-content)

(defn build-block-title
  [config {:block/keys [title marker pre-block? properties]
           :as t}]
  (let [config (assoc config :block t)
        level (:level config)
        slide? (boolean (:slide? config))
        block-ref? (:block-ref? config)
        block-type (or (keyword
                        (pu/lookup properties :logseq.property/ls-type))
                       :default)
        html-export? (:html-export? config)
        checkbox (when (and (not pre-block?)
                            (not html-export?))
                   (block-checkbox t (str "mr-1 cursor")))
        marker-switch (when (and (not pre-block?)
                                 (not html-export?))
                        (marker-switch t))
        marker-cp (marker-cp t)
        priority (priority-cp t)
        bg-color (pu/lookup properties :logseq.property/background-color)
        ;; `heading-level` is for backward compatibility, will remove it in later releases
        heading-level (:block/heading-level t)
        heading (or
                 (and heading-level
                      (<= heading-level 6)
                      heading-level)
                 (pu/lookup properties :logseq.property/heading))
        heading (if (true? heading) (min (inc level) 6) heading)
        elem (if heading
               (keyword (str "h" heading
                             (when block-ref? ".inline")))
               :span.inline)]
    (->elem
     elem
     (merge
      {:data-hl-type (pu/lookup properties :logseq.property/hl-type)}
      (when (and marker
                 (not (string/blank? marker))
                 (not= "nil" marker))
        {:class (str (string/lower-case marker))})
      (when bg-color
        (let [built-in-color? (ui/built-in-color? bg-color)]
          {:style {:background-color (if built-in-color?
                                       (str "var(--ls-highlight-color-" bg-color ")")
                                       bg-color)
                   :color (when-not built-in-color? "white")}
           :class "px-1 with-bg-color"})))

     ;; children
     (let [area?  (= :area (keyword (pu/lookup properties :logseq.property/hl-type)))
           hl-ref #(when (and (or config/publishing? (util/electron?))
                              (not (#{:default :whiteboard-shape} block-type)))
                     [:div.prefix-link
                      {:on-pointer-down
                       (fn [^js e]
                         (let [^js target (.-target e)]
                           (case block-type
                             ;; pdf annotation
                             :annotation
                             (if (and area? (.contains (.-classList target) "blank"))
                               :actions
                               (do
                                 (pdf-assets/open-block-ref! t)
                                 (util/stop e)))

                             :dune)))}

                      [:span.hl-page
                       [:strong.forbid-edit (str "P" (or
                                                      (pu/lookup properties :logseq.property/hl-page)
                                                      "?"))]
                       [:label.blank " "]]

                      (when (and area?
                                 (pu/lookup properties :logseq.property/hl-stamp))
                        (pdf-assets/area-display t))])]
       (remove-nils
        (concat
         [(when-not slide? checkbox)
          (when-not slide? marker-switch)
          marker-cp
          priority]

         ;; highlight ref block (inline)
         (when-not area? [(hl-ref)])

         (conj
          (map-inline config title)
          (when (= block-type :whiteboard-shape) [:span.mr-1 (ui/icon "whiteboard-element" {:extension? true})]))

         ;; highlight ref block (area)
         (when area? [(hl-ref)])))))))

(rum/defc span-comma
  []
  [:span ", "])

(rum/defc property-cp
  [config block k value]
  (let [date (and (= k :date) (date/get-locale-string (str value)))
        user-config (state/get-config)
        ;; When value is a set of refs, display full property text
        ;; because :block/properties value only contains refs but user wants to see text
        property-separated-by-commas? (text/separated-by-commas? (state/get-config) k)
        v (or
           (when (and (coll? value) (seq value)
                      (not property-separated-by-commas?))
             (get (:block/properties-text-values block) k))
           value)
        property-pages-enabled? (contains? #{true nil} (:property-pages/enabled? user-config))]
    [:div
     (if property-pages-enabled?
       (page-cp (assoc config :property? true) {:block/name (subs (str k) 1)})
       [:span.page-property-key.font-medium (name k)])
     [:span.mr-1 ":"]
     [:div.page-property-value.inline
      (cond
        (int? v)
        v

        (= k :file-path)
        v

        date
        date

        (and (string? v) (common-util/wrapped-by-quotes? v))
        (common-util/unquote-string v)

        (and property-separated-by-commas? (coll? v))
        (let [v (->> (remove string/blank? v)
                     (filter string?))
              vals (for [v-item v]
                     (page-cp config {:block/name v-item}))
              elems (interpose (span-comma) vals)]
          (for [elem elems]
            (rum/with-key elem (str (random-uuid)))))

        :else
        (inline-text config (:block/format block) (str v)))]]))

(rum/defc properties-cp
  [config {:block/keys [pre-block?] :as block}]
  (let [ordered-properties
        (property-util/get-visible-ordered-properties (:block/properties block)
                                                      (:block/properties-order block)
                                                      {:pre-block? pre-block?
                                                       :page-id (:db/id (:block/page block))})]
    (cond
      (seq ordered-properties)
      [:div.block-properties.rounded
       {:class (when pre-block? "page-properties")
        :title (if pre-block?
                 "Click to edit this page's properties"
                 "Click to edit this block's properties")}
       (for [[k v] ordered-properties]
         (rum/with-key (property-cp config block k v)
           (str (:block/uuid block) "-" k)))]

      (and pre-block? ordered-properties)
      [:span.opacity-50 "Properties"]

      :else
      nil)))

(rum/defc db-properties-cp
  [config block edit-input-id opts]
  (property-component/properties-area block
                                      edit-input-id
                                      (merge
                                       {:inline-text inline-text
                                        :page-cp page-cp
                                        :block-cp blocks-container
                                        :properties-cp db-properties-cp
                                        :editor-box (get config :editor-box)
                                        :id (:id config)}
                                       opts)))

(rum/defc invalid-properties-cp
  [invalid-properties]
  (when (seq invalid-properties)
    [:div.invalid-properties.mb-2
     [:div.warning {:title "Invalid properties"}
      "Invalid property names: "
      (for [p invalid-properties]
        [:button.p-1.mr-2 p])]
     [:code "Property name begins with a non-numeric character and can contain alphanumeric characters and . * + ! - _ ? $ % & = < >. If -, + or . are the first character, the second character (if any) must be non-numeric."]]))

(rum/defcs timestamp-cp
  < rum/reactive
  (rum/local false ::show-datepicker?)
  [state block typ ast]
  (let [ts-block-id (get-in (state/sub [:editor/set-timestamp-block]) [:block :block/uuid])
        active? (= (get block :block/uuid) ts-block-id)
        *show-datapicker? (get state ::show-datepicker?)]
    [:div.flex.flex-col.gap-4.timestamp
     [:div.text-sm.flex.flex-row
      [:div.opacity-50.font-medium.timestamp-label
       (str typ ": ")]
      [:a.opacity-80.hover:opacity-100
       {:on-pointer-down (fn [e]
                         (util/stop e)
                         (state/clear-editor-action!)
                         (editor-handler/escape-editing false)
                         (if active?
                           (do
                             (reset! *show-datapicker? false)
                             (reset! commands/*current-command nil)
                             (state/set-timestamp-block! nil))
                           (do
                             (reset! *show-datapicker? true)
                             (reset! commands/*current-command typ)
                             (state/set-timestamp-block! {:block block
                                                          :typ typ}))))}
       [:span.time-start "<"] [:time (repeated/timestamp->text ast)] [:span.time-stop ">"]]]
     ;; date-picker in rendering-mode
     (if (and active? @*show-datapicker?)
       (datetime-comp/date-picker nil nil (repeated/timestamp->map ast))
       (reset! *show-datapicker? false))]))

(defn- target-forbidden-edit?
  [target]
  (or
   (dom/has-class? target "forbid-edit")
   (dom/has-class? target "bullet")
   (dom/has-class? target "logbook")
   (util/link? target)
   (util/time? target)
   (util/input? target)
   (util/audio? target)
   (util/video? target)
   (util/details-or-summary? target)
   (and (util/sup? target)
        (dom/has-class? target "fn"))
   (dom/has-class? target "image-resize")
   (dom/closest target "a")
   (dom/closest target ".query-table")))

(defn- block-content-on-pointer-down
  [e block block-id content edit-input-id ref]
  (when-not (> (count content) (state/block-content-max-length (state/get-current-repo)))
    (let [target (gobj/get e "target")
          button (gobj/get e "buttons")
          shift? (gobj/get e "shiftKey")
          meta? (util/meta-key? e)
          forbidden-edit? (target-forbidden-edit? target)]
      (when (and (not forbidden-edit?) (contains? #{1 0} button))
        (util/stop-propagation e)
        (let [selection-blocks (state/get-selection-blocks)
              starting-block (state/get-selection-start-block-or-first)]
          (cond
            (and meta? shift?)
            (when-not (empty? selection-blocks)
              (util/stop e)
              (editor-handler/highlight-selection-area! block-id true))

            meta?
            (do
              (util/stop e)
              (let [block-dom-element (gdom/getElement block-id)]
                (if (some #(= block-dom-element %) selection-blocks)
                  (state/drop-selection-block! block-dom-element)
                  (state/conj-selection-block! block-dom-element :down)))
              (if (empty? (state/get-selection-blocks))
                (state/clear-selection!)
                (state/set-selection-start-block! block-id)))

            (and shift? starting-block)
            (do
              (util/stop e)
              (util/clear-selection!)
              (editor-handler/highlight-selection-area! block-id))

            shift?
            (do
              (util/clear-selection!)
              (state/set-selection-start-block! block-id))

            :else
            (do
              (editor-handler/clear-selection!)
              (editor-handler/unhighlight-blocks!)
              (let [f #(let [block (or (db/entity [:block/uuid (:block/uuid block)]) block)
                             cursor-range (some-> (gdom/getElement block-id)
                                                  (dom/by-class "block-content-wrapper")
                                                  first
                                                  util/caret-range)
                             {:block/keys [content format]} block
                             content (if (config/db-based-graph? (state/get-current-repo))
                                       (or (:block/original-name block) content)
                                       (->> content
                                            (property-file/remove-built-in-properties-when-file-based
                                             (state/get-current-repo) format)
                                            (drawer/remove-logbook)))]
                         (state/set-editing!
                          edit-input-id
                          content
                          block
                          cursor-range
                          {:ref ref
                           :move-cursor? false}))]
                ;; wait a while for the value of the caret range
                (p/do!
                 (state/pub-event! [:editor/save-code-editor])
                 (if (util/ios?)
                   (f)
                   (js/setTimeout f 5)))

                (state/set-selection-start-block! block-id)))))))))

(rum/defc dnd-separator-wrapper < rum/reactive
  [block children block-id slide? top? block-content?]
  (let [dragging? (rum/react *dragging?)
        drag-to-block (rum/react *drag-to-block)]
    (when (and
           (= block-id drag-to-block)
           dragging?
           (not slide?)
           (not (:block/pre-block? block)))
      (let [move-to (rum/react *move-to)]
        (when-not
         (or (and top? (not= move-to :top))
             (and (not top?) (= move-to :top))
             (and block-content? (not= move-to :nested))
             (and (not block-content?)
                  (first children)
                  (= move-to :nested)))
          (dnd-separator move-to block-content?))))))

(defn clock-summary-cp
  [block body]
  (when (and (state/enable-timetracking?)
             (or (= (:block/marker block) "DONE")
                 (contains? #{"TODO" "LATER"} (:block/marker block))))
    (let [summary (clock/clock-summary body true)]
      (when (and summary
                 (not= summary "0m")
                 (not (string/blank? summary)))
        [:div {:style {:max-width 100}}
         (ui/tippy {:html        (fn []
                                   (when-let [logbook (drawer/get-logbook body)]
                                     (let [clocks (->> (last logbook)
                                                       (filter #(string/starts-with? % "CLOCK:"))
                                                       (remove string/blank?))]
                                       [:div.p-4
                                        [:div.font-bold.mb-2 "LOGBOOK:"]
                                        [:ul
                                         (for [clock (take 10 (reverse clocks))]
                                           [:li clock])]])))
                    :interactive true
                    :in-editor?  true
                    :delay       [1000, 100]}
                   [:div.text-sm.time-spent.ml-1 {:style {:padding-top 3}}
                    [:a.fade-link
                     summary]])]))))

(defn- block-content-inner
  [config block body plugin-slotted? collapsed? block-ref-with-title?]
  (if plugin-slotted?
    [:div.block-slotted-body
     (plugins/hook-block-slot
      :block-content-slotted
      (-> block (dissoc :block/children :block/page)))]

    (let [title-collapse-enabled? (:outliner/block-title-collapse-enabled? (state/get-config))]
      (when (and (not block-ref-with-title?)
                 (seq body)
                 (or (not title-collapse-enabled?)
                     (and title-collapse-enabled?
                          (or (not collapsed?)
                              (some? (mldoc/extract-first-query-from-ast body))))))
        [:div.block-body
         ;; TODO: consistent id instead of the idx (since it could be changed later)
         (let [body (block/trim-break-lines! (:block/body block))]
           (for [[idx child] (medley/indexed body)]
             (when-let [block (markup-element-cp config child)]
               (rum/with-key (block-child block)
                 (str uuid "-" idx)))))]))))

(rum/defc tags
  [config block]
  (when (seq (:block/tags block))
    [:div.flex.flex-row.flex-wrap.items-center.ml-4.gap-1
     (for [tag (:block/tags block)]
       (page-cp (assoc config
                       :tag? true
                       :disable-preview? true) tag))]))

(rum/defc block-closed-values-properties
  [block]
  (let [closed-values-properties (db-property-handler/get-block-other-position-properties (:db/id block))]
    (when (seq closed-values-properties)
      [:div.closed-values-properties.flex.flex-row.items-center.gap-1.select-none.h-full
       (for [pid closed-values-properties]
         (when-let [property (db/entity [:block/uuid pid])]
           (pv/property-value block property (get (:block/properties block) pid)
                              {:icon? true
                               :page-cp page-cp
                               :inline-text inline-text})))])))

(rum/defc ^:large-vars/cleanup-todo block-content < rum/reactive
  [config {:block/keys [uuid content properties scheduled deadline format pre-block?] :as block} edit-input-id block-id slide? selected? *ref]
  (let [repo (state/get-current-repo)
        content (or (:block/original-name block)
                    (property-util/remove-built-in-properties format content))
        {:block/keys [title body] :as block} (if (:block/title block) block
                                                 (merge block (block/parse-title-and-body uuid format pre-block? content)))
        collapsed? (util/collapsed? block)
        plugin-slotted? (and config/lsp-enabled? (state/slot-hook-exist? uuid))
        block-ref? (:block-ref? config)
        stop-events? (:stop-events? config)
        block-ref-with-title? (and block-ref? (not (state/show-full-blocks?)) (seq title))
        block-type (or
                    (pu/lookup properties :logseq.property/ls-type)
                    :default)
        content (if (string? content) (string/trim content) "")
        mouse-down-key (if (util/ios?)
                         :on-click
                         :on-pointer-down) ; TODO: it seems that Safari doesn't work well with on-pointer-down

        attrs (cond->
               {:blockid       (str uuid)
                :data-type (name block-type)
                :style {:width "100%" :pointer-events (when stop-events? "none")}}

                (not (string/blank?
                      (pu/lookup properties :logseq.property/hl-color)))
                (assoc :data-hl-color
                       (pu/lookup properties :logseq.property/hl-color))

                (not block-ref?)
                (assoc mouse-down-key (fn [e]
                                        (block-content-on-pointer-down e block block-id content edit-input-id @*ref))))]
    [:div.block-content.inline
     (cond-> {:id (str "block-content-" uuid)
              :class (when selected? "select-none")
              :on-pointer-up (fn [e]
                             (when (and
                                    (state/in-selection-mode?)
                                    (not (string/includes? content "```"))
                                    (not (gobj/get e "shiftKey"))
                                    (not (util/meta-key? e)))
                               ;; clear highlighted text
                               (util/clear-selection!)))}
       (not slide?)
       (merge attrs))

     [:<>
      (when (> (count content) (state/block-content-max-length (state/get-current-repo)))
        [:div.warning.text-sm
         "Large block will not be editable or searchable to not slow down the app, please use another editor to edit this block."])
      [:div.flex.flex-row.justify-between.block-content-inner
       (when-not plugin-slotted?
         (let [block-tags (:block/tags block)
               db-based? (config/db-based-graph? (state/get-current-repo))]
           [:div.flex-1.w-full
            [:div.flex.flex-1.w-full.flex-row.flex-wrap.justify-between.items-center
             (cond
               (:block/name block)
               [:div.flex.flex-row.items-center.gap-1
                (icon/get-page-icon block {})
                (page-cp config block)]

               :else
               [:div.flex-1 (build-block-title config block)])

             [:div.flex.flex-row.items-center.gap-1
              (when (and db-based? (seq block-tags))
                (tags config block))
              (when (and (:original-block config) (not (:block/name block)))
                [:a.fade-link {:title "Embed block"
                               :href (rfe/href :page {:name (str (:block/uuid block))})}
                 (ui/icon "link")])]]]))

       (clock-summary-cp block body)]

      (when deadline
        (when-let [deadline-ast (block-handler/get-deadline-ast block)]
          (timestamp-cp block "DEADLINE" deadline-ast)))

      (when scheduled
        (when-let [scheduled-ast (block-handler/get-scheduled-ast block)]
          (timestamp-cp block "SCHEDULED" scheduled-ast)))

      (when-not (config/db-based-graph? repo)
        (when-let [invalid-properties (:block/invalid-properties block)]
          (invalid-properties-cp invalid-properties)))

      (when (and (seq properties)
                 (let [hidden? (property-file/properties-hidden? properties)]
                   (not hidden?))
                 (not (and block-ref? (or (seq title) (seq body))))
                 (not (:slide? config))
                 (not= block-type :whiteboard-shape)
                 (not (config/db-based-graph? repo)))
        (properties-cp config block))

      (block-content-inner config block body plugin-slotted? collapsed? block-ref-with-title?)

      (case (:block/warning block)
        :multiple-blocks
        [:p.warning.text-sm "Full content is not displayed, Logseq doesn't support multiple unordered lists or headings in a block."]
        nil)]]))

(rum/defc block-refs-count < rum/static
  [block block-refs-count *hide-block-refs?]
  (when (> block-refs-count 0)
    [:div
     [:a.open-block-ref-link.bg-base-2.text-sm.ml-2.fade-link
      {:title "Open block references"
       :style {:margin-top -1}
       :on-click (fn [e]
                   (if (gobj/get e "shiftKey")
                     (state/sidebar-add-block!
                      (state/get-current-repo)
                      (:db/id block)
                      :block-ref)
                     (swap! *hide-block-refs? not)))}
      block-refs-count]]))

(rum/defc block-left-menu < rum/reactive
  [_config {:block/keys [uuid] :as _block}]
  [:div.block-left-menu.flex.bg-base-2.rounded-r-md.mr-1
   [:div.commands-button.w-0.rounded-r-md
    {:id (str "block-left-menu-" uuid)}
    [:div.indent (ui/icon "indent-increase" {:size 18})]]])

(rum/defc block-right-menu < rum/reactive
  [_config {:block/keys [uuid] :as _block} edit?]
  [:div.block-right-menu.flex.bg-base-2.rounded-md.ml-1
   [:div.commands-button.w-0.rounded-md
    {:id (str "block-right-menu-" uuid)
     :style {:max-width (if edit? 40 80)}}
    [:div.outdent (ui/icon "indent-decrease" {:size 18})]
    (when-not edit?
      [:div.more (ui/icon "dots-circle-horizontal" {:size 18})])]])

(rum/defcs block-content-or-editor < rum/reactive
  {:init (fn [state]
           (let [block (second (:rum/args state))
                 config (first (:rum/args state))
                 current-block-page? (= (str (:block/uuid block)) (state/get-current-page))
                 embed-self? (and (:embed? config)
                                  (= (:block/uuid block) (:block/uuid (:block config))))
                 default-hide? (not (and current-block-page? (not embed-self?) (state/auto-expand-block-refs?)))
                 *refs-count (atom nil)]
             (p/let [count (db-async/<get-block-refs-count (state/get-current-repo) (:db/id block))]
               (reset! *refs-count count))
             (assoc state
                    ::hide-block-refs? (atom default-hide?)
                    ::refs-count *refs-count)))}
  [state config {:block/keys [uuid format] :as block} edit-input-id block-id edit? hide-block-refs-count? selected? *ref]
  (let [*hide-block-refs? (get state ::hide-block-refs?)
        *refs-count (get state ::refs-count)
        hide-block-refs? (rum/react *hide-block-refs?)
        editor-box (get config :editor-box)
        editor-id (str "editor-" edit-input-id)
        slide? (:slide? config)
        block-reference-only? (some->
                               (:block/content block)
                               string/trim
                               block-ref/block-ref?)
        named? (some? (:block/name block))
        repo (state/get-current-repo)
        db-based? (config/db-based-graph? repo)]
    [:div.flex.flex-1.flex-row.flex-wrap.gap-1.items-start
     (when db-based? (block-closed-values-properties block))
     (if (and edit? editor-box)
       [:div.editor-wrapper.flex.flex-1
        {:id editor-id}
        (let [editor-cp (ui/catch-error
                         (ui/block-error "Something wrong in the editor" {})
                         (editor-box {:block block
                                      :block-id uuid
                                      :block-parent-id block-id
                                      :format format
                                      :on-hide (fn [value event]
                                                 (let [select? (and (= event :esc)
                                                                    (not (string/includes? value "```")))]
                                                   (p/do!
                                                    (state/set-editor-op! :escape)
                                                    (editor-handler/save-block! (editor-handler/get-state) value)
                                                    (js/setTimeout #(editor-handler/escape-editing select?) 10))))}
                                     edit-input-id
                                     config))]
          [:div.flex.flex-1.flex-row.gap-1.items-start
           editor-cp
           (when (and (seq (:block/tags block)) db-based?)
             [:div {:style {:margin-top 2}} (tags config block)])])]
       (let [refs-count (if (seq (:block/_refs block))
                          (count (:block/_refs block))
                          (rum/react *refs-count))]
         [:div.flex.flex-1.flex-col.block-content-wrapper
          [:div.flex.flex-row
           [:div.flex-1.w-full {:style {:display (if (:slide? config) "block" "flex")}}
            (ui/catch-error
             (ui/block-error "Block Render Error:"
                             {:content (:block/content block)
                              :section-attrs
                              {:on-click #(let [content (or (:block/original-name block)
                                                            (:block/content block))]
                                            (editor-handler/clear-selection!)
                                            (editor-handler/unhighlight-blocks!)
                                            (state/set-editing! edit-input-id content block "" {:ref @*ref}))}})
             (block-content config block edit-input-id block-id slide? selected? *ref))]

           (when (and (not hide-block-refs-count?)
                      (not named?))
             [:div.flex.flex-row.items-center
              (when (and (:embed? config)
                         (:embed-parent config))
                [:a.opacity-70.hover:opacity-100.svg-small.inline
                 {:on-pointer-down (fn [e]
                                     (util/stop e)
                                     (when-let [block (:embed-parent config)]
                                       (editor-handler/edit-block! block :max (:block/uuid block))))}
                 svg/edit])

              (when block-reference-only?
                [:a.opacity-70.hover:opacity-100.svg-small.inline
                 {:on-pointer-down (fn [e]
                                     (util/stop e)
                                     (editor-handler/edit-block! block :max (:block/uuid block)))}
                 svg/edit])

              (block-refs-count block refs-count *hide-block-refs?)])]

          (when (and (not hide-block-refs?) (> refs-count 0))
            (when-let [refs-cp (state/get-component :block/linked-references)]
              (refs-cp uuid)))]))]))

(rum/defc single-block-cp
  [block-uuid]
  (let [uuid (if (string? block-uuid) (uuid block-uuid) block-uuid)
        block (db/entity [:block/uuid uuid])
        config {:id (str uuid)
                :db/id (:db/id block)
                :block/uuid uuid
                :block? true
                :editor-box (state/get-component :editor/box)
                :in-whiteboard? true}]
    (when (:block/content block)
      [:div.single-block
       (block-container config block)])))

(defn non-dragging?
  [e]
  (and (= (gobj/get e "buttons") 1)
       (not (dom/has-class? (gobj/get e "target") "bullet-container"))
       (not (dom/has-class? (gobj/get e "target") "bullet"))
       (not @*dragging?)))

(rum/defc breadcrumb-fragment
  [config block label opts]
  [:a {:on-pointer-up
       (fn [e]
         (cond
           (gobj/get e "shiftKey")
           (do
             (util/stop e)
             (state/sidebar-add-block!
              (state/get-current-repo)
              (:db/id block)
              :block-ref))

           (util/atom? (:navigating-block opts))
           (do
             (util/stop e)
             (reset! (:navigating-block opts) (:block/uuid block)))

           (some? (:sidebar-key config))
           (do
             (util/stop e)
             (state/sidebar-replace-block!
              (:sidebar-key config)
              [(state/get-current-repo)
               (:db/id block)
               (if (:block/name block) :page :block)]))

           :else
           (route-handler/redirect-to-page! (:block/uuid block))))}
   label])

(rum/defc breadcrumb-separator
  []
  (ui/icon "chevron-right" {:style {:font-size 20}
                            :class "opacity-50 mx-1"}))

;; "block-id - uuid of the target block of breadcrumb. page uuid is also acceptable"
(rum/defc breadcrumb < rum/reactive
  {:init (fn [state]
           (let [args (:rum/args state)
                 block-id (nth args 2)
                 depth (:level-limit (last args))]
             (p/let [id (:db/id (db/entity [:block/uuid block-id]))]
               (when id (db-async/<get-block-parents (state/get-current-repo) id depth)))
             state))}
  [config repo block-id {:keys [show-page? indent? end-separator? level-limit _navigating-block]
                         :or {show-page? true
                              level-limit 3}
                         :as opts}]
  (when block-id
    (let [_ (state/sub-async-query-loading (str block-id "-parents"))
          {:keys [from-block-id from-property-id]}
          (when (and block-id (config/db-based-graph? repo))
            (db-property-handler/get-property-block-created-block [:block/uuid block-id]))
          from-block (when from-block-id (db/entity from-block-id))
          from-property (when from-property-id (db/entity from-property-id))
          block-id (or (:block/uuid from-block) block-id)
          parents (db/get-block-parents repo block-id {:depth (inc level-limit)})
          parents (concat
                   parents
                   (when (and from-block from-property)
                     [from-block from-property]))
          page (or (db/get-block-page repo block-id) ;; only return for block uuid
                   (model/query-block-by-uuid block-id)) ;; return page entity when received page uuid
          page-name (:block/name page)
          page-original-name (:block/original-name page)
          show? (or (seq parents) show-page? page-name)
          parents (if (= page-name (:block/name (first parents)))
                    (rest parents)
                    parents)
          more? (> (count parents) level-limit)
          parents (if more? (take-last level-limit parents) parents)
          config (assoc config :breadcrumb? true)]
      (when show?
        (let [page-name-props (when show-page?
                                [page
                                 (page-cp (dissoc config :breadcrumb? true) page)
                                 {:block/name (or page-original-name page-name)}])
              parents-props (doall
                             (for [{:block/keys [uuid name content] :as block} parents]
                               (if name
                                 [block (page-cp {} block)]
                                 (let [{:block/keys [title body]} (block/parse-title-and-body
                                                                   uuid
                                                                   (:block/format block)
                                                                   (:block/pre-block? block)
                                                                   content)
                                       config (assoc config :block/uuid uuid)]
                                   [block
                                    (when title
                                      (if (seq title)
                                        (->elem :span.inline-wrap (map-inline config title))
                                        (->elem :div (markup-elements-cp config body))))]))))
              breadcrumb (->> (into [] parents-props)
                              (concat [page-name-props] (when more? [:more]))
                              (filterv identity)
                              (map (fn [x]
                                     (if (and (vector? x) (second x))
                                       (let [[block label] x]
                                         (rum/with-key (breadcrumb-fragment config block label opts) (:block/uuid block)))
                                       [:span.opacity-70 "⋯"])))
                              (interpose (breadcrumb-separator)))]
          (when (seq breadcrumb)
            [:div.breadcrumb.block-parents
             {:class (when (seq breadcrumb)
                       (str (when-not (:search? config)
                              " my-2")
                            (when indent?
                              " ml-4")))}
             (when (and (false? (:top-level? config))
                        (seq parents))
               (breadcrumb-separator))
             breadcrumb
             (when end-separator? (breadcrumb-separator))]))))))

(defn- block-drag-over
  [event uuid top? block-id *move-to]
  (util/stop event)
  (when-not (dnd-same-block? uuid)
    (let [over-block (gdom/getElement block-id)
          rect (utils/getOffsetRect over-block)
          element-top (gobj/get rect "top")
          element-left (gobj/get rect "left")
          x-offset (- (.. event -pageX) element-left)
          cursor-top (gobj/get event "clientY")
          move-to-value (cond
                          (and top? (<= (js/Math.abs (- cursor-top element-top)) 16))
                          :top

                          (> x-offset 50)
                          :nested

                          :else
                          :sibling)]
      (reset! *drag-to-block block-id)
      (reset! *move-to move-to-value))))

(defn- block-drag-leave
  [*move-to]
  (reset! *move-to nil))

(defn block-drag-end
  ([_event]
   (block-drag-end _event *move-to))
  ([_event *move-to]
   (reset! *dragging? false)
   (reset! *dragging-block nil)
   (reset! *drag-to-block nil)
   (reset! *move-to nil)
   (editor-handler/unhighlight-blocks!)))

(defn- block-drop
  "Block on-drop handler"
  [^js event uuid target-block original-block *move-to]
  (util/stop event)
  (when-not (dnd-same-block? uuid)
    (let [block-uuids (state/get-selection-block-ids)
          lookup-refs (map (fn [id] [:block/uuid id]) block-uuids)
          selected (db/pull-many (state/get-current-repo) '[*] lookup-refs)
          blocks (if (seq selected) selected [@*dragging-block])
          blocks (remove-nils blocks)]
      (if (seq blocks)
        ;; dnd block moving in current Logseq instance
        (dnd/move-blocks event blocks target-block original-block @*move-to)
        ;; handle DataTransfer
        (let [repo (state/get-current-repo)
              data-transfer (.-dataTransfer event)
              transfer-types (set (js->clj (.-types data-transfer)))]
          (cond
            (contains? transfer-types "text/plain")
            (let [text (.getData data-transfer "text/plain")]
              (editor-handler/api-insert-new-block!
               text
               {:block-uuid  uuid
                :edit-block? false
                :sibling?    (= @*move-to :sibling)
                :before?     (= @*move-to :top)}))

            (contains? transfer-types "Files")
            (let [files (.-files data-transfer)
                  format (:block/format target-block)]
              ;; When editing, this event will be handled by editor-handler/upload-asset(editor-on-paste)
              (when (and (config/local-file-based-graph? repo) (not (state/editing?)))
                ;; Basically the same logic as editor-handler/upload-asset,
                ;; does not require edting
                (-> (editor-handler/save-assets! repo (js->clj files))
                    (p/then
                     (fn [res]
                       (when-let [[asset-file-name file-obj asset-file-fpath matched-alias] (and (seq res) (first res))]
                         (let [image? (config/ext-of-image? asset-file-name)
                               link-content (assets-handler/get-asset-file-link format
                                                                                (if matched-alias
                                                                                  (str
                                                                                   (if image? "../assets/" "")
                                                                                   "@" (:name matched-alias) "/" asset-file-name)
                                                                                  (editor-handler/resolve-relative-path (or asset-file-fpath asset-file-name)))
                                                                                (if file-obj (.-name file-obj) (if image? "image" "asset"))
                                                                                image?)]
                           (editor-handler/api-insert-new-block!
                            link-content
                            {:block-uuid  uuid
                             :edit-block? false
                             :replace-empty-target? true
                             :sibling?   true
                             :before?    false}))))))))

            :else
            (prn ::unhandled-drop-data-transfer-type transfer-types))))))
  (block-drag-end event *move-to))

(defn- block-mouse-over
  [e *control-show? block-id doc-mode?]
  (when-not @*dragging?
    (.preventDefault e)
    (reset! *control-show? true)
    (when-let [parent (gdom/getElement block-id)]
      (let [node (.querySelector parent ".bullet-container")]
        (when doc-mode?
          (dom/remove-class! node "hide-inner-bullet"))))
    (when (and
           (state/in-selection-mode?)
           (non-dragging? e))
      (editor-handler/highlight-selection-area! block-id))))

(defn- block-mouse-leave
  [e *control-show? block-id doc-mode?]
  (util/stop e)
  (reset! *control-show? false)
  (when doc-mode?
    (when-let [parent (gdom/getElement block-id)]
      (when-let [node (.querySelector parent ".bullet-container")]
        (dom/add-class! node "hide-inner-bullet"))))
  (when (and (non-dragging? e)
             (not @*resizing-image?))
    (state/into-selection-mode!)))

(defn- on-drag-and-mouse-attrs
  [block original-block uuid top? block-id *move-to]
  {:on-drag-over (fn [event]
                   (block-drag-over event uuid top? block-id *move-to))
   :on-drag-leave (fn [_event]
                    (block-drag-leave *move-to))
   :on-drop (fn [event]
              (block-drop event uuid block original-block *move-to))
   :on-drag-end (fn [event]
                  (block-drag-end event *move-to))})

(defn- root-block?
  [config block]
  (and (:block? config)
       (util/collapsed? block)
       (= (:id config)
          (str (:block/uuid block)))))

(defn- build-config
  [config block {:keys [navigating-block navigated?]}]
  (cond-> config
    navigated?
    (assoc :id (str navigating-block))

    true
    (assoc :block block)

    ;; Each block might have multiple queries, but we store only the first query's result.
    ;; This :query-result atom is used by the query function feature to share results between
    ;; the parent's query block and the children blocks. This works because config is shared
    ;; between parent and children blocks
    (nil? (:query-result config))
    (assoc :query-result (atom nil))

    true
    (block-handler/attach-order-list-state block)

    (nil? (:level config))
    (assoc :level 0)))

(defn- build-block [config block* {:keys [navigating-block navigated?]}]
  (let [linked-block (:block/link (db/entity (:db/id block*)))
        block (cond
                (or (and (:custom-query? config)
                         (nil? (first (:block/_parent block*)))
                         (not (and (:dsl-query? config)
                                   (string/includes? (:query config) "not"))))
                    navigated?)
                (db/entity [:block/uuid navigating-block])

                (:loop-linked? config)
                block*

                linked-block
                linked-block

                :else
                block*)
        result (merge (db/sub-block (:db/id block))
                      (select-keys block [:block/level :block.temp/top? :block.temp/bottom?]))]
    (if linked-block
      [block* result]
      [nil result])))

(defn- hide-block?
  [ref]
  (let [rect (.getBoundingClientRect ref)
        top (.-top rect)
        bottom (.-bottom rect)]
    (or
     (< bottom -200)
     (> top (+ js/window.innerHeight 500)))))

(defn- get-hidden-atom
  [sub-id *ref {:keys [initial-value]}]
  (let [*latest-value (atom nil)
        *hidden? (r/cached-derived-atom (:ui/main-container-scroll-top @state/state) [::lazy-display sub-id]
                                        (fn [_top]
                                          (if (false? @*latest-value)
                                            @*latest-value
                                            (let [value (cond
                                                          (some? initial-value)
                                                          initial-value

                                                          @*ref
                                                          (hide-block? @*ref)

                                                          :else
                                                          true)]
                                              (reset! *latest-value value)
                                              value))))]
    *hidden?))

(rum/defcs ^:large-vars/cleanup-todo block-container-inner < rum/reactive db-mixins/query
  {:init (fn [state]
           (let [id (random-uuid)
                 editing-block (state/get-edit-block)
                 [_ _repo config current-block _opts] (:rum/args state)
                 disable-lazy? (:disable-lazy-load? config)
                 *ref (atom nil)
                 editing? (= (:block/uuid editing-block) (:block/uuid current-block))
                 *hidden? (get-hidden-atom id *ref
                                           {:initial-value (when (or disable-lazy? editing?) false)
                                            :id (:db/id current-block)
                                            :content (:block/content current-block)})
                 <load-block (fn []
                               (let [block-id (:block/uuid (nth (:rum/args state) 3))]
                                 (db-async/<get-block (state/get-current-repo) block-id :children? false)))]
             (if (false? @*hidden?)
               (<load-block)
               (add-watch *hidden?
                        :show
                        (fn [_ _ _ n]
                          (when (false? n)
                            (<load-block)))))

             (assoc state
                    ::sub-id id
                    ::ref *ref
                    ::hidden? *hidden?)))
   :did-mount (fn [state]
                (when @(::hidden? state)
                  (reset! (::hidden? state) (hide-block? @(::ref state))))
                (when-let [editing-node @state/*editor-editing-ref]
                  (let [*ref (::ref state)
                        ref @*ref
                        editing-prev-node @(:editor/editing-prev-node @state/state)
                        editing-parent-node @(:editor/editing-parent-node @state/state)]
                    (when (and ref
                               (not= editing-node ref)
                               (= (gobj/get ref "id") (.-id editing-node))
                               (or
                                ;; block indent
                                (= editing-prev-node (util/rec-get-node (.-parentNode ref) "ls-block"))
                                ;; block outdent
                                (= editing-parent-node (.-previousSibling ref))))
                      (state/set-editing-ref! ref))))
                state)
   ;; FIXME:
   ;; :will-unmount (fn [state]
   ;;                 (swap! (:editor/ref->editing? @state/state) dissoc @(::ref state))
   ;;                 state)
   }
  [state container-state repo config* block {:keys [navigating-block navigated?]}]
  (let [*ref (::ref state)
        ref (rum/react *ref)
        hidden? (rum/react (::hidden? state))
        _ (when (:block/uuid block) (state/sub-async-query-loading (:block/uuid block)))
        [original-block block] (build-block config* block {:navigating-block navigating-block :navigated? navigated?})
        config* (if original-block
                  (assoc config* :original-block original-block)
                  config*)
        ref? (:ref? config*)
        ;; whiteboard block shape
        in-whiteboard? (and (:in-whiteboard? config*)
                            (= (:id config*)
                               (str (:block/uuid block))))
        edit-input-id (str "edit-block-" (:block/uuid block))
        edit? (when ref (state/sub-editing? ref))
        custom-query? (boolean (:custom-query? config*))
        ref-or-custom-query? (or ref? custom-query?)
        *navigating-block (get container-state ::navigating-block)
        {:block/keys [uuid pre-block? content properties]} block
        config (build-config config* block {:navigated? navigated? :navigating-block navigating-block})
        level (:level config)
        heading? (pu/lookup properties :logseq.property/heading)
        *control-show? (get container-state ::control-show?)
        db-collapsed? (util/collapsed? block)
        collapsed? (cond
                     (or ref-or-custom-query? (root-block? config block))
                     (state/sub-collapsed uuid)

                     :else
                     db-collapsed?)
        breadcrumb-show? (:breadcrumb-show? config)
        *show-left-menu? (::show-block-left-menu? container-state)
        *show-right-menu? (::show-block-right-menu? container-state)
        slide? (boolean (:slide? config))
        doc-mode? (:document/mode? config)
        embed? (:embed? config)
        reference? (:reference? config)
        whiteboard-block? (pu/shape-block? block)
        block-id (str "ls-block-" uuid)
        has-child? (first (:block/_parent (db/entity (:db/id block))))
        top? (:top? config)
        original-block (:original-block config)
        attrs (on-drag-and-mouse-attrs block original-block uuid top? block-id *move-to)
        own-number-list? (:own-order-number-list? config)
        order-list? (boolean own-number-list?)
        selected? (when-not (:slide? config)
                    (state/sub-block-selected? uuid))
        children (:block/_parent block)]
    (cond
      (= (:ui/deleting-block @state/state) (:block/uuid block))
      nil

      :else
      [:div.ls-block
       (cond->
        {:blockid (str uuid)
         :id (str "ls-block-" uuid)
         :ref #(when (nil? @*ref) (reset! *ref %))
         :data-collapsed (and collapsed? has-child?)
         :class (str "id" uuid " "
                     (when selected? " selected")
                     (when hidden? " hidden-block")
                     (when pre-block? " pre-block")
                     (when order-list? " is-order-list")
                     (when (string/blank? content) " is-blank")
                     (when original-block " embed-block"))
         :haschild (str (boolean has-child?))}

         original-block
         (assoc :originalblockid (str (:block/uuid original-block)))

         level
         (assoc :level level)

         (not slide?)
         (merge attrs)

         (or reference? embed?)
         (assoc :data-transclude true)

         embed?
         (assoc :data-embed true)

         custom-query?
         (assoc :data-query true))

       (when (and ref? breadcrumb-show? (not hidden?))
         (breadcrumb config repo uuid {:show-page? false
                                       :indent? true
                                       :navigating-block *navigating-block}))

     ;; only render this for the first block in each container
       (when top?
         (dnd-separator-wrapper block children block-id slide? true false))

       [:div.block-main-container.flex.flex-row.pr-2
        {:class (if (and heading? (seq (:block/title block))) "items-baseline" "")
         :on-touch-start (fn [event uuid] (block-handler/on-touch-start event uuid))
         :on-touch-move (fn [event]
                          (block-handler/on-touch-move event block uuid edit? *show-left-menu? *show-right-menu?))
         :on-touch-end (fn [event]
                         (block-handler/on-touch-end event block uuid *show-left-menu? *show-right-menu?))
         :on-touch-cancel (fn [_e]
                            (block-handler/on-touch-cancel *show-left-menu? *show-right-menu?))
         :on-mouse-over (fn [e]
                          (block-mouse-over e *control-show? block-id doc-mode?))
         :on-mouse-leave (fn [e]
                           (block-mouse-leave e *control-show? block-id doc-mode?))}
        (when (and (not slide?) (not in-whiteboard?) (not hidden?))
          (let [edit? (or edit?
                          (= uuid (:block/uuid (state/get-edit-block))))]
            (block-control config block uuid block-id collapsed? *control-show? edit? selected?)))

        (when (and @*show-left-menu? (not in-whiteboard?) (not hidden?))
          (block-left-menu config block))

        (when-not hidden?
          (if whiteboard-block?
            (block-reference {} (str uuid) nil)
            ;; Not embed self
            [:div.flex.flex-col.w-full
             (let [block (merge block (block/parse-title-and-body uuid (:block/format block) pre-block? content))
                   hide-block-refs-count? (and (:embed? config)
                                               (= (:block/uuid block) (:embed-id config)))]
               (block-content-or-editor config block edit-input-id block-id edit? hide-block-refs-count? selected? *ref))]))

        (when (and @*show-right-menu? (not in-whiteboard?) (not hidden?))
          (block-right-menu config block edit?))]

       (when (and (config/db-based-graph? repo) (not collapsed?) (not hidden?))
         [:div {:style {:padding-left 29}}
          (db-properties-cp config
                            block
                            edit-input-id
                            {:selected? selected?
                             :in-block-container? true})])

       (when-not (or (:hide-children? config) in-whiteboard?)
         (let [children' (db/sort-by-left children block)
               config' (-> (update config :level inc)
                           (dissoc :original-block))]
           (block-children config' block children' collapsed?)))

       (when-not in-whiteboard? (dnd-separator-wrapper block children block-id slide? false false))])))

(defn- block-changed?
  [old-block new-block]
  (not= (:block/tx-id old-block) (:block/tx-id new-block)))

(rum/defcs block-container < rum/reactive db-mixins/query
  (rum/local false ::show-block-left-menu?)
  (rum/local false ::show-block-right-menu?)
  {:init (fn [state]
           (let [[config block] (:rum/args state)
                 block-id (:block/uuid block)]
             (cond
               (root-block? config block)
               (state/set-collapsed-block! block-id false)

               (or (:ref? config) (:custom-query? config))
               (state/set-collapsed-block! block-id
                                           (boolean (editor-handler/block-default-collapsed? block config)))

               :else
               nil)
             (assoc state
                    ::control-show? (atom false)
                    ::navigating-block (atom (:block/uuid block)))))
   :will-unmount (fn [state]
                   ;; restore root block's collapsed state
                   (let [[config block] (:rum/args state)
                         block-id (:block/uuid block)]
                     (when (root-block? config block)
                       (state/set-collapsed-block! block-id nil)))
                   state)}
  [state config block]
  (let [repo (state/get-current-repo)
        *navigating-block (get state ::navigating-block)
        navigating-block (rum/react *navigating-block)
        navigated? (and (not= (:block/uuid block) navigating-block) navigating-block)]
    (when (:block/uuid block)
      (rum/with-key
        (block-container-inner state repo config block
                               {:navigating-block navigating-block :navigated? navigated?})
        (str "block-inner" (:block/uuid block))))))

(defn divide-lists
  [[f & l]]
  (loop [l        l
         ordered? (:ordered f)
         result   [[f]]]
    (if (seq l)
      (let [cur          (first l)
            cur-ordered? (:ordered cur)]
        (if (= ordered? cur-ordered?)
          (recur
           (rest l)
           cur-ordered?
           (update result (dec (count result)) conj cur))
          (recur
           (rest l)
           cur-ordered?
           (conj result [cur]))))
      result)))

(defn list-element
  [l]
  (match l
    [l1 & _tl]
    (let [{:keys [ordered name]} l1]
      (cond
        (seq name)
        :dl
        ordered
        :ol
        :else
        :ul))

    :else
    :ul))

(defn list-item
  [config {:keys [name content checkbox items number] :as _list}]
  (let [content (when-not (empty? content)
                  (match content
                    [["Paragraph" i] & rest]
                    (vec-cat
                     (map-inline config i)
                     (markup-elements-cp config rest))
                    :else
                    (markup-elements-cp config content)))
        checked? (some? checkbox)
        items (when (seq items)
                (->elem
                 (list-element items)
                 (for [item items]
                   (list-item config item))))]
    (cond
      (seq name)
      [:dl {:checked checked?}
       [:dt (map-inline config name)]
       (->elem :dd
               (vec-cat content [items]))]

      :else
      (if (nil? checkbox)
        (->elem
         :li
         (cond->
          {:checked checked?}
           number
           (assoc :value number))
         (vec-cat
          [(->elem
            :p
            content)]
          [items]))
        (->elem
         :li
         {:checked checked?}
         (vec-cat
          [(->elem
            :p
            (list-checkbox config checkbox)
            content)]
          [items]))))))

(defn table
  [config {:keys [header groups col_groups]}]

  (case (get-shui-component-version :table config)
    2 (let [v2-config (cond-> config
                        (config/db-based-graph? (state/get-current-repo))
                        (assoc-in [:block :properties]
                                  (db-pu/readable-properties (get-in config [:block :block/properties]))))]
        (shui/table-v2 {:data (concat [[header]] groups)}
                       (make-shui-context v2-config inline)))
    1 (let [tr (fn [elm cols]
                 (->elem
                  :tr
                  (mapv (fn [col]
                          (->elem
                           elm
                           {:scope "col"
                            :class "org-left"}
                           (map-inline config col)))
                        cols)))
            tb-col-groups (try
                            (mapv (fn [number]
                                    (let [col-elem [:col {:class "org-left"}]]
                                      (->elem
                                       :colgroup
                                       (repeat number col-elem))))
                                  col_groups)
                            (catch :default _e
                              []))
            head (when header
                   [:thead (tr :th header)])
            groups (mapv (fn [group]
                           (->elem
                            :tbody
                            (mapv #(tr :td %) group)))
                         groups)]
        [:div.table-wrapper
         (->elem
          :table
          {:class "table-auto"
           :border 2
           :cell-spacing 0
           :cell-padding 6
           :rules "groups"
           :frame "hsides"}
          (vec-cat
           tb-col-groups
           (cons head groups)))])))

(defn logbook-cp
  [log]
  (let [clocks (filter #(string/starts-with? % "CLOCK:") log)
        clocks (reverse (sort-by str clocks))]
        ;; TODO: display states change log
        ; states (filter #(not (string/starts-with? % "CLOCK:")) log)

    (when (seq clocks)
      (let [tr (fn [elm cols] (->elem :tr
                                      (mapv (fn [col] (->elem elm col)) cols)))
            head  [:thead.overflow-x-scroll (tr :th.py-0 ["Type" "Start" "End" "Span"])]
            clock-tbody (->elem
                         :tbody.overflow-scroll.sm:overflow-auto
                         (mapv (fn [clock]
                                 (let [cols (->> (string/split clock #": |--|=>")
                                                 (map string/trim))]
                                   (mapv #(tr :td.py-0 %) [cols])))
                               clocks))]
        [:div.overflow-x-scroll.sm:overflow-auto
         (->elem
          :table.m-0
          {:class "logbook-table"
           :border 0
           :style {:width "max-content"}
           :cell-spacing 15}
          (cons head [clock-tbody]))]))))

(defn map-inline
  [config col]
  (map #(inline config %) col))

(declare ->hiccup)

(rum/defc src-cp < rum/static
  [config options html-export?]
  (when options
    (let [{:keys [lines language]} options
          attr (when language
                 {:data-lang language})
          code (apply str lines)
          [inside-portal? set-inside-portal?] (rum/use-state nil)]
      (cond
        html-export?
        (highlight/html-export attr code)

        :else
        (let [language (if (contains? #{"edn" "clj" "cljc" "cljs"} language) "clojure" language)]
          [:div.ui-fenced-code-editor
           {:ref (fn [el]
                   (set-inside-portal? (and el (whiteboard-handler/inside-portal? el))))}
           (cond
             (nil? inside-portal?) nil

             (or (:slide? config) inside-portal?)
             (highlight/highlight (str (random-uuid))
                                  {:class     (str "language-" language)
                                   :data-lang language}
                                  code)

             :else
             [:<>
              (lazy-editor/editor config (str (d/squuid)) attr code options)
              (let [options (:options options) block (:block config)]
                (when (and (= language "clojure") (contains? (set options) ":results"))
                  (sci/eval-result code block)))])])))))

(defn ^:large-vars/cleanup-todo markup-element-cp
  [{:keys [html-export?] :as config} item]
  (try
    (match item
      ["Drawer" name lines]
      (when (or (not= name "logbook")
                (and
                 (= name "logbook")
                 (state/enable-timetracking?)
                 (or  (get-in (state/get-config) [:logbook/settings :enabled-in-all-blocks])
                      (when (get-in (state/get-config)
                                    [:logbook/settings :enabled-in-timestamped-blocks] true)
                        (or (:block/scheduled (:block config))
                            (:block/deadline (:block config)))))))
        [:div
         [:div.text-sm
          [:div.drawer {:data-drawer-name name}
           (ui/foldable
            [:div.opacity-50.font-medium.logbook
             (util/format ":%s:" (string/upper-case name))]
            [:div.opacity-50.font-medium
             (if (= name "logbook")
               (logbook-cp lines)
               (apply str lines))
             [:div ":END:"]]
            {:default-collapsed? true
             :title-trigger? true})]]])

      ;; for file-level property in orgmode: #+key: value
      ;; only display caption. https://orgmode.org/manual/Captions.html.
      ["Directive" key value]
      [:div.file-level-property
       (when (contains? #{"caption"} (string/lower-case key))
         [:span.font-medium
          [:span.font-bold (string/upper-case key)]
          (str ": " value)])]

      ["Paragraph" l]
      ;; TODO: speedup
      (if (util/safe-re-find #"\"Export_Snippet\" \"embed\"" (str l))
        (->elem :div (map-inline config l))
        (->elem :div.is-paragraph (map-inline config l)))

      ["Horizontal_Rule"]
      (when-not (:slide? config)
        [:hr])
      ["Heading" h]
      (block-container config h)
      ["List" l]
      (let [lists (divide-lists l)]
        (if (= 1 (count lists))
          (let [l (first lists)]
            (->elem
             (list-element l)
             (map #(list-item config %) l)))
          [:div.list-group
           (for [l lists]
             (->elem
              (list-element l)
              (map #(list-item config %) l)))]))
      ["Table" t]
      (table config t)
      ["Math" s]
      (if html-export?
        (latex/html-export s true true)
        (latex/latex (str (d/squuid)) s true true))
      ["Example" l]
      [:pre.pre-wrap-white-space
       (join-lines l)]
      ["Quote" l]
      (->elem
       :blockquote
       (markup-elements-cp config l))
      ["Raw_Html" content]
      (when (not html-export?)
        [:div.raw_html {:dangerouslySetInnerHTML
                        {:__html (security/sanitize-html content)}}])
      ["Export" "html" _options content]
      (when (not html-export?)
        [:div.export_html {:dangerouslySetInnerHTML
                           {:__html (security/sanitize-html content)}}])
      ["Hiccup" content]
      (ui/catch-error
       [:div.warning {:title "Invalid hiccup"}
        content]
       [:div.hiccup_html {:dangerouslySetInnerHTML
                          {:__html (hiccup->html content)}}])

      ["Export" "latex" _options content]
      (if html-export?
        (latex/html-export content true false)
        (latex/latex (str (d/squuid)) content true false))

      ["Custom" "query" _options _result content]
      (try
        (let [query (reader/read-string content)]
          (query/custom-query (wrap-query-components config) query))
        (catch :default e
          (log/error :read-string-error e)
          (ui/block-error "Invalid query:" {:content content})))

      ["Custom" "note" _options result _content]
      (ui/admonition "note" (markup-elements-cp config result))

      ["Custom" "tip" _options result _content]
      (ui/admonition "tip" (markup-elements-cp config result))

      ["Custom" "important" _options result _content]
      (ui/admonition "important" (markup-elements-cp config result))

      ["Custom" "caution" _options result _content]
      (ui/admonition "caution" (markup-elements-cp config result))

      ["Custom" "warning" _options result _content]
      (ui/admonition "warning" (markup-elements-cp config result))

      ["Custom" "pinned" _options result _content]
      (ui/admonition "pinned" (markup-elements-cp config result))

      ["Custom" "center" _options l _content]
      (->elem
       :div.text-center
       (markup-elements-cp config l))

      ["Custom" name _options l _content]
      (->elem
       :div
       {:class name}
       (markup-elements-cp config l))

      ["Latex_Fragment" l]
      [:p.latex-fragment
       (inline config ["Latex_Fragment" l])]

      ["Latex_Environment" name option content]
      (let [content (latex-environment-content name option content)]
        (if html-export?
          (latex/html-export content true true)
          (latex/latex (str (d/squuid)) content true true)))

      ["Displayed_Math" content]
      (if html-export?
        (latex/html-export content true true)
        (latex/latex (str (d/squuid)) content true true))

      ["Footnote_Definition" name definition]
      (let [id (util/url-encode name)]
        [:div.footdef
         [:div.footpara
          (conj
           (markup-element-cp config ["Paragraph" definition])
           [:a.ml-1 {:id (str "fn." id)
                     :style {:font-size 14}
                     :class "footnum"
                     :on-click #(route-handler/jump-to-anchor! (str "fnr." id))}
            [:sup.fn (str name "↩︎")]])]])

      ["Src" options]
      (let [lang (util/safe-lower-case (:language options))]
        [:div.cp__fenced-code-block
         {:data-lang lang}
         (if-let [opts (plugin-handler/hook-fenced-code-by-lang lang)]
           [:div.ui-fenced-code-wrap
            (src-cp config options html-export?)
            (plugins/hook-ui-fenced-code (:block config) (string/join "" (:lines options)) opts)]
           (src-cp config options html-export?))])

      :else
      "")
    (catch :default e
      (println "Convert to html failed, error: " e)
      "")))

(defn markup-elements-cp
  [config col]
  (map #(markup-element-cp config %) col))

(rum/defc block-item <
  {:should-update (fn [old-state new-state]
                    (let [config-compare-keys [:show-cloze? :hide-children? :own-order-list-type :own-order-list-index :original-block :selected? :hidden?]
                          b1                  (second (:rum/args old-state))
                          b2                  (second (:rum/args new-state))
                          result              (or
                                               (block-changed? b1 b2)
                                               ;; config changed
                                               (not= (select-keys (first (:rum/args old-state)) config-compare-keys)
                                                     (select-keys (first (:rum/args new-state)) config-compare-keys)))]
                      (boolean result)))}
  [config item {:keys [top? bottom?]}]
  (let [original-block item
        linked-block (:block/link item)
        loop-linked? (and linked-block (contains? (:links config) (:db/id linked-block)))
        config (if linked-block
                 (-> (assoc config :original-block original-block)
                     (update :links (fn [ids] (conj (or ids #{}) (:db/id linked-block)))))
                 config)
        item (or (if loop-linked? item linked-block) item)
        item (cond-> (dissoc item :block/meta)
               (not (:block-children? config))
               (assoc :block.temp/top? top?
                      :block.temp/bottom? bottom?))
        config' (assoc config :block/uuid (:block/uuid item)
                       :loop-linked? loop-linked?)]
    (when-not (and loop-linked? (:block/name linked-block))
      (rum/with-key (block-container config' item)
        (str (:block/uuid item)
             (when linked-block
               (str "-" (:block/uuid original-block))))))))


(defn- block-list
  [config blocks]
  (for [[idx item] (medley/indexed blocks)]
    (let [top? (zero? idx)
          bottom? (= (count blocks) (inc idx))]
      (rum/with-key
        (block-item (assoc config :top? top?) item
                    {:top? top?
                     :idx idx
                     :bottom? bottom?})
        (str "blocks-" (:block/uuid item))))))

(rum/defcs blocks-container < rum/static
  [state blocks config]
  (let [doc-mode? (:document/mode? config)]
    (when (seq blocks)
      [:div.blocks-container.flex-1
       {:class (when doc-mode? "document-mode")}
       (block-list config blocks)])))

(rum/defcs breadcrumb-with-container < rum/reactive db-mixins/query
  {:init (fn [state]
           (let [first-block (ffirst (:rum/args state))]
             (assoc state
                    ::initial-block    first-block
                    ::navigating-block (atom (:block/uuid first-block)))))}
  [state blocks config]
  (let [*navigating-block (::navigating-block state)
        navigating-block (rum/react *navigating-block)
        navigating-block-entity (db/entity [:block/uuid navigating-block])
        navigated? (and
                    navigating-block
                    (not= (:db/id (:block/parent (::initial-block state)))
                          (:db/id (:block/parent navigating-block-entity))))
        blocks (if navigated?
                 (let [block navigating-block-entity]
                   [(model/sub-block (:db/id block))])
                 blocks)]
    [:div
     (when (:breadcrumb-show? config)
       (breadcrumb config (state/get-current-repo) (or navigating-block (:block/uuid (first blocks)))
                   {:show-page? false
                    :navigating-block *navigating-block}))
     (blocks-container blocks (assoc config
                                     :breadcrumb-show? false
                                     :navigating-block *navigating-block
                                     :navigated? navigated?))]))

(defn hidden-page->source-page
  [page]
  (or
   (:logseq.property/source-page-id page)
   ;; FIXME: what if the source page has been deleted?
   page))

;; headers to hiccup
(defn ->hiccup
  [blocks config option]
  [:div.content
   (cond-> option
     (:document/mode? config) (assoc :class "doc-mode"))
   (cond
     (and (:custom-query? config) (:group-by-page? config))
     [:div.flex.flex-col
      (let [blocks (sort-by (comp :block/journal-day first) > blocks)]
        (for [[page blocks] blocks]
          (let [page (hidden-page->source-page page)
                alias? (:block/alias? page)
                page (db/entity (:db/id page))
                blocks (tree/non-consecutive-blocks->vec-tree blocks)
                parent-blocks (group-by :block/parent blocks)]
            [:div.custom-query-page-result.color-level {:key (str "page-" (:db/id page))}
             (ui/foldable
              [:div
               (page-cp config page)
               (when alias? [:span.text-sm.font-medium.opacity-50 " Alias"])]
              (let [{top-level-blocks true others false} (group-by
                                                          (fn [b] (= (:db/id page) (:db/id (first b))))
                                                          parent-blocks)
                    sorted-parent-blocks (concat top-level-blocks others)]
                (for [[parent blocks] sorted-parent-blocks]
                  (let [top-level? (= (:db/id parent) (:db/id page))]
                    (rum/with-key
                      (breadcrumb-with-container blocks (assoc config :top-level? top-level?))
                      (:db/id parent)))))
              {:debug-id page})])))]

     (and (:ref? config) (:group-by-page? config) (vector? (first blocks)))
     [:div.flex.flex-col.references-blocks-wrap
      (let [blocks (sort-by (comp :block/journal-day first) > blocks)]
        (for [[page page-blocks] blocks]
          (let [page (hidden-page->source-page page)
                alias? (:block/alias? page)
                page (db/entity (:db/id page))
                   ;; FIXME: parents need to be sorted
                parent-blocks (group-by :block/parent page-blocks)]
            [:div.my-2.references-blocks-item {:key (str "page-" (:db/id page))}
             (ui/foldable
              [:div
               (page-cp config page)
               (when alias? [:span.text-sm.font-medium.opacity-50 " Alias"])]
              (for [[parent blocks] parent-blocks]
                (let [blocks' (map (fn [b]
                                        ;; Block might be a datascript entity
                                     (if (e/entity? b)
                                       (db/pull (:db/id b))
                                       (update b :block/children
                                               (fn [col]
                                                 (tree/non-consecutive-blocks->vec-tree col))))) blocks)]
                  (rum/with-key
                    (breadcrumb-with-container blocks' config)
                    (:db/id parent))))
              {:debug-id page})])))]

     (and (:group-by-page? config)
          (vector? (first blocks)))
     [:div.flex.flex-col
      (let [blocks (sort-by (comp :block/journal-day first) > blocks)]
        (for [[page blocks] blocks]
          (let [page (hidden-page->source-page page)
                blocks (remove nil? blocks)]
            (when (seq blocks)
              (let [alias? (:block/alias? page)
                    page (db/entity (:db/id page))
                    whiteboard? (model/whiteboard-page? page)]
                [:div.my-2 {:key (str "page-" (:db/id page))}
                 (ui/foldable
                  [:div
                   (page-cp config page)
                   (when alias? [:span.text-sm.font-medium.opacity-50 " Alias"])]
                  (when-not whiteboard? (blocks-container blocks config))
                  {})])))))]

     :else
     (blocks-container blocks config))])<|MERGE_RESOLUTION|>--- conflicted
+++ resolved
@@ -591,11 +591,7 @@
       :on-key-up (fn [e] (when (and e (= (.-key e) "Enter"))
                            (open-page-ref e config page-name page-name-in-block contents-page? whiteboard-page?)))}
      (when-not hide-icon?
-<<<<<<< HEAD
        (when-let [icon (:logseq.property/icon page-entity)]
-=======
-       (when-let [icon (pu/get-block-property-value page-entity :logseq.property/icon)]
->>>>>>> 29eaf034
          [:span.mr-1.inline-flex.items-center (icon/icon icon)]))
      [:span
       (if (and (coll? children) (seq children))
@@ -649,13 +645,8 @@
              (util/stop e)
              (db-property-handler/delete-property-value! repo
                                                          block
-<<<<<<< HEAD
                                                          :block/tags
                                                          (:db/id page-entity)))}
-=======
-                                                         (db-pu/get-built-in-property-uuid repo :logseq.property/tags)
-                                                         (:block/uuid page-entity)))}
->>>>>>> 29eaf034
           (ui/icon "x" {:size 15})]))]))
 
 (rum/defc page-preview-trigger
