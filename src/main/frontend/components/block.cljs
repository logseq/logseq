(ns frontend.components.block
  (:refer-clojure :exclude [range])
  (:require-macros [hiccups.core])
  (:require ["/frontend/utils" :as utils]
            [cljs-bean.core :as bean]
            [cljs.core.match :refer [match]]
            [clojure.set :as set]
            [clojure.string :as string]
            [datascript.core :as d]
            [datascript.impl.entity :as e]
            [dommy.core :as dom]
            [electron.ipc :as ipc]
            [frontend.components.block.macros :as block-macros]
            [frontend.components.file-based.block :as file-block]
            [frontend.components.icon :as icon-component]
            [frontend.components.lazy-editor :as lazy-editor]
            [frontend.components.macro :as macro]
            [frontend.components.plugins :as plugins]
            [frontend.components.property :as property-component]
            [frontend.components.property.value :as pv]
            [frontend.components.query :as query]
            [frontend.components.query.builder :as query-builder-component]
            [frontend.components.select :as select]
            [frontend.components.svg :as svg]
            [frontend.config :as config]
            [frontend.context.i18n :refer [t]]
            [frontend.date :as date]
            [frontend.db :as db]
            [frontend.db-mixins :as db-mixins]
            [frontend.db.async :as db-async]
            [frontend.db.file-based.model :as file-model]
            [frontend.db.model :as model]
            [frontend.extensions.highlight :as highlight]
            [frontend.extensions.latex :as latex]
            [frontend.extensions.lightbox :as lightbox]
            [frontend.extensions.pdf.assets :as pdf-assets]
            [frontend.extensions.pdf.utils :as pdf-utils]
            [frontend.extensions.sci :as sci]
            [frontend.extensions.video.youtube :as youtube]
            [frontend.extensions.zotero :as zotero]
            [frontend.format.block :as block]
            [frontend.format.mldoc :as mldoc]
            [frontend.fs :as fs]
            [frontend.handler.assets :as assets-handler]
            [frontend.handler.block :as block-handler]
            [frontend.handler.db-based.property :as db-property-handler]
            [frontend.handler.dnd :as dnd]
            [frontend.handler.editor :as editor-handler]
            [frontend.handler.export.common :as export-common-handler]
            [frontend.handler.file-based.editor :as file-editor-handler]
            [frontend.handler.file-based.property.util :as property-util]
            [frontend.handler.file-sync :as file-sync]
            [frontend.handler.notification :as notification]
            [frontend.handler.plugin :as plugin-handler]
            [frontend.handler.property.file :as property-file]
            [frontend.handler.property.util :as pu]
            [frontend.handler.route :as route-handler]
            [frontend.handler.ui :as ui-handler]
            [frontend.handler.whiteboard :as whiteboard-handler]
            [frontend.mixins :as mixins]
            [frontend.mobile.haptics :as haptics]
            [frontend.mobile.intent :as mobile-intent]
            [frontend.mobile.util :as mobile-util]
            [frontend.modules.outliner.tree :as tree]
            [frontend.modules.shortcut.utils :as shortcut-utils]
            [frontend.security :as security]
            [frontend.state :as state]
            [frontend.template :as template]
            [frontend.ui :as ui]
            [frontend.util :as util]
            [frontend.util.file-based.clock :as clock]
            [frontend.util.file-based.drawer :as drawer]
            [frontend.util.ref :as ref]
            [frontend.util.text :as text-util]
            [goog.dom :as gdom]
            [goog.functions :refer [debounce]]
            [goog.object :as gobj]
            [lambdaisland.glogi :as log]
            [logseq.common.config :as common-config]
            [logseq.common.path :as path]
            [logseq.common.util :as common-util]
            [logseq.common.util.block-ref :as block-ref]
            [logseq.common.util.macro :as macro-util]
            [logseq.common.util.page-ref :as page-ref]
            [logseq.db :as ldb]
            [logseq.db.common.entity-plus :as entity-plus]
            [logseq.db.frontend.content :as db-content]
            [logseq.graph-parser.block :as gp-block]
            [logseq.graph-parser.mldoc :as gp-mldoc]
            [logseq.graph-parser.text :as text]
            [logseq.outliner.property :as outliner-property]
            [logseq.shui.dialog.core :as shui-dialog]
            [logseq.shui.hooks :as hooks]
            [logseq.shui.ui :as shui]
            [medley.core :as medley]
            [promesa.core :as p]
            [reitit.frontend.easy :as rfe]
            [rum.core :as rum]
            [shadow.loader :as loader]))

;; local state
(defonce *dragging?
  (atom false))
(defonce *dragging-block
  (atom nil))
(defonce *dragging-over-block
  (atom nil))
(defonce *drag-to-block
  (atom nil))
(def *move-to (atom nil))

;; TODO: dynamic
(defonce max-depth-of-links 5)

;; TODO:
;; add `key`

(defn- remove-nils
  [col]
  (remove nil? col))

(defn vec-cat
  [& args]
  (->> (apply concat args)
       remove-nils
       vec))

(defn ->elem
  ([elem items]
   (->elem elem nil items))
  ([elem attrs items]
   (let [elem (keyword elem)]
     (if attrs
       (vec
        (cons elem
              (cons attrs
                    (seq items))))
       (vec
        (cons elem
              (seq items)))))))

(defn- join-lines
  [l]
  (string/trim (apply str l)))

(defn- string-of-url
  [url]
  (match url
    ["File" s]
    (-> (string/replace s "file://" "")
        ;; "file:/Users/ll/Downloads/test.pdf" is a normal org file link
        (string/replace "file:" ""))

    ["Complex" m]
    (let [{:keys [link protocol]} m]
      (if (= protocol "file")
        link
        (str protocol "://" link)))))

(defn- get-file-absolute-path
  [config path]
  (let [path (string/replace path "file:" "")
        block-id (:block/uuid config)
        current-file (and block-id
                          (:file/path (:block/file (:block/page (db/entity [:block/uuid block-id])))))]
    (when current-file
      (let [parts (string/split current-file #"/")
            parts-2 (string/split path #"/")
            current-dir (util/string-join-path (drop-last 1 parts))]
        (cond
          (if util/win32? (utils/win32 path) (util/starts-with? path "/"))
          path

          (and (not (util/starts-with? path ".."))
               (not (util/starts-with? path ".")))
          (str current-dir "/" path)

          :else
          (let [parts (loop [acc []
                             parts (reverse parts)
                             col (reverse parts-2)]
                        (if (empty? col)
                          acc
                          (let [[part parts] (case (first col)
                                               ".."
                                               [(first parts) (rest parts)]
                                               "."
                                               ["" parts]
                                               [(first col) (rest parts)])]
                            (recur (conj acc part)
                                   parts
                                   (rest col)))))
                parts (remove #(string/blank? %) parts)]
            (util/string-join-path (reverse parts))))))))

(rum/defcs file-based-asset-loader
  < rum/reactive
  (rum/local nil ::exist?)
  (rum/local false ::loading?)
  {:will-mount  (fn [state]
                  (let [src (first (:rum/args state))]
                    (if (and (common-config/local-protocol-asset? src)
                             (file-sync/current-graph-sync-on?))
                      (let [*exist? (::exist? state)
                            ;; special handling for asset:// protocol
                            ;; Capacitor uses a special URL for assets loading
                            asset-path (common-config/remove-asset-protocol src)
                            asset-path (fs/asset-path-normalize asset-path)]
                        (if (string/blank? asset-path)
                          (reset! *exist? false)
                          ;; FIXME(andelf): possible bug here
                          (p/let [exist? (fs/asset-href-exists? asset-path)]
                            (reset! *exist? (boolean exist?))))
                        (assoc state ::asset-path asset-path ::asset-file? true))
                      state)))
   :will-update (fn [state]
                  (let [src (first (:rum/args state))
                        asset-file? (boolean (::asset-file? state))
                        sync-on? (file-sync/current-graph-sync-on?)
                        *loading? (::loading? state)
                        *exist? (::exist? state)]
                    (when (and sync-on? asset-file? (false? @*exist?))
                      (let [sync-state (state/get-file-sync-state (state/get-current-file-sync-graph-uuid))
                            downloading-files (:current-remote->local-files sync-state)
                            contain-url? (and (seq downloading-files)
                                              (some #(string/ends-with? src %) downloading-files))]
                        (cond
                          (and (not @*loading?) contain-url?)
                          (reset! *loading? true)

                          (and @*loading? (not contain-url?))
                          (do
                            (reset! *exist? true)
                            (reset! *loading? false))))))
                  state)}
  [state src content-fn]
  (let [_ (state/sub-file-sync-state (state/get-current-file-sync-graph-uuid))
        exist? @(::exist? state)
        loading? @(::loading? state)
        asset-file? (::asset-file? state)
        sync-enabled? (boolean (file-sync/current-graph-sync-on?))
        ext (keyword (util/get-file-ext src))
        img? (contains? (common-config/img-formats) ext)
        audio? (contains? config/audio-formats ext)
        type (cond img? "image"
                   audio? "audio"
                   :else "asset")]
    (if (not sync-enabled?)
      (content-fn)
      (if (and asset-file? (or loading? (nil? exist?)))
        [:p.text-sm.opacity-50 (ui/loading (util/format "Syncing %s ..." type))]
        (if (or (not asset-file?)
                (and exist? (not loading?)))
          (content-fn)
          [:p.text-error.text-xs [:small.opacity-80
                                  (util/format "%s not found!" (string/capitalize type))]])))))

(defn open-lightbox
  [e]
  (let [images (js/document.querySelectorAll ".asset-container img")
        images (to-array images)
        images (if-not (= (count images) 1)
                 (let [^js image (.closest (.-target e) ".asset-container")
                       image (. image querySelector "img")]
                   (->> images
                        (sort-by (juxt #(.-y %) #(.-x %)))
                        (split-with (complement #{image}))
                        reverse
                        (apply concat)))
                 images)
        images (for [^js it images] {:src (.-src it)
                                     :w (.-naturalWidth it)
                                     :h (.-naturalHeight it)})]

    (when (seq images)
      (lightbox/preview-images! images))))

(rum/defc resize-image-handles
  [dx-fn]
  (let [handle-props {}
        add-resizing-class! #(dom/add-class! js/document.documentElement "is-resizing-buf")
        remove-resizing-class! #(dom/remove-class! js/document.documentElement "is-resizing-buf")
        *handle-left (hooks/use-ref nil)
        *handle-right (hooks/use-ref nil)]

    (hooks/use-effect!
     (fn []
       (doseq [el [(hooks/deref *handle-left)
                   (hooks/deref *handle-right)]]
         (-> (js/interact el)
             (.draggable
              (bean/->js
               {:listeners
                {:start (fn [e] (dx-fn :start e))
                 :move (fn [e] (dx-fn :move e))
                 :end (fn [e] (dx-fn :end e))}}))
             (.styleCursor false)
             (.on "dragstart" add-resizing-class!)
             (.on "dragend" remove-resizing-class!))))
     [])

    [:<>
     [:span.handle-left.image-resize (assoc handle-props :ref *handle-left)]
     [:span.handle-right.image-resize (assoc handle-props :ref *handle-right)]]))

(defonce *resizing-image? (atom false))
(rum/defc asset-container
  [asset-block src title metadata {:keys [breadcrumb? positioned? local? full-text]}]
  [:div.asset-container
   {:key "resize-asset-container"}
   [:img.rounded-sm.relative
    (merge
     {:loading "lazy"
      :referrerPolicy "no-referrer"
      :src src
      :title title}
     metadata)]
   (when (and (not breadcrumb?)
              (not positioned?))
     [:<>
      (let [image-src (fs/asset-path-normalize src)]
        [:.asset-action-bar {:aria-hidden "true"}
         [:.flex
          (when-not config/publishing?
            [:button.asset-action-btn
             {:title (t :asset/delete)
              :tabIndex "-1"
              :on-pointer-down util/stop
              :on-click
              (fn [e]
                (util/stop e)
                (when-let [block-id (some-> (.-target e) (.closest "[blockid]") (.getAttribute "blockid") (uuid))]
                  (let [*local-selected? (atom local?)]
                    (-> (shui/dialog-confirm!
                         [:div.text-xs.opacity-60.-my-2
                          (when (and local? (not= (:block/uuid asset-block) block-id))
                            [:label.flex.gap-1.items-center
                             (shui/checkbox
                              {:default-checked @*local-selected?
                               :on-checked-change #(reset! *local-selected? %)})
                             (t :asset/physical-delete)])]
                         {:title (t :asset/confirm-delete (.toLocaleLowerCase (t :text/image)))
                          :outside-cancel? true})
                        (p/then (fn []
                                  (shui/dialog-close!)
                                  (editor-handler/delete-asset-of-block!
                                   {:block-id block-id
                                    :asset-block asset-block
                                    :local? local?
                                    :delete-local? @*local-selected?
                                    :repo (state/get-current-repo)
                                    :href src
                                    :title title
                                    :full-text full-text})))))))}
             (ui/icon "trash")])

          [:button.asset-action-btn
           {:title (t :asset/copy)
            :tabIndex "-1"
            :on-pointer-down util/stop
            :on-click (fn [e]
                        (util/stop e)
                        (-> (util/copy-image-to-clipboard image-src)
                            (p/then #(notification/show! "Copied!" :success))))}
           (ui/icon "copy")]

          [:button.asset-action-btn
           {:title (t :asset/maximize)
            :tabIndex "-1"
            :on-pointer-down util/stop
            :on-click open-lightbox}

           (ui/icon "maximize")]

          (when (util/electron?)
            [:button.asset-action-btn
             {:title (t (if local? :asset/show-in-folder :asset/open-in-browser))
              :tabIndex "-1"
              :on-pointer-down util/stop
              :on-click (fn [e]
                          (util/stop e)
                          (if local?
                            (ipc/ipc "openFileInFolder" image-src)
                            (js/window.apis.openExternal image-src)))}
             (shui/tabler-icon "folder-pin")])]])])])

;; TODO: store image height and width for better ux
(rum/defcs ^:large-vars/cleanup-todo resizable-image <
  (rum/local nil ::size)
  {:will-unmount (fn [state]
                   (reset! *resizing-image? false)
                   state)}
  [state config title src metadata full-text local?]
  (let [breadcrumb? (:breadcrumb? config)
        positioned? (:property-position config)
        asset-block (:asset-block config)
        width (or (get-in asset-block [:logseq.property.asset/resize-metadata :width])
                  (:width metadata))
        *width (get state ::size)
        width (or @*width width 250)
        metadata' (merge
                   (cond->
                    {:height 125}
                     width
                     (assoc :width width))
                   metadata)
        resizable? (and (not (mobile-util/native-platform?))
                        (not breadcrumb?)
                        (not positioned?))
        asset-container-cp (asset-container asset-block src title metadata'
                                            {:breadcrumb? breadcrumb?
                                             :positioned? positioned?
                                             :local? local?
                                             :full-text full-text})]
    (if (or (:disable-resize? config)
            (not resizable?))
      asset-container-cp
      [:div.ls-resize-image.rounded-md
       asset-container-cp
       (resize-image-handles
        (fn [k ^js event]
          (let [dx (.-dx event)
                ^js target (.-target event)]

            (case k
              :start
              (let [c (.closest target ".ls-resize-image")]
                (reset! *width (.-offsetWidth c))
                (reset! *resizing-image? true))
              :move
              (let [width' (+ @*width dx)]
                (when (or (> width' 60)
                          (not (neg? dx)))
                  (reset! *width width')))
              :end
              (let [width' @*width]
                (when (and width' @*resizing-image?)
                  (when-let [block-id (or (:block/uuid config)
                                          (some-> config :block (:block/uuid)))]
                    (editor-handler/resize-image! config block-id metadata full-text {:width width'})))
                (reset! *resizing-image? false))))))])))

(rum/defc audio-cp [src]
  ;; Change protocol to allow media fragment uris to play
  [:audio {:src (string/replace-first src common-config/asset-protocol "file://")
           :controls true
           :on-touch-start #(util/stop %)}])

(defn- open-pdf-file
  [e block href]
  (when-let [s (or href (some-> (.-target e) (.-dataset) (.-href)))]
    (let [load$ (fn []
                  (p/let [href (or href
                                   (if (or (mobile-util/native-platform?) (util/electron?))
                                     s
                                     (assets-handler/<make-asset-url s)))]
                    (when-let [current (pdf-assets/inflate-asset s {:block block
                                                                    :href href})]
                      (state/set-current-pdf! current)
                      (util/stop e))))]
      (-> (load$)
          (p/catch
           (fn [^js _e]
             ;; load pdf asset to indexed db
             (p/let [[handle] (js/window.showOpenFilePicker
                               (bean/->js {:multiple false :startIn "documents" :types [{:accept {"application/pdf" [".pdf"]}}]}))
                     file (.getFile handle)
                     buffer (.arrayBuffer file)]
               (when-let [content (some-> buffer (js/Uint8Array.))]
                 (let [repo (state/get-current-repo)
                       file-rpath (string/replace s #"^[.\/\\]*assets[\/\\]+" "assets/")
                       dir (config/get-repo-dir repo)]
                   (-> (fs/write-plain-text-file! repo dir file-rpath content nil)
                       (p/then load$)))))
             (js/console.error _e)))))))

(rum/defcs asset-link < rum/reactive
  (rum/local nil ::src)
  [state config title href metadata full_text]
  (let [src (::src state)
        repo (state/get-current-repo)
        href (config/get-local-asset-absolute-path href)
        db-based? (config/db-based-graph? repo)]
    (when (and (or db-based?
                   (util/electron?)
                   (mobile-util/native-platform?))
               (nil? @src))
      (p/then (assets-handler/<make-asset-url href)
              #(reset! src (common-util/safe-decode-uri-component %))))

    (when @src
      (let [ext (keyword (or (util/get-file-ext @src)
                             (util/get-file-ext href)))
            repo (state/get-current-repo)
            repo-dir (config/get-repo-dir repo)
            path (str repo-dir href)
            share-fn (fn [event]
                       (util/stop event)
                       (when (mobile-util/native-platform?)
                         ;; File URL must be legal, so filename muse be URI-encoded
                         ;; incoming href format: "/assets/whatever.ext"
                         (let [[rel-dir basename] (util/get-dir-and-basename href)
                               rel-dir (string/replace rel-dir #"^/+" "")
                               asset-url (path/path-join repo-dir rel-dir basename)]
                           (mobile-intent/open-or-share-file asset-url))))]

        (cond
          (contains? config/audio-formats ext)
          (if db-based?
            (audio-cp @src)
            (file-based-asset-loader @src #(audio-cp @src)))

          (contains? config/video-formats ext)
          [:video {:src @src
                   :controls true}]

          (contains? (common-config/img-formats) ext)
          (if db-based?
            (resizable-image config title @src metadata full_text true)
            (file-based-asset-loader @src
                                     #(resizable-image config title @src metadata full_text true)))

          (and (not db-based?) (contains? (common-config/text-formats) ext))
          [:a.asset-ref.is-plaintext {:href (rfe/href :file {:path path})
                                      :on-click (fn [_event]
                                                  (p/let [result (fs/read-file repo-dir path)]
                                                    (db/set-file-content! repo path result)))}
           title]

          (= ext :pdf)
          [:a.asset-ref.is-pdf
           {:data-href href
            :data-url @src
            :draggable true
            :on-drag-start #(.setData (gobj/get % "dataTransfer") "file" href)
            :on-click (fn [e]
                        (util/stop e)
                        (open-pdf-file e (:asset-block config) @src))}
           (if db-based?
             title
             [:span [:span.opacity-70 "[[📚"] title [:span.opacity-70 "]]"]])]

          (util/mobile?)
          [:a.asset-ref {:href @src
                         :on-click share-fn}
           title]

          (and db-based? util/web-platform?)
          (let [file-name (str (:block/title (:asset-block config)) "." (name ext))]
            [:a.asset-ref
             {:href @src
              :download file-name}
             file-name])

          (and (util/electron?) (:asset-block config))
          (let [asset-block (:asset-block config)
                file-name (if db-based?
                            (str (:block/title asset-block) "." (name ext))
                            href)]
            [:a.asset-ref
             {:on-click (fn [e]
                          (util/stop e)
                          (let [repo-dir (config/get-repo-dir repo)
                                file-fpath (path/path-join repo-dir (str "assets/" (:block/uuid asset-block) "." (name ext)))]
                            (js/window.apis.openPath file-fpath)))}
             file-name])

          :else
          title)))))

;; TODO: safe encoding asciis
;; TODO: image link to another link
(defn image-link [config url href label metadata full_text]
  (let [metadata (if (string/blank? metadata)
                   nil
                   (common-util/safe-read-map-string metadata))
        title (second (first label))
        repo (state/get-current-repo)]
    (ui/catch-error
     [:span.warning full_text]
     (if (and (common-config/local-asset? href)
              (or (config/local-file-based-graph? repo)
                  (config/db-based-graph? repo)))
       (asset-link config title href metadata full_text)
       (let [href (cond
                    (util/starts-with? href "http")
                    href

                    config/publishing?
                    (subs href 1)

                    (= "Embed_data" (first url))
                    href

                    :else
                    (if (assets-handler/check-alias-path? href)
                      (assets-handler/normalize-asset-resource-url href)
                      (get-file-absolute-path config href)))]
         (resizable-image config title href metadata full_text false))))))

(def timestamp-to-string export-common-handler/timestamp-to-string)

(defn timestamp [{:keys [active _date _time _repetition _wday] :as t} kind]
  (let [prefix (case kind
                 "Scheduled"
                 [:i {:class "fa fa-calendar"
                      :style {:margin-right 3.5}}]
                 "Deadline"
                 [:i {:class "fa fa-calendar-times-o"
                      :style {:margin-right 3.5}}]
                 "Date"
                 nil
                 "Closed"
                 nil
                 "Started"
                 [:i {:class "fa fa-clock-o"
                      :style {:margin-right 3.5}}]
                 "Start"
                 "From: "
                 "Stop"
                 "To: "
                 nil)
        class (when (= kind "Closed")
                "line-through")]
    [:span.timestamp (cond-> {:active (str active)}
                       class
                       (assoc :class class))
     prefix (timestamp-to-string t)]))

(defn range [{:keys [start stop]} stopped?]
  [:div {:class "timestamp-range"
         :stopped stopped?}
   (timestamp start "Start")
   (timestamp stop "Stop")])

(declare map-inline)
(declare markup-element-cp)
(declare markup-elements-cp)

(declare page-reference)

(defn <open-page-ref
  [config page-entity e page-name contents-page?]
  (when (not (util/right-click? e))
    (p/let [ignore-alias? (:ignore-alias? config)
            source-page (and (not ignore-alias?)
                             (or (first (:block/_alias page-entity))
                                 (db-async/<get-block-source (state/get-current-repo) (:db/id page-entity))))
            page (or source-page page-entity)]
      (cond
        (gobj/get e "shiftKey")
        (when page
          (state/sidebar-add-block!
           (state/get-current-repo)
           (:db/id page)
           :page))

        (and (util/meta-key? e) (whiteboard-handler/inside-portal? (.-target e)))
        (whiteboard-handler/add-new-block-portal-shape!
         page-name
         (whiteboard-handler/closest-shape (.-target e)))

        (nil? page)
        (state/pub-event! [:page/create page-name])

        (and (fn? (:on-pointer-down config))
             (not (or (= (.-button e) 1) (.-metaKey e) (.-ctrlKey e))))
        ((:on-pointer-down config) e)

        :else
        (let [f (or (:on-redirect-to-page config) route-handler/redirect-to-page!)]
          (when-not (and (util/mobile?) @block-handler/*swiped?)
            (f (or (:block/uuid page) (:block/name page))
               {:ignore-alias? ignore-alias?}))))))
  (when (and contents-page?
             (util/mobile?)
             (state/get-left-sidebar-open?))
    (ui-handler/close-left-sidebar!)))

(declare block-title)

(rum/defcs ^:large-vars/cleanup-todo page-inner <
  (rum/local false ::mouse-down?)
  (rum/local false ::hover?)
  "The inner div of page reference component

   page-name-in-block is the overridable name of the page (legacy)

   All page-names are sanitized except page-name-in-block"
  [state
   {:keys [contents-page? whiteboard-page? other-position? show-unique-title? stop-click-event?
           on-context-menu with-parent?]
    :or {stop-click-event? true
         with-parent? true}
    :as config}
   page-entity children label]
  (let [*hover? (::hover? state)
        *mouse-down? (::mouse-down? state)
        tag? (:tag? config)
        page-name (when (:block/title page-entity)
                    (util/page-name-sanity-lc (:block/title page-entity)))
        config (assoc config :whiteboard-page? whiteboard-page?)
        untitled? (when page-name
                    (or (model/untitled-page? (:block/title page-entity))
                        (and (ldb/page? page-entity) (string/blank? (:block/title page-entity)))))
        show-icon? (:show-icon? config)]
    [:a.relative
     (cond->
      {:tabIndex "0"
       :class (cond->
               (if tag? "tag" "page-ref")
                (:property? config) (str " page-property-key block-property")
                untitled? (str " opacity-50"))
       :data-ref page-name
       :draggable true
       :on-drag-start (fn [e]
                        (editor-handler/block->data-transfer! page-name e true))
       :on-mouse-over #(reset! *hover? true)
       :on-mouse-leave #(reset! *hover? false)
       :on-click (fn [e]
                   (when (and stop-click-event? (not (util/link? (.-target e))))
                     (util/stop e)))
       :on-pointer-down (fn [^js e]
                          (cond
                            (util/link? (.-target e))
                            nil

                            (and on-context-menu (= 2 (.-button e)))
                            nil

                            (and other-position? (util/meta-key? e))
                            (reset! *mouse-down? true)

                            (and other-position? (not (util/shift-key? e)))
                            (some-> (.-target e) (.closest ".jtrigger") (.click))

                            :else
                            (do
                              (.preventDefault e)
                              (reset! *mouse-down? true))))
       :on-pointer-up (fn [e]
                        (when @*mouse-down?
                          (util/stop e)
                          (state/clear-edit!)
                          (when-not (:disable-click? config)
                            (<open-page-ref config page-entity e page-name contents-page?))
                          (reset! *mouse-down? false)))
       :on-key-up (fn [e] (when (and e (= (.-key e) "Enter") (not other-position?))
                            (util/stop e)
                            (state/clear-edit!)
                            (<open-page-ref config page-entity e page-name contents-page?)))}
       on-context-menu
       (assoc :on-context-menu on-context-menu))
     (when (and show-icon? (not tag?))
       (let [own-icon (get page-entity (pu/get-pid :logseq.property/icon))
             emoji? (and (map? own-icon) (= (:type own-icon) :emoji))]
         (when-let [icon (icon-component/get-node-icon-cp page-entity {:color? true
                                                                       :not-text-or-page? true
                                                                       :own-icon? true})]
           [:span {:class (str "icon-emoji-wrap " (when emoji? "as-emoji"))}
            icon])))

     (when (and (ldb/page? page-entity) with-parent?)
       (when-let [parent (:block/parent page-entity)]
         (when-not (ldb/library? parent)
           [:span.select-none (str (:block/title parent) "/")])))

     [:span
      (if (and (coll? children) (seq children))
        (for [child children]
          (if (= (first child) "Label")
            (last child)
            (let [{:keys [content children]} (last child)
                  page-name (subs content 2 (- (count content) 2))]
              (rum/with-key (page-reference (assoc config :children children) page-name nil) page-name))))
        (let [page-component (cond
                               (and label
                                    (string? label)
                                    (not (string/blank? label)))                    ; alias
                               label

                               (coll? label)
                               (->elem :span (map-inline config label))

                               show-unique-title?
                               (block-handler/block-unique-title page-entity)

                               :else
                               (let [title (:block/title page-entity)
                                     s (cond untitled?
                                             (t :untitled)

                                             ;; The page-name-in-block generated by the auto-complete is not page-name-sanitized
                                             (pdf-utils/hls-file? page-name)
                                             (pdf-utils/fix-local-asset-pagename page-name)

                                             (not= (util/safe-page-name-sanity-lc title) page-name)
                                             page-name                  ;; page-name-in-block might be overridden (legacy))

                                             title
                                             (util/trim-safe title)

                                             :else
                                             (util/trim-safe page-name))
                                     _ (when-not page-entity (js/console.warn "page-inner's page-entity is nil, given page-name: " page-name))
                                     s (cond
                                         (not (string? s))
                                         (do
                                           (prn :debug :unknown-title-error :title s
                                                :data (db/pull (:db/id page-entity)))
                                           "Unknown title")
                                         (re-find db-content/id-ref-pattern s)
                                         (db-content/content-id-ref->page s (:block/refs page-entity))
                                         :else
                                         s)
                                     s (if (and tag? (not (:hide-tag-symbol? config))) (str "#" s) s)]
                                 (if (ldb/page? page-entity)
                                   s
                                   (block-title config page-entity {}))))]
          page-component))]]))

(rum/defc popup-preview-impl
  [children {:keys [*timer *timer1 visible? set-visible! render *el-popup]}]
  (let [*el-trigger (hooks/use-ref nil)]
    (hooks/use-effect!
     (fn []
       (when-not (state/editing?)
         (when (true? visible?)
           (shui/popup-show!
            (hooks/deref *el-trigger) render
            {:root-props {:onOpenChange (fn [v] (set-visible! v))
                          :modal false}
             :content-props {:class "ls-preview-popup"
                             :onInteractOutside (fn [^js e] (.preventDefault e))
                             :onEscapeKeyDown (fn [^js e]
                                                (when (state/editing?)
                                                  (.preventDefault e)
                                                  (some-> (hooks/deref *el-popup) (.focus))))}
             :as-dropdown? false}))

         (when (false? visible?)
           (shui/popup-hide!)
           (when (state/get-edit-block)
             (state/clear-edit!)))
         (hooks/set-ref! *timer nil)
         (hooks/set-ref! *timer1 nil))

        ;; teardown
       (fn []
         (when visible?
           (shui/popup-hide!))))
     [visible?])

    [:span.preview-ref-link
     {:ref *el-trigger
      :on-mouse-enter (fn [^js e]
                        (when (= (some-> (.-target e) (.closest ".preview-ref-link"))
                                 (hooks/deref *el-trigger))
                          (let [timer (hooks/deref *timer)
                                timer1 (hooks/deref *timer1)]
                            (when-not timer
                              (hooks/set-ref! *timer
                                              (js/setTimeout #(set-visible! true) 1000)))
                            (when timer1
                              (js/clearTimeout timer1)
                              (hooks/set-ref! *timer1 nil)))))
      :on-mouse-leave (fn []
                        (let [timer (hooks/deref *timer)
                              timer1 (hooks/deref *timer1)]
                          (when (or (number? timer) (number? timer1))
                            (when timer
                              (js/clearTimeout timer)
                              (hooks/set-ref! *timer nil))
                            (when-not timer1
                              (hooks/set-ref! *timer1
                                              (js/setTimeout #(set-visible! false) 300))))))}
     children]))

(rum/defc page-preview-trigger
  [{:keys [children sidebar? open? manual?] :as config} page-entity]
  (let [*timer (hooks/use-ref nil)                            ;; show
        *timer1 (hooks/use-ref nil)                           ;; hide
        *el-popup (hooks/use-ref nil)
        *el-wrap (hooks/use-ref nil)
        [in-popup? set-in-popup!] (rum/use-state nil)
        [visible? set-visible!] (rum/use-state nil)
        ;; set-visible! (fn debug-visible [v] (js/console.warn "debug: visible" v) (set-visible! v))
        _  #_:clj-kondo/ignore (rum/defc preview-render []
                                 (let [[ready? set-ready!] (rum/use-state false)]

                                   (hooks/use-effect!
                                    (fn []
                                      (let [el-popup (hooks/deref *el-popup)
                                            focus! #(js/setTimeout (fn [] (.focus el-popup)))]
                                        (set-ready! true)
                                        (focus!)
                                        (fn [] (set-visible! false))))
                                    [])

                                   (when-let [source (or (db/get-alias-source-page (state/get-current-repo) (:db/id page-entity))
                                                         page-entity)]
                                     [:div.tippy-wrapper.as-page
                                      {:ref *el-popup
                                       :tab-index -1
                                       :style {:width 600
                                               :text-align "left"
                                               :font-weight 500
                                               :padding-bottom 64}
                                       :on-mouse-enter (fn []
                                                         (when-let [timer1 (hooks/deref *timer1)]
                                                           (js/clearTimeout timer1)))
                                       :on-mouse-leave (fn []
                                                         ;; check the top popup whether is the preview popup
                                                         (when (ui/last-shui-preview-popup?)
                                                           (hooks/set-ref! *timer1
                                                                           (js/setTimeout #(set-visible! false) 500))))}
                                      (when-let [page-cp (and ready? (state/get-page-blocks-cp))]
                                        (page-cp {:repo (state/get-current-repo)
                                                  :page-name (str (:block/uuid source))
                                                  :sidebar? sidebar?
                                                  :scroll-container (some-> (hooks/deref *el-popup) (.closest ".ls-preview-popup"))
                                                  :preview? true}))])))]

    (hooks/use-effect!
     (fn []
       (if (some-> (hooks/deref *el-wrap) (.closest "[data-radix-popper-content-wrapper]"))
         (set-in-popup! true)
         (set-in-popup! false)))
     [])

    [:span {:ref *el-wrap}
     (if (boolean? in-popup?)
       (if (and (not (:preview? config))
                (not in-popup?)
                (or (not manual?) open?)
                (not (state/editing?)))
         (popup-preview-impl children
                             {:visible? visible? :set-visible! set-visible!
                              :*timer *timer :*timer1 *timer1
                              :render preview-render :*el-popup *el-popup})
         children)
       children)]))

(declare block-reference)
(declare block-reference-preview)

(rum/defc invalid-node-ref
  [id]
  [:span.warning.mr-1 {:title "Node ref invalid"}
   (ref/->block-ref (str id))])

(defn inline-text
  ([format v]
   (inline-text {} format v))
  ([config format v]
   (when (string? v)
     (let [inline-list (gp-mldoc/inline->edn v (mldoc/get-default-config format))]
       [:div.inline.mr-1 (map-inline config inline-list)]))))

(defn- <get-block
  [block-id]
  (db-async/<get-block (state/get-current-repo) block-id
                       {:children? false
                        :skip-refresh? true}))

(rum/defcs page-cp-inner < db-mixins/query rum/reactive
  {:init (fn [state]
           (let [args (:rum/args state)
                 [config page] args
                 *result (atom nil)
                 page-id-or-name (or (:db/id page)
                                     (:block/uuid page)
                                     (when-let [s (:block/name page)]
                                       (string/trim s)))
                 page-entity (if (e/entity? page) page (db/get-page page-id-or-name))]
             (cond
               page-entity
               (reset! *result page-entity)
               (or (:skip-async-load? config) (:table-view? config))
               (reset! *result page)
               :else
               (p/let [result (<get-block page-id-or-name)]
                 (reset! *result result)))

             (assoc state :*entity *result)))}
  "Component for a page. `page` argument contains :block/name which can be (un)sanitized page name.
   Keys for `config`:
   - `:preview?`: Is this component under preview mode? (If true, `page-preview-trigger` won't be registered to this `page-cp`)"
  [state {:keys [label children preview? disable-preview? show-non-exists-page? tag? _skip-async-load?] :as config} page]
  (when-let [entity' (rum/react (:*entity state))]
    (let [entity (or (db/sub-block (:db/id entity')) entity')
          config (assoc config :block entity)]
      (cond
        entity
        (let [page-name (some-> (:block/title entity) util/page-name-sanity-lc)
              whiteboard-page? (model/whiteboard-page? entity)
              inner (page-inner (assoc config :whiteboard-page? whiteboard-page?) entity children label)
              modal? (shui-dialog/has-modal?)]
          (if (and (not (util/mobile?))
                   (not= page-name (:id config))
                   (not (false? preview?))
                   (not disable-preview?)
                   (not modal?))
            (page-preview-trigger (assoc config :children inner) entity)
            inner))

        (and (:block/name page) show-non-exists-page?)
        (page-inner config (merge
                            {:block/title (or (:block/title page)
                                              (:block/name page))
                             :block/name (:block/name page)}
                            page) children label)

        (:block/name page)
        [:span (str (when tag? "#")
                    (when-not tag? page-ref/left-brackets)
                    (:block/name page)
                    (when-not tag? page-ref/right-brackets))]

        :else
        nil))))

(rum/defc page-cp
  [config page]
  (let [id (or (:db/id page) (:block/uuid page) (:block/name page))]
    (rum/with-key (page-cp-inner config page)
      (str id))))

(rum/defc asset-reference
  [config title path]
  (let [repo (state/get-current-repo)
        real-path-url (cond
                        (common-util/url? path)
                        path

                        (path/absolute? path)
                        path

                        :else
                        (assets-handler/resolve-asset-real-path-url repo path))
        ext-name (util/get-file-ext path)
        title-or-path (cond
                        (string? title)
                        title
                        (seq title)
                        (->elem :span (map-inline config title))
                        :else
                        path)]
    [:div.asset-ref-wrap
     {:data-ext ext-name}

     (cond
       ;; https://en.wikipedia.org/wiki/HTML5_video
       (contains? config/video-formats (keyword ext-name))
       [:video {:src real-path-url
                :controls true}]

       :else
       [:a.asset-ref {:target "_blank" :href real-path-url}
        title-or-path])]))

(defonce excalidraw-loaded? (atom false))
(rum/defc excalidraw < rum/reactive
  {:init (fn [state]
           (p/let [_ (loader/load :excalidraw)]
             (reset! excalidraw-loaded? true))
           state)}
  [file block-uuid]
  (let [loaded? (rum/react excalidraw-loaded?)
        draw-component (when loaded?
                         (resolve 'frontend.extensions.excalidraw/draw))]
    (when draw-component
      (draw-component {:file file :block-uuid block-uuid}))))

(rum/defcs asset-cp < rum/reactive
  (rum/local nil ::file-exists?)
  {:will-mount (fn [state]
                 (let [block (last (:rum/args state))
                       asset-type (:logseq.property.asset/type block)
                       path (path/path-join common-config/local-assets-dir (str (:block/uuid block) "." asset-type))]
                   (p/let [result (if config/publishing?
                                    ;; publishing doesn't have window.pfs defined
                                    true
                                    (fs/file-exists? (config/get-repo-dir (state/get-current-repo)) path))]
                     (reset! (::file-exists? state) result))
                   state))}
  [state config block]
  (let [asset-type (:logseq.property.asset/type block)
        file (str (:block/uuid block) "." asset-type)
        file-exists? @(::file-exists? state)
        repo (state/get-current-repo)
        asset-file-write-finished? (state/sub :assets/asset-file-write-finish
                                              {:path-in-sub-atom [repo (str (:block/uuid block))]})]
    (when (or file-exists? asset-file-write-finished?)
      (asset-link (assoc config :asset-block block)
                  (:block/title block)
                  (path/path-join (str "../" common-config/local-assets-dir) file)
                  nil
                  nil))))

(defn- img-audio-video?
  [block]
  (let [asset-type (some-> (:logseq.property.asset/type block) keyword)]
    (or (contains? (common-config/img-formats) asset-type)
        (contains? config/audio-formats asset-type)
        (contains? config/video-formats asset-type))))

(declare block-positioned-properties)

(rum/defc page-reference < rum/reactive db-mixins/query
  "Component for page reference"
  [{:keys [html-export? nested-link? show-brackets? id] :as config*} uuid-or-title* label]
  (when uuid-or-title*
    (let [uuid-or-title (if (string? uuid-or-title*)
                          (let [str-id (string/trim uuid-or-title*)]
                            (if (util/uuid-string? str-id)
                              (parse-uuid str-id)
                              str-id))
                          uuid-or-title*)
          self-reference? (when (set? (:ref-set config*))
                            (contains? (:ref-set config*) uuid-or-title))]
      (when-not self-reference?
        (let [config (update config* :ref-set (fn [s]
                                                (let [bid (:block/uuid (:block config*))]
                                                  (if (nil? s)
                                                    #{bid}
                                                    (conj s bid uuid-or-title)))))
              show-brackets? (if (some? show-brackets?) show-brackets? (state/show-brackets?))
              contents-page? (= "contents" (string/lower-case (str id)))
              block* (db/get-page uuid-or-title)
              block (or (some-> (:db/id block*) db/sub-block) block*)
              config' (assoc config
                             :label (mldoc/plain->text label)
                             :contents-page? contents-page?
                             :show-icon? true?)
              asset? (some? (:logseq.property.asset/type block))
              brackets? (and (or show-brackets? nested-link?)
                             (not html-export?)
                             (not contents-page?))]
          (when-not (and (:db/id block) (= (:db/id block) (:db/id (:block config))))
            (cond
              (and asset? (img-audio-video? block))
              (asset-cp config block)

              (and (string? uuid-or-title) (string/ends-with? uuid-or-title ".excalidraw"))
              [:div.draw {:on-click (fn [e]
                                      (.stopPropagation e))}
               (excalidraw uuid-or-title (:block/uuid config))]

              :else
              [:span.page-reference
               {:data-ref (str uuid-or-title)}
               (when brackets?
                 [:span.text-gray-500.bracket page-ref/left-brackets])
               (when (and (config/db-based-graph?) (ldb/class-instance? (db/entity :logseq.class/Task) block))
                 [:div.inline-block
                  {:style {:margin-right 1
                           :margin-top -2
                           :vertical-align "middle"}
                   :on-pointer-down (fn [e]
                                      (util/stop e))}
                  (block-positioned-properties config block :block-left)])
               (page-cp config' (if (uuid? uuid-or-title)
                                  {:block/uuid uuid-or-title}
                                  {:block/name uuid-or-title}))
               (when brackets?
                 [:span.text-gray-500.bracket page-ref/right-brackets])])))))))

(defn- latex-environment-content
  [name option content]
  (if (= (string/lower-case name) "equation")
    content
    (util/format "\\begin%s\n%s\\end{%s}"
                 (str "{" name "}" option)
                 content
                 name)))

(declare blocks-container)

(declare block-container)

(rum/defc block-embed
  [config block-uuid]
  (let [[block set-block!] (hooks/use-state (db/entity [:block/uuid block-uuid]))]
    (hooks/use-effect!
     (fn []
       (p/let [block (db-async/<get-block (state/get-current-repo)
                                          block-uuid
                                          {:children? false
                                           :skip-refresh? true})]
         (set-block! block)))
     [])
    (when block
      [:div.color-level.embed-block.bg-base-2
       {:style {:z-index 2}
        :on-pointer-down (fn [e] (.stopPropagation e))}
       [:div.px-3.pt-1.pb-2
        (let [config' (assoc config
                             :db/id (:db/id block)
                             :id (str block-uuid)
                             :embed-id block-uuid
                             :embed? true
                             :embed-parent (:block config)
                             :ref? false)]
          (block-container config' block))]])))

(rum/defc page-embed-aux < rum/reactive db-mixins/query
  [config block]
  (let [current-page (state/get-current-page)
        block (db/sub-block (:db/id block))
        whiteboard-page? (model/whiteboard-page? block)
        page-name (:block/name block)]
    [:div.color-level.embed.embed-page.bg-base-2
     {:class (when (:sidebar? config) "in-sidebar")
      :on-pointer-down #(.stopPropagation %)}
     [:section.flex.items-center.p-1.embed-header
      [:div.mr-3 svg/page]
      (page-cp config block)]
     (when (and
            (not= (util/page-name-sanity-lc (or current-page ""))
                  page-name)
            (not= (util/page-name-sanity-lc (get config :id ""))
                  page-name))
       (if whiteboard-page?
         ((state/get-component :whiteboard/tldraw-preview) (:block/uuid block))
         (let [blocks (ldb/get-children block)
               config' (assoc config
                              :db/id (:db/id block)
                              :id page-name
                              :embed? true
                              :page-embed? true
                              :ref? false)]
           (blocks-container config' blocks))))]))

(rum/defc page-embed
  [config page-name]
  (let [page-name (util/page-name-sanity-lc (string/trim page-name))]
    (let [[block set-block!] (hooks/use-state nil)]
      (hooks/use-effect!
       (fn []
         (p/let [block (db-async/<get-block (state/get-current-repo)
                                            page-name
                                            {:children? true
                                             :skip-refresh? true})]
           (set-block! block)))
       [])
      (when block
        (page-embed-aux config block)))))

(defn- get-label-text
  [label]
  (when (and (= 1 (count label))
             (string? (last (first label))))
    (common-util/safe-decode-uri-component (last (first label)))))

(defn- get-page
  [label]
  (when-let [label-text (get-label-text label)]
    (db/get-page label-text)))

(defn- macro->text
  [name arguments]
  (if (and (seq arguments)
           (not= arguments ["null"]))
    (util/format "{{%s %s}}" name (string/join ", " arguments))
    (util/format "{{%s}}" name)))

(declare block-content)
(declare breadcrumb)

(rum/defc block-reference-preview
  [children {:keys [repo config id]}]
  (let [*timer (hooks/use-ref nil)                            ;; show
        *timer1 (hooks/use-ref nil)                           ;; hide
        [visible? set-visible!] (rum/use-state nil)
        _ #_:clj-kondo/ignore (rum/defc render []
                                [:div.tippy-wrapper.as-block
                                 {:style {:width 600
                                          :font-weight 500
                                          :text-align "left"}
                                  :on-mouse-enter (fn []
                                                    (when-let [timer1 (hooks/deref *timer1)]
                                                      (js/clearTimeout timer1)))

                                  :on-mouse-leave (fn []
                                                    (when (ui/last-shui-preview-popup?)
                                                      (hooks/set-ref! *timer1
                                                                      (js/setTimeout #(set-visible! false) 500))))}
                                 [(breadcrumb config repo id {:indent? true})
                                  (blocks-container
                                   (assoc config :id (str id) :preview? true)
                                   [(db/entity [:block/uuid id])])]])]
    (popup-preview-impl children
                        {:visible? visible? :set-visible! set-visible!
                         :*timer *timer :*timer1 *timer1
                         :render render})))

(rum/defc block-reference-aux < rum/reactive db-mixins/query
  [config block label]
  (let [db-id (:db/id block)
        block-id (:block/uuid block)
        block (when db-id (db/sub-block db-id))
        block-type (keyword (pu/lookup block :logseq.property/ls-type))
        hl-type (pu/lookup block :logseq.property.pdf/hl-type)
        repo (state/get-current-repo)
        stop-inner-events? (= block-type :whiteboard-shape)
        config' (assoc config
                       :block-ref? true
                       :stop-events? stop-inner-events?)]
    (if (and block (:block/title block))
      (let [content-cp (block-content config'
                                      block nil (:block/uuid block)
                                      nil)
            display-type (:logseq.property.node/display-type block)]
        (if (and display-type (not (contains? #{:quote :math} display-type)))
          content-cp
          (let [title [:span.block-ref content-cp]
                inner (cond
                        (seq label)
                        (->elem
                         :span.block-ref
                         (map-inline config label))
                        :else
                        title)]
            [:div.block-ref-wrap.inline
             {:data-type    (name (or block-type :default))
              :data-hl-type hl-type
              :on-pointer-down
              (fn [^js/MouseEvent e]
                (if (util/right-click? e)
                  (state/set-state! :block-ref/context {:block (:block config)
                                                        :block-ref block-id})
                  (when (and
                         (or (gobj/get e "shiftKey")
                             (not (.. e -target (closest ".blank"))))
                         (not (util/right-click? e)))
                    (util/stop e)

                    (cond
                      (gobj/get e "shiftKey")
                      (state/sidebar-add-block!
                       (state/get-current-repo)
                       (:db/id block)
                       :block-ref)

                      (and (util/meta-key? e) (whiteboard-handler/inside-portal? (.-target e)))
                      (whiteboard-handler/add-new-block-portal-shape!
                       (:block/uuid block)
                       (whiteboard-handler/closest-shape (.-target e)))

                      :else
                      (match [block-type (util/electron?)]
                          ;; pdf annotation
                        [:annotation true] (pdf-assets/open-block-ref! block)

                        [:whiteboard-shape true] (route-handler/redirect-to-page!
                                                  (get-in block [:block/page :block/uuid]) {:block-id block-id})

                          ;; default open block page
                        :else (route-handler/redirect-to-page! block-id))))))}

             (if (and (not (util/mobile?))
                      (not (:preview? config))
                      (not (shui-dialog/has-modal?))
                      (nil? block-type))
               (block-reference-preview inner
                                        {:repo repo :config config :id block-id})
               inner)])))
      (do
        (log/warn :invalid-node block)
        (invalid-node-ref block-id)))))

(rum/defc block-reference
  [config id label]
  (let [block-id (and id (if (uuid? id) id (parse-uuid id)))
        [block set-block!] (hooks/use-state (db/entity [:block/uuid block-id]))
        self-reference? (when (set? (:ref-set config))
                          (contains? (:ref-set config) block-id))]
    (hooks/use-effect!
     (fn []
       (p/let [block (db-async/<get-block (state/get-current-repo)
                                          block-id
                                          {:children? false
                                           :skip-refresh? true})]
         (set-block! block)))
     [])
    (when-not self-reference?
      (cond
        (config/db-based-graph?)
        (page-reference config block-id label)

        block
        (let [config' (update config :ref-set (fn [s]
                                                (let [bid (:block/uuid (:block config))]
                                                  (if (nil? s)
                                                    #{bid}
                                                    (conj s bid block-id)))))]
          (block-reference-aux config' block label))
        :else
        (invalid-node-ref block-id)))))

(defn- render-macro
  [config name arguments macro-content format]
  [:div.macro {:data-macro-name name}

   (if macro-content
     (let [ast (->> (mldoc/->edn macro-content format)
                    (map first))
           paragraph? (and (= 1 (count ast))
                           (= "Paragraph" (ffirst ast)))]
       (if (and (not paragraph?)
                (mldoc/block-with-title? (ffirst ast)))
         (markup-elements-cp (assoc config :block/format format) ast)
         (inline-text config format macro-content)))
     [:span.warning {:title (str "Unsupported macro name: " name)}
      (macro->text name arguments)])])

(rum/defc nested-link < rum/reactive
  [config html-export? link]
  (let [show-brackets? (state/show-brackets?)
        {:keys [content children]} link]
    [:span.page-reference.nested
     (when (and show-brackets?
                (not html-export?)
                (not (= (:id config) "contents")))
       [:span.text-gray-500 page-ref/left-brackets])
     (let [page-name (subs content 2 (- (count content) 2))]
       (page-cp (assoc config
                       :children children
                       :nested-link? true) {:block/name page-name}))
     (when (and show-brackets?
                (not html-export?)
                (not (= (:id config) "contents")))
       [:span.text-gray-500 page-ref/right-brackets])]))

(defn- show-link?
  [config metadata s full-text]
  (let [media-formats (set (map name config/media-formats))
        metadata-show (:show (common-util/safe-read-map-string metadata))
        format (get-in config [:block :block/format] :markdown)]
    (or
     (and
      (= :org format)
      (or
       (and
        (nil? metadata-show)
        (or
         (common-config/local-asset? s)
         (text-util/media-link? media-formats s)))
       (true? (boolean metadata-show))))

     ;; markdown
     (string/starts-with? (string/triml full-text) "!")

     ;; image http link
     (and (or (string/starts-with? full-text "http://")
              (string/starts-with? full-text "https://"))
          (text-util/media-link? media-formats s)))))

(defn- relative-assets-path->absolute-path
  [path]
  (when (path/protocol-url? path)
    (js/console.error "BUG: relative-assets-path->absolute-path called with protocol url" path))
  (if (or (path/absolute? path) (path/protocol-url? path))
    path
    (.. util/node-path
        (join (config/get-repo-dir (state/get-current-repo))
              (config/get-local-asset-absolute-path path)))))

(rum/defc audio-link
  [config url href _label metadata full_text]
  (if (and (common-config/local-asset? href)
           (or (config/local-file-based-graph? (state/get-current-repo))
               (config/db-based-graph? (state/get-current-repo))))
    (asset-link config nil href metadata full_text)
    (let [href (cond
                 (util/starts-with? href "http")
                 href

                 config/publishing?
                 (subs href 1)

                 (= "Embed_data" (first url))
                 href

                 :else
                 (if (assets-handler/check-alias-path? href)
                   (assets-handler/resolve-asset-real-path-url (state/get-current-repo) href)
                   (get-file-absolute-path config href)))]
      (audio-cp href))))

(defn- media-link
  [config url s label metadata full_text]
  (let [ext (keyword (util/get-file-ext s))
        label-text (get-label-text label)]
    (cond
      (contains? config/audio-formats ext)
      (audio-link config url s label metadata full_text)

      (contains? config/doc-formats ext)
      (asset-link config label-text s metadata full_text)

      (not (contains? #{:mp4 :webm :mov} ext))
      (image-link config url s label metadata full_text)

      :else
      (asset-reference config label s))))

(defn- search-link-cp
  [config url s label title metadata full_text]
  (cond
    (string/blank? s)
    [:span.warning {:title "Invalid link"} full_text]

    (= \# (first s))
    (->elem :a {:on-click #(route-handler/jump-to-anchor! (mldoc/anchorLink (subs s 1)))} (subs s 1))

    ;; FIXME: same headline, see more https://orgmode.org/manual/Internal-Links.html
    (and (= \* (first s))
         (not= \* (last s)))
    (->elem :a {:on-click #(route-handler/jump-to-anchor! (mldoc/anchorLink (subs s 1)))} (subs s 1))

    (block-ref/block-ref? s)
    (let [id (block-ref/get-block-ref-id s)]
      (block-reference config id label))

    (not (string/includes? s "."))
    (page-reference config s label)

    (path/protocol-url? s)
    (->elem :a {:href s
                :data-href s
                :target "_blank"}
            (map-inline config label))

    (show-link? config metadata s full_text)
    (media-link config url s label metadata full_text)

    (or (util/electron?) (config/db-based-graph? (state/get-current-repo)))
    (let [path (cond
                 (string/starts-with? s "file://")
                 (string/replace s "file://" "")

                 (string/starts-with? s "/")
                 s

                 :else
                 (relative-assets-path->absolute-path s))]
      (->elem
       :a
       (cond->
        {:href (path/path-join "file://" path)
         :data-href path
         :target    "_blank"}
         title
         (assoc :title title))
       (map-inline config label)))

    :else
    (page-reference config s label)))

(defn- link-cp [config link]
  (let [{:keys [url label title metadata full_text]} link]
    (match url
      ["Block_ref" id]
      (let [label* (if (seq (mldoc/plain->text label)) label nil)
            {:keys [link-depth]} config
            link-depth (or link-depth 0)]
        (if (> link-depth max-depth-of-links)
          [:p.warning.text-sm "Block ref nesting is too deep"]
          (block-reference (assoc config
                                  :reference? true
                                  :link-depth (inc link-depth)
                                  :block/uuid id)
                           id label*)))

      ["Page_ref" page]
      (let [format (get-in config [:block :block/format] :markdown)]
        (if (and (= format :org)
                 (show-link? config nil page page)
                 (not (contains? #{"pdf" "mp4" "ogg" "webm"} (util/get-file-ext page))))
          (image-link config url page nil metadata full_text)
          (let [label* (if (seq (mldoc/plain->text label)) label nil)]
            (if (and (string? page) (string/blank? page))
              [:span (ref/->page-ref page)]
              (page-reference config page label*)))))

      ["Embed_data" src]
      (image-link config url src nil metadata full_text)

      ["Search" s]
      (search-link-cp config url s label title metadata full_text)

      :else
      (let [href (string-of-url url)
            [protocol path] (or (and (= "Complex" (first url)) url)
                                (and (= "File" (first url)) ["file" (second url)]))]
        (cond
          (and (= (get-in config [:block :block/format] :markdown) :org)
               (= "Complex" protocol)
               (= (string/lower-case (:protocol path)) "id")
               (string? (:link path))
               (util/uuid-string? (:link path))) ; org mode id
          (let [id (uuid (:link path))
                block (db/entity [:block/uuid id])]
            (if (:block/pre-block? block)
              (let [page (:block/page block)]
                (page-reference config (:block/name page) label))
              (block-reference config (:link path) label)))

          (= protocol "file")
          (if (show-link? config metadata href full_text)
            (media-link config url href label metadata full_text)
            (let [redirect-page-name (when (string? path) (text/get-page-name path))
                  config (assoc config :redirect-page-name redirect-page-name)
                  label-text (get-label-text label)
                  page (if (string/blank? label-text)
                         {:block/name (file-model/get-file-page (string/replace href "file:" "") false)}
                         (get-page label))
                  show-brackets? (state/show-brackets?)]
              (if (and page
                       (when-let [ext (util/get-file-ext href)]
                         (common-config/mldoc-support? ext)))
                [:span.page-reference
                 (when show-brackets? [:span.text-gray-500 page-ref/left-brackets])
                 (page-cp config page)
                 (when show-brackets? [:span.text-gray-500 page-ref/right-brackets])]

                (let [href* (if (util/electron?)
                              (relative-assets-path->absolute-path href)
                              href)]
                  (->elem
                   :a
                   (cond-> {:href      (path/path-join "file://" href*)
                            :data-href href*
                            :target    "_blank"}
                     title (assoc :title title))
                   (map-inline config label))))))

          (show-link? config metadata href full_text)
          (media-link config url href label metadata full_text)

          :else
          (->elem
           :a.external-link
           (cond->
            {:href href
             :target "_blank"}
             title
             (assoc :title title))
           (map-inline config label)))))))

(declare ->hiccup inline)

(defn wrap-query-components
  [config]
  (merge config
         {:->hiccup ->hiccup
          :->elem ->elem
          :page-cp page-cp
          :inline-text inline-text
          :map-inline map-inline
          :inline inline}))

;;;; Macro component render functions
(defn- macro-query-cp
  [config arguments]
  [:div.dsl-query.pr-3.sm:pr-0
   (let [query (->> (string/join ", " arguments)
                    (string/trim))
         build-option (assoc (:block config) :file-version/query-macro-title query)]
     (query/custom-query (wrap-query-components (assoc config :dsl-query? true))
                         {:builder (query-builder-component/builder build-option {})
                          :query query}))])

(rum/defc macro-function-cp < rum/reactive
  [config arguments]
  (or
   (some-> (:query-result config) rum/react (block-macros/function-macro arguments))
   [:span.warning
    (util/format "{{function %s}}" (first arguments))]))

(defn- macro-embed-cp
  [config arguments]
  (let [a (first arguments)
        {:keys [link-depth]} config
        link-depth (or link-depth 0)]
    (cond
      (nil? a)                      ; empty embed
      nil

      (> link-depth max-depth-of-links)
      [:p.warning.text-sm "Embed depth is too deep"]

      (page-ref/page-ref? a)
      (let [page-name (text/get-page-name a)]
        (when-not (string/blank? page-name)
          (page-embed (assoc config :link-depth (inc link-depth)) page-name)))

      (block-ref/string-block-ref? a)
      (when-let [s (-> a block-ref/get-string-block-ref-id string/trim)]
        (when-let [id (some-> s parse-uuid)]
          (block-embed (assoc config :link-depth (inc link-depth)) id)))

      :else                         ;TODO: maybe collections?
      nil)))

(defn- macro-vimeo-cp
  [_config arguments]
  (when-let [url (first arguments)]
    (when-let [vimeo-id (nth (util/safe-re-find text-util/vimeo-regex url) 5)]
      (when-not (string/blank? vimeo-id)
        (let [width (min (- (util/get-width) 96)
                         560)
              height (int (* width (/ 315 560)))]
          [:iframe
           {:allow-full-screen "allowfullscreen"
            :allow
            "accelerometer; autoplay; clipboard-write; encrypted-media; gyroscope"
            :frame-border "0"
            :src (str "https://player.vimeo.com/video/" vimeo-id)
            :height height
            :width width}])))))

(defn- macro-bilibili-cp
  [_config arguments]
  (when-let [url (first arguments)]
    (when-let [id (cond
                    (<= (count url) 15) url
                    :else
                    (nth (util/safe-re-find text-util/bilibili-regex url) 5))]
      (when-not (string/blank? id)
        (let [width (min (- (util/get-width) 96)
                         560)
              height (int (* width (/ 360 560)))]
          [:iframe
           {:allowfullscreen true
            :framespacing "0"
            :frameborder "no"
            :border "0"
            :scrolling "no"
            :src (str "https://player.bilibili.com/player.html?bvid=" id "&high_quality=1")
            :width width
            :height (max 500 height)}])))))

(defn- macro-video-cp
  [_config arguments]
  (if-let [url (first arguments)]
    (if (common-util/url? url)
      (let [results (text-util/get-matched-video url)
            src (match results
                  [_ _ _ (:or "youtube.com" "youtu.be" "y2u.be") _ id _]
                  (if (= (count id) 11) ["youtube-player" id] url)

                  [_ _ _ "youtube-nocookie.com" _ id _]
                  (str "https://www.youtube-nocookie.com/embed/" id)

                  [_ _ _ "loom.com" _ id _]
                  (str "https://www.loom.com/embed/" id)

                  [_ _ _ (_ :guard #(string/ends-with? % "vimeo.com")) _ id _]
                  (str "https://player.vimeo.com/video/" id)

                  [_ _ _ "bilibili.com" _ id & query]
                  (str "https://player.bilibili.com/player.html?bvid=" id "&high_quality=1&autoplay=0"
                       (when-let [page (second query)]
                         (str "&page=" page)))

                  :else
                  url)]
        (if (and (coll? src)
                 (= (first src) "youtube-player"))
          (let [t (re-find #"&t=(\d+)" url)
                opts (when (seq t)
                       {:start (nth t 1)})]
            (youtube/youtube-video (last src) opts))
          (when src
            (let [width (min (- (util/get-width) 96) 560)
                  height (int (* width (/ (if (string/includes? src "player.bilibili.com")
                                            360 315)
                                          560)))]
              [:iframe
               {:allow-full-screen true
                :allow "accelerometer; autoplay; clipboard-write; encrypted-media; gyroscope"
                :framespacing "0"
                :frame-border "no"
                :border "0"
                :scrolling "no"
                :src src
                :width width
                :height height}]))))
      [:span.warning.mr-1 {:title "Invalid URL"}
       (macro->text "video" arguments)])
    [:span.warning.mr-1 {:title "Empty URL"}
     (macro->text "video" arguments)]))

(defn- macro-else-cp
  [name config arguments]
  (if-let [block-uuid (:block/uuid config)]
    (let [format (get-in config [:block :block/format] :markdown)
          ;; :macros is deprecated for db graphs
          macros-from-property (when (config/local-file-based-graph? (state/get-current-repo))
                                 (-> (db/entity [:block/uuid block-uuid])
                                     (:block/page)
                                     (:db/id)
                                     (db/entity)
                                     :block/properties
                                     :macros
                                     (get name)))
          macro-content (or macros-from-property
                            (get (state/get-macros) name)
                            (get (state/get-macros) (keyword name)))
          macro-content (cond
                          (= (str name) "img")
                          (case (count arguments)
                            1
                            (util/format "[:img {:src \"%s\"}]" (first arguments))
                            4
                            (when (and (util/safe-parse-int (nth arguments 1))
                                       (util/safe-parse-int (nth arguments 2)))
                              (util/format "[:img.%s {:src \"%s\" :style {:width %s :height %s}}]"
                                           (nth arguments 3)
                                           (first arguments)
                                           (util/safe-parse-int (nth arguments 1))
                                           (util/safe-parse-int (nth arguments 2))))
                            3
                            (when (and (util/safe-parse-int (nth arguments 1))
                                       (util/safe-parse-int (nth arguments 2)))
                              (util/format "[:img {:src \"%s\" :style {:width %s :height %s}}]"
                                           (first arguments)
                                           (util/safe-parse-int (nth arguments 1))
                                           (util/safe-parse-int (nth arguments 2))))

                            2
                            (cond
                              (util/safe-parse-int (nth arguments 1))
                              (util/format "[:img {:src \"%s\" :style {:width %s}}]"
                                           (first arguments)
                                           (util/safe-parse-int (nth arguments 1)))
                              (contains? #{"left" "right" "center"} (string/lower-case (nth arguments 1)))
                              (util/format "[:img.%s {:src \"%s\"}]"
                                           (string/lower-case (nth arguments 1))
                                           (first arguments))
                              :else
                              macro-content)

                            macro-content)

                          (and (seq arguments) macro-content)
                          (macro-util/macro-subs macro-content arguments)

                          :else
                          macro-content)
          macro-content (when macro-content
                          (template/resolve-dynamic-template! macro-content))]
      (render-macro config name arguments macro-content format))
    (let [macro-content (or
                         (get (state/get-macros) name)
                         (get (state/get-macros) (keyword name)))
          format (get-in config [:block :block/format] :markdown)]
      (render-macro config name arguments macro-content format))))

(rum/defc namespace-hierarchy-aux
  [config namespace children]
  [:ul
   (for [child children]
     [:li {:key (str "namespace-" namespace "-" (:db/id child))}
      (let [shorten-name (some-> (or (:block/title child) (:block/name child))
                                 (string/split "/")
                                 last)]
        (page-cp {:label shorten-name} child))
      (when (seq (:namespace/children child))
        (namespace-hierarchy-aux config (:block/name child)
                                 (:namespace/children child)))])])

(rum/defc namespace-hierarchy
  [config namespace children]
  [:div.namespace
   [:div.font-medium.flex.flex-row.items-center.pb-2
    [:span.text-sm.mr-1 "Namespace "]
    (page-cp config {:block/name namespace})]
   (namespace-hierarchy-aux config namespace children)])

(defn- macro-cp
  [config options]
  (let [{:keys [name arguments]} options
        arguments (if (and
                       (>= (count arguments) 2)
                       (and (string/starts-with? (first arguments) page-ref/left-brackets)
                            (string/ends-with? (last arguments) page-ref/right-brackets))) ; page reference
                    (let [title (string/join ", " arguments)]
                      [title])
                    arguments)]
    (cond
      (= name "query")
      (if (config/db-based-graph? (state/get-current-repo))
        [:div.warning "{{query}} is deprecated. Use '/Query' command instead."]
        (macro-query-cp config arguments))

      (= name "function")
      (macro-function-cp config arguments)

      (= name "namespace")
      (if (config/db-based-graph? (state/get-current-repo))
        [:div.warning "Namespace is deprecated, use tags instead"]
        (let [namespace (first arguments)]
          (when-not (string/blank? namespace)
            (let [namespace (string/lower-case (page-ref/get-page-name! namespace))
                  children (file-model/get-namespace-hierarchy (state/get-current-repo) namespace)]
              (namespace-hierarchy config namespace children)))))

      (= name "youtube")
      (when-let [url (first arguments)]
        (when-let [youtube-id (cond
                                (== 11 (count url)) url
                                :else
                                (nth (util/safe-re-find text-util/youtube-regex url) 5))]
          (when-not (string/blank? youtube-id)
            (youtube/youtube-video youtube-id nil))))

      (= name "youtube-timestamp")
      (when-let [timestamp' (first arguments)]
        (when-let [seconds (youtube/parse-timestamp timestamp')]
          (youtube/timestamp seconds)))

      (= name "zotero-imported-file")
      (let [[item-key filename] arguments]
        (when (and item-key filename)
          [:span.ml-1 (zotero/zotero-imported-file item-key filename)]))

      (= name "zotero-linked-file")
      (when-let [path (first arguments)]
        [:span.ml-1 (zotero/zotero-linked-file path)])

      (= name "vimeo")
      (macro-vimeo-cp config arguments)

      ;; TODO: support fullscreen mode, maybe we need a fullscreen dialog?
      (= name "bilibili")
      (macro-bilibili-cp config arguments)

      (= name "video")
      (macro-video-cp config arguments)

      (contains? #{"tweet" "twitter"} name)
      (when-let [url (first arguments)]
        (let [id-regex #"/status/(\d+)"]
          (when-let [id (cond
                          (<= (count url) 15) url
                          :else
                          (last (util/safe-re-find id-regex url)))]
            (ui/tweet-embed id))))

      (= name "embed")
      (if (config/db-based-graph? (state/get-current-repo))
        [:div.warning "{{embed}} is deprecated. Use '/Node embed' command instead."]
        (macro-embed-cp config arguments))

      (= name "renderer")
      (when config/lsp-enabled?
        (when-let [block-uuid (str (:block/uuid config))]
          (plugins/hook-ui-slot :macro-renderer-slotted (assoc options :uuid block-uuid))))

      (get @macro/macros name)
      ((get @macro/macros name) config options)

      :else
      (macro-else-cp name config arguments))))

(defn- emphasis-cp
  [config kind data]
  (let [elem (case kind
               "Bold" :b
               "Italic" :i
               "Underline" :ins
               "Strike_through" :del
               "Highlight" :mark)]
    (->elem elem (map-inline config data))))

(defn hiccup->html
  [s]
  (let [result (common-util/safe-read-string s)
        result' (if (seq result) result
                    [:div.warning {:title "Invalid hiccup"}
                     s])]
    (-> result'
        (hiccups.core/html)
        (security/sanitize-html))))

(defn ^:large-vars/cleanup-todo inline
  [{:keys [html-export?] :as config} item]
  (match item
    [(:or "Plain" "Spaces") s]
    s

    ["Superscript" l]
    (->elem :sup (map-inline config l))
    ["Subscript" l]
    (->elem :sub (map-inline config l))

    ["Tag" _]
    (when-let [s (gp-block/get-tag item)]
      (let [s (text/page-ref-un-brackets! s)]
        (page-cp (assoc config :tag? true) {:block/name s})))

    ["Emphasis" [[kind] data]]
    (emphasis-cp config kind data)

    ["Entity" e]
    [:span {:dangerouslySetInnerHTML
            {:__html (security/sanitize-html (:html e))}}]

    ["Latex_Fragment" [display s]] ;display can be "Displayed" or "Inline"
    (if html-export?
      (latex/html-export s false true)
      (latex/latex s false (not= display "Inline")))

    [(:or "Target" "Radio_Target") s]
    [:a {:id s} s]

    ["Email" address]
    (let [{:keys [local_part domain]} address
          address (str local_part "@" domain)]
      [:a {:href (str "mailto:" address)} address])

    ["Nested_link" link]
    (nested-link config html-export? link)

    ["Link" link]
    (link-cp config link)

    [(:or "Verbatim" "Code") s]
    [:code s]

    ["Inline_Source_Block" x]
    [:code (:code x)]

    ["Export_Snippet" "html" s]
    (when (not html-export?)
      [:span {:dangerouslySetInnerHTML
              {:__html (security/sanitize-html s)}}])

    ["Inline_Hiccup" s] ;; String to hiccup
    (ui/catch-error
     [:div.warning {:title "Invalid hiccup"} s]
     [:span {:dangerouslySetInnerHTML
             {:__html (hiccup->html s)}}])

    ["Inline_Html" s]
    (when (not html-export?)
           ;; TODO: how to remove span and only export the content of `s`?
      [:span {:dangerouslySetInnerHTML {:__html (security/sanitize-html s)}}])

    [(:or "Break_Line" "Hard_Break_Line")]
    [:br]

    ["Timestamp" [(:or "Scheduled" "Deadline") _timestamp]]
    nil
    ["Timestamp" ["Date" t]]
    (timestamp t "Date")
    ["Timestamp" ["Closed" t]]
    (timestamp t "Closed")
    ["Timestamp" ["Range" t]]
    (range t false)
    ["Timestamp" ["Clock" ["Stopped" t]]]
    (range t true)
    ["Timestamp" ["Clock" ["Started" t]]]
    (timestamp t "Started")

    ["Cookie" ["Percent" n]]
    [:span {:class "cookie-percent"}
     (util/format "[%d%%]" n)]
    ["Cookie" ["Absolute" current total]]
    [:span {:class "cookie-absolute"}
     (util/format "[%d/%d]" current total)]

    ["Footnote_Reference" options]
    (let [{:keys [name]} options
          encode-name (util/url-encode name)]
      [:sup.fn
       [:a {:id (str "fnr." encode-name)
            :class "footref"
            :on-click #(route-handler/jump-to-anchor! (str "fn." encode-name))}
        name]])

    ["Macro" options]
    (macro-cp config options)

    :else ""))

(rum/defc block-child
  [block]
  block)

(defn- dnd-same-block?
  [uuid]
  (= (:block/uuid @*dragging-block) uuid))

(defn- on-drag-start
  [event block block-id]
  (let [selected (set (map #(.-id %) (state/get-selection-blocks)))
        selected? (contains? selected block-id)
        block-uuid (:db/id block)]
    (when-not selected?
      (util/clear-selection!)
      (editor-handler/highlight-block! block-uuid))
    (editor-handler/block->data-transfer! block-uuid event false)

    (.setData (gobj/get event "dataTransfer")
              "block-dom-id"
              block-id)
    (reset! *dragging? true)
    (reset! *dragging-block block)))

(defn- bullet-on-click
  [e block uuid {:keys [on-redirect-to-page]}]
  (cond
    (pu/shape-block? block)
    (route-handler/redirect-to-page! (get-in block [:block/page :block/uuid]) {:block-id uuid})

    (gobj/get e "shiftKey")
    (do
      (state/sidebar-add-block!
       (state/get-current-repo)
       (:db/id block)
       :block)
      (util/stop e))

    (and (util/meta-key? e) (whiteboard-handler/inside-portal? (.-target e)))
    (do (whiteboard-handler/add-new-block-portal-shape!
         uuid
         (whiteboard-handler/closest-shape (.-target e)))
        (util/stop e))

    :else
    (when uuid
      (-> (or on-redirect-to-page route-handler/redirect-to-page!)
          (apply [(str uuid)])))))

(declare block-list)
(rum/defc block-children < rum/reactive
  [config block children collapsed?]
  (let [ref?        (:ref? config)
        query?      (:custom-query? config)
        library?    (:library? config)
        children    (when (coll? children)
                      (let [ref-matched-children-ids (:ref-matched-children-ids config)]
                        (cond->> (remove nil? children)
                          ref-matched-children-ids
                          ;; Block children will not be rendered if the filters do not match them
                          (filter (fn [b] (ref-matched-children-ids (:db/id b))))
                          library?
                          (filter (fn [b] (and (ldb/page? b) (not (or (ldb/class? b) (ldb/property? b)))))))))]
    (when (and (coll? children)
               (seq children)
               (not collapsed?))
      [:div.block-children-container.flex
       [:div.block-children-left-border
        {:on-click (fn [_]
                     (editor-handler/toggle-open-block-children! (:block/uuid block)))}]
       [:div.block-children.w-full {:style {:display (if collapsed? "none" "")}}
        (let [config' (cond-> (dissoc config :breadcrumb-show? :embed-parent)
                        (or ref? query?)
                        (assoc :ref-query-child? true)
                        true
                        (assoc :block-children? true)
                        (integer? (:block-level config))
                        (update :block-level inc))]
          (block-list config' children))]])))

(defn- block-content-empty?
  [block]
  (string/blank? (:block/title block)))

(rum/defcs ^:large-vars/cleanup-todo block-control < rum/reactive
  (rum/local false ::dragging?)
  [state config block {:keys [uuid block-id collapsed? *control-show? edit? selected? top? bottom?]}]
  (let [*bullet-dragging?         (::dragging? state)
        doc-mode?          (state/sub :document/mode?)
        control-show?      (util/react *control-show?)
        ref?               (:ref? config)
        empty-content?     (block-content-empty? block)
        fold-button-right? (state/enable-fold-button-right?)
        own-number-list?   (:own-order-number-list? config)
        order-list?        (boolean own-number-list?)
        order-list-idx     (:own-order-list-index config)
        page-title?        (:page-title? config)
        collapsable?       (editor-handler/collapsable? uuid {:semantic? true
                                                              :ignore-children? page-title?})
        link?              (boolean (:original-block config))
        icon-size          (if collapsed? 12 14)
        icon               (icon-component/get-node-icon-cp block {:size icon-size :color? true :link? link?})
        with-icon?          (and (some? icon)
                                 (or (and (db/page? block)
                                          (not (:library? config)))
                                     (:logseq.property/icon block)
                                     link?
                                     (some :logseq.property/icon (:block/tags block))
                                     (contains? #{"pdf"} (:logseq.property.asset/type block))))]
    [:div.block-control-wrap.flex.flex-row.items-center.h-6
     {:class (util/classnames [{:is-order-list order-list?
                                :is-with-icon  with-icon?
                                :bullet-closed collapsed?
                                :bullet-hidden (:hide-bullet? config)}])}
     (when (and (or (not fold-button-right?) collapsable? collapsed?)
                (not (:table? config)))
       [:a.block-control
        {:id       (str "control-" uuid)
         :on-click (fn [event]
                     (util/stop event)
                     (state/clear-edit!)
                     (p/do!
                      (if ref?
                        (state/toggle-collapsed-block! uuid)
                        (if collapsed?
                          (editor-handler/expand-block! uuid)
                          (editor-handler/collapse-block! uuid)))
                      (haptics/haptics))
                     ;; debug config context
                     (when (and (state/developer-mode?) (.-metaKey event))
                       (js/console.debug "[block config]==" config)))}
        [:span {:class (if (or (and control-show? (or collapsed? collapsable?))
                               (and collapsed? (or page-title? order-list? config/publishing?)))
                         "control-show cursor-pointer"
                         "control-hide")}
         (ui/rotating-arrow collapsed?)]])

     (when-not (:hide-bullet? config)
       (let [bullet [:a.bullet-link-wrap {:on-click #(bullet-on-click % block uuid config)}
                     [:span.bullet-container.cursor
                      (cond->
                       {:id (str "dot-" uuid)

                        :blockid (str uuid)
                        :class (str (when collapsed? "bullet-closed")
                                    (when (and (:document/mode? config)
                                               (not collapsed?))
                                      " hide-inner-bullet")
                                    (when order-list? " as-order-list typed-list"))}
                        (not (util/mobile?))
                        (assoc
                         :draggable true
                         :on-drag-start (fn [event]
                                          (reset! *bullet-dragging? true)
                                          (util/stop-propagation event)
                                          (on-drag-start event block block-id))
                         :on-drag-end (fn [_e]
                                        (reset! *bullet-dragging? false))))

                      (if with-icon?
                        icon
                        [:span.bullet (cond->
                                       {:blockid (str uuid)}
                                        selected?
                                        (assoc :class "selected"))
                         (when
                          order-list?
                           [:label (str order-list-idx ".")])])]]
             bullet' (cond
                       (and (or (mobile-util/native-platform?)
                                (:ui/show-empty-bullets? (state/get-config))
                                collapsed?
                                collapsable?
                                (< (- (util/time-ms) (:block/created-at block)) 500))
                            (not doc-mode?))
                       bullet

                       (or
                        (and empty-content?
                             (not edit?)
                             (not top?)
                             (not bottom?)
                             (not (util/react *control-show?))
                             (not (:logseq.property/created-from-property  block)))
                        (and doc-mode?
                             (not collapsed?)
                             (not (util/react *control-show?))))
                       [:span.bullet-container]

                       :else
                       bullet)]
         (if (and (config/db-based-graph?) (not @*bullet-dragging?))
           (ui/tooltip
            bullet'
            [:div.flex.flex-col.gap-1.p-2
             (when-let [created-by (and (ldb/get-graph-rtc-uuid (db/get-db))
                                        (:logseq.property/created-by-ref block))]
               [:div (:block/title created-by)])
             [:div "Created: " (date/int->local-time-2 (:block/created-at block))]
             [:div "Last edited: " (date/int->local-time-2 (:block/updated-at block))]])
           bullet')))]))

(rum/defc dnd-separator
  [move-to]
  [:div.relative
   [:div.dnd-separator.absolute
    {:style {:left (cond-> (if (= move-to :nested) 48 20)
                     (util/capacitor-new?)
                     (- 20))
             :top 0
             :width "100%"
             :z-index 3}}]])

(defn list-checkbox
  [config checked?]
  (ui/checkbox
   {:style {:margin-right 6}
    :value checked?
    :checked checked?
    :on-change (fn [event]
                 (let [target (.-target event)
                       block (:block config)
                       item-content (.. target -nextSibling -data)]
                   (editor-handler/toggle-list-checkbox block item-content)))}))

(declare block-content)

(declare src-cp)

(rum/defc ^:large-vars/cleanup-todo text-block-title
  [config block]
  (let [db-based? (config/db-based-graph? (state/get-current-repo))
        format (if db-based? :markdown (or (:block/format block) :markdown))
        pre-block? (if db-based? false (:block/pre-block? block))
        marker (when-not db-based? (:block/marker block))
        block (if-not (:block.temp/ast-title block)
                (merge block (block/parse-title-and-body uuid format pre-block?
                                                         (:block/title block)))
                block)
        block-ast-title (:block.temp/ast-title block)
        config (assoc config :block block)
        level (:level config)
        block-ref? (:block-ref? config)
        block-type (or (keyword (pu/lookup block :logseq.property/ls-type)) :default)
        html-export? (:html-export? config)
        bg-color (pu/lookup block :logseq.property/background-color)
        ;; `heading-level` is for backward compatibility, will remove it in later releases
        heading-level (:block/heading-level block)
        heading (or
                 (and heading-level
                      (<= heading-level 6)
                      heading-level)
                 (pu/lookup block :logseq.property/heading))
        heading (if (true? heading) (min (inc level) 6) heading)
        elem (if heading
               (keyword (str "h" heading ".block-title-wrap.as-heading"
                             (when block-ref? ".as-inline")))
               :span.block-title-wrap)]
    (->elem
     elem
     (merge
      {:data-hl-type (pu/lookup block :logseq.property.pdf/hl-type)}
      (when (and marker
                 (not (string/blank? marker))
                 (not= "nil" marker))
        {:data-marker (str (string/lower-case marker))})
      (when bg-color
        (let [built-in-color? (ui/built-in-color? bg-color)]
          {:style {:background-color (if built-in-color?
                                       (str "var(--ls-highlight-color-" bg-color ")")
                                       bg-color)
                   :color (when-not built-in-color? "white")}
           :class "px-1 with-bg-color"})))

     ;; children
     (let [area?  (= :area (keyword (pu/lookup block :logseq.property.pdf/hl-type)))
           hl-ref #(when (not (#{:default :whiteboard-shape} block-type))
                     [:div.prefix-link
                      {:on-pointer-down
                       (fn [^js e]
                         (let [^js target (.-target e)]
                           (case block-type
                             ;; pdf annotation
                             :annotation
                             (if (and area? (.contains (.-classList target) "blank"))
                               :actions
                               (do
                                 (pdf-assets/open-block-ref! block)
                                 (util/stop e)))

                             :dune)))}

                      [:span.hl-page
                       [:strong.forbid-edit
                        (str "P"
                             (or (pu/lookup block :logseq.property.pdf/hl-page)
                                 "?"))]]

                      (when (and area?
                                 (or
                                  ;; db graphs
                                  (:logseq.property.pdf/hl-image block)
                                  ;; file graphs
                                  (get-in block [:block/properties :hl-stamp])))
                        (pdf-assets/area-display block))])]
       (remove-nils
        (concat
         (when (config/local-file-based-graph? (state/get-current-repo))
           [(when (and (not pre-block?)
                       (not html-export?))
              (file-block/block-checkbox block (str "mr-1 cursor")))
            (when (and (not pre-block?)
                       (not html-export?))
              (file-block/marker-switch block))
            (file-block/marker-cp block)
            (file-block/priority-cp block)])

         ;; highlight ref block (inline)
         (when-not area? [(hl-ref)])

         (conj
          (map-inline config block-ast-title)
          (when (= block-type :whiteboard-shape) [:span.mr-1 (ui/icon "whiteboard-element" {:extension? true})]))

         ;; highlight ref block (area)
         (when area? [(hl-ref)])

         (when (and (seq block-ast-title) (ldb/class-instance?
                                           (entity-plus/entity-memoized (db/get-db) :logseq.class/Cards)
                                           block))
           [(ui/tooltip
             (shui/button
              {:variant :ghost
               :size :sm
               :class "ml-2 !px-1 !h-5 text-xs text-muted-foreground"
               :on-click (fn [e]
                           (util/stop e)
                           (state/pub-event! [:modal/show-cards (:db/id block)]))}
              "Practice")
             [:div "Practice cards"])])))))))

(rum/defc block-title-aux
  [config block {:keys [query? *show-query?]}]
  (let [[hover? set-hover?] (rum/use-state false)
        blank? (string/blank? (:block/title block))
        opacity (if hover? "opacity-100" "opacity-0")
        query (:logseq.property/query block)
        advanced-query? (and query? (= :code (:logseq.property.node/display-type query)))
        show-query? (and *show-query? @*show-query?)
        query-setting (when query?
                        (ui/tooltip
                         (shui/button
                          {:size :sm
                           :variant :ghost
                           :class (str "ls-query-setting ls-small-icon text-muted-foreground ml-2 w-6 h-6 transition-opacity ease-in duration-300 " opacity)
                           :on-pointer-down (fn [e]
                                              (util/stop e)
                                              (when *show-query? (swap! *show-query? not)))}
                          (ui/icon "settings"))
                         [:div.opacity-75 (if show-query?
                                            "Hide query"
                                            "Set query")]))]
    [:div
     {:class (if query?
               "inline-flex"
               "w-full inline")
      :on-mouse-over #(set-hover? true)
      :on-mouse-out #(set-hover? false)}
     (cond
       (and query? (and blank? (or advanced-query? show-query?)))
       [:span.opacity-75.hover:opacity-100 "Untitled query"]
       (and query? blank?)
       (query-builder-component/builder query {})
       :else
       (text-block-title config block))
     query-setting
     (when-let [property (:logseq.property/created-from-property block)]
       (when-let [message (when (= :url (:logseq.property/type property))
                            (first (outliner-property/validate-property-value (db/get-db) property (:db/id block))))]
         (ui/tooltip
          (shui/button
           {:size :sm
            :variant :ghost
            :class "ls-type-warning ls-small-icon px-1 !py-0 h-4 ml-1"}
           (ui/icon "alert-triangle"))
          [:div.opacity-75 message])))]))

(rum/defc block-title < rum/reactive db-mixins/query
  [config block {:keys [*show-query?]}]
  (let [block' (db/entity (:db/id block))
        node-display-type (:logseq.property.node/display-type block')
        db (db/get-db)
        query? (ldb/class-instance? (entity-plus/entity-memoized db :logseq.class/Query) block')]
    (cond
      (and (:page-title? config) (ldb/page? block) (string/blank? (:block/title block)))
      [:div.opacity-75 "Untitled"]

      (:raw-title? config)
      (text-block-title (dissoc config :raw-title?) block)

      (ldb/asset? block)
      [:div.grid.grid-cols-1.justify-items-center.asset-block-wrap
       (asset-cp config block)
       (when (img-audio-video? block)
         [:div.text-xs.opacity-60.mt-1
          (text-block-title (dissoc config :raw-title?) block)])]

      (= :code node-display-type)
      [:div.flex.flex-1.w-full
       (src-cp (assoc config :code-block block) {:language (:logseq.property.code/lang block)})]

      ;; TODO: switched to https://cortexjs.io/mathlive/ for editing
      (= :math node-display-type)
      (latex/latex (:block/title block) true false)

      (seq (:logseq.property/_query block'))
      (query-builder-component/builder block' {})

      :else
      (block-title-aux config block {:query? query?
                                     :*show-query? *show-query?}))))

(rum/defc span-comma
  []
  [:span ", "])

(rum/defc property-cp
  [config block k value]
  (let [date (and (= k :date) (date/get-locale-string (str value)))
        user-config (state/get-config)
        ;; When value is a set of refs, display full property text
        ;; because :block/properties value only contains refs but user wants to see text
        property-separated-by-commas? (text/separated-by-commas? (state/get-config) k)
        v (or
           (when (and (coll? value) (seq value)
                      (not property-separated-by-commas?))
             (get (:block/properties-text-values block) k))
           value)
        property-pages-enabled? (contains? #{true nil} (:property-pages/enabled? user-config))]
    [:div
     (if property-pages-enabled?
       (if (and (not (config/db-based-graph? (state/get-current-repo)))
                (nil? (db/get-page (name k))))
         [:span.page-property-key.font-medium (name k)]
         (page-cp (assoc config :property? true) {:block/name (subs (str k) 1)}))
       [:span.page-property-key.font-medium (name k)])
     [:span.mr-1 ":"]
     [:div.page-property-value.inline
      (cond
        (int? v)
        v

        (= k :file-path)
        v

        date
        date

        (and (string? v) (common-util/wrapped-by-quotes? v))
        (common-util/unquote-string v)

        (and property-separated-by-commas? (coll? v))
        (let [v (->> (remove string/blank? v)
                     (filter string?))
              vals (for [v-item v]
                     (page-cp config {:block/name v-item}))
              elems (interpose (span-comma) vals)]
          (for [elem elems]
            (rum/with-key elem (str (random-uuid)))))

        :else
        (inline-text config (get block :block/format :markdown) (str v)))]]))

(rum/defc properties-cp
  [config {:block/keys [pre-block?] :as block}]
  (let [ordered-properties
        (property-util/get-visible-ordered-properties (:block/properties block)
                                                      (:block/properties-order block)
                                                      {:pre-block? pre-block?
                                                       :page-id (:db/id (:block/page block))})]
    (cond
      (seq ordered-properties)
      [:div.block-properties.rounded
       {:class (when pre-block? "page-properties")
        :title (if pre-block?
                 "Click to edit this page's properties"
                 "Click to edit this block's properties")}
       (for [[k v] ordered-properties]
         (rum/with-key (property-cp config block k v)
           (str (:block/uuid block) "-" k)))]

      (and pre-block? ordered-properties)
      [:span.opacity-50 "Properties"]

      :else
      nil)))

(rum/defcs db-properties-cp < rum/static
  {:init (fn [state]
           (let [container-id (or (:container-id (first (:rum/args state)))
                                  (state/get-next-container-id))]
             (assoc state ::initial-container-id container-id)))}
  [state config block opts]
  (property-component/properties-area block
                                      (merge
                                       config
                                       {:inline-text inline-text
                                        :page-cp page-cp
                                        :block-cp blocks-container
                                        :editor-box (state/get-component :editor/box)
                                        :container-id (or (:container-id config)
                                                          (::initial-container-id state))}
                                       opts)))

(rum/defc invalid-properties-cp
  [invalid-properties]
  (when (seq invalid-properties)
    [:div.invalid-properties.mb-2
     [:div.warning {:title "Invalid properties"}
      "Invalid property names: "
      (for [p invalid-properties]
        [:button.p-1.mr-2 p])]
     [:code "Property name begins with a non-numeric character and can contain alphanumeric characters and . * + ! - _ ? $ % & = < >. If -, + or . are the first character, the second character (if any) must be non-numeric."]]))

(defn- target-forbidden-edit?
  [target]
  (or
   (dom/has-class? target "forbid-edit")
   (dom/has-class? target "bullet")
   (dom/has-class? target "logbook")
   (dom/has-class? target "markdown-table")
   (util/link? target)
   (util/time? target)
   (util/input? target)
   (util/audio? target)
   (util/video? target)
   (util/details-or-summary? target)
   (and (util/sup? target)
        (dom/has-class? target "fn"))
   (dom/has-class? target "image-resize")
   (dom/closest target "a")
   (dom/closest target ".query-table")))

(defn- block-content-on-pointer-down
<<<<<<< HEAD
  [e block block-id edit-input-id content config]
  (let [target (.-target e)
        selection-blocks (state/get-selection-blocks)
        starting-block (state/get-selection-start-block-or-first)
        mobile-selection? (and (util/capacitor-new?) (seq selection-blocks))
        block-dom-element (util/rec-get-node target "ls-block")
        cursor-range (some-> block-dom-element
                       (dom/by-class "block-content-inner")
                       first
                       util/caret-range)]

    (if mobile-selection?
      (let [ids (set (state/get-selection-block-ids))]
        (if (contains? ids (:block/uuid block))
          (do
            (state/drop-selection-block! block-dom-element)
            (when (= 1 (count ids))
              (state/set-state! :mobile/show-action-bar? false)))
          (state/conj-selection-block! block-dom-element)))
      (do
        (util/mobile-keep-keyboard-open false)
        (when-not (or
                   (:closed-values? config)
                   (> (count content) (state/block-content-max-length (state/get-current-repo))))
          (let [target (gobj/get e "target")
                button (gobj/get e "buttons")
                shift? (gobj/get e "shiftKey")
                meta? (util/meta-key? e)
                forbidden-edit? (target-forbidden-edit? target)]
            (when (and (not forbidden-edit?) (contains? #{1 0} button))
              (cond
                (and meta? shift?)
                (when-not (empty? selection-blocks)
                  (util/stop e)
                  (editor-handler/highlight-selection-area! block-id block-dom-element {:append? true}))

                meta?
                (do
                  (util/stop e)
                  (if (some #(= block-dom-element %) selection-blocks)
                    (state/drop-selection-block! block-dom-element)
                    (state/conj-selection-block! block-dom-element :down))
                  (if (empty? (state/get-selection-blocks))
                    (state/clear-selection!)
                    (state/set-selection-start-block! block-dom-element)))

                (and shift? starting-block)
                (do
                  (util/stop e)
                  (util/clear-selection!)
                  (editor-handler/highlight-selection-area! block-id block-dom-element))

                shift?
                (do
                  (util/clear-selection!)
                  (state/set-selection-start-block! block-dom-element))
=======
  [e block block-id content edit-input-id config]
  (when-not (or
             (:closed-values? config)
             (> (count content) (state/block-content-max-length (state/get-current-repo))))
    (let [target (gobj/get e "target")
          button (gobj/get e "buttons")
          shift? (gobj/get e "shiftKey")
          meta? (util/meta-key? e)
          forbidden-edit? (target-forbidden-edit? target)]
      (when (and (not forbidden-edit?) (contains? #{1 0} button))
        (let [selection-blocks (state/get-selection-blocks)
              starting-block (state/get-selection-start-block-or-first)
              block-dom-element (util/rec-get-node target "ls-block")]
          (cond
            (and meta? shift?)
            (when-not (empty? selection-blocks)
              (util/stop e)
              (editor-handler/highlight-selection-area! block-id block-dom-element {:append? true}))

            meta?
            (do
              (util/stop e)
              (if (some #(= block-dom-element %) selection-blocks)
                (state/drop-selection-block! block-dom-element)
                (state/conj-selection-block! block-dom-element :down))
              (if (empty? (state/get-selection-blocks))
                (state/clear-selection!)
                (state/set-selection-start-block! block-dom-element)))

            (and shift? starting-block)
            (do
              (util/stop e)
              (util/clear-selection!)
              (editor-handler/highlight-selection-area! block-id block-dom-element))

            shift?
            (do
              (util/clear-selection!)
              (state/set-selection-start-block! block-dom-element))

            :else
            (let [block (or (db/entity [:block/uuid (:block/uuid block)]) block)]
              (util/mobile-keep-keyboard-open)
              (editor-handler/clear-selection!)
              (editor-handler/unhighlight-blocks!)
              (let [f #(p/do!
                        (db-async/<get-block (state/get-current-repo) (:db/id block) {:children? false})
                        (let [cursor-range (some-> (gdom/getElement block-id)
                                                   (dom/by-class "block-content-inner")
                                                   first
                                                   util/caret-range)
                              block (db/entity (:db/id block))
                              {:block/keys [title format]} block
                              content (if (config/db-based-graph? (state/get-current-repo))
                                        (:block/title block)
                                        (->> title
                                             (property-file/remove-built-in-properties-when-file-based
                                              (state/get-current-repo) format)
                                             (drawer/remove-logbook)))]
                          (state/set-editing!
                           edit-input-id
                           content
                           block
                           cursor-range
                           {:db (db/get-db)
                            :move-cursor? false
                            :container-id (:container-id config)})))]
                ;; wait a while for the value of the caret range
                (p/do!
                 (state/pub-event! [:editor/save-code-editor])
                 (f))
>>>>>>> bc56fa3b

                :else
                (let [block (or (db/entity [:block/uuid (:block/uuid block)]) block)]
                  (editor-handler/clear-selection!)
                  (editor-handler/unhighlight-blocks!)
                  (let [f #(p/do!
                            (when-not (:block.temp/fully-loaded? (db/entity (:db/id block)))
                              (db-async/<get-block (state/get-current-repo) (:db/id block) {:children? false}))
                            (let [block (db/entity (:db/id block))
                                  {:block/keys [title format]} block
                                  content (if (config/db-based-graph? (state/get-current-repo))
                                            (:block/title block)
                                            (->> title
                                                 (property-file/remove-built-in-properties-when-file-based
                                                  (state/get-current-repo) format)
                                                 (drawer/remove-logbook)))]
                              (state/set-editing!
                               edit-input-id
                               content
                               block
                               cursor-range
                               {:db (db/get-db)
                                :move-cursor? false
                                :container-id (:container-id config)})))]
                    ;; wait a while for the value of the caret range
                    (p/do!
                     (state/pub-event! [:editor/save-code-editor])
                     (f))

                    (state/set-selection-start-block! block-dom-element)))))))))))

(rum/defc dnd-separator-wrapper < rum/reactive
  [block block-id top?]
  (let [dragging? (rum/react *dragging?)
        drag-to-block (rum/react *drag-to-block)
        move-to (rum/react *move-to)]
    (when (and
           dragging?
           (= block-id drag-to-block)
           (not (:block/pre-block? block))
           move-to)
      (when-not (or (and top? (not= move-to :top))
                    (and (not top?) (= move-to :top)))
        (dnd-separator move-to)))))

(defn- block-content-inner
  [config block body plugin-slotted? collapsed? block-ref-with-title?]
  (if plugin-slotted?
    [:div.block-slotted-body
     (plugins/hook-block-slot
      :block-content-slotted
      (-> block (dissoc :block/children :block/page)))]

    (when-not (contains? #{:code :math} (:logseq.property.node/display-type block))
      (let [title-collapse-enabled? (:outliner/block-title-collapse-enabled? (state/get-config))]
        (when (and (not block-ref-with-title?)
                   (seq body)
                   (or (not title-collapse-enabled?)
                       (and title-collapse-enabled?
                            (or (not collapsed?)
                                (some? (mldoc/extract-first-query-from-ast body))))))
          [:div.block-body
           (let [body (block/trim-break-lines! (:block.temp/ast-body block))
                 uuid (:block/uuid block)]
             (for [[idx child] (medley/indexed body)]
               (when-let [block (markup-element-cp config child)]
                 (rum/with-key (block-child block)
                   (str uuid "-" idx)))))])))))

(rum/defcs block-tag <
  (rum/local false ::hover?)
  (rum/local false ::hover-container?)
  [state block tag config popup-opts]
  (let [*hover? (::hover? state)
        *hover-container? (::hover-container? state)
        private-tag? (ldb/private-tags (:db/ident tag))]
    [:div.block-tag
     {:key (str "tag-" (:db/id tag))
      :class (str (when private-tag? "private-tag ")
                  (when @*hover?
                    (if private-tag? "!px-1" "!pl-0")))
      :on-mouse-over #(reset! *hover-container? true)
      :on-mouse-out #(reset! *hover-container? false)}
     [:div.flex.items-center
      {:on-mouse-over #(reset! *hover? true)
       :on-mouse-out #(reset! *hover? false)
       :on-context-menu
       (fn [e]
         (util/stop e)
         (shui/popup-show! e
                           (fn []
                             [:<>
                              (shui/dropdown-menu-item
                               {:key "Go to tag"
                                :on-click #(route-handler/redirect-to-page! (:block/uuid tag))}
                               (str "Go to #" (:block/title tag))
                               (shui/dropdown-menu-shortcut (shortcut-utils/decorate-binding "mod+click")))
                              (shui/dropdown-menu-item
                               {:key "Open tag in sidebar"
                                :on-click #(state/sidebar-add-block! (state/get-current-repo) (:db/id tag) :page)}
                               "Open in sidebar"
                               (shui/dropdown-menu-shortcut (shortcut-utils/decorate-binding "shift+click")))
                              (when-not (ldb/private-tags (:db/ident tag))
                                (shui/dropdown-menu-item
                                 {:key "Remove tag"
                                  :on-click #(db-property-handler/delete-property-value! (:db/id block) :block/tags (:db/id tag))}
                                 "Remove tag"))])
                           popup-opts))}
      (if (and @*hover? (not private-tag?))
        [:a.inline-flex.text-muted-foreground
         {:title "Remove this tag"
          :style {:margin-top 1
                  :padding-left 2
                  :margin-right 2}
          :on-pointer-down
          (fn [e]
            (util/stop e)
            (db-property-handler/delete-property-value! (:db/id block) :block/tags (:db/id tag)))}
         (ui/icon "x" {:size 13})]
        [:a.hash-symbol.select-none.flex
         "#"])
      (page-cp (assoc config
                      :disable-preview? true
                      :tag? true
                      :hide-tag-symbol? true)
               tag)]]))

(rum/defc tags-cp
  "Tags without inline or hidden tags"
  [config block]
  (when (:block/raw-title block)
    (let [hidden-internal-tags (cond-> ldb/internal-tags
                                 (:show-tag-and-property-classes? config)
                                 (set/difference #{:logseq.class/Tag :logseq.class/Property}))
          block-tags (->>
                      (:block/tags block)
                      (remove (fn [t]
                                (or (ldb/inline-tag? (:block/raw-title block) t)
                                    (:logseq.property.class/hide-from-node t)
                                    (contains? hidden-internal-tags (:db/ident t))))))
          popup-opts {:align :end
                      :content-props {:on-click (fn [] (shui/popup-hide!))
                                      :class "w-60"}}
          tags-count (count block-tags)]
      (when (seq block-tags)
        (if (< tags-count 3)
          [:div.block-tags.gap-1
           (for [tag block-tags]
             (rum/with-key
               (block-tag block tag config popup-opts)
               (str "tag-" (:db/id tag))))]
          [:div.block-tags.cursor-pointer
           {:on-pointer-down (fn [e]
                               (shui/popup-show! e
                                                 (fn []
                                                   (for [tag block-tags]
                                                     [:div.flex.flex-row.items-center.gap-1
                                                      (when-not (ldb/private-tags (:db/ident tag))
                                                        (shui/button
                                                         {:title "Remove tag"
                                                          :variant :ghost
                                                          :class "!p-1 text-muted-foreground"
                                                          :size :sm
                                                          :on-click #(db-property-handler/delete-property-value! (:db/id block) :block/tags (:db/id tag))}
                                                         (ui/icon "X" {:size 14})))
                                                      (page-cp (assoc config
                                                                      :tag? true
                                                                      :disable-preview? true
                                                                      :stop-click-event? false) tag)]))
                                                 popup-opts))}
           (for [tag (take 2 block-tags)]
             [:div.block-tag.pl-2
              {:key (str "tag-" (:db/id tag))}
              (page-cp (assoc config
                              :tag? true
                              :disable-preview? true
                              :disable-click? true) tag)])
           [:div.text-sm.opacity-50.ml-1
            (str "+" (- tags-count 2))]])))))

(rum/defc block-positioned-properties
  [config block position]
  (let [properties (outliner-property/get-block-positioned-properties (db/get-db) (:db/id block) position)
        opts (merge config
                    {:icon? true
                     :page-cp page-cp
                     :block-cp blocks-container
                     :inline-text inline-text
                     :other-position? true
                     :property-position position})]
    (when (seq properties)
      (case position
        :block-below
        [:div.positioned-properties.block-below.flex.flex-row.gap-2.item-center.flex-wrap.text-sm.overflow-x-hidden
         (for [pid properties]
           (let [property (db/entity pid)]
             [:div.flex.flex-row.items-center.gap-1
              {:key (str pid)}
              [:div.flex.flex-row.items-center
               (property-component/property-key-cp block property opts)
               [:div.select-none ":"]]
              [:div.ls-block.property-value-container
               {:style {:min-height 20}}
               (pv/property-value block property opts)]]))]
        [:div.positioned-properties.flex.flex-row.gap-1.select-none.h-6.self-start
         {:class (name position)}
         (for [pid properties]
           (when-let [property (db/entity pid)]
             (rum/with-key
               (pv/property-value block property (assoc opts :show-tooltip? true))
               (str pid))))]))))

(rum/defc status-history-cp
  [status-history]
  (let [[sort-desc? set-sort-desc!] (rum/use-state true)]
    [:div.p-2.text-muted-foreground.text-sm.max-h-96
     [:div.font-medium.mb-2.flex.flex-row.gap-2.items-center
      [:div "Status history"]
      (shui/button-ghost-icon (if sort-desc? :arrow-down :arrow-up)
                              {:title "Sort order"
                               :class "text-muted-foreground !h-4 !w-4"
                               :icon-props {:size 14}
                               :on-click #(set-sort-desc! (not sort-desc?))})]
     [:div.flex.flex-col.gap-1
      (for [item (if sort-desc? (reverse status-history) status-history)]
        (let [status (:logseq.property.history/ref-value item)]
          [:div.flex.flex-row.gap-1.items-center.text-sm.justify-between
           [:div.flex.flex-row.gap-1.items-center
            (icon-component/get-node-icon-cp status {:size 14 :color? true})
            [:div (:block/title status)]]
           [:div (date/int->local-time-2 (:block/created-at item))]]))]]))

(rum/defc task-spent-time-cp
  [block]
  (when (and (state/enable-timetracking?) (ldb/class-instance? (db/entity :logseq.class/Task) block))
    (let [[result set-result!] (rum/use-state nil)
          repo (state/get-current-repo)
          [status-history time-spent] result]
      (hooks/use-effect!
       (fn []
         (p/let [result (db-async/<task-spent-time repo (:db/id block))]
           (set-result! result)))
       [(:logseq.property/status block)])
      (when (and time-spent (> time-spent 0))
        [:div.text-sm.time-spent.ml-1
         (shui/button
          {:variant :ghost
           :size :sm
           :class "text-muted-foreground !py-0 !px-1 h-6 font-normal"
           :on-click (fn [e]
                       (shui/popup-show! (.-target e)
                                         (fn [] (status-history-cp status-history))
                                         {:align :end}))}
          (clock/seconds->days:hours:minutes:seconds time-spent))]))))

(rum/defc ^:large-vars/cleanup-todo block-content < rum/reactive
  [config {:block/keys [uuid] :as block} edit-input-id block-id *show-query?]
  (let [repo (state/get-current-repo)
        db-based? (config/db-based-graph? (state/get-current-repo))
        scheduled (when-not db-based? (:block/scheduled block))
        deadline (when-not db-based? (:block/deadline block))
        format (if db-based? :markdown (or (:block/format block) :markdown))
        pre-block? (when-not db-based? (:block/pre-block? block))
        collapsed? (:collapsed? config)
        content (if db-based?
                  (:block/raw-title block)
                  (property-util/remove-built-in-properties format (:block/raw-title block)))
        content (if (string? content) (string/trim content) "")
        block-ref? (:block-ref? config)
        block (merge block (block/parse-title-and-body uuid format pre-block? content))
        ast-body (:block.temp/ast-body block)
        ast-title (:block.temp/ast-title block)
        block (assoc block :block/title content)
        plugin-slotted? (and config/lsp-enabled? (state/slot-hook-exist? uuid))
        stop-events? (:stop-events? config)
        block-ref-with-title? (and block-ref? (not (state/show-full-blocks?)) (seq ast-title))
        block-type (or
                    (pu/lookup block :logseq.property/ls-type)
                    :default)
        mouse-down-key (if (util/mobile?)
                         :on-click
                         :on-pointer-down) ; TODO: it seems that Safari doesn't work well with on-pointer-down
        attrs (cond->
               {:blockid       (str uuid)
                :class (util/classnames [{:jtrigger (:property-block? config)
                                          :!cursor-pointer (or (:property? config) (:page-title? config))}])
                :containerid (:container-id config)
                :data-type (name block-type)
                :style {:width "100%"
                        :pointer-events (when stop-events? "none")}}

                (not (string/blank?
                      (pu/lookup block :logseq.property.pdf/hl-color)))
                (assoc :data-hl-color
                       (pu/lookup block :logseq.property.pdf/hl-color))

                (not block-ref?)
                (assoc mouse-down-key (fn [e]
                                        (let [journal-title? (:from-journals? config)]
                                          (cond
                                            (util/right-click? e)
                                            nil

                                            (and journal-title? (gobj/get e "shiftKey"))
                                            (do
                                              (.preventDefault e)
                                              (state/sidebar-add-block! repo (:db/id block) :page))

                                            journal-title?
                                            (do
                                              (.preventDefault e)
                                              (route-handler/redirect-to-page! (:block/uuid block)))

                                            (ldb/journal? block)
                                            (.preventDefault e)

                                            :else
                                            (let [f (:on-block-content-pointer-down config)]
                                              (if (fn? f)
                                                (f e)
                                                (block-content-on-pointer-down e block block-id edit-input-id content config))))))))]
    [:div.block-content.inline
     (cond-> {:id (str "block-content-" uuid)
              :key (str "block-content-" uuid)}
       true
       (merge attrs))

     [:<>
      (when (and (> (count content) (state/block-content-max-length (state/get-current-repo)))
                 (not (contains? #{:code} (:logseq.property.node/display-type block))))
        [:div.warning.text-sm
         "Large block will not be editable or searchable to not slow down the app, please use another editor to edit this block."])
      [:div.flex.flex-row.justify-between.block-content-inner
       (when-not plugin-slotted?
         [:div.block-head-wrap
          (block-title config block {:*show-query? *show-query?})])

       (if db-based?
         (task-spent-time-cp block)
         (file-block/clock-summary-cp block ast-body))]

      (when deadline
        (when-let [deadline-ast (block-handler/get-deadline-ast block)]
          (file-block/timestamp-cp block "DEADLINE" deadline-ast)))

      (when scheduled
        (when-let [scheduled-ast (block-handler/get-scheduled-ast block)]
          (file-block/timestamp-cp block "SCHEDULED" scheduled-ast)))

      (when-not (config/db-based-graph? repo)
        (when-let [invalid-properties (:block/invalid-properties block)]
          (invalid-properties-cp invalid-properties)))

      (when (and (not (config/db-based-graph? repo))
                 (seq (:block/properties block))
                 (let [hidden? (property-file/properties-hidden? (:block/properties block))]
                   (not hidden?))
                 (not (and block-ref? (or (seq ast-title) (seq ast-body))))
                 (not= block-type :whiteboard-shape)
                 (not (:table-block-title? config)))
        (properties-cp config block))

      (block-content-inner config block ast-body plugin-slotted? collapsed? block-ref-with-title?)

      (case (:block/warning block)
        :multiple-blocks
        [:p.warning.text-sm "Full content is not displayed, Logseq doesn't support multiple unordered lists or headings in a block."]
        nil)]]))

(rum/defc block-refs-count < rum/static
  [block block-refs-count' *hide-block-refs?]
  (when (> block-refs-count' 0)
    [:div.h-6
     (shui/button {:variant :ghost
                   :title "Open block references"
                   :class "px-1 py-0 w-5 h-5 opacity-70 hover:opacity-100"
                   :size  :sm
                   :on-click (fn [e]
                               (if (gobj/get e "shiftKey")
                                 (state/sidebar-add-block!
                                  (state/get-current-repo)
                                  (:db/id block)
                                  :block-ref)
                                 (swap! *hide-block-refs? not)))}
                  [:span.text-sm block-refs-count'])]))

(rum/defc block-content-with-error
  [config block edit-input-id block-id *show-query? editor-box]
  (let [[editing? set-editing!] (hooks/use-state false)
        query (:logseq.property/query block)]
    (ui/catch-error
     (if query
       (if editing?
         (editor-box {:block query
                      :block-id (:block/uuid query)
                      :block-parent-id uuid
                      :format (get block :block/format :markdown)}
                     (str "edit-block-" (:block/uuid query))
                     (assoc config :editor-opts {:on-blur #(set-editing! false)}))
         [:a.text-sm
          {:on-click (fn []
                       (set-editing! true)
                       (editor-handler/edit-block! query :max {:container-id (:container-id config)}))}
          "Click to fix query: "
          (:block/title query)])
       [:div.flex.flex-1.flex-col.w-full.gap-2
        (ui/block-error "Block Render Error:"
                        {:content (or (:block/title query)
                                      (:block/title block))
                         :section-attrs
                         {:on-click #(let [content (:block/title block)]
                                       (editor-handler/clear-selection!)
                                       (editor-handler/unhighlight-blocks!)
                                       (state/set-editing! edit-input-id content block "" {:db (db/get-db)
                                                                                           :container-id (:container-id config)}))}})])
     (block-content config block edit-input-id block-id *show-query?))))

(rum/defcs ^:large-vars/cleanup-todo block-content-or-editor < rum/reactive
  [state config {:block/keys [uuid] :as block} {:keys [edit-input-id block-id edit? hide-block-refs-count? refs-count *hide-block-refs? *show-query?]}]
  (let [format (if (config/db-based-graph? (state/get-current-repo))
                 :markdown
                 (or (:block/format block) :markdown))
        editor-box (state/get-component :editor/box)
        editor-id (str "editor-" edit-input-id)
        block-reference-only? (some->
                               (:block/title block)
                               string/trim
                               block-ref/block-ref?)
        named? (some? (:block/name block))
        repo (state/get-current-repo)
        db-based? (config/db-based-graph? repo)
        table? (:table? config)
        raw-mode-block (state/sub :editor/raw-mode-block)
        type-block-editor? (and (contains? #{:code} (:logseq.property.node/display-type block))
                                (not= (:db/id block) (:db/id raw-mode-block)))
        config (assoc config :block-parent-id block-id)]
    [:div.block-content-or-editor-wrap
     {:class (when (:page-title? config) "ls-page-title-container")
      :data-node-type (some-> (:logseq.property.node/display-type block) name)}
     (when (and db-based? (not table?)) (block-positioned-properties config block :block-left))
     [:div.block-content-or-editor-inner
      [:div.block-row.flex.flex-1.flex-row.gap-1.items-center
       (let [content-cp [:div.flex.flex-1.w-full.block-content-wrapper
                         {:style {:display "flex"}}
                         (when-let [actions-cp (:page-title-actions-cp config)]
                           (actions-cp block))
                         (block-content-with-error config block edit-input-id block-id *show-query? editor-box)

                         (when (and (not hide-block-refs-count?)
                                    (not named?)
                                    (not (:table-block-title? config)))
                           [:div.flex.flex-row.items-center
                            (when (and (:embed? config)
                                       (:embed-parent config))
                              [:a.opacity-70.hover:opacity-100.svg-small.inline
                               {:on-pointer-down (fn [e]
                                                   (util/stop e)
                                                   (when-let [block (:embed-parent config)]
                                                     (editor-handler/edit-block! block :max)))}
                               svg/edit])

                            (when block-reference-only?
                              [:a.opacity-70.hover:opacity-100.svg-small.inline
                               {:on-pointer-down (fn [e]
                                                   (util/stop e)
                                                   (editor-handler/edit-block! block :max))}
                               svg/edit])])

                         (when-not (or (:table? config) (:property? config) (:page-title? config))
                           (block-refs-count block refs-count *hide-block-refs?))]
             editor-cp [:div.editor-wrapper.flex.flex-1.w-full
                        {:id editor-id
                         :class (util/classnames [{:opacity-50 (boolean (or (ldb/built-in? block) (ldb/journal? block)))}])}
                        (ui/catch-error
                         (ui/block-error "Something wrong in the editor" {})
                         (editor-box {:block block
                                      :block-id uuid
                                      :block-parent-id block-id
                                      :format format}
                                     edit-input-id
                                     config))]]
         (if (and editor-box edit? (not type-block-editor?))
           editor-cp
           content-cp))

       (when-not (:table-block-title? config)
         [:div.ls-block-right.flex.flex-row.items-center.self-start.gap-1
          (when (and db-based? (not table?))
            [:div.opacity-70.hover:opacity-100
             (block-positioned-properties config block :block-right)])

          (when-not (or (:block-ref? config) (:table? config) (:gallery-view? config)
                        (:property? config))
            (when (and db-based? (seq (:block/tags block)))
              (tags-cp (assoc config :block/uuid (:block/uuid block)) block)))])]]]))

(rum/defcs single-block-cp < mixins/container-id
  [state _config block-uuid]
  (let [uuid (if (string? block-uuid) (uuid block-uuid) block-uuid)
        block (db/entity [:block/uuid uuid])
        config {:id (str uuid)
                :container-id (:container-id state)
                :db/id (:db/id block)
                :block/uuid uuid
                :block? true
                :editor-box (state/get-component :editor/box)
                :in-whiteboard? true}]
    (when (:block/title block)
      [:div.single-block
       (block-container config block)])))

(defn non-dragging?
  [e]
  (and (= (gobj/get e "buttons") 1)
       (not (dom/has-class? (gobj/get e "target") "bullet-container"))
       (not (dom/has-class? (gobj/get e "target") "bullet"))
       (not @*dragging?)))

(rum/defc breadcrumb-fragment
  [config block label opts]
  [:a {:on-pointer-down (fn [e]
                          (when (some? (:sidebar-key config)) (util/stop e)))
       :on-pointer-up
       (fn [e]
         (cond
           (gobj/get e "shiftKey")
           (do
             (util/stop e)
             (state/sidebar-add-block!
              (state/get-current-repo)
              (:db/id block)
              :block-ref))

           (util/atom? (:navigating-block opts))
           (do
             (util/stop e)
             (reset! (:navigating-block opts) (:block/uuid block)))

           (some? (:sidebar-key config))
           nil

           :else
           (when-let [uuid (:block/uuid block)]
             (-> (or (:on-redirect-to-page config) route-handler/redirect-to-page!)
                 (apply [(str uuid)])))))}
   label])

(rum/defc breadcrumb-separator
  []
  [:span.opacity-50.px-1
   "/"])

;; "block-id - uuid of the target block of breadcrumb. page uuid is also acceptable"
(rum/defc breadcrumb-aux < rum/reactive
  [config repo block-id {:keys [show-page? indent? end-separator? _navigating-block]
                         :or {show-page? true}
                         :as opts}]
  (let [from-property (when (and block-id (config/db-based-graph? repo))
                        (:logseq.property/created-from-property (db/entity [:block/uuid block-id])))
        parents (db/get-block-parents repo block-id {:depth 1000})
        parents (cond-> (remove nil? (concat parents [from-property]))
                  (not show-page?)
                  rest)
        config (assoc config
                      :breadcrumb? true
                      :disable-preview? true
                      :stop-click-event? false)]
    (when (seq parents)
      (let [parents-props (doall
                           (for [{:block/keys [uuid name title] :as block} parents]
                             (if name
                               [block (page-cp {:disable-preview? true
                                                :with-parent? false} block) true]
                               (let [result (block/parse-title-and-body
                                             uuid
                                             (get block :block/format :markdown)
                                             (:block/pre-block? block)
                                             title)
                                     ast-body (:block.temp/ast-body result)
                                     ast-title (:block.temp/ast-title result)
                                     config (assoc config :block/uuid uuid)]
                                 [block
                                  (when ast-title
                                    (if (seq ast-title)
                                      (->elem :span (map-inline config ast-title))
                                      (->elem :div (markup-elements-cp config ast-body))))
                                  false]))))
            breadcrumbs (->> parents-props
                             (map (fn [x]
                                    (let [[block label page?] x
                                          label' (if page?
                                                   label
                                                   (breadcrumb-fragment config block label opts))]
                                      (rum/with-key label' (str (:block/uuid block))))))
                             (interpose (breadcrumb-separator)))]
        (when (seq breadcrumbs)
          [:div.breadcrumb.block-parents
           {:class (when (seq breadcrumbs)
                     (str (when-not (or (:search? config) (:list-view? config))
                            " my-2")
                          (when indent?
                            " ml-4")))}
           (when (and (false? (:top-level? config))
                      (seq parents))
             (breadcrumb-separator))
           breadcrumbs
           (when end-separator? (breadcrumb-separator))])))))

(rum/defc breadcrumb
  [config repo block-id {:keys [_show-page? _indent? _end-separator? _navigating-block]
                         :as opts}]
  (let [[block set-block!] (hooks/use-state nil)]
    (hooks/use-effect!
     (fn []
       (p/let [block (db-async/<get-block (state/get-current-repo)
                                          block-id
                                          {:children? false
                                           :skip-refresh? true})
               _ (when-let [id (:db/id block)]
                   (db-async/<get-block-parents (state/get-current-repo) id 9))]
         (set-block! block)))
     [])
    (when block
      (breadcrumb-aux config repo block-id opts))))

(defn- block-drag-over
  [event uuid top? block-id *move-to']
  (util/stop event)
  (when-not (dnd-same-block? uuid)
    (let [over-block (gdom/getElement block-id)
          rect (utils/getOffsetRect over-block)
          element-top (gobj/get rect "top")
          element-left (gobj/get rect "left")
          x-offset (- (.. event -pageX) element-left)
          cursor-top (gobj/get event "clientY")
          move-to-value (cond
                          (and top? (<= (js/Math.abs (- cursor-top element-top)) 16))
                          :top

                          (> x-offset (if (util/capacitor-new?) 100 50))
                          :nested

                          :else
                          :sibling)]
      (when-not (= uuid @*dragging-over-block)
        (haptics/haptics))
      (reset! *dragging-over-block uuid)
      (reset! *drag-to-block block-id)
      (reset! *move-to' move-to-value))))

(defn block-drag-end
  ([_event]
   (block-drag-end _event *move-to))
  ([_event *move-to']
   (util/schedule
    (fn []
      (reset! *dragging? false)
      (reset! *dragging-block nil)
      (reset! *dragging-over-block nil)
      (reset! *drag-to-block nil)
      (reset! *move-to' nil)
      (editor-handler/unhighlight-blocks!)))))

(defn- block-drag-leave
  [_event *move-to']
  (reset! *move-to' nil))

(defn- block-drop
  "Block on-drop handler"
  [^js event uuid target-block original-block *move-to']
  (when-not (dnd-same-block? uuid)
    (util/stop-propagation event)
    (haptics/haptics)
    (let [block-uuids (state/get-selection-block-ids)
          lookup-refs (map (fn [id] [:block/uuid id]) block-uuids)
          selected (db/pull-many (state/get-current-repo) '[*] lookup-refs)
          blocks (if (seq selected) selected [@*dragging-block])
          blocks (remove-nils blocks)]
      (if (seq blocks)
        ;; dnd block moving in current Logseq instance
        (do
          (dnd/move-blocks event blocks target-block original-block @*move-to')
          (when (util/capacitor-new?)
            (state/set-state! :mobile/show-action-bar? false)
            (state/clear-selection!)))
        ;; handle DataTransfer
        (let [repo (state/get-current-repo)
              data-transfer (.-dataTransfer event)
              transfer-types (set (js->clj (.-types data-transfer)))]
          (cond
            (contains? transfer-types "text/plain")
            (let [text (.getData data-transfer "text/plain")]
              (editor-handler/api-insert-new-block!
               text
               {:block-uuid  uuid
                :edit-block? false
                :sibling?    (= @*move-to' :sibling)
                :before?     (= @*move-to' :top)}))

            (contains? transfer-types "Files")
            (let [files (.-files data-transfer)
                  format (get target-block :block/format :markdown)]
              ;; When editing, this event will be handled by editor-handler/upload-asset(editor-on-paste)
              (when (and (config/local-file-based-graph? repo) (not (state/editing?)))
                ;; Basically the same logic as editor-handler/upload-asset,
                ;; does not require edting
                (-> (file-editor-handler/file-based-save-assets! repo (js->clj files))
                    (p/then
                     (fn [res]
                       (when-let [[asset-file-name file-obj asset-file-fpath matched-alias] (first res)]
                         (let [image? (config/ext-of-image? asset-file-name)
                               link-content (assets-handler/get-asset-file-link format
                                                                                (if matched-alias
                                                                                  (str
                                                                                   (if image? "../assets/" "")
                                                                                   "@" (:name matched-alias) "/" asset-file-name)
                                                                                  (file-editor-handler/resolve-relative-path (or asset-file-fpath asset-file-name)))
                                                                                (if file-obj (.-name file-obj) (if image? "image" "asset"))
                                                                                image?)]
                           (editor-handler/api-insert-new-block!
                            link-content
                            {:block-uuid  uuid
                             :edit-block? false
                             :replace-empty-target? true
                             :sibling?   true
                             :before?    false}))
                         (recur (rest res))))))))

            :else
            (prn ::unhandled-drop-data-transfer-type transfer-types)))))
    (block-drag-end event *move-to')))

(defonce *block-last-mouse-event (atom nil))

(defn- block-mouse-over
  [^js e block *control-show? block-id doc-mode?]
  (let [mouse-moving? (not= (some-> @*block-last-mouse-event (.-clientY)) (.-clientY e))
        block-dom-node (util/rec-get-node (.-target e) "ls-block")]
    (when (and mouse-moving?
               (not @*dragging?)
               (not= (:block/uuid block) (:block/uuid (state/get-edit-block))))
      (.preventDefault e)
      (reset! *control-show? true)
      (when-let [parent (gdom/getElement block-id)]
        (let [node (.querySelector parent ".bullet-container")]
          (when doc-mode?
            (dom/remove-class! node "hide-inner-bullet"))))
      (when (non-dragging? e)
        (when-let [container (gdom/getElement "app-container-wrapper")]
          (dom/add-class! container "blocks-selection-mode"))
        (editor-handler/highlight-selection-area! block-id block-dom-node {:append? true})))))

(defn- block-mouse-leave
  [*control-show? block-id doc-mode?]
  (reset! *control-show? false)
  (when doc-mode?
    (when-let [parent (gdom/getElement block-id)]
      (when-let [node (.querySelector parent ".bullet-container")]
        (dom/add-class! node "hide-inner-bullet")))))

(defn- on-drag-and-mouse-attrs
  [block original-block uuid top? block-id *move-to']
  (when-not (ldb/journal? block)
    {:on-drag-enter (fn [event]
                      (.preventDefault event))
     :on-drag-over (fn [event]
                     (block-drag-over event uuid top? block-id *move-to'))
     :on-drag-leave (fn [event]
                      (block-drag-leave event *move-to'))
     :on-drop (fn [event]
                (block-drop event uuid block original-block *move-to'))
     :on-drag-end (fn [event]
                    (block-drag-end event *move-to'))}))

(defn- root-block?
  [config block]
  (and (:block? config)
       (util/collapsed? block)
       (= (:id config)
          (str (:block/uuid block)))))

(defn- build-config
  [config block {:keys [navigating-block navigated?]}]
  (cond-> config
    navigated?
    (assoc :id (str navigating-block))

    true
    (assoc :block block)

    ;; Each block might have multiple queries, but we store only the first query's result.
    ;; This :query-result atom is used by the query function feature to share results between
    ;; the parent's query block and the children blocks. This works because config is shared
    ;; between parent and children blocks
    (nil? (:query-result config))
    (assoc :query-result (atom nil))

    true
    (block-handler/attach-order-list-state block)

    (nil? (:level config))
    (assoc :level 0)))

(defn- build-block
  [config block* {:keys [navigating-block navigated?]}]
  (let [linked-block (:block/link (db/entity (:db/id block*)))
        block (cond
                (or (and (:custom-query? config)
                         (nil? (first (:block/_parent block*)))
                         (not (and (:dsl-query? config)
                                   (string/includes? (:query config) "not"))))
                    navigated?)
                (db/entity [:block/uuid navigating-block])

                (:loop-linked? config)
                block*

                linked-block
                linked-block

                :else
                block*)
        result (or (db/sub-block (:db/id block)) block*)]
    (if linked-block
      [block* result]
      [nil result])))

(rum/defcs ^:large-vars/cleanup-todo block-container-inner-aux < rum/reactive db-mixins/query
  {:init (fn [state]
           (let [*ref (atom nil)
                 [_container-state _repo config block] (:rum/args state)
                 current-block-page? (= (str (:block/uuid block)) (state/get-current-page))
                 embed-self? (and (:embed? config)
                                  (= (:block/uuid block) (:block/uuid (:block config))))
                 default-hide? (or (not (and current-block-page? (not embed-self?) (state/auto-expand-block-refs?)))
                                   (= (str (:id config)) (str (:block/uuid block))))
                 *refs-count (atom nil)]
             (when-not (or (:view? config) (ldb/page? block))
               (when-let [id (:db/id block)]
                 (p/let [count (db-async/<get-block-refs-count (state/get-current-repo) id)]
                   (reset! *refs-count count))))
             (assoc state
                    ::ref *ref
                    ::hide-block-refs? (atom default-hide?)
                    ::show-query? (atom false)
                    ::refs-count *refs-count)))}
  (mixins/event-mixin
   (fn [state]
     (let [*ref (::ref state)]
       ;; React doesn't let us directly control passive via onTouchMove
       ;; So here we listen `touchmove` on the block node
       (mixins/listen state @*ref "touchmove" block-handler/on-touch-move))))
  [state container-state repo config* block {:keys [navigating-block navigated? editing? selected?] :as opts}]
  (let [*ref (::ref state)
        *hide-block-refs? (get state ::hide-block-refs?)
        *show-query? (get state ::show-query?)
        show-query? (rum/react *show-query?)
        *refs-count (get state ::refs-count)
        hide-block-refs? (rum/react *hide-block-refs?)
        refs-count (rum/react *refs-count)
        [original-block block] (build-block config* block {:navigating-block navigating-block :navigated? navigated?})
        config* (if original-block
                  (assoc config* :original-block original-block)
                  config*)
        ref? (:ref? config*)
        ;; whiteboard block shape
        in-whiteboard? (and (:in-whiteboard? config*)
                            (= (:id config*)
                               (str (:block/uuid block))))
        edit-input-id (str "edit-block-" (:block/uuid block))
        container-id (:container-id config*)
        table? (:table? config*)
        property? (:property? config*)
        custom-query? (boolean (:custom-query? config*))
        ref-or-custom-query? (or ref? custom-query?)
        *navigating-block (get container-state ::navigating-block)
        {:block/keys [uuid pre-block? title]} block
        config (build-config config* block {:navigated? navigated? :navigating-block navigating-block})
        level (:level config)
        *control-show? (get container-state ::control-show?)
        db-collapsed? (util/collapsed? block)
        collapsed? (cond
                     (or ref-or-custom-query?
                         (:view? config)
                         (root-block? config block)
                         (and (or (ldb/class? block) (ldb/property? block)) (:page-title? config)))
                     (state/sub-block-collapsed uuid)

                     :else
                     db-collapsed?)
        config (assoc config :collapsed? collapsed?)
        breadcrumb-show? (:breadcrumb-show? config)
        doc-mode? (:document/mode? config)
        embed? (:embed? config)
        page-embed? (:page-embed? config)
        reference? (:reference? config)
        whiteboard-block? (pu/shape-block? block)
        block-id (str "ls-block-" uuid)
        has-child? (first (:block/_parent (db/entity (:db/id block))))
        top? (:top? config)
        original-block (:original-block config)
        attrs (on-drag-and-mouse-attrs block original-block uuid top? block-id *move-to)
        own-number-list? (:own-order-number-list? config)
        order-list? (boolean own-number-list?)
        children (ldb/get-children block)
        db-based? (config/db-based-graph? repo)
        page-icon (when (:page-title? config)
                    (let [icon' (get block (pu/get-pid :logseq.property/icon))]
                      (when-let [icon (and (ldb/page? block)
                                           (or icon'
                                               (some :logseq.property/icon (:block/tags block))
                                               (when (ldb/class? block)
                                                 {:type :tabler-icon
                                                  :id "hash"})
                                               (when (ldb/property? block)
                                                 {:type :tabler-icon
                                                  :id "letter-p"})))]
                        [:div.ls-page-icon.flex.self-start
                         (icon-component/icon-picker icon
                                                     {:on-chosen (fn [_e icon]
                                                                   (if icon
                                                                     (db-property-handler/set-block-property!
                                                                      (:db/id block)
                                                                      (pu/get-pid :logseq.property/icon)
                                                                      (select-keys icon [:id :type :color]))
                                                             ;; del
                                                                     (db-property-handler/remove-block-property!
                                                                      (:db/id block)
                                                                      (pu/get-pid :logseq.property/icon))))
                                                      :del-btn? (boolean icon')
                                                      :icon-props {:style {:width "1lh"
                                                                           :height "1lh"
                                                                           :font-size (if (:page-title? config) 38 18)}}})])))]
    [:div.ls-block.swipe-item
     (cond->
      {:id (str "ls-block-"
                ;; container-id "-"
                uuid)
       :blockid (str uuid)
       :containerid container-id
       :data-is-property (ldb/property? block)
       :ref #(when (nil? @*ref) (reset! *ref %))
       :data-collapsed (and collapsed? has-child?)
       :class (str (when selected? "selected")
                   (when pre-block? " pre-block")
                   (when order-list? " is-order-list")
                   (when (string/blank? title) " is-blank")
                   (when original-block " embed-block"))
       :haschild (str (boolean has-child?))
       :on-touch-start (fn [event uuid]
                         (when-not (or @*dragging? (state/editing?))
                           (block-handler/on-touch-start event uuid)))
       :on-touch-end (fn [event]
                       (when-not @*dragging?
                         (block-handler/on-touch-end event)))
       :on-touch-cancel (fn [e]
                          (block-handler/on-touch-cancel e))}

       (and (util/capacitor-new?) (not (ldb/page? block)))
       (assoc
        :draggable true
        :on-drag-start
        (fn [event]
          (when-not (state/editing?)
            (util/stop-propagation event)
            (on-drag-start event block block-id))))

       (:property-default-value? config)
       (assoc :data-is-property-default-value (:property-default-value? config))

       original-block
       (assoc :originalblockid (str (:block/uuid original-block)))

       level
       (assoc :level level)

       true
       (merge attrs)

       (or reference? (and embed? (not page-embed?)))
       (assoc :data-transclude true)

       embed?
       (assoc :data-embed true)

       custom-query?
       (assoc :data-query true))

     (when (and ref? breadcrumb-show? (not (or table? property?)))
       (breadcrumb config repo uuid {:show-page? false
                                     :indent? true
                                     :navigating-block *navigating-block}))

     ;; only render this for the first block in each container
     (when (and top? (not (or table? property?)))
       (dnd-separator-wrapper block block-id true))

     (when-not (:hide-title? config)
       [:div.block-main-container.flex.flex-row.gap-1
        {:style (when (and db-based? (:page-title? config))
                  {:margin-left (cond
                                  (util/mobile?) 0
                                  page-icon -36
                                  :else -30)})
         :data-has-heading (some-> block (pu/lookup :logseq.property/heading))
         :on-mouse-enter (fn [e]
                           (block-mouse-over e block *control-show? block-id doc-mode?))
         :on-mouse-move (fn [e]
                          (reset! *block-last-mouse-event e))
         :on-mouse-leave (fn [_e]
                           (block-mouse-leave *control-show? block-id doc-mode?))}

        (when (and (not in-whiteboard?) (not property?) (not (:table-block-title? config)))
          (let [edit? (or editing?
                          (= uuid (:block/uuid (state/get-edit-block))))]
            (block-control (assoc config :hide-bullet? (:page-title? config))
                           block
                           (merge opts
                                  {:uuid uuid
                                   :block-id block-id
                                   :collapsed? collapsed?
                                   :*control-show? *control-show?
                                   :edit? edit?}))))

        [:div.flex.flex-col.w-full
         [:div.block-main-content.flex.flex-row.gap-2
          (when page-icon
            page-icon)

          (if whiteboard-block?
            (block-reference {} (str uuid) nil)
            ;; Not embed self
            [:div.flex.flex-col.w-full
             (let [block (merge block (block/parse-title-and-body uuid (get block :block/format :markdown) pre-block? title))
                   hide-block-refs-count? (or (and (:embed? config)
                                                   (= (:block/uuid block) (:embed-id config)))
                                              table?)]
               (block-content-or-editor config
                                        block
                                        {:edit-input-id edit-input-id
                                         :block-id block-id
                                         :edit? editing?
                                         :refs-count refs-count
                                         :*hide-block-refs? *hide-block-refs?
                                         :hide-block-refs-count? hide-block-refs-count?
                                         :*show-query? *show-query?}))])]

         (when (and db-based? (not collapsed?) (not (or table? property? (:page-title? config))))
           (block-positioned-properties config block :block-below))]])

     (when (and db-based?
                (not (:library? config))
                (or (:tag-dialog? config)
                    (and
                     (not collapsed?)
                     (not (or table? property?)))))
       [:div (when-not (:page-title? config) {:style {:padding-left 45}})
        (db-properties-cp config block {:in-block-container? true})])

     (when (and db-based? show-query? (not (:table? config)))
       (let [query? (ldb/class-instance? (entity-plus/entity-memoized (db/get-db) :logseq.class/Query) block)
             query (:logseq.property/query block)
             advanced-query? (and query? (= :code (:logseq.property.node/display-type query)))]
         [:div.ml-6.my-1
          (if advanced-query?
            (src-cp (assoc config :code-block query) {:language "clojure"})
            [:div
             [:div.opacity-75.ml-5.text-sm.mb-1 "Set query:"]
             (block-container config query)])]))

     (when (and (not (or (:table? config) (:property? config)))
                (not hide-block-refs?)
                (> refs-count 0)
                (not (:page-title? config)))
       (when-let [refs-cp (state/get-component :block/linked-references)]
         [:div.px-4.py-2.border.rounded.my-2.shadow-xs {:style {:margin-left 42}}
          (refs-cp block {})]))

     (when (and db-based? (not collapsed?) (not (or table? property?))
                (ldb/class-instance? (entity-plus/entity-memoized (db/get-db) :logseq.class/Query) block))
       (let [query-block (:logseq.property/query (db/entity (:db/id block)))
             query-block (if query-block (db/sub-block (:db/id query-block)) query-block)
             query (:block/title query-block)
             result (common-util/safe-read-string {:log-error? false} query)
             advanced-query? (map? result)]
         [:div {:style {:padding-left 42}}
          (query/custom-query (wrap-query-components (assoc config
                                                            :dsl-query? (not advanced-query?)
                                                            :cards? (ldb/class-instance? (entity-plus/entity-memoized
                                                                                          (db/get-db)
                                                                                          :logseq.class/Cards) block)))
                              (if advanced-query? result {:builder nil
                                                          :query (query-builder-component/sanitize-q query)}))]))

     (when-not (or (:hide-children? config) in-whiteboard? (or table? property?))
       (let [config' (-> (update config :level inc)
                         (dissoc :original-block :data))]
         (block-children config' block children collapsed?)))

     (when-not (or in-whiteboard? table? property?)
       (dnd-separator-wrapper block block-id false))]))

(rum/defc block-container-inner
  [container-state repo config* block opts]
  (let [container-id (:container-id config*)
        block-id (:block/uuid block)
        v1 (state/sub-editing? [container-id block-id])
        v2 (state/sub-editing? [:unknown-container block-id])
        selected? (state/sub-block-selected? block-id)
        editing? (or v1 v2)]
    (block-container-inner-aux container-state repo config* block (assoc opts
                                                                         :editing? editing?
                                                                         :selected? selected?))))

(defn- block-changed?
  [old-block new-block]
  (not= (:block/tx-id old-block) (:block/tx-id new-block)))

(defn- config-block-should-update?
  [old-state new-state]
  (let [config-compare-keys [:show-cloze? :hide-children? :own-order-list-type :own-order-list-index :original-block :edit? :hide-bullet? :ref-matched-children-ids]
        b1                  (second (:rum/args old-state))
        b2                  (second (:rum/args new-state))
        result              (or
                             (block-changed? b1 b2)
                                               ;; config changed
                             (not= (select-keys (first (:rum/args old-state)) config-compare-keys)
                                   (select-keys (first (:rum/args new-state)) config-compare-keys)))]
    (boolean result)))

(defn- set-collapsed-block!
  [block-id v]
  (if (false? v)
    (editor-handler/expand-block! block-id {:skip-db-collpsing? true})
    (state/set-collapsed-block! block-id v)))

(rum/defcs loaded-block-container < rum/reactive db-mixins/query
  (rum/local false ::show-block-left-menu?)
  (rum/local false ::show-block-right-menu?)
  {:should-update config-block-should-update?}
  {:init (fn [state]
           (let [[config block] (:rum/args state)
                 block-id (:block/uuid block)
                 linked-block? (or (:block/link block)
                                   (:original-block config))]
             (when-not (:property-block? config)
               (cond
                 (and (:page-title? config) (or (ldb/class? block) (ldb/property? block)) (not config/publishing?))
                 (let [collapsed? (state/get-block-collapsed block-id)]
                   (set-collapsed-block! block-id (if (some? collapsed?) collapsed? true)))

                 (root-block? config block)
                 (set-collapsed-block! block-id false)

                 (or (:view? config) (:ref? config) (:custom-query? config))
                 (set-collapsed-block! block-id
                                       (boolean (editor-handler/block-default-collapsed? block config)))

                 :else
                 nil))
             (cond->
              (assoc state
                     ::control-show? (atom false)
                     ::navigating-block (atom (:block/uuid block)))
               (or linked-block? (nil? (:container-id config)))
               (assoc ::container-id (state/get-next-container-id)))))
   :will-unmount (fn [state]
                   ;; restore root block's collapsed state
                   (let [[config block] (:rum/args state)
                         block-id (:block/uuid block)]
                     (when (root-block? config block)
                       (set-collapsed-block! block-id nil)))
                   state)}
  [state config block & {:as opts}]
  (let [repo (state/get-current-repo)
        *navigating-block (get state ::navigating-block)
        navigating-block (rum/react *navigating-block)
        navigated? (and (not= (:block/uuid block) navigating-block) navigating-block)
        config' (if-let [container-id (::container-id state)]
                  (assoc config :container-id container-id)
                  config)]
    (when (:block/uuid block)
      (rum/with-key
        (block-container-inner state repo config' block
                               (merge
                                opts
                                {:navigating-block navigating-block :navigated? navigated?}))
        (str "block-inner-"
             (:container-id config)
             "-"
             (:block/uuid block))))))

(rum/defc block-container
  [config block* & {:as opts}]
  (let [[block set-block!] (hooks/use-state block*)
        id (or (:db/id block*) (:block/uuid block*))]
    (when-not (or (:page-title? config)
                  (:view? config))
      (hooks/use-effect!
       (fn []
         (p/let [block (db-async/<get-block (state/get-current-repo)
                                            id
                                            {:children? (not
                                                         (if-some [result (state/get-block-collapsed (:block/uuid block))]
                                                           result
                                                           (:block/collapsed? block)))
                                             :skip-refresh? false})]
           (set-block! block)))
       []))
    (when (or (:view? config) (:block/title block))
      (loaded-block-container config block opts))))

(defn divide-lists
  [[f & l]]
  (loop [l        l
         ordered? (:ordered f)
         result   [[f]]]
    (if (seq l)
      (let [cur          (first l)
            cur-ordered? (:ordered cur)]
        (if (= ordered? cur-ordered?)
          (recur
           (rest l)
           cur-ordered?
           (update result (dec (count result)) conj cur))
          (recur
           (rest l)
           cur-ordered?
           (conj result [cur]))))
      result)))

(defn list-element
  [l]
  (match l
    [l1 & _tl]
    (let [{:keys [ordered name]} l1]
      (cond
        (seq name)
        :dl
        ordered
        :ol
        :else
        :ul))

    :else
    :ul))

(defn list-item
  [config {:keys [name content checkbox items number] :as _list}]
  (let [content (when-not (empty? content)
                  (match content
                    [["Paragraph" i] & rest']
                    (vec-cat
                     (map-inline config i)
                     (markup-elements-cp config rest'))
                    :else
                    (markup-elements-cp config content)))
        checked? (some? checkbox)
        items (when (seq items)
                (->elem
                 (list-element items)
                 (for [item items]
                   (list-item config item))))]
    (cond
      (seq name)
      [:dl {:checked checked?}
       [:dt (map-inline config name)]
       (->elem :dd
               (vec-cat content [items]))]

      :else
      (if (nil? checkbox)
        (->elem
         :li
         (cond->
          {:checked checked?}
           number
           (assoc :value number))
         (vec-cat
          [(->elem
            :p
            content)]
          [items]))
        (->elem
         :li
         {:checked checked?}
         (vec-cat
          [(->elem
            :p
            (list-checkbox config checkbox)
            content)]
          [items]))))))

(defn table
  [config {:keys [header groups col_groups]}]

  (let [tr (fn [elm cols]
             (->elem
              :tr
              (mapv (fn [col]
                      (->elem
                       elm
                       {:scope "col"
                        :class "org-left"}
                       (map-inline config col)))
                    cols)))
        tb-col-groups (try
                        (mapv (fn [number]
                                (let [col-elem [:col {:class "org-left"}]]
                                  (->elem
                                   :colgroup
                                   (repeat number col-elem))))
                              col_groups)
                        (catch :default _e
                          []))
        head (when header
               [:thead (tr :th header)])
        groups (mapv (fn [group]
                       (->elem
                        :tbody
                        (mapv #(tr :td %) group)))
                     groups)]
    [:div.table-wrapper.classic-table.force-visible-scrollbar.markdown-table
     (->elem
      :table
      {:class "table-auto"
       :border 2
       :cell-spacing 0
       :cell-padding 6
       :rules "groups"
       :frame "hsides"}
      (vec-cat
       tb-col-groups
       (cons head groups)))]))

(defn logbook-cp
  [log]
  (let [clocks (filter #(string/starts-with? % "CLOCK:") log)
        clocks (reverse (sort-by str clocks))]
        ;; TODO: display states change log
        ; states (filter #(not (string/starts-with? % "CLOCK:")) log)

    (when (seq clocks)
      (let [tr (fn [elm cols] (->elem :tr
                                      (mapv (fn [col] (->elem elm col)) cols)))
            head  [:thead.overflow-x-scroll (tr :th.py-0 ["Type" "Start" "End" "Span"])]
            clock-tbody (->elem
                         :tbody.overflow-scroll.sm:overflow-auto
                         (mapv (fn [clock]
                                 (let [cols (->> (string/split clock #": |--|=>")
                                                 (map string/trim))]
                                   (mapv #(tr :td.py-0 %) [cols])))
                               clocks))]
        [:div.overflow-x-scroll.sm:overflow-auto
         (->elem
          :table.m-0
          {:class "logbook-table"
           :border 0
           :style {:width "max-content"}
           :cell-spacing 15}
          (cons head [clock-tbody]))]))))

(defn map-inline
  [config col]
  (map #(inline config %) col))

(rum/defc inline-title
  [title]
  (map-inline {}
              (gp-mldoc/inline->edn title
                                    (mldoc/get-default-config :markdown))))

(declare ->hiccup)

(defn- get-code-mode-by-lang
  [lang]
  (some (fn [m] (when (= (.-name m) lang) (.-mode m))) js/window.CodeMirror.modeInfo))

(rum/defc src-lang-picker
  [block on-select!]
  (when-let [langs (map (fn [m] (.-name m)) js/window.CodeMirror.modeInfo)]
    (let [options (map (fn [lang] {:label lang :value lang}) langs)]
      (select/select {:items options
                      :input-default-placeholder "Choose language"
                      :on-chosen
                      (fn [chosen _ _ e]
                        (let [lang (:value chosen)]
                          (when (and (= :code (:logseq.property.node/display-type block))
                                     (not= lang (:logseq.property.code/lang block)))
                            (on-select! lang e)))
                        (shui/popup-hide!))}))))

(rum/defc src-cp < rum/static
  [config options]
  (let [block (or (:code-block config) (:block config))
        container-id (:container-id config)
        *mode-ref (hooks/use-ref nil)
        *actions-ref (hooks/use-ref nil)]

    (when options
      (let [html-export? (:html-export? config)
            {:keys [lines language]} options
            attr (when language
                   {:data-lang language})
            code (if lines (apply str lines) (:block/title block))
            [inside-portal? set-inside-portal?] (rum/use-state nil)]
        (cond
          html-export?
          (highlight/html-export attr code)

          :else
          (let [language (if (contains? #{"edn" "clj" "cljc" "cljs" "clojurescript"} language) "clojure" language)]
            [:div.ui-fenced-code-editor.flex.w-full
             {:ref (fn [el]
                     (set-inside-portal? (and el (whiteboard-handler/inside-portal? el))))
              :on-mouse-over #(dom/add-class! (hooks/deref *actions-ref) "!opacity-100")
              :on-mouse-leave (fn [e]
                                (when (dom/has-class? (.-target e) "code-editor")
                                  (dom/remove-class! (hooks/deref *actions-ref) "!opacity-100")))}
             (cond
               (nil? inside-portal?) nil

               inside-portal?
               (highlight/highlight (str (random-uuid))
                                    {:class (str "language-" language)
                                     :data-lang language}
                                    code)

               :else
               [:div.ls-code-editor-wrap
                [:div.code-block-actions
                 {:ref *actions-ref}
                 (shui/button
                  {:variant :text
                   :size :sm
                   :class "select-language"
                   :ref *mode-ref
                   :containerid (str container-id)
                   :blockid (str (:block/uuid block))
                   :on-click (fn [^js e]
                               (util/stop-propagation e)
                               (let [target (.-target e)]
                                 (shui/popup-show! target
                                                   #(src-lang-picker block
                                                                     (fn [lang ^js _e]
                                                                       (when-let [^js cm (util/get-cm-instance (util/rec-get-node target "ls-block"))]
                                                                         (if-let [mode (get-code-mode-by-lang lang)]
                                                                           (.setOption cm "mode" mode)
                                                                           (throw (ex-info "code mode not found"
                                                                                           {:lang lang})))
                                                                         (db/transact! [(ldb/kv :logseq.kv/latest-code-lang lang)])
                                                                         (db-property-handler/set-block-property!
                                                                          (:db/id block) :logseq.property.code/lang lang))))
                                                   {:align :end})))}
                  (or language "Choose language")
                  (ui/icon "chevron-down"))
                 (shui/button
                  {:variant :text
                   :size :sm
                   :on-click (fn [^js e]
                               (util/stop-propagation e)
                               (when-let [^js cm (util/get-cm-instance (util/rec-get-node (.-target e) "ls-block"))]
                                 (util/copy-to-clipboard! (.getValue cm))
                                 (notification/show! "Copied!" :success)))}
                  (ui/icon "copy")
                  "Copy")]
                (lazy-editor/editor config (str (d/squuid)) attr code options)
                (let [options (:options options) block (:block config)]
                  (when (and (= language "clojure") (contains? (set options) ":results"))
                    (sci/eval-result code block)))])]))))))

(defn ^:large-vars/cleanup-todo markup-element-cp
  [{:keys [html-export?] :as config} item]
  (try
    (match item
      ["Drawer" name lines]
      (when (or (not= name "logbook")
                (and
                 (= name "logbook")
                 (state/enable-timetracking?)
                 (or  (get-in (state/get-config) [:logbook/settings :enabled-in-all-blocks])
                      (when (get-in (state/get-config)
                                    [:logbook/settings :enabled-in-timestamped-blocks] true)
                        (or (:block/scheduled (:block config))
                            (:block/deadline (:block config)))))))
        [:div
         [:div.text-sm
          [:div.drawer {:data-drawer-name name}
           (ui/foldable
            [:div.opacity-50.font-medium.logbook
             (util/format ":%s:" (string/upper-case name))]
            [:div.opacity-50.font-medium
             (if (= name "logbook")
               (logbook-cp lines)
               (apply str lines))
             [:div ":END:"]]
            {:default-collapsed? true
             :title-trigger? true})]]])

      ;; for file-level property in orgmode: #+key: value
      ;; only display caption. https://orgmode.org/manual/Captions.html.
      ["Directive" key value]
      [:div.file-level-property
       (when (contains? #{"caption"} (string/lower-case key))
         [:span.font-medium
          [:span.font-bold (string/upper-case key)]
          (str ": " value)])]

      ["Paragraph" l]
      ;; TODO: speedup
      (if (util/safe-re-find #"\"Export_Snippet\" \"embed\"" (str l))
        (->elem :div (map-inline config l))
        (->elem :div.is-paragraph (map-inline config l)))

      ["Horizontal_Rule"]
      [:hr]
      ["Heading" h]
      (block-container config h)
      ["List" l]
      (let [lists (divide-lists l)]
        (if (= 1 (count lists))
          (let [l (first lists)]
            (->elem
             (list-element l)
             (map #(list-item config %) l)))
          [:div.list-group
           (for [l lists]
             (->elem
              (list-element l)
              (map #(list-item config %) l)))]))
      ["Table" t]
      (table config t)
      ["Math" s]
      (if html-export?
        (latex/html-export s true true)
        (latex/latex s true true))
      ["Example" l]
      [:pre.pre-wrap-white-space
       (join-lines l)]
      ["Quote" l]
      (if (config/db-based-graph? (state/get-current-repo))
        [:div.warning "#+BEGIN_QUOTE is deprecated. Use '/Quote' command instead."]
        (->elem
         :blockquote
         (markup-elements-cp config l)))
      ["Raw_Html" content]
      (when (not html-export?)
        [:div.raw_html {:dangerouslySetInnerHTML
                        {:__html (security/sanitize-html content)}}])
      ["Export" "html" _options content]
      (when (not html-export?)
        [:div.export_html {:dangerouslySetInnerHTML
                           {:__html (security/sanitize-html content)}}])
      ["Hiccup" content]
      (ui/catch-error
       [:div.warning {:title "Invalid hiccup"}
        content]
       [:div.hiccup_html {:dangerouslySetInnerHTML
                          {:__html (hiccup->html content)}}])

      ["Export" "latex" _options content]
      (if html-export?
        (latex/html-export content true false)
        (if (config/db-based-graph? (state/get-current-repo))
          [:div.warning "'#+BEGIN_EXPORT latex' is deprecated. Use '/Math block' command instead."]
          (latex/latex content true false)))

      ["Custom" "query" _options _result content]
      (if (config/db-based-graph? (state/get-current-repo))
        [:div.warning "#+BEGIN_QUERY is deprecated. Use '/Advanced Query' command instead."]
        (try
          (let [query (common-util/safe-read-map-string content)]
            (query/custom-query (wrap-query-components config) query))
          (catch :default e
            (log/error :read-string-error e)
            (ui/block-error "Invalid query:" {:content content}))))

      ["Custom" "note" _options result _content]
      (ui/admonition "note" (markup-elements-cp config result))

      ["Custom" "tip" _options result _content]
      (ui/admonition "tip" (markup-elements-cp config result))

      ["Custom" "important" _options result _content]
      (ui/admonition "important" (markup-elements-cp config result))

      ["Custom" "caution" _options result _content]
      (ui/admonition "caution" (markup-elements-cp config result))

      ["Custom" "warning" _options result _content]
      (ui/admonition "warning" (markup-elements-cp config result))

      ["Custom" "pinned" _options result _content]
      (ui/admonition "pinned" (markup-elements-cp config result))

      ["Custom" "center" _options l _content]
      (->elem
       :div.text-center
       (markup-elements-cp config l))

      ["Custom" name _options l _content]
      (->elem
       :div
       {:class name}
       (markup-elements-cp config l))

      ["Latex_Fragment" l]
      [:p.latex-fragment
       (inline config ["Latex_Fragment" l])]

      ["Latex_Environment" name option content]
      (let [content (latex-environment-content name option content)]
        (if html-export?
          (latex/html-export content true true)
          (latex/latex content true true)))

      ["Displayed_Math" content]
      (if html-export?
        (latex/html-export content true true)
        (latex/latex content true true))

      ["Footnote_Definition" name definition]
      (let [id (util/url-encode name)]
        [:div.footdef
         [:div.footpara
          (conj
           (markup-element-cp config ["Paragraph" definition])
           [:a.ml-1 {:id (str "fn." id)
                     :style {:font-size 14}
                     :class "footnum"
                     :on-click #(route-handler/jump-to-anchor! (str "fnr." id))}
            [:sup.fn (str name "↩︎")]])]])

      ["Src" options]
      (let [lang (util/safe-lower-case (:language options))]
        [:div.cp__fenced-code-block
         {:data-lang lang}
         (if-let [opts (plugin-handler/hook-fenced-code-by-lang lang)]
           [:div.ui-fenced-code-wrap
            (src-cp config options)
            (plugins/hook-ui-fenced-code (:block config) (string/join "" (:lines options)) opts)]
           (src-cp config options))])

      :else
      "")
    (catch :default e
      (println "Convert to html failed, error: " e)
      "")))

(defn markup-elements-cp
  [config col]
  (map #(markup-element-cp config %) col))

(rum/defc block-item <
  {:should-update config-block-should-update?}
  [config item {:keys [top? bottom?]}]
  (let [original-block item
        linked-block (:block/link item)
        loop-linked? (and linked-block (contains? (:links config) (:db/id linked-block)))
        config (if linked-block
                 (-> (assoc config :original-block original-block)
                     (update :links (fn [ids] (conj (or ids #{}) (:db/id linked-block)))))
                 config)
        item (or (if loop-linked? item linked-block) item)
        item (dissoc item :block/meta)
        config' (assoc config
                       :block/uuid (:block/uuid item)
                       :loop-linked? loop-linked?)]
    (when-not (and loop-linked? (:block/name linked-block))
      (rum/with-key (block-container config' item
                                     (when (not (:block-children? config))
                                       {:top? top?
                                        :bottom? bottom?}))
        (str
         (:container-id config)
         "-"
         (:block/uuid item)
         (when linked-block
           (str "-" (:block/uuid original-block))))))))

(rum/defc block-list
  [config blocks]
  (let [[virtualized? _] (rum/use-state (and (not (:block-children? config)) (>= (count blocks) 50)))
        render-item (fn [idx]
                      (let [top? (zero? idx)
                            bottom? (= (dec (count blocks)) idx)
                            block (nth blocks idx)]
                        (block-item (assoc config :top? top?)
                                    block
                                    {:top? top?
                                     :bottom? bottom?})))
        virtualized? (and virtualized? (seq blocks))
        *virtualized-ref (hooks/use-ref nil)
        virtual-opts (when virtualized?
                       {:ref *virtualized-ref
                        :custom-scroll-parent (or (:scroll-container config)
                                                  (util/app-scroll-container-node))
                        :compute-item-key (fn [idx]
                                            (let [block (nth blocks idx)]
                                              (str (:container-id config) "-" (:db/id block))))
                        ;; Leave some space for the new inserted block
                        :increase-viewport-by 254
                        :overscan 254
                        :total-count (count blocks)
                        :item-content (fn [idx]
                                        (let [top? (zero? idx)
                                              bottom? (= (dec (count blocks)) idx)
                                              block (nth blocks idx)]
                                          (block-item (assoc config :top? top?)
                                                      block
                                                      {:top? top?
                                                       :bottom? bottom?})))})
        *wrap-ref (hooks/use-ref nil)]
    (hooks/use-effect!
     (fn []
       (when virtualized?
         (when (:current-page? config)
           (let [ref (.-current *virtualized-ref)]
             (ui-handler/scroll-to-anchor-block ref blocks false)
             (state/set-state! :editor/virtualized-scroll-fn
                               #(ui-handler/scroll-to-anchor-block ref blocks false))))
         ;; Try to fix virtuoso scrollable container blink for the block insertion at bottom
         (let [^js *ob (volatile! nil)]
           (js/setTimeout
            (fn []
              (when-let [_inst (hooks/deref *virtualized-ref)]
                (when-let [^js target (.-firstElementChild (hooks/deref *wrap-ref))]
                  (let [set-wrap-h! #(when-let [ref (hooks/deref *wrap-ref)] (set! (.-height (.-style ref)) %))
                        set-wrap-h! (debounce set-wrap-h! 16)
                        ob (js/ResizeObserver.
                            (fn []
                              (when-let [h (and (hooks/deref *wrap-ref)
                                                (.-height (.-style target)))]
                                   ;(prn "==>> debug: " h)
                                (set-wrap-h! h))))]
                    (.observe ob target)
                    (vreset! *ob ob))))))
           #(some-> @*ob (.disconnect)))))
     [])

    [:div.blocks-list-wrap
     {:data-level (or (:level config) 0)
      :ref *wrap-ref}
     (cond
       virtualized?
       (ui/virtualized-list virtual-opts)
       :else
       (map-indexed (fn [idx block]
                      (rum/with-key (render-item idx) (str (:container-id config) "-" (:db/id block))))
                    blocks))]))

(rum/defcs blocks-container < mixins/container-id rum/static
  [state config blocks]
  (let [doc-mode? (:document/mode? config)]
    (when (seq blocks)
      [:div.blocks-container.flex-1
       {:class (when doc-mode? "document-mode")
        :containerid (:container-id state)}
       (block-list (assoc config :container-id (:container-id state))
                   blocks)])))

(rum/defcs breadcrumb-with-container < rum/reactive db-mixins/query
  {:init (fn [state]
           (let [first-block (ffirst (:rum/args state))]
             (assoc state
                    ::initial-block    first-block
                    ::navigating-block (atom (:block/uuid first-block)))))}
  [state blocks config]
  (let [*navigating-block (::navigating-block state)
        navigating-block (rum/react *navigating-block)
        navigating-block-entity (db/entity [:block/uuid navigating-block])
        navigated? (and
                    navigating-block
                    (not= (:db/id (:block/parent (::initial-block state)))
                          (:db/id (:block/parent navigating-block-entity))))
        blocks (if navigated?
                 (let [block navigating-block-entity]
                   [(model/sub-block (:db/id block))])
                 blocks)]
    [:div
     (when (:breadcrumb-show? config)
       (breadcrumb config (state/get-current-repo) (or navigating-block (:block/uuid (first blocks)))
                   {:show-page? false
                    :navigating-block *navigating-block
                    :indent? true}))
     (let [config' (assoc config
                          :breadcrumb-show? false
                          :navigating-block *navigating-block
                          :navigated? navigated?)]
       (blocks-container config' blocks))]))

(rum/defc ref-block-container
  [config [page page-blocks]]
  (let [alias? (:block/alias? page)
        page (db/entity (:db/id page))
        ;; FIXME: parents need to be sorted
        parent-blocks (group-by :block/parent page-blocks)]
    [:div.my-2.references-blocks-item {:key (str "page-" (:db/id page))}
     (let [items (for [[parent blocks] parent-blocks]
                   (let [blocks' (map (fn [b]
                                        (if (e/entity? b)
                                          b
                                          (update b :block/children
                                                  (fn [col]
                                                    (tree/non-consecutive-blocks->vec-tree col))))) blocks)]
                     (rum/with-key
                       (breadcrumb-with-container blocks' config)
                       (:db/id parent))))]
       (if page
         (ui/foldable
          [:div.with-foldable-page
           (page-cp config page)
           (when alias? [:span.text-sm.font-medium.opacity-50 " Alias"])]
          items
          {:debug-id page})
         [:div.only-page-blocks items]))]))

;; headers to hiccup
(defn ->hiccup
  [blocks config option]
  [:div.content
   (cond-> option
     (:document/mode? config) (assoc :class "doc-mode"))
   (cond
     (and (:custom-query? config) (:group-by-page? config))
     [:div.flex.flex-col
      (let [blocks (sort-by (comp :block/journal-day first) > blocks)]
        (for [[page blocks] blocks]
          (let [alias? (:block/alias? page)
                page (db/entity (:db/id page))
                blocks (tree/non-consecutive-blocks->vec-tree blocks)
                parent-blocks (group-by :block/parent blocks)]
            [:div.custom-query-page-result {:key (str "page-" (:db/id page))}
             (ui/foldable
              [:div
               (page-cp config page)
               (when alias? [:span.text-sm.font-medium.opacity-50 " Alias"])]
              (fn []
                (let [{top-level-blocks true others false} (group-by
                                                            (fn [b] (= (:db/id page) (:db/id (first b))))
                                                            parent-blocks)
                      sorted-parent-blocks (concat top-level-blocks others)]
                  (for [[parent blocks] sorted-parent-blocks]
                    (let [top-level? (= (:db/id parent) (:db/id page))]
                      (rum/with-key
                        (breadcrumb-with-container blocks (assoc config :top-level? top-level?))
                        (:db/id parent))))))
              {:debug-id page})])))]

     (and (:ref? config) (:group-by-page? config) (vector? (first blocks)))
     [:div.flex.flex-col.references-blocks-wrap
      (let [blocks (sort-by (comp :block/journal-day first) > blocks)
            scroll-container (or (:scroll-container config)
                                 (util/app-scroll-container-node))]
        (when (seq blocks)
          (if (:sidebar? config)
            (for [block blocks]
              (rum/with-key
                (ref-block-container config block)
                (str "ref-" (:container-id config) "-" (:db/id (first block)))))
            (ui/virtualized-list
             {:custom-scroll-parent scroll-container
              :compute-item-key (fn [idx]
                                  (let [block (nth blocks idx)]
                                    (str "ref-" (:container-id config) "-" (:db/id (first block)))))
              :total-count (count blocks)
              :item-content (fn [idx]
                              (let [block (nth blocks idx)]
                                (ref-block-container config block)))}))))]

     (and (:group-by-page? config)
          (vector? (first blocks)))
     [:div.flex.flex-col
      (let [blocks (sort-by (comp :block/journal-day first) > blocks)]
        (for [[page blocks] blocks]
          (let [blocks (remove nil? blocks)]
            (when (seq blocks)
              (let [alias? (:block/alias? page)
                    page (db/entity (:db/id page))
                    whiteboard? (model/whiteboard-page? page)]
                [:div.my-2 {:key (str "page-" (:db/id page))}
                 (ui/foldable
                  [:div
                   (page-cp config page)
                   (when alias? [:span.text-sm.font-medium.opacity-50 " Alias"])]
                  (fn []
                    (when-not whiteboard? (blocks-container config blocks)))
                  {})])))))]

     :else
     (blocks-container config blocks))])<|MERGE_RESOLUTION|>--- conflicted
+++ resolved
@@ -2632,7 +2632,6 @@
    (dom/closest target ".query-table")))
 
 (defn- block-content-on-pointer-down
-<<<<<<< HEAD
   [e block block-id edit-input-id content config]
   (let [target (.-target e)
         selection-blocks (state/get-selection-blocks)
@@ -2640,9 +2639,9 @@
         mobile-selection? (and (util/capacitor-new?) (seq selection-blocks))
         block-dom-element (util/rec-get-node target "ls-block")
         cursor-range (some-> block-dom-element
-                       (dom/by-class "block-content-inner")
-                       first
-                       util/caret-range)]
+                             (dom/by-class "block-content-inner")
+                             first
+                             util/caret-range)]
 
     (if mobile-selection?
       (let [ids (set (state/get-selection-block-ids))]
@@ -2689,79 +2688,6 @@
                 (do
                   (util/clear-selection!)
                   (state/set-selection-start-block! block-dom-element))
-=======
-  [e block block-id content edit-input-id config]
-  (when-not (or
-             (:closed-values? config)
-             (> (count content) (state/block-content-max-length (state/get-current-repo))))
-    (let [target (gobj/get e "target")
-          button (gobj/get e "buttons")
-          shift? (gobj/get e "shiftKey")
-          meta? (util/meta-key? e)
-          forbidden-edit? (target-forbidden-edit? target)]
-      (when (and (not forbidden-edit?) (contains? #{1 0} button))
-        (let [selection-blocks (state/get-selection-blocks)
-              starting-block (state/get-selection-start-block-or-first)
-              block-dom-element (util/rec-get-node target "ls-block")]
-          (cond
-            (and meta? shift?)
-            (when-not (empty? selection-blocks)
-              (util/stop e)
-              (editor-handler/highlight-selection-area! block-id block-dom-element {:append? true}))
-
-            meta?
-            (do
-              (util/stop e)
-              (if (some #(= block-dom-element %) selection-blocks)
-                (state/drop-selection-block! block-dom-element)
-                (state/conj-selection-block! block-dom-element :down))
-              (if (empty? (state/get-selection-blocks))
-                (state/clear-selection!)
-                (state/set-selection-start-block! block-dom-element)))
-
-            (and shift? starting-block)
-            (do
-              (util/stop e)
-              (util/clear-selection!)
-              (editor-handler/highlight-selection-area! block-id block-dom-element))
-
-            shift?
-            (do
-              (util/clear-selection!)
-              (state/set-selection-start-block! block-dom-element))
-
-            :else
-            (let [block (or (db/entity [:block/uuid (:block/uuid block)]) block)]
-              (util/mobile-keep-keyboard-open)
-              (editor-handler/clear-selection!)
-              (editor-handler/unhighlight-blocks!)
-              (let [f #(p/do!
-                        (db-async/<get-block (state/get-current-repo) (:db/id block) {:children? false})
-                        (let [cursor-range (some-> (gdom/getElement block-id)
-                                                   (dom/by-class "block-content-inner")
-                                                   first
-                                                   util/caret-range)
-                              block (db/entity (:db/id block))
-                              {:block/keys [title format]} block
-                              content (if (config/db-based-graph? (state/get-current-repo))
-                                        (:block/title block)
-                                        (->> title
-                                             (property-file/remove-built-in-properties-when-file-based
-                                              (state/get-current-repo) format)
-                                             (drawer/remove-logbook)))]
-                          (state/set-editing!
-                           edit-input-id
-                           content
-                           block
-                           cursor-range
-                           {:db (db/get-db)
-                            :move-cursor? false
-                            :container-id (:container-id config)})))]
-                ;; wait a while for the value of the caret range
-                (p/do!
-                 (state/pub-event! [:editor/save-code-editor])
-                 (f))
->>>>>>> bc56fa3b
 
                 :else
                 (let [block (or (db/entity [:block/uuid (:block/uuid block)]) block)]
