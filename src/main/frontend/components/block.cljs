--- conflicted
+++ resolved
@@ -83,13 +83,8 @@
             [reitit.frontend.easy :as rfe]
             [rum.core :as rum]
             [shadow.loader :as loader]
-<<<<<<< HEAD
-            [logseq.common.path :as path]))
-=======
-            [datascript.impl.entity :as e]
             [logseq.common.path :as path]
             [electron.ipc :as ipc]))
->>>>>>> 9e412168
 
 ;; local state
 (defonce *dragging?
