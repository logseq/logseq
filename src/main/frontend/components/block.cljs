(ns frontend.components.block
  (:refer-clojure :exclude [range])
  (:require ["/frontend/utils" :as utils]
            ["@capacitor/share" :refer [^js Share]]
            [cljs-bean.core :as bean]
            [cljs.core.match :refer [match]]
            [cljs.reader :as reader]
            [clojure.string :as string]
            [clojure.walk :as walk]
            [datascript.core :as d]
            [dommy.core :as dom]
            [frontend.commands :as commands]
            [frontend.components.datetime :as datetime-comp]
            [frontend.components.lazy-editor :as lazy-editor]
            [frontend.components.svg :as svg]
            [frontend.components.macro :as macro]
            [frontend.config :as config]
            [frontend.context.i18n :refer [t]]
            [frontend.date :as date]
            [frontend.db :as db]
            [frontend.db.utils :as db-utils]
            [frontend.db-mixins :as db-mixins]
            [frontend.db.model :as model]
            [frontend.db.query-dsl :as query-dsl]
            [frontend.extensions.highlight :as highlight]
            [frontend.extensions.latex :as latex]
            [frontend.extensions.sci :as sci]
            [frontend.extensions.pdf.assets :as pdf-assets]
            [frontend.extensions.zotero :as zotero]
            [frontend.extensions.lightbox :as lightbox]
            [frontend.extensions.video.youtube :as youtube]
            [frontend.format.block :as block]
            [frontend.format.mldoc :as mldoc]
            [frontend.components.plugins :as plugins]
            [frontend.handler.plugin :as plugin-handler]
            [frontend.handler.block :as block-handler]
            [frontend.handler.dnd :as dnd]
            [frontend.handler.editor :as editor-handler]
            [frontend.handler.repeated :as repeated]
            [frontend.handler.route :as route-handler]
            [frontend.handler.ui :as ui-handler]
            [frontend.handler.query :as query-handler]
            [frontend.handler.common :as common-handler]
            [frontend.modules.outliner.tree :as tree]
            [frontend.search :as search]
            [frontend.security :as security]
            [frontend.state :as state]
            [frontend.template :as template]
            [logseq.graph-parser.text :as text]
            [frontend.ui :as ui]
            [frontend.util :as util]
            [frontend.util.clock :as clock]
            [frontend.util.property :as property]
            [frontend.util.drawer :as drawer]
            [logseq.graph-parser.config :as gp-config]
            [logseq.graph-parser.util :as gp-util]
            [logseq.graph-parser.mldoc :as gp-mldoc]
            [goog.dom :as gdom]
            [goog.object :as gobj]
            [lambdaisland.glogi :as log]
            [medley.core :as medley]
            [promesa.core :as p]
            [reitit.frontend.easy :as rfe]
            [rum.core :as rum]
            [shadow.loader :as loader]
            [frontend.components.query-table :as query-table]
            [frontend.mobile.util :as mobile-util]))

(defn safe-read-string
  ([s]
   (safe-read-string s true))
  ([s warn?]
   (try
     (reader/read-string s)
     (catch :default e
       (log/error :read-string-error e :string s)
       (when warn?
         [:div.warning {:title "read-string failed"}
          s])))))

;; local state
(defonce *dragging?
  (atom false))
(defonce *dragging-block
  (atom nil))
(defonce *drag-to-block
  (atom nil))
(def *move-to (atom nil))

;; TODO: dynamic
(defonce max-depth-of-links 5)
(defonce *blocks-container-id (atom 0))

;; TODO:
;; add `key`

(defn- remove-nils
  [col]
  (remove nil? col))

(defn vec-cat
  [& args]
  (->> (apply concat args)
       remove-nils
       vec))

(defn ->elem
  ([elem items]
   (->elem elem nil items))
  ([elem attrs items]
   (let [elem (keyword elem)]
     (if attrs
       (vec
        (cons elem
              (cons attrs
                    (seq items))))
       (vec
        (cons elem
              (seq items)))))))

(defn- join-lines
  [l]
  (string/trim (apply str l)))

(defn- string-of-url
  [url]
  (match url
    ["File" s]
    (-> (string/replace s "file://" "")
        ;; "file:/Users/ll/Downloads/test.pdf" is a normal org file link
        (string/replace "file:" ""))

    ["Complex" m]
    (let [{:keys [link protocol]} m]
      (if (= protocol "file")
        link
        (str protocol "://" link)))))

(defn- get-file-absolute-path
  [config path]
  (let [path (string/replace path "file:" "")
        block-id (:block/uuid config)
        current-file (and block-id
                          (:file/path (:block/file (:block/page (db/entity [:block/uuid block-id])))))]
    (when current-file
      (let [parts (string/split current-file #"/")
            parts-2 (string/split path #"/")
            current-dir (string/join "/" (drop-last 1 parts))]
        (cond
          (if util/win32? (utils/win32 path) (util/starts-with? path "/"))
          path

          (and (not (util/starts-with? path ".."))
               (not (util/starts-with? path ".")))
          (str current-dir "/" path)

          :else
          (let [parts (loop [acc []
                             parts (reverse parts)
                             col (reverse parts-2)]
                        (if (empty? col)
                          acc
                          (let [[part parts] (case (first col)
                                               ".."
                                               [(first parts) (rest parts)]
                                               "."
                                               ["" parts]
                                               [(first col) (rest parts)])]
                            (recur (conj acc part)
                                   parts
                                   (rest col)))))
                parts (remove #(string/blank? %) parts)]
            (string/join "/" (reverse parts))))))))

(defonce *resizing-image? (atom false))
(rum/defcs resizable-image <
  (rum/local nil ::size)
  {:will-unmount (fn [state]
                   (reset! *resizing-image? false)
                   state)}
  [state config title src metadata full_text local?]
  (let [size (get state ::size)]
    (ui/resize-provider
     (ui/resize-consumer
      (if-not (mobile-util/native-ios?)
        (cond->
            {:className "resize image-resize"
             :onSizeChanged (fn [value]
                              (when (and (not @*resizing-image?)
                                         (some? @size)
                                         (not= value @size))
                                (reset! *resizing-image? true))
                              (reset! size value))
             :onMouseUp (fn []
                          (when (and @size @*resizing-image?)
                            (when-let [block-id (:block/uuid config)]
                              (let [size (bean/->clj @size)]
                                (editor-handler/resize-image! block-id metadata full_text size))))
                          (when @*resizing-image?
                            ;; TODO: need a better way to prevent the clicking to edit current block
                            (js/setTimeout #(reset! *resizing-image? false) 200)))
             :onClick (fn [e]
                        (when @*resizing-image? (util/stop e)))}
            (and (:width metadata) (not (util/mobile?)))
            (assoc :style {:width (:width metadata)}))
        {})
      [:div.asset-container {:key "resize-asset-container"}
       [:img.rounded-sm.shadow-xl.relative
        (merge
         {:loading "lazy"
          :src     src
          :title   title}
         metadata)]
       [:span.ctl
        [:a.delete
         {:title "Delete this image"
          :on-click
          (fn [e]
            (when-let [block-id (:block/uuid config)]
              (let [confirm-fn (ui/make-confirm-modal
                                {:title         (t :asset/confirm-delete (.toLocaleLowerCase (t :text/image)))
                                 :sub-title     (if local? :asset/physical-delete "")
                                 :sub-checkbox? local?
                                 :on-confirm    (fn [_e {:keys [close-fn sub-selected]}]
                                                  (close-fn)
                                                  (editor-handler/delete-asset-of-block!
                                                   {:block-id    block-id
                                                    :local?      local?
                                                    :delete-local? (first sub-selected)
                                                    :repo        (state/get-current-repo)
                                                    :href        src
                                                    :title       title
                                                    :full-text   full_text}))})]
                (state/set-modal! confirm-fn)
                (util/stop e))))}
         svg/trash-sm]

        [:a.delete.ml-1
         {:title    "maximize image"
          :on-click (fn [^js e] (let [images (js/document.querySelectorAll ".asset-container img")
                                      images (to-array images)
                                      images (if-not (= (count images) 1)
                                               (let [^js _image (.closest (.-target e) ".asset-container")
                                                     image (. _image querySelector "img")]
                                                 (cons image (remove #(= image %) images)))
                                               images)
                                      images (for [^js it images] {:src (.-src it)
                                                                   :w (.-naturalWidth it)
                                                                   :h (.-naturalHeight it)})]

                                  (when (seq images)
                                    (lightbox/preview-images! images))))}

         (svg/maximize)]]]))))

(rum/defc audio-cp [src]
  [:audio {:src src
           :controls true}])

(rum/defcs asset-link < rum/reactive
  (rum/local nil ::src)
  [state config title href metadata full_text]
  (let [src (::src state)
        granted? (state/sub [:nfs/user-granted? (state/get-current-repo)])
        href (config/get-local-asset-absolute-path href)]
    (when (or granted? (util/electron?) (mobile-util/is-native-platform?))
      (p/then (editor-handler/make-asset-url href) #(reset! src %)))
    
    (when @src
      (let [ext (keyword (util/get-file-ext @src))
            share-fn (fn [event]
                       (util/stop event)
                       (when (mobile-util/is-native-platform?)
                         (p/let [url (str (config/get-repo-dir (state/get-current-repo)) href)]
                           (.share Share #js {:url url
                                              :title "Open file with your favorite app"}))))]
        (cond
          (contains? config/audio-formats ext)
          (audio-cp @src)

          (contains? (config/img-formats) ext)
          (resizable-image config title @src metadata full_text true)

          (= ext :pdf)
          [:a.asset-ref.is-pdf {:href @src
                                :on-click share-fn}
           title]

          :else
          [:a.asset-ref.is-doc {:ref @src
                                :on-click share-fn}
           title])))))

(defn ar-url->http-url
  [href]
  (string/replace href #"^ar://" (str (state/get-arweave-gateway) "/")))

;; TODO: safe encoding asciis
;; TODO: image link to another link
(defn image-link [config url href label metadata full_text]
  (let [metadata (if (string/blank? metadata)
                   nil
                   (safe-read-string metadata false))
        title (second (first label))]
    (ui/catch-error
     [:span.warning full_text]
     (if (and (gp-config/local-asset? href)
              (config/local-db? (state/get-current-repo)))
       (asset-link config title href metadata full_text)
       (let [href (cond
                    (util/starts-with? href "http")
                    href

                    (util/starts-with? href "ar")
                    (ar-url->http-url href)

                    config/publishing?
                    (subs href 1)

                    (= "Embed_data" (first url))
                    href

                    :else
                    (get-file-absolute-path config href))]
         (resizable-image config title href metadata full_text false))))))

(defn repetition-to-string
  [[[kind] [duration] n]]
  (let [kind (case kind
               "Dotted" "."
               "Plus" "+"
               "DoublePlus" "++")]
    (str kind n (string/lower-case (str (first duration))))))

(defn timestamp-to-string
  [{:keys [_active date time repetition wday active]}]
  (let [{:keys [year month day]} date
        {:keys [hour min]} time
        [open close] (if active ["<" ">"] ["[" "]"])
        repetition (if repetition
                     (str " " (repetition-to-string repetition))
                     "")
        hour (when hour (util/zero-pad hour))
        min  (when min (util/zero-pad min))
        time (cond
               (and hour min)
               (util/format " %s:%s" hour min)
               hour
               (util/format " %s" hour)
               :else
               "")]
    (util/format "%s%s-%s-%s %s%s%s%s"
                 open
                 (str year)
                 (util/zero-pad month)
                 (util/zero-pad day)
                 wday
                 time
                 repetition
                 close)))

(defn timestamp [{:keys [active _date _time _repetition _wday] :as t} kind]
  (let [prefix (case kind
                 "Scheduled"
                 [:i {:class "fa fa-calendar"
                      :style {:margin-right 3.5}}]
                 "Deadline"
                 [:i {:class "fa fa-calendar-times-o"
                      :style {:margin-right 3.5}}]
                 "Date"
                 nil
                 "Closed"
                 nil
                 "Started"
                 [:i {:class "fa fa-clock-o"
                      :style {:margin-right 3.5}}]
                 "Start"
                 "From: "
                 "Stop"
                 "To: "
                 nil)
        class (when (= kind "Closed")
                "line-through")]
    [:span.timestamp (cond-> {:active (str active)}
                       class
                       (assoc :class class))
     prefix (timestamp-to-string t)]))

(defn range [{:keys [start stop]} stopped?]
  [:div {:class "timestamp-range"
         :stopped stopped?}
   (timestamp start "Start")
   (timestamp stop "Stop")])

(declare map-inline)
(declare markup-element-cp)
(declare markup-elements-cp)

(declare page-reference)

(rum/defc page-inner
  "The inner div of page reference component

   page-name-in-block is the overridable name of the page (legacy)

   All page-names are sanitized except page-name-in-block"
  [config page-name-in-block page-name redirect-page-name page-entity contents-page? children html-export? label]
  (let [tag? (:tag? config)]
    [:a
     {:class (if tag? "tag" "page-ref")
      :data-ref page-name
      :on-mouse-down
      (fn [e]
        (util/stop e)
        (cond
          (gobj/get e "shiftKey")
          (when-let [page-entity (db/entity [:block/name redirect-page-name])]
            (state/sidebar-add-block!
             (state/get-current-repo)
             (:db/id page-entity)
             :page))

          (not= redirect-page-name page-name)
          (route-handler/redirect-to-page! redirect-page-name)

          :else
          (state/pub-event! [:page/create page-name-in-block]))
        (when (and contents-page?
                   (util/mobile?)
                   (state/get-left-sidebar-open?))
          (ui-handler/close-left-sidebar!)))}

     (if (and (coll? children) (seq children))
       (for [child children]
         (if (= (first child) "Label")
           (last child)
           (let [{:keys [content children]} (last child)
                 page-name (subs content 2 (- (count content) 2))]
             (rum/with-key (page-reference html-export? page-name (assoc config :children children) nil) page-name))))
       (cond
         (and label
              (string? label)
              (not (string/blank? label))) ; alias
         label

         (coll? label)
         (->elem :span (map-inline config label))

         :else
         (let [original-name (util/get-page-original-name page-entity)
               s (if (not= (util/safe-page-name-sanity-lc original-name) page-name-in-block)
                   page-name-in-block ;; page-name-in-block might be overrided (legacy)
                   original-name)
               _ (when-not page-entity (js/console.warn "page-inner's page-entity is nil, given page-name: " page-name
                                                        " page-name-in-block: " page-name-in-block))]
           (if tag? (str "#" s) s))))]))

(rum/defc page-preview-trigger
  [{:keys [children sidebar? tippy-position tippy-distance fixed-position? open? manual?] :as config} page-name]
  (let [page-name (util/page-name-sanity-lc page-name)
        redirect-page-name (or (model/get-redirect-page-name page-name (:block/alias? config))
                               page-name)
        page-original-name (model/get-page-original-name redirect-page-name)
        html-template (fn []
                        (when redirect-page-name
                          [:div.tippy-wrapper.overflow-y-auto.p-4
                           {:style {:width          600
                                    :text-align     "left"
                                    :font-weight    500
                                    :max-height     600
                                    :padding-bottom 64}}
                           (if (and (string? page-original-name) (string/includes? page-original-name "/"))
                             [:div.my-2
                              (->>
                               (for [page (string/split page-original-name #"/")]
                                 (when (and (string? page) page)
                                   (page-reference false page {} nil)))
                               (interpose [:span.mx-2.opacity-30 "/"]))]
                             [:h2.font-bold.text-lg (if (= page-name redirect-page-name)
                                                      page-original-name
                                                      [:span
                                                       [:span.text-sm.mr-2 "Alias:"]
                                                       page-original-name])])
                           (let [page (db/entity [:block/name (util/page-name-sanity-lc redirect-page-name)])]
                             (editor-handler/insert-first-page-block-if-not-exists! redirect-page-name {:redirect? false})
                             (when-let [f (state/get-page-blocks-cp)]
                               (f (state/get-current-repo) page {:sidebar? sidebar? :preview? true})))]))]
    (if (or (not manual?) open?)
      (ui/tippy {:html            html-template
                 :interactive     true
                 :delay           [1000, 100]
                 :fixed-position? fixed-position?
                 :position        (or tippy-position "top")
                 :distance        (or tippy-distance 10)}
                children)
      children)))

(rum/defc page-cp
  "Accepts {:block/name sanitized / unsanitized page-name}"
  [{:keys [html-export? redirect-page-name label children contents-page? preview?] :as config} page]
  (when-let [page-name-in-block (:block/name page)]
    (let [page-name-in-block (util/remove-boundary-slashes page-name-in-block)
          page-name (util/page-name-sanity-lc page-name-in-block)
          page-entity (db/entity [:block/name page-name])
          redirect-page-name (or (and (= :org (state/get-preferred-format))
                                      (:org-mode/insert-file-link? (state/get-config))
                                      redirect-page-name)
                                 (model/get-redirect-page-name page-name (:block/alias? config)))
          inner (page-inner config
                            page-name-in-block
                            page-name
                            redirect-page-name page-entity contents-page? children html-export? label)]
      (cond
        (:breadcrumb? config)
        (or (:block/original-name page)
            (:block/name page))

        (and (not (util/mobile?))
             (not preview?))
        (page-preview-trigger (assoc config :children inner) page-name)

        :else
        inner))))

(rum/defc asset-reference
  [config title path]
  (let [repo-path (config/get-repo-dir (state/get-current-repo))
        full-path (if (util/absolute-path? path)
                    path
                    (.. util/node-path (join repo-path (config/get-local-asset-absolute-path path))))
        ext-name (util/get-file-ext full-path)
        title-or-path (cond
                        (string? title)
                        title
                        (seq title)
                        (->elem :span (map-inline config title))
                        :else
                        path)]
    [:div.asset-ref-wrap
     {:data-ext ext-name}

     (if (= "pdf" ext-name)
       [:a.asset-ref.is-pdf
        {:on-mouse-down (fn [e]
                          (when-let [current (pdf-assets/inflate-asset full-path)]
                            (util/stop e)
                            (state/set-state! :pdf/current current)))}
        title-or-path]
       [:a.asset-ref {:target "_blank" :href full-path}
        title-or-path])

     (case ext-name
       ;; https://en.wikipedia.org/wiki/HTML5_video
       ("mp4" "ogg" "webm" "mov")
       [:video {:src full-path
                :controls true}]

       nil)]))

(defonce excalidraw-loaded? (atom false))
(rum/defc excalidraw < rum/reactive
  {:init (fn [state]
           (p/let [_ (loader/load :excalidraw)]
             (reset! excalidraw-loaded? true))
           state)}
  [file block-uuid]
  (let [loaded? (rum/react excalidraw-loaded?)
        draw-component (when loaded?
                         (resolve 'frontend.extensions.excalidraw/draw))]
    (when draw-component
      (draw-component {:file file :block-uuid block-uuid}))))

(rum/defc page-reference < rum/reactive
  [html-export? s config label]
  (let [show-brackets? (state/show-brackets?)
        nested-link? (:nested-link? config)
        contents-page? (= "contents" (string/lower-case (str (:id config))))
        block-uuid (:block/uuid config)]
    (if (string/ends-with? s ".excalidraw")
      [:div.draw {:on-click (fn [e]
                              (.stopPropagation e))}
       (excalidraw s block-uuid)]
      [:span.page-reference
       {:data-ref s}
       (when (and (or show-brackets? nested-link?)
                  (not html-export?)
                  (not contents-page?))
         [:span.text-gray-500.bracket "[["])
       (let [s (string/trim s)]
         (page-cp (assoc config
                         :label (mldoc/plain->text label)
                         :contents-page? contents-page?)
                  {:block/name s}))
       (when (and (or show-brackets? nested-link?)
                  (not html-export?)
                  (not contents-page?))
         [:span.text-gray-500.bracket "]]"])])))

(defn- latex-environment-content
  [name option content]
  (if (= (string/lower-case name) "equation")
    content
    (util/format "\\begin%s\n%s\\end{%s}"
                 (str "{" name "}" option)
                 content
                 name)))

(declare blocks-container)

(defn- edit-parent-block [e config]
  (when-not (state/editing?)
    (.stopPropagation e)
    (editor-handler/edit-block! config :max (:block/uuid config))))

(rum/defc block-embed < rum/reactive db-mixins/query
  [config uuid]
  (when-let [block (db/entity [:block/uuid uuid])]
    (let [blocks (db/get-paginated-blocks (state/get-current-repo) (:db/id block)
                                          {:scoped-block-id (:db/id block)})]
      [:div.color-level.embed-block.bg-base-2
       {:style {:z-index 2}
        :on-double-click #(edit-parent-block % config)
        :on-mouse-down (fn [e] (.stopPropagation e))}
       [:div.px-3.pt-1.pb-2
        (blocks-container blocks (assoc config
                                        :db/id (:db/id block)
                                        :id (str uuid)
                                        :embed-id uuid
                                        :embed? true
                                        :embed-parent (:block config)
                                        :ref? false))]])))

(rum/defc page-embed < rum/reactive db-mixins/query
  [config page-name]
  (let [page-name (util/page-name-sanity-lc (string/trim page-name))
        current-page (state/get-current-page)]
    [:div.color-level.embed.embed-page.bg-base-2
     {:class (when (:sidebar? config) "in-sidebar")
      :on-double-click #(edit-parent-block % config)
      :on-mouse-down #(.stopPropagation %)}
     [:section.flex.items-center.p-1.embed-header
      [:div.mr-3 svg/page]
      (page-cp config {:block/name page-name})]
     (when (and
            (not= (util/page-name-sanity-lc (or current-page ""))
                  page-name)
            (not= (util/page-name-sanity-lc (get config :id ""))
                  page-name))
       (let [page (model/get-page page-name)
             blocks (db/get-paginated-blocks (state/get-current-repo) (:db/id page))]
         (blocks-container blocks (assoc config
                                         :db/id (:db/id page)
                                         :id page-name
                                         :embed? true
                                         :page-embed? true
                                         :ref? false))))]))

(defn- get-label-text
  [label]
  (and (= 1 (count label))
       (let [label (first label)]
         (string? (last label))
         (js/decodeURIComponent (last label)))))

(defn- get-page
  [label]
  (when-let [label-text (get-label-text label)]
    (db/entity [:block/name (util/page-name-sanity-lc label-text)])))

(defn- macro->text
  [name arguments]
  (if (and (seq arguments)
           (not= arguments ["null"]))
    (util/format "{{{%s %s}}}" name (string/join ", " arguments))
    (util/format "{{{%s}}}" name)))

(declare block-content)
(declare block-container)
(declare breadcrumb)

(rum/defc block-reference < rum/reactive
  db-mixins/query
  [config id label]
  (when (and
         (not (string/blank? id))
         (gp-util/uuid-string? id))
    (let [block-id (uuid id)
          block (db/pull-block block-id)
          block-type (keyword (get-in block [:block/properties :ls-type]))
          hl-type (get-in block [:block/properties :hl-type])
          repo (state/get-current-repo)]
      (if (and block (:block/content block))
        (let [title [:span {:class "block-ref"}
                     (block-content (assoc config :block-ref? true)
                                    block nil (:block/uuid block)
                                    (:slide? config))]
              inner (if label
                      (->elem
                       :span.block-ref
                       (map-inline config label))
                      title)]
          [:div.block-ref-wrap.inline
           {:data-type    (name (or block-type :default))
            :data-hl-type hl-type
            :on-mouse-down
            (fn [^js/MouseEvent e]
              (if (util/right-click? e)
                (state/set-state! :block-ref/context {:block (:block config)
                                                      :block-ref block-id})

                (when (and
                       (or (gobj/get e "shiftKey")
                           (not (.. e -target (closest ".blank"))))
                       (not (util/right-click? e)))
                  (util/stop e)

                  (if (gobj/get e "shiftKey")
                    (state/sidebar-add-block!
                     (state/get-current-repo)
                     (:db/id block)
                     :block-ref)

                    (match [block-type (util/electron?)]
                      ;; pdf annotation
                      [:annotation true] (pdf-assets/open-block-ref! block)

                      ;; default open block page
                      :else (route-handler/redirect-to-page! id))))))}

           (if (and (not (util/mobile?)) (not (:preview? config)) (nil? block-type))
             (ui/tippy {:html        (fn []
                                       [:div.tippy-wrapper.overflow-y-auto.p-4
                                        {:style {:width      735
                                                 :text-align "left"
                                                 :max-height 600}}
                                        [(breadcrumb config repo block-id {:indent? true})
                                         (blocks-container
                                          (db/get-block-and-children repo block-id)
                                          (assoc config :id (str id) :preview? true))]])
                        :interactive true
                        :delay       [1000, 100]} inner)
             inner)])
        [:span.warning.mr-1 {:title "Block ref invalid"}
         (util/format "((%s))" id)]))))

(defn inline-text
  ([format v]
   (inline-text {} format v))
  ([config format v]
   (when (string? v)
     (let [inline-list (gp-mldoc/inline->edn v (gp-mldoc/default-config format))]
       [:div.inline.mr-1 (map-inline config inline-list)]))))

(defn- render-macro
  [config name arguments macro-content format]
  (if macro-content
    (let [ast (->> (mldoc/->edn macro-content (gp-mldoc/default-config format))
                   (map first))
          paragraph? (and (= 1 (count ast))
                          (= "Paragraph" (ffirst ast)))]
      (if (and (not paragraph?)
               (mldoc/block-with-title? (ffirst ast)))
        [:div
         (markup-elements-cp (assoc config :block/format format) ast)]
        (inline-text format macro-content)))
    [:span.warning {:title (str "Unsupported macro name: " name)}
     (macro->text name arguments)]))

(rum/defc nested-link < rum/reactive
  [config html-export? link]
  (let [show-brackets? (state/show-brackets?)
        {:keys [content children]} link]
    [:span.page-reference.nested
     (when (and show-brackets?
                (not html-export?)
                (not (= (:id config) "contents")))
       [:span.text-gray-500 "[["])
     (let [page-name (subs content 2 (- (count content) 2))]
       (page-cp (assoc config
                       :children children
                       :nested-link? true) {:block/name page-name}))
     (when (and show-brackets?
                (not html-export?)
                (not (= (:id config) "contents")))
       [:span.text-gray-500 "]]"])]))

(declare custom-query)

(defn- show-link?
  [config metadata s full-text]
  (let [media-formats (set (map name config/media-formats))
        metadata-show (:show (safe-read-string metadata))
        format (get-in config [:block :block/format])]
    (or
     (and
      (= :org format)
      (or
       (and
        (nil? metadata-show)
        (or
         (gp-config/local-asset? s)
         (text/media-link? media-formats s)))
       (true? (boolean metadata-show))))

     ;; markdown
     (string/starts-with? (string/triml full-text) "!")

     ;; image http link
     (and (or (string/starts-with? full-text "http://")
              (string/starts-with? full-text "https://"))
          (text/media-link? media-formats s)))))

(defn- relative-assets-path->absolute-path
  [path]
  (if (util/absolute-path? path)
    path
    (.. util/node-path
        (join (config/get-repo-dir (state/get-current-repo))
              (config/get-local-asset-absolute-path path)))))

(rum/defc audio-link
  [config url href _label metadata full_text]
  (if (and (gp-config/local-asset? href)
           (config/local-db? (state/get-current-repo)))
    (asset-link config nil href metadata full_text)
    (let [href (cond
                 (util/starts-with? href "http")
                 href

                 (util/starts-with? href "ar")
                 (ar-url->http-url href)

                 config/publishing?
                 (subs href 1)

                 (= "Embed_data" (first url))
                 href

                 :else
                 (get-file-absolute-path config href))]
      (audio-cp href))))

(defn- media-link
  [config url s label metadata full_text]
  (let [ext (keyword (util/get-file-ext s))
        label-text (get-label-text label)]
    (cond
      (contains? config/audio-formats ext)
      (audio-link config url s label metadata full_text)

      (contains? (config/doc-formats) ext)
      (asset-link config label-text s metadata full_text)

      (= ext :pdf)
      (cond
        (util/electron?)
        [:a.asset-ref.is-pdf
         {:href "javascript:void(0);"
          :on-mouse-down (fn [_event]
                           (when-let [current (pdf-assets/inflate-asset s)]
                             (state/set-state! :pdf/current current)))}
         label-text]

        (mobile-util/is-native-platform?)
        (asset-link config label-text s metadata full_text))

      (not (contains? #{:mp4 :webm :mov} ext))
      (image-link config url s label metadata full_text)

<<<<<<< HEAD
=======
      (= (util/get-file-ext s) "pdf")
      (let [label-text (get-label-text label)]
        (cond
          (util/electron?)
          [:a.asset-ref.is-pdf
           {:href "javascript:void(0);"
            :on-mouse-down (fn [_event]
                             (when-let [current (pdf-assets/inflate-asset s)]
                               (state/set-state! :pdf/current current)))}
           label-text]

          (mobile-util/is-native-platform?)
          (asset-link config label-text s metadata full_text)))

>>>>>>> 3cbd92a2
      :else
      (asset-reference config label s))))

(defn- search-link-cp
  [config url s label title metadata full_text]
  (cond
    (string/blank? s)
    [:span.warning {:title "Invalid link"} full_text]

    (= \# (first s))
    (->elem :a {:on-click #(route-handler/jump-to-anchor! (mldoc/anchorLink (subs s 1)))} (subs s 1))

    ;; FIXME: same headline, see more https://orgmode.org/manual/Internal-Links.html
    (and (= \* (first s))
         (not= \* (last s)))
    (->elem :a {:on-click #(route-handler/jump-to-anchor! (mldoc/anchorLink (subs s 1)))} (subs s 1))

    (text/block-ref? s)
    (let [id (text/get-block-ref s)]
      (block-reference config id label))

    (not (string/includes? s "."))
    (page-reference (:html-export? config) s config label)

    (gp-util/url? s)
    (->elem :a {:href s
                :data-href s
                :target "_blank"}
            (map-inline config label))

    (show-link? config metadata s full_text)
    (media-link config url s label metadata full_text)

    (util/electron?)
    (let [path (cond
                 (string/starts-with? s "file://")
                 (string/replace s "file://" "")

                 (string/starts-with? s "/")
                 s

                 :else
                 (relative-assets-path->absolute-path s))]
      (->elem
       :a
       (cond->
        {:href      (str "file://" path)
         :data-href path
         :target    "_blank"}
         title
         (assoc :title title))
       (map-inline config label)))

    :else
    (page-reference (:html-export? config) s config label)))

(defn- link-cp [config html-export? link]
  (let [{:keys [url label title metadata full_text]} link]
    (match url
      ["Block_ref" id]
      (let [label* (if (seq (mldoc/plain->text label)) label nil)
            {:keys [link-depth]} config
            link-depth (or link-depth 0)]
        (if (> link-depth max-depth-of-links)
          [:p.warning.text-sm "Block ref nesting is too deep"]
          (block-reference (assoc config
                                  :reference? true
                                  :link-depth (inc link-depth)
                                  :block/uuid id)
                           id label*)))

      ["Page_ref" page]
      (let [format (get-in config [:block :block/format])]
        (if (and (= format :org)
                 (show-link? config nil page page)
                 (not (contains? #{"pdf" "mp4" "ogg" "webm"} (util/get-file-ext page))))
          (image-link config url page nil metadata full_text)
          (let [label* (if (seq (mldoc/plain->text label)) label nil)]
            (if (and (string? page) (string/blank? page))
              [:span (util/format "[[%s]]" page)]
              (page-reference (:html-export? config) page config label*)))))

      ["Embed_data" src]
      (image-link config url src nil metadata full_text)

      ["Search" s]
      (search-link-cp config url s label title metadata full_text)

      :else
      (let [href (string-of-url url)
            [protocol path] (or (and (= "Complex" (first url)) url)
                                (and (= "File" (first url)) ["file" (second url)]))]
        (cond
          (and (= (get-in config [:block :block/format]) :org)
               (= "Complex" protocol)
               (= (string/lower-case (:protocol path)) "id")
               (string? (:link path))
               (gp-util/uuid-string? (:link path))) ; org mode id
          (let [id (uuid (:link path))
                block (db/entity [:block/uuid id])]
            (if (:block/pre-block? block)
              (let [page (:block/page block)]
                (page-reference html-export? (:block/name page) config label))
              (block-reference config (:link path) label)))

          (= protocol "file")
          (if (show-link? config metadata href full_text)
            (media-link config url href label metadata full_text)
            (let [redirect-page-name (when (string? path) (text/get-page-name path))
                  config (assoc config :redirect-page-name redirect-page-name)
                  label-text (get-label-text label)
                  page (if (string/blank? label-text)
                         {:block/name (db/get-file-page (string/replace href "file:" "") false)}
                         (get-page label))
                  show-brackets? (state/show-brackets?)]
              (if (and page
                       (when-let [ext (util/get-file-ext href)]
                         (config/mldoc-support? ext)))
                [:span.page-reference
                 (when show-brackets? [:span.text-gray-500 "[["])
                 (page-cp config page)
                 (when show-brackets? [:span.text-gray-500 "]]"])]

                (let [href* (if (util/electron?)
                              (relative-assets-path->absolute-path href)
                              href)]
                  (->elem
                   :a
                   (cond-> {:href      (str "file://" href*)
                            :data-href href*
                            :target    "_blank"}
                     title (assoc :title title))
                   (map-inline config label))))))

          (show-link? config metadata href full_text)
          (media-link config url href label metadata full_text)

          (= protocol "ar")
          (->elem
           :a.external-link
           (cond->
            {:href (ar-url->http-url href)
             :target "_blank"}
             title
             (assoc :title title))
           (map-inline config label))

          :else
          (->elem
           :a.external-link
           (cond->
            {:href href
             :target "_blank"}
             title
             (assoc :title title))
           (map-inline config label)))))))

;;;; Macro component render functions
(defn- macro-query-cp
  [config arguments]
  [:div.dsl-query
   (let [query (->> (string/join ", " arguments)
                    (string/trim))]
     (when-not (string/blank? query)
       (custom-query (assoc config :dsl-query? true)
                     {:title (ui/tippy {:html commands/query-doc
                                        :interactive true}
                                       [:span.font-medium.px-2.py-1.query-title.text-sm.rounded-md.shadow-xs
                                        (str "Query: " query)])
                      :query query})))])

(defn- macro-function-cp
  [config arguments]
  (or
   (when (:query-result config)
     (when-let [query-result (rum/react (:query-result config))]
       (let [fn-string (-> (util/format "(fn [result] %s)" (first arguments))
                           (common-handler/safe-read-string "failed to parse function")
                           (query-handler/normalize-query-function query-result)
                           (str))
             f (sci/eval-string fn-string)]
         (when (fn? f)
           (try (f query-result)
                (catch js/Error e
                  (js/console.error e)))))))
   [:span.warning
    (util/format "{{function %s}}" (first arguments))]))

(defn- macro-embed-cp
  [config arguments]
  (let [a (first arguments)
        {:keys [link-depth]} config
        link-depth (or link-depth 0)]
    (cond
      (nil? a)                      ; empty embed
      nil

      (> link-depth max-depth-of-links)
      [:p.warning.text-sm "Embed depth is too deep"]

      (and (string/starts-with? a "[[")
           (string/ends-with? a "]]"))
      (let [page-name (text/get-page-name a)]
        (when-not (string/blank? page-name)
          (page-embed (assoc config :link-depth (inc link-depth)) page-name)))

      (and (string/starts-with? a "((")
           (string/ends-with? a "))"))
      (when-let [s (-> (string/replace a "((" "")
                       (string/replace "))" "")
                       string/trim)]
        (when-let [id (and s
                           (let [s (string/trim s)]
                             (and (gp-util/uuid-string? s)
                                  (uuid s))))]
          (block-embed (assoc config :link-depth (inc link-depth)) id)))

      :else                         ;TODO: maybe collections?
      nil)))

(defn- macro-vimeo-cp
  [_config arguments]
  (when-let [url (first arguments)]
    (let [Vimeo-regex #"^((?:https?:)?//)?((?:www).)?((?:player.vimeo.com|vimeo.com)?)((?:/video/)?)([\w-]+)(\S+)?$"]
      (when-let [vimeo-id (nth (gp-util/safe-re-find Vimeo-regex url) 5)]
        (when-not (string/blank? vimeo-id)
          (let [width (min (- (util/get-width) 96)
                           560)
                height (int (* width (/ 315 560)))]
            [:iframe
             {:allow-full-screen "allowfullscreen"
              :allow
              "accelerometer; autoplay; clipboard-write; encrypted-media; gyroscope"
              :frame-border "0"
              :src (str "https://player.vimeo.com/video/" vimeo-id)
              :height height
              :width width}]))))))

(defn- macro-bilibili-cp
  [_config arguments]
  (when-let [url (first arguments)]
    (let [id-regex #"https?://www\.bilibili\.com/video/([^? ]+)"]
      (when-let [id (cond
                      (<= (count url) 15) url
                      :else
                      (last (gp-util/safe-re-find id-regex url)))]
        (when-not (string/blank? id)
          (let [width (min (- (util/get-width) 96)
                           560)
                height (int (* width (/ 315 560)))]
            [:iframe
             {:allowfullscreen true
              :framespacing "0"
              :frameborder "no"
              :border "0"
              :scrolling "no"
              :src (str "https://player.bilibili.com/player.html?bvid=" id "&high_quality=1")
              :width width
              :height (max 500 height)}]))))))

(defn- macro-else-cp
  [name config arguments]
  (if-let [block-uuid (:block/uuid config)]
    (let [format (get-in config [:block :block/format] :markdown)
          macro-content (or
                         (-> (db/entity [:block/uuid block-uuid])
                             (:block/page)
                             (:db/id)
                             (db/entity)
                             :block/properties
                             :macros
                             (get name))
                         (get (state/get-macros) name)
                         (get (state/get-macros) (keyword name)))
          macro-content (cond
                          (= (str name) "img")
                          (case (count arguments)
                            1
                            (util/format "[:img {:src \"%s\"}]" (first arguments))
                            4
                            (when (and (util/safe-parse-int (nth arguments 1))
                                       (util/safe-parse-int (nth arguments 2)))
                              (util/format "[:img.%s {:src \"%s\" :style {:width %s :height %s}}]"
                                           (nth arguments 3)
                                           (first arguments)
                                           (util/safe-parse-int (nth arguments 1))
                                           (util/safe-parse-int (nth arguments 2))))
                            3
                            (when (and (util/safe-parse-int (nth arguments 1))
                                       (util/safe-parse-int (nth arguments 2)))
                              (util/format "[:img {:src \"%s\" :style {:width %s :height %s}}]"
                                           (first arguments)
                                           (util/safe-parse-int (nth arguments 1))
                                           (util/safe-parse-int (nth arguments 2))))

                            2
                            (cond
                              (util/safe-parse-int (nth arguments 1))
                              (util/format "[:img {:src \"%s\" :style {:width %s}}]"
                                           (first arguments)
                                           (util/safe-parse-int (nth arguments 1)))
                              (contains? #{"left" "right" "center"} (string/lower-case (nth arguments 1)))
                              (util/format "[:img.%s {:src \"%s\"}]"
                                           (string/lower-case (nth arguments 1))
                                           (first arguments))
                              :else
                              macro-content)

                            macro-content)

                          (and (seq arguments) macro-content)
                          (block/macro-subs macro-content arguments)

                          :else
                          macro-content)
          macro-content (when macro-content
                          (template/resolve-dynamic-template! macro-content))]
      (render-macro config name arguments macro-content format))
    (let [macro-content (or
                         (get (state/get-macros) name)
                         (get (state/get-macros) (keyword name)))
          format (get-in config [:block :block/format] :markdown)]
      (render-macro config name arguments macro-content format))))

(rum/defc namespace-hierarchy-aux
  [config namespace children]
  [:ul
   (for [child children]
     [:li {:key (str "namespace-" namespace "-" (:db/id child))}
      (let [shorten-name (some-> (or (:block/original-name child) (:block/name child))
                                 (string/split "/")
                                 last)]
        (page-cp {:label shorten-name} child))
      (when (seq (:namespace/children child))
        (namespace-hierarchy-aux config (:block/name child)
                                 (:namespace/children child)))])])

(rum/defc namespace-hierarchy
  [config namespace children]
  [:div.namespace
   [:div.font-medium.flex.flex-row.items-center.pb-2
    [:span.text-sm.mr-1 "Namespace "]
    (page-cp config {:block/name namespace})]
   (namespace-hierarchy-aux config namespace children)])

(defn- macro-cp
  [config options]
  (let [{:keys [name arguments]} options
        arguments (if (and
                       (>= (count arguments) 2)
                       (and (string/starts-with? (first arguments) "[[")
                            (string/ends-with? (last arguments) "]]"))) ; page reference
                    (let [title (string/join ", " arguments)]
                      [title])
                    arguments)]
    (cond
      (= name "query")
      (macro-query-cp config arguments)

      (= name "function")
      (macro-function-cp config arguments)

      (= name "namespace")
      (let [namespace (first arguments)]
        (when-not (string/blank? namespace)
          (let [namespace (string/lower-case (text/page-ref-un-brackets! namespace))
                children (model/get-namespace-hierarchy (state/get-current-repo) namespace)]
            (namespace-hierarchy config namespace children))))

      (= name "youtube")
      (when-let [url (first arguments)]
        (let [YouTube-regex #"^((?:https?:)?//)?((?:www|m).)?((?:youtube.com|youtu.be))(/(?:[\w-]+\?v=|embed/|v/)?)([\w-]+)(\S+)?$"]
          (when-let [youtube-id (cond
                                  (== 11 (count url)) url
                                  :else
                                  (nth (gp-util/safe-re-find YouTube-regex url) 5))]
            (when-not (string/blank? youtube-id)
              (youtube/youtube-video youtube-id)))))

      (= name "youtube-timestamp")
      (when-let [timestamp (first arguments)]
        (when-let [seconds (youtube/parse-timestamp timestamp)]
          (youtube/timestamp seconds)))

      (= name "zotero-imported-file")
      (let [[item-key filename] arguments]
        (when (and item-key filename)
          [:span.ml-1 (zotero/zotero-imported-file item-key filename)]))

      (= name "zotero-linked-file")
      (when-let [path (first arguments)]
        [:span.ml-1 (zotero/zotero-linked-file path)])

      (= name "vimeo")
      (macro-vimeo-cp config arguments)

      ;; TODO: support fullscreen mode, maybe we need a fullscreen dialog?
      (= name "bilibili")
      (macro-bilibili-cp config arguments)

      (contains? #{"tweet" "twitter"} name)
      (when-let [url (first arguments)]
        (let [id-regex #"/status/(\d+)"]
          (when-let [id (cond
                          (<= (count url) 15) url
                          :else
                          (last (gp-util/safe-re-find id-regex url)))]
            (ui/tweet-embed id))))

      (= name "embed")
      (macro-embed-cp config arguments)

      (and plugin-handler/lsp-enabled? (= name "renderer"))
      (when-let [block-uuid (str (:block/uuid config))]
        (plugins/hook-ui-slot :macro-renderer-slotted (assoc options :uuid block-uuid)))

      (get @macro/macros name)
      ((get @macro/macros name) config options)

      :else
      (macro-else-cp name config arguments))))

(defn- emphasis-cp
  [config kind data]
  (let [elem (case kind
               "Bold" :b
               "Italic" :i
               "Underline" :ins
               "Strike_through" :del
               "Highlight" :mark)]
    (->elem elem (map-inline config data))))

(defn inline
  [{:keys [html-export?] :as config} item]
  (match item
         [(:or "Plain" "Spaces") s]
         s

         ["Superscript" l]
         (->elem :sup (map-inline config l))
         ["Subscript" l]
         (->elem :sub (map-inline config l))

         ["Tag" _]
         (when-let [s (block/get-tag item)]
           (let [s (text/page-ref-un-brackets! s)]
             (page-cp (assoc config :tag? true) {:block/name s})))

         ["Emphasis" [[kind] data]]
         (emphasis-cp config kind data)

         ["Entity" e]
         [:span {:dangerouslySetInnerHTML
                 {:__html (:html e)}}]

         ["Latex_Fragment" [display s]] ;display can be "Displayed" or "Inline"
         (if html-export?
           (latex/html-export s false true)
           (latex/latex (str (d/squuid)) s false (not= display "Inline")))

         [(:or "Target" "Radio_Target") s]
         [:a {:id s} s]

         ["Email" address]
         (let [{:keys [local_part domain]} address
               address (str local_part "@" domain)]
           [:a {:href (str "mailto:" address)} address])

         ["Nested_link" link]
         (nested-link config html-export? link)

         ["Link" link]
         (link-cp config html-export? link)

         [(:or "Verbatim" "Code") s]
         [:code s]

         ["Inline_Source_Block" x]
         [:code (:code x)]

         ["Export_Snippet" "html" s]
         (when (not html-export?)
           [:span {:dangerouslySetInnerHTML
                   {:__html s}}])

         ["Inline_Hiccup" s] ;; String to hiccup
         (ui/catch-error
          [:div.warning {:title "Invalid hiccup"} s]
          (-> (safe-read-string s)
              (security/remove-javascript-links-in-href)))

         ["Inline_Html" s]
         (when (not html-export?)
           ;; TODO: how to remove span and only export the content of `s`?
           [:span {:dangerouslySetInnerHTML {:__html s}}])

         [(:or "Break_Line" "Hard_Break_Line")]
         [:br]

         ["Timestamp" [(:or "Scheduled" "Deadline") _timestamp]]
         nil
         ["Timestamp" ["Date" t]]
         (timestamp t "Date")
         ["Timestamp" ["Closed" t]]
         (timestamp t "Closed")
         ["Timestamp" ["Range" t]]
         (range t false)
         ["Timestamp" ["Clock" ["Stopped" t]]]
         (range t true)
         ["Timestamp" ["Clock" ["Started" t]]]
         (timestamp t "Started")

         ["Cookie" ["Percent" n]]
         [:span {:class "cookie-percent"}
          (util/format "[d%%]" n)]
         ["Cookie" ["Absolute" current total]]
         [:span {:class "cookie-absolute"}
          (util/format "[%d/%d]" current total)]

         ["Footnote_Reference" options]
         (let [{:keys [name]} options
               encode-name (util/url-encode name)]
           [:sup.fn
            [:a {:id (str "fnr." encode-name)
                 :class "footref"
                 :on-click #(route-handler/jump-to-anchor! (str "fn." encode-name))}
             name]])

         ["Macro" options]
         (macro-cp config options)

         :else ""))

(rum/defc block-child
  [block]
  block)

(defn- dnd-same-block?
  [uuid]
  (= (:block/uuid @*dragging-block) uuid))

(defn- bullet-drag-start
  [event block uuid block-id]
  (editor-handler/highlight-block! uuid)
  (.setData (gobj/get event "dataTransfer")
            "block-uuid"
            uuid)
  (.setData (gobj/get event "dataTransfer")
            "block-dom-id"
            block-id)
  (reset! *dragging? true)
  (reset! *dragging-block block))

(defn- bullet-on-click
  [e block uuid]
  (if (gobj/get e "shiftKey")
    (do
      (state/sidebar-add-block!
       (state/get-current-repo)
       (:db/id block)
       :block)
      (util/stop e))
    (route-handler/redirect-to-page! uuid)))

(defn- toggle-block-children
  [_e children]
  (let [block-ids (map :block/uuid children)]
    (dorun
     (if (some editor-handler/collapsable? block-ids)
       (map editor-handler/collapse-block! block-ids)
       (map editor-handler/expand-block! block-ids)))))

(rum/defc block-children < rum/reactive
  [config children collapsed?]
  (let [ref? (:ref? config)
        query? (:custom-query? config)
        children (and (coll? children) (filter map? children))]
    (when (and (coll? children)
               (seq children)
               (not collapsed?))
      (let [doc-mode? (state/sub :document/mode?)]
        [:div.block-children-container.flex {:style {:margin-left (if doc-mode? 18 29)}}
         [:div.block-children-left-border {:on-click (fn [event] (toggle-block-children event children))}]
         [:div.block-children.w-full {:style    {:display     (if collapsed? "none" "")}}
          (for [child children]
            (when (map? child)
              (let [child (dissoc child :block/meta)
                    config (cond->
                            (-> config
                                (assoc :block/uuid (:block/uuid child))
                                (dissoc :breadcrumb-show? :embed-parent))
                             (or ref? query?)
                             (assoc :ref-query-child? true))]
                (rum/with-key (block-container config child)
                  (:block/uuid child)))))]]))))

(defn- block-content-empty?
  [{:block/keys [properties title body]}]
  (and
   (or
    (empty? properties)
    (property/properties-built-in? properties))

   (empty? title)

   (every? #(= % ["Horizontal_Rule"]) body)))

(rum/defcs block-control < rum/reactive
  [state config block uuid block-id collapsed? *control-show? edit?]
  (let [doc-mode? (state/sub :document/mode?)
        control-show? (util/react *control-show?)
        ref? (:ref? config)
        empty-content? (block-content-empty? block)]
    [:div.mr-1.flex.flex-row.items-center.sm:mr-2
     {:style {:height 24
              :margin-top 0
              :float "left"}}

     [:a.block-control
      {:id (str "control-" uuid)
       :on-click (fn [event]
                   (util/stop event)
                   (state/clear-edit!)
                   (if ref?
                     (state/toggle-collapsed-block! uuid)
                     (if collapsed?
                       (editor-handler/expand-block! uuid)
                       (editor-handler/collapse-block! uuid))))}
      [:span {:class (if control-show? "control-show cursor-pointer" "control-hide")}
       (ui/rotating-arrow collapsed?)]]
     (let [bullet [:a {:on-click (fn [event]
                                   (bullet-on-click event block uuid))}
                   [:span.bullet-container.cursor
                    {:id (str "dot-" uuid)
                     :draggable true
                     :on-drag-start (fn [event]
                                      (bullet-drag-start event block uuid block-id))
                     :blockid (str uuid)
                     :class (str (when collapsed? "bullet-closed")
                                 " "
                                 (when (and (:document/mode? config)
                                            (not collapsed?))
                                   "hide-inner-bullet"))}
                    [:span.bullet {:blockid (str uuid)}]]]]
       (cond
         (and (or (mobile-util/is-native-platform?)
                  (:ui/show-empty-bullets? (state/get-config)))
              (not doc-mode?))
         bullet

         (or
          (and empty-content?
               (not edit?)
               (not (:block/top? block))
               (not (:block/bottom? block))
               (not (util/react *control-show?)))
          (and doc-mode?
               (not collapsed?)
               (not (util/react *control-show?))))
         ;; hidden
         [:span.bullet-container]

         :else
         bullet))]))

(rum/defc dnd-separator
  [move-to block-content?]
  [:div.relative
   [:div.dnd-separator.absolute
    {:style {:left (cond-> (if (= move-to :nested) 40 20)
                     block-content?
                     (- 34))
             :top 0
             :width "100%"
             :z-index 3}}]])

(defn block-checkbox
  [block class]
  (let [marker (:block/marker block)
        [class checked?] (cond
                           (nil? marker)
                           nil
                           (contains? #{"NOW" "LATER" "DOING" "IN-PROGRESS" "TODO" "WAIT" "WAITING"} marker)
                           [class false]
                           (= "DONE" marker)
                           [(str class " checked") true])]
    (when class
      (ui/checkbox {:class class
                    :style {:margin-top -2
                            :margin-right 5}
                    :checked checked?
                    :on-mouse-down (fn [e]
                                     (util/stop-propagation e))
                    :on-change (fn [_e]
                                 (if checked?
                                   (editor-handler/uncheck block)
                                   (editor-handler/check block)))}))))

(defn list-checkbox
  [config checked?]
  (ui/checkbox
   {:style {:margin-right 6}
    :checked checked?
    :on-change (fn [event]
                 (let [target (.-target event)
                       block (:block config)
                       item-content (.. target -nextSibling -data)
                       item-full-content (str (if checked? "[X]" "[ ]") " " item-content)
                       new-item-full-content (str (if checked? "[ ]" "[X]") " " item-content)]
                   (editor-handler/toggle-list-checkbox block item-full-content new-item-full-content)))}))

(defn marker-switch
  [{:block/keys [marker] :as block}]
  (when (contains? #{"NOW" "LATER" "TODO" "DOING"} marker)
    (let [set-marker-fn (fn [new-marker]
                          (fn [e]
                            (util/stop e)
                            (editor-handler/set-marker block new-marker)))
          next-marker (case marker
                        "NOW" "LATER"
                        "LATER" "NOW"
                        "TODO" "DOING"
                        "DOING" "TODO")]
      [:a
       {:class (str "marker-switch block-marker " marker)
        :title (util/format "Change from %s to %s" marker next-marker)
        :on-mouse-down (set-marker-fn next-marker)}
       marker])))

(defn marker-cp
  [{:block/keys [pre-block? marker] :as _block}]
  (when-not pre-block?
    (when (contains? #{"IN-PROGRESS" "WAIT" "WAITING"} marker)
      [:span {:class (str "task-status block-marker " (string/lower-case marker))
              :style {:margin-right 3.5}}
       (string/upper-case marker)])))

(rum/defc set-priority
  [block priority]
  [:div
   (let [priorities (sort (remove #(= priority %) ["A" "B" "C"]))]
     (for [p priorities]
       [:a.mr-2.text-base.tooltip-priority {:key (str (random-uuid))
                                            :priority p
                                            :on-click (fn [] (editor-handler/set-priority block p))}]))])

(rum/defc priority-text
  [priority]
  [:a.opacity-50.hover:opacity-100
   {:class "priority"
    :href (rfe/href :page {:name priority})
    :style {:margin-right 3.5}}
   (util/format "[#%s]" (str priority))])

(defn priority-cp
  [{:block/keys [pre-block? priority] :as block}]
  (when (and (not pre-block?) priority)
    (ui/tippy
     {:interactive true
      :html (set-priority block priority)}
     (priority-text priority))))

(defn block-tags-cp
  [{:block/keys [pre-block? tags] :as _block}]
  (when (and (not pre-block?)
             (seq tags))
    (->elem
     :span
     {:class "block-tags"}
     (mapv (fn [tag]
             (when-let [page (db/entity (:db/id tag))]
               (let [tag (:block/name page)]
                 [:a.tag.mx-1 {:data-ref tag
                               :key (str "tag-" (:db/id tag))
                               :href (rfe/href :page {:name tag})}
                  (str "#" tag)])))
           tags))))

(declare block-content)

(defn build-block-title
  [config {:block/keys [title marker pre-block? properties level heading-level]
           :as t}]
  (let [config (assoc config :block t)
        slide? (boolean (:slide? config))
        block-ref? (:block-ref? config)
        block-type (or (keyword (:ls-type properties)) :default)
        html-export? (:html-export? config)
        checkbox (when (and (not pre-block?)
                            (not html-export?))
                   (block-checkbox t (str "mr-1 cursor")))
        marker-switch (when (and (not pre-block?)
                                 (not html-export?))
                        (marker-switch t))
        marker-cp (marker-cp t)
        priority (priority-cp t)
        tags (block-tags-cp t)
        bg-color (:background-color properties)
        heading-level (or (and heading-level
                               (<= heading-level 6)
                               heading-level)
                          (and (get properties :heading)
                               (<= level 6)
                               level))
        elem (if heading-level
               (keyword (str "h" heading-level
                             (when block-ref? ".inline")))
               :span.inline)]
    (->elem
     elem
     (merge
      {:data-hl-type (:hl-type properties)}
      (when (and marker
                 (not (string/blank? marker))
                 (not= "nil" marker))
        {:class (str (string/lower-case marker))})
      (when bg-color
        {:style {:background-color bg-color
                 :padding-left 6
                 :padding-right 6
                 :color "#FFFFFF"}
         :class "with-bg-color"}))
     (remove-nils
      (concat
       [(when-not slide? checkbox)
        (when-not slide? marker-switch)
        marker-cp
        priority]
       (if title
         (conj
          (map-inline config title)
          (when (and (util/electron?) (not= block-type :default))
            [:a.prefix-link
             {:on-click #(case block-type
                           ;; pdf annotation
                           :annotation (pdf-assets/open-block-ref! t)
                           (.preventDefault %))}

             [:span.hl-page
              [:strong.forbid-edit (str "P" (or (:hl-page properties) "?"))]
              [:label.blank " "]]

             (when-let [st (and (= :area (keyword (:hl-type properties)))
                                (:hl-stamp properties))]
               (pdf-assets/area-display t st))]))

         [[:span.opacity-50 "Click here to start writing, type '/' to see all the commands."]])
       [tags])))))

(rum/defc span-comma
  []
  [:span ", "])

(rum/defc property-cp
  [config block k v]
  (let [date (and (= k :date) (date/get-locale-string (str v)))]
    [:div
     [:span.page-property-key.font-medium (name k)]
     [:span.mr-1 ":"]
     (cond
       (int? v)
       v

       date
       date

       (coll? v)
       (let [v (->> (remove string/blank? v)
                    (filter string?))
             vals (for [v-item v]
                    (page-cp config {:block/name v-item}))
             elems (interpose (span-comma) vals)]
         (for [elem elems]
           (rum/with-key elem (str (random-uuid)))))

       (and (string? v) (gp-util/wrapped-by-quotes? v))
       (gp-util/unquote-string v)

       :else
       (inline-text config (:block/format block) (str v)))]))

(rum/defc properties-cp
  [config block]
  (let [properties (walk/keywordize-keys (:block/properties block))
        properties-order (:block/properties-order block)
        properties (apply dissoc properties (property/built-in-properties))
        properties-order (remove (property/built-in-properties) properties-order)
        pre-block? (:block/pre-block? block)
        properties (if pre-block?
                     (let [repo (state/get-current-repo)
                           properties (dissoc properties :title :filters)
                           aliases (db/get-page-alias-names repo
                                                            (:block/name (db/pull (:db/id (:block/page block)))))]
                       (if (seq aliases)
                         (if (:alias properties)
                           (update properties :alias (fn [c]
                                                       (util/distinct-by string/lower-case (concat c aliases))))
                           (assoc properties :alias aliases))
                         properties))
                     properties)
        properties-order (if pre-block?
                           (remove #{:title :filters} properties-order)
                           properties-order)
        properties (if (seq properties-order)
                     (map (fn [k] [k (get properties k)]) properties-order)
                     properties)]
    (cond
      (seq properties)
      [:div.block-properties
       {:class (when pre-block? "page-properties")
        :title (if pre-block?
                 "Click to edit this page's properties"
                 "Click to edit this block's properties")}
       (for [[k v] properties]
         (rum/with-key (property-cp config block k v)
           (str (:block/uuid block) "-" k)))]

      (and pre-block? properties)
      [:span.opacity-50 "Properties"]

      :else
      nil)))

(rum/defcs timestamp-cp < rum/reactive
  (rum/local false ::show?)
  (rum/local {} ::pos)
  {:will-unmount (fn [state]
                   (when-let [show? (::show? state)]
                     (reset! show? false))
                   state)}
  [state block typ ast]
  (let [show? (get state ::show?)]
    [:div.flex.flex-col.timestamp
     [:div.text-sm.flex.flex-row
      [:div.opacity-50.font-medium.timestamp-label
       (str typ ": ")]
      [:a.opacity-80.hover:opacity-100
       {:on-mouse-down (fn [e]
                         (util/stop e)
                         (if @show?
                           (do
                             (reset! show? false)
                             (reset! commands/*current-command nil)
                             (state/set-editor-show-date-picker! false)
                             (state/set-timestamp-block! nil))
                           (do
                             (reset! show? true)
                             (reset! commands/*current-command typ)
                             (state/set-editor-show-date-picker! true)
                             (state/set-timestamp-block! {:block block
                                                          :typ typ
                                                          :show? show?}))))}
       [:span.time-start "<"] [:time (repeated/timestamp->text ast)] [:span.time-stop ">"]]]
     (when (true? @show?)
       (let [ts (repeated/timestamp->map ast)]
         [:div.my-4
          (datetime-comp/date-picker nil nil ts)]))]))

(defn- target-forbidden-edit?
  [target]
  (or
   (dom/has-class? target "forbid-edit")
   (dom/has-class? target "bullet")
   (dom/has-class? target "logbook")
   (util/link? target)
   (util/time? target)
   (util/input? target)
   (util/audio? target)
   (util/video? target)
   (util/details-or-summary? target)
   (and (util/sup? target)
        (dom/has-class? target "fn"))
   (dom/has-class? target "image-resize")))

(defn- block-content-on-mouse-down
  [e block block-id _content edit-input-id]
  (.stopPropagation e)
  (let [target (gobj/get e "target")
        button (gobj/get e "buttons")
        shift? (gobj/get e "shiftKey")]
    (when (contains? #{1 0} button)
      (when-not (target-forbidden-edit? target)
        (if (and shift? (state/get-selection-start-block))
          (editor-handler/highlight-selection-area! block-id)
          (do
            (editor-handler/clear-selection!)
            (editor-handler/unhighlight-blocks!)
            (let [f #(let [block (or (db/pull [:block/uuid (:block/uuid block)]) block)
                           cursor-range (util/caret-range (gdom/getElement block-id))
                           {:block/keys [content format]} block
                           content (->> content
                                        (property/remove-built-in-properties format)
                                        (drawer/remove-logbook))]
                       ;; save current editing block
                       (let [{:keys [value] :as state} (editor-handler/get-state)]
                         (editor-handler/save-block! state value))
                       (state/set-editing!
                        edit-input-id
                        content
                        block
                        cursor-range
                        false))]
              ;; wait a while for the value of the caret range
              (if (util/ios?)
                (f)
                (js/setTimeout f 5))

              (when block-id (state/set-selection-start-block! block-id)))))))))

(rum/defc dnd-separator-wrapper < rum/reactive
  [block block-id slide? top? block-content?]
  (let [dragging? (rum/react *dragging?)
        drag-to-block (rum/react *drag-to-block)]
    (when (and
           (= block-id drag-to-block)
           dragging?
           (not slide?)
           (not (:block/pre-block? block)))
      (let [move-to (rum/react *move-to)]
        (when-not
         (or (and top? (not= move-to :top))
             (and (not top?) (= move-to :top))
             (and block-content? (not= move-to :nested))
             (and (not block-content?)
                  (seq (:block/children block))
                  (= move-to :nested)))
          (dnd-separator move-to block-content?))))))

(defn clock-summary-cp
  [block body]
  (when (and (state/enable-timetracking?)
             (or (= (:block/marker block) "DONE")
                 (contains? #{"TODO" "LATER"} (:block/marker block))))
    (let [summary (clock/clock-summary body true)]
      (when (and summary
                 (not= summary "0m")
                 (not (string/blank? summary)))
        [:div {:style {:max-width 100}}
         (ui/tippy {:html        (fn []
                                   (when-let [logbook (drawer/get-logbook body)]
                                     (let [clocks (->> (last logbook)
                                                       (filter #(string/starts-with? % "CLOCK:"))
                                                       (remove string/blank?))]
                                       [:div.p-4
                                        [:div.font-bold.mb-2 "LOGBOOK:"]
                                        [:ul
                                         (for [clock (take 10 (reverse clocks))]
                                           [:li clock])]])))
                    :interactive true
                    :delay       [1000, 100]}
                   [:div.text-sm.time-spent.ml-1 {:style {:padding-top 3}}
                    [:a.fade-link
                     summary]])]))))

(rum/defc block-content < rum/reactive
  [config {:block/keys [uuid content children properties scheduled deadline format pre-block?] :as block} edit-input-id block-id slide?]
  (let [{:block/keys [title body] :as block} (if (:block/title block) block
                                                 (merge block (block/parse-title-and-body uuid format pre-block? content)))
        collapsed? (util/collapsed? block)
        block-ref? (:block-ref? config)
        block-ref-with-title? (and block-ref? (seq title))
        block-type (or (:ls-type properties) :default)
        content (if (string? content) (string/trim content) "")
        mouse-down-key (if (util/ios?)
                         :on-click
                         :on-mouse-down ; TODO: it seems that Safari doesn't work well with on-mouse-down
                         )
        attrs (cond->
               {:blockid       (str uuid)
                :data-type (name block-type)
                :style {:width "100%"}}
                (not block-ref?)
                (assoc mouse-down-key (fn [e]
                                        (block-content-on-mouse-down e block block-id content edit-input-id))))]
    [:div.block-content.inline
     (cond-> {:id (str "block-content-" uuid)
              :on-mouse-up (fn [e]
                             (when (and
                                    (state/in-selection-mode?)
                                    (not (string/includes? content "```"))
                                    (not (gobj/get e "shiftKey")))
                               ;; clear highlighted text
                               (util/clear-selection!)))}
       (not slide?)
       (merge attrs))

     [:<>
      [:div.flex.flex-row.justify-between
       [:div.flex-1
        (cond
          (seq title)
          (build-block-title config block)

          :else
          nil)]

       (clock-summary-cp block body)]

      (when (seq children)
        (dnd-separator-wrapper block block-id slide? false true))

      (when deadline
        (when-let [deadline-ast (block-handler/get-deadline-ast block)]
          (timestamp-cp block "DEADLINE" deadline-ast)))

      (when scheduled
        (when-let [scheduled-ast (block-handler/get-scheduled-ast block)]
          (timestamp-cp block "SCHEDULED" scheduled-ast)))

      (when (and (seq properties)
                 (let [hidden? (property/properties-built-in? properties)]
                   (not hidden?))
                 (not (and block-ref? (or (seq title) (seq body))))
                 (not (:slide? config)))
        (properties-cp config block))

      (when (and (not block-ref-with-title?) (seq body))
        [:div.block-body {:style {:display (if (and collapsed? (seq title)) "none" "")}}
         ;; TODO: consistent id instead of the idx (since it could be changed later)
         (let [body (block/trim-break-lines! (:block/body block))]
           (for [[idx child] (medley/indexed body)]
             (when-let [block (markup-element-cp config child)]
               (rum/with-key (block-child block)
                 (str uuid "-" idx)))))])

      (case (:block/warning block)
        :multiple-blocks
        [:p.warning.text-sm "Full content is not displayed, Logseq doesn't support multiple unordered lists or headings in a block."]
        nil)]]))

(rum/defc block-refs-count < rum/static
  [block *hide-block-refs?]
  (let [block-refs-count (count (:block/_refs block))]
    (when (> block-refs-count 0)
      [:div
       [:a.open-block-ref-link.bg-base-2.text-sm.ml-2.fade-link
        {:title "Open block references"
         :style {:margin-top -1}
         :on-click (fn [e]
                     (if (gobj/get e "shiftKey")
                       (state/sidebar-add-block!
                        (state/get-current-repo)
                        (:db/id block)
                        :block-ref)
                       (swap! *hide-block-refs? not)))}
        block-refs-count]])))

(rum/defcs block-content-or-editor < rum/reactive
  (rum/local true :hide-block-refs?)
  [state config {:block/keys [uuid format] :as block} edit-input-id block-id heading-level edit?]
  (let [*hide-block-refs? (get state :hide-block-refs?)
        editor-box (get config :editor-box)
        editor-id (str "editor-" edit-input-id)
        slide? (:slide? config)]
    (if (and edit? editor-box)
      [:div.editor-wrapper {:id editor-id}
       (ui/catch-error
        (ui/block-error "Something wrong in the editor" {})
        (editor-box {:block block
                     :block-id uuid
                     :block-parent-id block-id
                     :format format
                     :heading-level heading-level
                     :on-hide (fn [value event]
                                (when (= event :esc)
                                  (editor-handler/save-block! (editor-handler/get-state) value)
                                  (let [select? (not (string/includes? value "```"))]
                                    (editor-handler/escape-editing select?))))}
                    edit-input-id
                    config))]
      (let [refs-count (count (:block/_refs block))]
        [:div.flex.flex-col.block-content-wrapper
         [:div.flex.flex-row
          [:div.flex-1.w-full {:style {:display (if (:slide? config) "block" "flex")}}
           (ui/catch-error
            (ui/block-error "Block Render Error:"
                            {:content (:block/content block)
                             :section-attrs
                             {:on-click #(state/set-editing! edit-input-id (:block/content block) block "")}})
            (block-content config block edit-input-id block-id slide?))]
          [:div.flex.flex-row.items-center
           (when (and (:embed? config)
                      (:embed-parent config))
             [:a.opacity-30.hover:opacity-100.svg-small.inline
              {:on-mouse-down (fn [e]
                                (util/stop e)
                                (when-let [block (:embed-parent config)]
                                  (editor-handler/edit-block! block :max (:block/uuid block))))}
              svg/edit])

           (block-refs-count block *hide-block-refs?)]]

         (when (and (not @*hide-block-refs?) (> refs-count 0))
           (let [refs-cp (state/get-component :block/linked-references)]
             (refs-cp uuid)))]))))

(defn non-dragging?
  [e]
  (and (= (gobj/get e "buttons") 1)
       (not (dom/has-class? (gobj/get e "target") "bullet-container"))
       (not (dom/has-class? (gobj/get e "target") "bullet"))
       (not @*dragging?)))

(rum/defc breadcrumb-fragment
  [config block label opts]
  [:a {:on-mouse-down
       (fn [e]
         (cond
           (gobj/get e "shiftKey")
           (do
             (util/stop e)
             (state/sidebar-add-block!
              (state/get-current-repo)
              (:db/id block)
              :block-ref))

           (util/atom? (:navigating-block opts))
           (do
             (util/stop e)
             (reset! (:navigating-block opts) (:block/uuid block)))

           (some? (:sidebar-key config))
           (do
             (util/stop e)
             (state/sidebar-replace-block!
              (:sidebar-key config)
              [(state/get-current-repo)
               (:db/id block)
               (if (:block/name block) :page :block)]))

           :else
           (route-handler/redirect-to-page! (:block/uuid block))))}
   label])

(rum/defc breadcrumb-separator [] [:span.mx-2.opacity-50 "➤"])

(defn breadcrumb
  [config repo block-id {:keys [show-page? indent? level-limit _navigating-block]
                         :or {show-page? true
                              level-limit 3}
                         :as opts}]
  (let [parents (db/get-block-parents repo block-id (inc level-limit))
        page (db/get-block-page repo block-id)
        page-name (:block/name page)
        page-original-name (:block/original-name page)
        show? (or (seq parents) show-page? page-name)
        parents (if (= page-name (:block/name (first parents)))
                  (rest parents)
                  parents)
        more? (> (count parents) level-limit)
        parents (if more? (take-last level-limit parents) parents)
        config (assoc config :breadcrumb? true)]
    (when show?
      (let [page-name-props (when show-page?
                              [page
                               (page-cp (dissoc config :breadcrumb? true) page)
                               {:block/name (or page-original-name page-name)}])
            parents-props (doall
                           (for [{:block/keys [uuid name content] :as block} parents]
                             (when-not name ; not page
                               (let [{:block/keys [title body]} (block/parse-title-and-body
                                                                 uuid
                                                                 (:block/format block)
                                                                 (:block/pre-block? block)
                                                                 content)
                                     config (assoc config :block/uuid uuid)]
                                 [block
                                  (if (seq title)
                                    (->elem :span (map-inline config title))
                                    (->elem :div (markup-elements-cp config body)))]))))
            breadcrumb (->> (into [] parents-props)
                            (concat [page-name-props] (when more? [:more]))
                            (filterv identity)
                            (map (fn [x] (if (vector? x)
                                           (let [[block label] x]
                                             (breadcrumb-fragment config block label opts))
                                           [:span.opacity-70 "⋯"])))
                            (interpose (breadcrumb-separator)))]
        [:div.breadcrumb.block-parents.flex-row.flex-1
         {:class (when (seq breadcrumb)
                   (str (when-not (:search? config)
                          " my-2")
                        (when indent?
                          " ml-4")))}
         breadcrumb]))))

(defn- block-drag-over
  [event uuid top? block-id *move-to]
  (util/stop event)
  (when-not (dnd-same-block? uuid)
    (let [over-block (gdom/getElement block-id)
          rect (utils/getOffsetRect over-block)
          element-top (gobj/get rect "top")
          element-left (gobj/get rect "left")
          x-offset (- (.. event -pageX) element-left)
          cursor-top (gobj/get event "clientY")
          move-to-value (cond
                          (and top? (<= (js/Math.abs (- cursor-top element-top)) 16))
                          :top

                          (> x-offset 50)
                          :nested

                          :else
                          :sibling)]
      (reset! *drag-to-block block-id)
      (reset! *move-to move-to-value))))

(defn- block-drag-leave
  [*move-to]
  (reset! *move-to nil))

(defn- block-drop
  [event uuid target-block *move-to]
  (util/stop event)
  (when-not (dnd-same-block? uuid)
    (let [block-uuids (state/get-selection-block-ids)
          lookup-refs (map (fn [id] [:block/uuid id]) block-uuids)
          selected (db/pull-many (state/get-current-repo) '[*] lookup-refs)
          blocks (if (seq selected) selected [@*dragging-block])]
      (dnd/move-blocks event blocks target-block @*move-to)))
  (reset! *dragging? false)
  (reset! *dragging-block nil)
  (reset! *drag-to-block nil)
  (reset! *move-to nil)
  (editor-handler/unhighlight-blocks!))

(defn- block-drag-end
  [_event *move-to]
  (reset! *dragging? false)
  (reset! *dragging-block nil)
  (reset! *drag-to-block nil)
  (reset! *move-to nil)
  (editor-handler/unhighlight-blocks!))

(defn- block-mouse-over
  [uuid e *control-show? block-id doc-mode?]
  (util/stop e)
  (when (or
         (model/block-collapsed? uuid)
         (editor-handler/collapsable? uuid {:semantic? true}))
    (reset! *control-show? true))
  (when-let [parent (gdom/getElement block-id)]
    (let [node (.querySelector parent ".bullet-container")]
      (when doc-mode?
        (dom/remove-class! node "hide-inner-bullet"))))
  (when (and
         (state/in-selection-mode?)
         (non-dragging? e))
    (util/stop e)
    (editor-handler/highlight-selection-area! block-id)))

(defn- block-mouse-leave
  [e *control-show? block-id doc-mode?]
  (util/stop e)
  (reset! *control-show? false)
  (when doc-mode?
    (when-let [parent (gdom/getElement block-id)]
      (when-let [node (.querySelector parent ".bullet-container")]
        (dom/add-class! node "hide-inner-bullet"))))
  (when (and (non-dragging? e)
             (not @*resizing-image?))
    (state/into-selection-mode!)))

(defn- on-drag-and-mouse-attrs
  [block uuid top? block-id *move-to]
  {:on-drag-over (fn [event]
                   (block-drag-over event uuid top? block-id *move-to))
   :on-drag-leave (fn [_event]
                    (block-drag-leave *move-to))
   :on-drop (fn [event]
              (block-drop event uuid block *move-to))
   :on-drag-end (fn [event]
                  (block-drag-end event *move-to))})

(defn- build-refs-data-value
  [refs]
  (let [refs (model/get-page-names-by-ids
              (->> (map :db/id refs)
                   (remove nil?)))]
    (text/build-data-value refs)))

(defn- get-children-refs
  [children]
  (let [refs (atom [])]
    (walk/postwalk
     (fn [m]
       (when (and (map? m) (:block/refs m))
         (swap! refs concat (:block/refs m)))
       m)
     children)
    (distinct @refs)))

(defn- root-block?
  [config block]
  (and (:block? config)
       (util/collapsed? block)
       (= (:id config)
          (str (:block/uuid block)))))

(rum/defc ^:large-vars/cleanup-todo block-container-inner < rum/reactive db-mixins/query
  [state repo config block]
  (let [ref? (:ref? config)
        custom-query? (boolean (:custom-query? config))
        ref-or-custom-query? (or ref? custom-query?)
        *navigating-block (get state ::navigating-block)
        navigating-block (rum/react *navigating-block)
        navigated? (and (not= (:block/uuid block) navigating-block) navigating-block)
        block (if navigated?
                (let [block (db/pull [:block/uuid navigating-block])
                      blocks (db/get-paginated-blocks repo (:db/id block)
                                                      {:scoped-block-id (:db/id block)})
                      tree (tree/blocks->vec-tree blocks (:block/uuid (first blocks)))]
                  (first tree))
                block)
        {:block/keys [uuid children pre-block? top? refs heading-level level type format content]} block
        config (if navigated? (assoc config :id (str navigating-block)) config)
        block (merge block (block/parse-title-and-body uuid format pre-block? content))
        blocks-container-id (:blocks-container-id config)
        config (update config :block merge block)
        ;; Each block might have multiple queries, but we store only the first query's result
        config (if (nil? (:query-result config))
                 (assoc config :query-result (atom nil))
                 config)
        heading? (or (= type :heading) (and heading-level (<= heading-level 6)))
        *control-show? (get state ::control-show?)
        db-collapsed? (util/collapsed? block)
        collapsed? (cond
                     (or ref-or-custom-query? (root-block? config block))
                     (state/sub-collapsed uuid)

                     :else
                     db-collapsed?)
        children (if (and ref-or-custom-query?
                          (not collapsed?))
                   (map
                     (fn [b] (assoc b
                                    :block/level (inc (:block/level block))))
                     (model/sub-block-direct-children repo uuid))
                   children)
        breadcrumb-show? (:breadcrumb-show? config)
        slide? (boolean (:slide? config))
        doc-mode? (:document/mode? config)
        embed? (:embed? config)
        reference? (:reference? config)
        block-id (str "ls-block-" blocks-container-id "-" uuid)
        has-child? (first (:block/_parent (db/entity (:db/id block))))
        attrs (on-drag-and-mouse-attrs block uuid top? block-id *move-to)
        children-refs (get-children-refs children)
        data-refs (build-refs-data-value children-refs)
        data-refs-self (build-refs-data-value refs)
        edit-input-id (str "edit-block-" blocks-container-id "-" uuid)
        edit? (state/sub [:editor/editing? edit-input-id])
        card? (string/includes? data-refs-self "\"card\"")
        review-cards? (:review-cards? config)]
    [:div.ls-block
     (cond->
       {:id block-id
        :data-refs data-refs
        :data-refs-self data-refs-self
        :data-collapsed (and collapsed? has-child?)
        :class (str uuid
                    (when pre-block? " pre-block")
                    (when (and card? (not review-cards?)) " shadow-xl")
                    (when (:ui/selected? block) " selected noselect"))
        :blockid (str uuid)
        :haschild (str has-child?)}

       level
       (assoc :level level)

       (not slide?)
       (merge attrs)

       (or reference? embed?)
       (assoc :data-transclude true)

       embed?
       (assoc :data-embed true)

       custom-query?
       (assoc :data-query true))

     (when (and ref? breadcrumb-show?)
       (breadcrumb config repo uuid {:show-page? false
                                     :indent? true
                                     :navigating-block *navigating-block}))

     ;; only render this for the first block in each container
     (when top?
       (dnd-separator-wrapper block block-id slide? true false))

     [:div.flex.flex-row.pr-2
      {:class (if (and heading? (seq (:block/title block))) "items-baseline" "")
       :on-mouse-over (fn [e]
                        (block-mouse-over uuid e *control-show? block-id doc-mode?))
       :on-mouse-leave (fn [e]
                         (block-mouse-leave e *control-show? block-id doc-mode?))}
      (when (not slide?)
        (block-control config block uuid block-id collapsed? *control-show? edit?))

      (block-content-or-editor config block edit-input-id block-id heading-level edit?)]

     (block-children config children collapsed?)

     (dnd-separator-wrapper block block-id slide? false false)]))

(rum/defcs block-container < rum/reactive
  {:init (fn [state]
           (let [[config block] (:rum/args state)
                 block-id (:block/uuid block)]
             (cond
               (root-block? config block)
               (state/set-collapsed-block! block-id false)

               (or (:ref? config) (:custom-query? config))
               (state/set-collapsed-block! block-id
                                           (editor-handler/block-default-collapsed? block config))

               :else
               nil)
             (assoc state
                    ::control-show? (atom false)
                    ::navigating-block (atom (:block/uuid block)))))
   :should-update (fn [old-state new-state]
                    (let [compare-keys [:block/uuid :block/content :block/parent :block/collapsed?
                                        :block/properties :block/left :block/children :block/_refs :ui/selected?]
                          config-compare-keys [:show-cloze?]
                          b1 (second (:rum/args old-state))
                          b2 (second (:rum/args new-state))
                          result (or
                                  (not= (select-keys b1 compare-keys)
                                        (select-keys b2 compare-keys))
                                  (not= (select-keys (first (:rum/args old-state)) config-compare-keys)
                                        (select-keys (first (:rum/args new-state)) config-compare-keys)))]
                      (boolean result)))}
  [state config block]
  (let [repo (state/get-current-repo)
        ref? (:ref? config)
        custom-query? (boolean (:custom-query? config))]
    (if (and ref? (not custom-query?) (not (:ref-query-child? config)))
      (ui/lazy-visible
       (fn []
         (block-container-inner state repo config block))
       nil
       false)
      (block-container-inner state repo config block))))

(defn divide-lists
  [[f & l]]
  (loop [l l
         ordered? (:ordered f)
         result [[f]]]
    (if (seq l)
      (let [cur (first l)
            cur-ordered? (:ordered cur)]
        (if (= ordered? cur-ordered?)
          (recur
           (rest l)
           cur-ordered?
           (update result (dec (count result)) conj cur))
          (recur
           (rest l)
           cur-ordered?
           (conj result [cur]))))
      result)))

(defn list-element
  [l]
  (match l
    [l1 & _tl]
    (let [{:keys [ordered name]} l1]
      (cond
        (seq name)
        :dl
        ordered
        :ol
        :else
        :ul))

    :else
    :ul))

(defn list-item
  [config {:keys [name content checkbox items number] :as _list}]
  (let [content (when-not (empty? content)
                  (match content
                    [["Paragraph" i] & rest]
                    (vec-cat
                     (map-inline config i)
                     (markup-elements-cp config rest))
                    :else
                    (markup-elements-cp config content)))
        checked? (some? checkbox)
        items (when (seq items)
                (->elem
                 (list-element items)
                 (for [item items]
                   (list-item config item))))]
    (cond
      (seq name)
      [:dl {:checked checked?}
       [:dt (map-inline config name)]
       (->elem :dd
               (vec-cat content [items]))]

      :else
      (if (nil? checkbox)
        (->elem
         :li
         (cond->
          {:checked checked?}
           number
           (assoc :value number))
         (vec-cat
          [(->elem
            :p
            content)]
          [items]))
        (->elem
         :li
         {:checked checked?}
         (vec-cat
          [(->elem
            :p
            (list-checkbox config checkbox)
            content)]
          [items]))))))

(defn table
  [config {:keys [header groups col_groups]}]
  (let [tr (fn [elm cols]
             (->elem
              :tr
              (mapv (fn [col]
                      (->elem
                       elm
                       {:scope "col"
                        :class "org-left"}
                       (map-inline config col)))
                    cols)))
        tb-col-groups (try
                        (mapv (fn [number]
                                (let [col-elem [:col {:class "org-left"}]]
                                  (->elem
                                   :colgroup
                                   (repeat number col-elem))))
                              col_groups)
                        (catch js/Error _e
                          []))
        head (when header
               [:thead (tr :th header)])
        groups (mapv (fn [group]
                       (->elem
                        :tbody
                        (mapv #(tr :td %) group)))
                     groups)]
    [:div.table-wrapper {:style {:max-width (min 700
                                                 (gobj/get js/window "innerWidth"))}}
     (->elem
      :table
      {:class "table-auto"
       :border 2
       :cell-spacing 0
       :cell-padding 6
       :rules "groups"
       :frame "hsides"}
      (vec-cat
       tb-col-groups
       (cons head groups)))]))

(defn logbook-cp
  [log]
  (let [clocks (filter #(string/starts-with? % "CLOCK:") log)
        clocks (reverse (sort-by str clocks))
        ;; TODO: diplay states change log
        ; states (filter #(not (string/starts-with? % "CLOCK:")) log)
        ]
    (when (seq clocks)
      (let [tr (fn [elm cols] (->elem :tr
                                      (mapv (fn [col] (->elem elm col)) cols)))
            head  [:thead.overflow-x-scroll (tr :th.py-0 ["Type" "Start" "End" "Span"])]
            clock-tbody (->elem
                         :tbody.overflow-scroll.sm:overflow-auto
                         (mapv (fn [clock]
                                 (let [cols (->> (string/split clock #": |--|=>")
                                                 (map string/trim))]
                                   (mapv #(tr :td.py-0 %) [cols])))
                               clocks))]
        [:div.overflow-x-scroll.sm:overflow-auto
         (->elem
          :table.m-0
          {:class "logbook-table"
           :border 0
           :style {:width "max-content"}
           :cell-spacing 15}
          (cons head [clock-tbody]))]))))

(defn map-inline
  [config col]
  (map #(inline config %) col))

(declare ->hiccup)

(defn built-in-custom-query?
  [title]
  (let [repo (state/get-current-repo)
        queries (state/sub [:config repo :default-queries :journals])]
    (when (seq queries)
      (boolean (some #(= % title) (map :title queries))))))

(defn- trigger-custom-query!
  [state]
  (let [[config query] (:rum/args state)
        repo (state/get-current-repo)
        result-atom (atom nil)
        query-atom (if (:dsl-query? config)
                     (let [q (:query query)
                           form (safe-read-string q false)]
                       (cond
                          ;; Searches like 'foo' or 'foo bar' come back as symbols
                         ;; and are meant to go directly to full text search
                         (and (util/electron?) (symbol? form)) ; full-text search
                         (p/let [blocks (search/block-search repo (string/trim (str form)) {:limit 30})]
                           (when (seq blocks)
                             (let [result (db/pull-many (state/get-current-repo) '[*] (map (fn [b] [:block/uuid (uuid (:block/uuid b))]) blocks))]
                               (reset! result-atom result))))

                         (symbol? form)
                         (atom nil)

                         :else
                         (query-dsl/query (state/get-current-repo) q)))
                     (db/custom-query query))
        query-atom (if (instance? Atom query-atom)
                     query-atom
                     result-atom)]
    (assoc state :query-atom query-atom)))

(rum/defcs ^:large-vars/cleanup-todo custom-query* < rum/reactive
  {:will-mount trigger-custom-query!
   :did-mount (fn [state]
                (when-let [query (last (:rum/args state))]
                  (state/add-custom-query-component! query (:rum/react-component state)))
                state)
   :did-remount (fn [_old_state state]
                  (trigger-custom-query! state))
   :will-unmount (fn [state]
                   (when-let [query (last (:rum/args state))]
                     (state/remove-custom-query-component! query)
                     (db/remove-custom-query! (state/get-current-repo) query))
                   state)}
  [state config {:keys [title query view collapsed? children? breadcrumb-show?] :as q}]
  (let [dsl-query? (:dsl-query? config)
        query-atom (:query-atom state)
        current-block-uuid (or (:block/uuid (:block config))
                               (:block/uuid config))
        current-block (db/entity [:block/uuid current-block-uuid])
        ;; exclude the current one, otherwise it'll loop forever
        remove-blocks (if current-block-uuid [current-block-uuid] nil)
        query-result (and query-atom (rum/react query-atom))
        table? (or (get-in current-block [:block/properties :query-table])
                   (and (string? query) (string/ends-with? (string/trim query) "table")))
        transformed-query-result (when query-result
                                   (db/custom-query-result-transform query-result remove-blocks q))
        not-grouped-by-page? (or table?
                                 (boolean (:result-transform q))
                                 (and (string? query) (string/includes? query "(by-page false)")))
        result (if (and (:block/uuid (first transformed-query-result)) (not not-grouped-by-page?))
                 (db-utils/group-by-page transformed-query-result)
                 transformed-query-result)
        _ (when-let [query-result (:query-result config)]
            (let [result (remove (fn [b] (some? (get-in b [:block/properties :template]))) result)]
              (reset! query-result result)))
        view-f (and view (sci/eval-string (pr-str view)))
        only-blocks? (:block/uuid (first result))
        blocks-grouped-by-page? (and (seq result)
                                     (not not-grouped-by-page?)
                                     (coll? (first result))
                                     (:block/name (ffirst result))
                                     (:block/uuid (first (second (first result))))
                                     true)
        built-in? (built-in-custom-query? title)
        page-list? (and (seq result)
                        (:block/name (first result)))
        nested-query? (:custom-query? config)]
    (if nested-query?
      [:code (if dsl-query?
               (util/format "{{query %s}}" query)
               "{{query hidden}}")]
      [:div.custom-query.mt-4 (get config :attr {})
       (when-not (and built-in? (empty? result))
         (ui/foldable
          [:div.custom-query-title
           [:span.title-text (cond
                               (vector? title) title
                               (string? title) (inline-text config
                                                            (get-in config [:block :block/format] :markdown)
                                                            title)
                               :else title)]
           [:span.opacity-60.text-sm.ml-2.results-count
            (str (count transformed-query-result) " results")]]
          (fn []
            [:div
             (when current-block
               [:div.flex.flex-row.align-items.mt-2 {:on-mouse-down (fn [e] (util/stop e))}
                (when-not page-list?
                  [:div.flex.flex-row
                   [:div.mx-2 [:span.text-sm "Table view"]]
                   [:div {:style {:margin-top 5}}
                    (ui/toggle table?
                               (fn []
                                 (editor-handler/set-block-property! current-block-uuid
                                                                     "query-table"
                                                                     (not table?)))
                               true)]])

                [:a.mx-2.block.fade-link
                 {:on-click (fn []
                              (let [all-keys (query-table/get-keys result page-list?)]
                                (state/pub-event! [:modal/set-query-properties current-block all-keys])))}
                 [:span.table-query-properties
                  [:span.text-sm.mr-1 "Set properties"]
                  svg/settings-sm]]])
             (cond
               (and (seq result) view-f)
               (let [result (try
                              (sci/call-fn view-f result)
                              (catch js/Error error
                                (log/error :custom-view-failed {:error error
                                                                :result result})
                                [:div "Custom view failed: "
                                 (str error)]))]
                 (util/hiccup-keywordize result))

               page-list?
               (query-table/result-table config current-block result {:page? true} map-inline page-cp ->elem inline-text)

               table?
               (query-table/result-table config current-block result {:page? false} map-inline page-cp ->elem inline-text)

               (and (seq result) (or only-blocks? blocks-grouped-by-page?))
               (->hiccup result (cond-> (assoc config
                                               :custom-query? true
                                               :breadcrumb-show? (if (some? breadcrumb-show?)
                                                                   breadcrumb-show?
                                                                   true)
                                               :group-by-page? blocks-grouped-by-page?
                                               :ref? true)
                                  children?
                                  (assoc :ref? true))
                         {:style {:margin-top "0.25rem"
                                  :margin-left "0.25rem"}})

               (seq result)
               (let [result (->>
                             (for [record result]
                               (if (map? record)
                                 (str (util/pp-str record) "\n")
                                 record))
                             (remove nil?))]
                 [:pre result])

               :else
               [:div.text-sm.mt-2.ml-2.font-medium.opacity-50 "Empty"])])
          {:default-collapsed? collapsed?
           :title-trigger? true}))])))

(rum/defc custom-query
  [config q]
  (ui/catch-error
   (ui/block-error "Query Error:" {:content (:query q)})
   (ui/lazy-visible
    (fn [] (custom-query* config q))
    nil
    true)))

(defn admonition
  [config type result]
  (when-let [icon (case (string/lower-case (name type))
                    "note" svg/note
                    "tip" svg/tip
                    "important" svg/important
                    "caution" svg/caution
                    "warning" svg/warning
                    "pinned" svg/pinned
                    nil)]
    [:div.flex.flex-row.admonitionblock.align-items {:class type}
     [:div.pr-4.admonition-icon.flex.flex-col.justify-center
      {:title (string/upper-case type)} (icon)]
     [:div.ml-4.text-lg
      (markup-elements-cp config result)]]))

;; TODO: move to mldoc
;; (defn- convert-md-src-to-custom-block
;;   [item]
;;   (let [{:keys [language options lines] :as options} (second item)
;;         lang (string/lower-case (or language ""))]
;;     (cond
;;       (= lang "quote")
;;       (let [content (string/trim (string/join "\n" lines))]
;;         ["Quote" (first (mldoc/->edn content (gp-mldoc/default-config :markdown)))])

;;       (contains? #{"query" "note" "tip" "important" "caution" "warning" "pinned"} lang)
;;       (let [content (string/trim (string/join "\n" lines))]
;;         ["Custom" lang nil (first (mldoc/->edn content (gp-mldoc/default-config :markdown))) content])

;;       :else
;;       ["Src" options])))

(rum/defc src-cp < rum/static
  [config options html-export?]
  (when options
    (let [{:keys [lines language]} options
          attr (when language
                 {:data-lang language})
          code (apply str lines)]
      (cond
        html-export?
        (highlight/html-export attr code)

        :else
        (let [language (if (contains? #{"edn" "clj" "cljc" "cljs"} language) "clojure" language)]
          (if (:slide? config)
            (highlight/highlight (str (medley/random-uuid))
                                 {:class (str "language-" language)
                                  :data-lang language}
                                 code)
            [:div
             (lazy-editor/editor config (str (d/squuid)) attr code options)
             (let [options (:options options)]
               (when (and (= language "clojure") (contains? (set options) ":results"))
                 (sci/eval-result code)))]))))))

(defn ^:large-vars/cleanup-todo markup-element-cp
  [{:keys [html-export?] :as config} item]
  (let [format (or (:block/format config)
                   :markdown)]
    (try
      (match item
        ["Drawer" name lines]
        (when (or (not= name "logbook")
                  (and
                   (= name "logbook")
                   (state/enable-timetracking?)
                   (or  (get-in (state/get-config) [:logbook/settings :enabled-in-all-blocks])
                        (when (get-in (state/get-config)
                                      [:logbook/settings :enabled-in-timestamped-blocks] true)
                          (or (:block/scheduled (:block config))
                              (:block/deadline (:block config)))))))
          [:div
           [:div.text-sm
            [:div.drawer {:data-drawer-name name}
             (ui/foldable
              [:div.opacity-50.font-medium.logbook
               (util/format ":%s:" (string/upper-case name))]
              [:div.opacity-50.font-medium
               (if (= name "logbook")
                 (logbook-cp lines)
                 (apply str lines))
               [:div ":END:"]]
              {:default-collapsed? true
               :title-trigger? true})]]])

        ["Properties" m]
        [:div.properties
         (for [[k v] (dissoc m :roam_alias :roam_tags)]
           (when (and (not (and (= k :macros) (empty? v))) ; empty macros
                      (not (= k :title))
                      (not (= k :filters)))
             [:div.property
              [:span.font-medium.mr-1 (str (name k) ": ")]
              (if (coll? v)
                (let [vals (for [item v]
                             (if (coll? v)
                               (let [config (when (= k :alias)
                                              (assoc config :block/alias? true))]
                                 (page-cp config {:block/name item}))
                               (inline-text format item)))]
                  (interpose [:span ", "] vals))
                (inline-text format v))]))]

             ;; for file-level property in orgmode: #+key: value
             ;; only display caption. https://orgmode.org/manual/Captions.html.
        ["Directive" key value]
        [:div.file-level-property
         (when (contains? #{"caption"} (string/lower-case key))
           [:span.font-medium
            [:span.font-bold (string/upper-case key)]
            (str ": " value)])]

        ["Paragraph" l]
             ;; TODO: speedup
        (if (gp-util/safe-re-find #"\"Export_Snippet\" \"embed\"" (str l))
          (->elem :div (map-inline config l))
          (->elem :div.is-paragraph (map-inline config l)))

        ["Horizontal_Rule"]
        (when-not (:slide? config)
          [:hr])
        ["Heading" h]
        (block-container config h)
        ["List" l]
        (let [lists (divide-lists l)]
          (if (= 1 (count lists))
            (let [l (first lists)]
              (->elem
               (list-element l)
               (map #(list-item config %) l)))
            [:div.list-group
             (for [l lists]
               (->elem
                (list-element l)
                (map #(list-item config %) l)))]))
        ["Table" t]
        (table config t)
        ["Math" s]
        (if html-export?
          (latex/html-export s true true)
          (latex/latex (str (d/squuid)) s true true))
        ["Example" l]
        [:pre.pre-wrap-white-space
         (join-lines l)]
        ["Quote" l]
        (->elem
         :blockquote
         (markup-elements-cp config l))
        ["Raw_Html" content]
        (when (not html-export?)
          [:div.raw_html {:dangerouslySetInnerHTML
                          {:__html content}}])
        ["Export" "html" _options content]
        (when (not html-export?)
          [:div.export_html {:dangerouslySetInnerHTML
                             {:__html content}}])
        ["Hiccup" content]
        (ui/catch-error
         [:div.warning {:title "Invalid hiccup"}
          content]
         (-> (safe-read-string content)
             (security/remove-javascript-links-in-href)))

        ["Export" "latex" _options content]
        (if html-export?
          (latex/html-export content true false)
          (latex/latex (str (d/squuid)) content true false))

        ["Custom" "query" _options _result content]
        (try
          (let [query (reader/read-string content)]
            (custom-query config query))
          (catch :default e
            (log/error :read-string-error e)
            (ui/block-error "Invalid query:" {:content content})))

        ["Custom" "note" _options result _content]
        (admonition config "note" result)

        ["Custom" "tip" _options result _content]
        (admonition config "tip" result)

        ["Custom" "important" _options result _content]
        (admonition config "important" result)

        ["Custom" "caution" _options result _content]
        (admonition config "caution" result)

        ["Custom" "warning" _options result _content]
        (admonition config "warning" result)

        ["Custom" "pinned" _options result _content]
        (admonition config "pinned" result)

        ["Custom" "center" _options l _content]
        (->elem
         :div.text-center
         (markup-elements-cp config l))

        ["Custom" name _options l _content]
        (->elem
         :div
         {:class name}
         (markup-elements-cp config l))

        ["Latex_Fragment" l]
        [:p.latex-fragment
         (inline config ["Latex_Fragment" l])]

        ["Latex_Environment" name option content]
        (let [content (latex-environment-content name option content)]
          (if html-export?
            (latex/html-export content true true)
            (latex/latex (str (d/squuid)) content true true)))

        ["Displayed_Math" content]
        (if html-export?
          (latex/html-export content true true)
          (latex/latex (str (d/squuid)) content true true))

        ["Footnote_Definition" name definition]
        (let [id (util/url-encode name)]
          [:div.footdef
           [:div.footpara
            (conj
             (markup-element-cp config ["Paragraph" definition])
             [:a.ml-1 {:id (str "fn." id)
                       :style {:font-size 14}
                       :class "footnum"
                       :on-click #(route-handler/jump-to-anchor! (str "fnr." id))}
              [:sup.fn (str name "↩︎")]])]])

        ["Src" options]
        [:div.cp__fenced-code-block
         (if-let [opts (plugin-handler/hook-fenced-code-by-type (util/safe-lower-case (:language options)))]
           (plugins/hook-ui-fenced-code (string/join "" (:lines options)) opts)
           (src-cp config options html-export?))]

        :else
        "")
      (catch js/Error e
        (println "Convert to html failed, error: " e)
        ""))))

(defn markup-elements-cp
  [config col]
  (map #(markup-element-cp config %) col))

(defn- block-item
  [config blocks idx item]
  (let [item (->
              (dissoc item :block/meta)
              (assoc :block/top? (zero? idx)
                     :block/bottom? (= (count blocks) (inc idx))))
        config (assoc config :block/uuid (:block/uuid item))]
    (rum/with-key (block-container config item)
      (str (:block/uuid item)))))

(defn- block-list
  [config blocks]
  (for [[idx item] (medley/indexed blocks)]
    (block-item config blocks idx item)))

(defn- custom-query-or-ref?
  [config]
  (let [ref? (:ref? config)
        custom-query? (:custom-query? config)]
    (or custom-query? ref?)))

(defn- load-more-blocks!
  [config flat-blocks]
  (when-let [db-id (:db/id config)]
    (let [last-block-id (:db/id (last flat-blocks))]
      (block-handler/load-more! db-id last-block-id))))

(rum/defcs lazy-blocks < rum/reactive
  {:init (fn [state]
           (assoc state ::id (str (random-uuid))))}
  [state config flat-blocks blocks->vec-tree]
  (let [db-id (:db/id config)
        selected-blocks (set (state/get-selection-block-ids))
        flat-blocks (if (seq selected-blocks)
                      (map (fn [b]
                             (assoc b :ui/selected? (contains? selected-blocks (:block/uuid b)))) flat-blocks)
                      flat-blocks)
        blocks (blocks->vec-tree flat-blocks)]
    (if-not db-id
      (block-list config blocks)
      (let [bottom-reached (fn []
                             ;; To prevent scrolling after inserting new blocks
                             (when (> (- (util/time-ms) (:start-time config)) 100)
                               (load-more-blocks! config flat-blocks)))
            has-more? (and
                       (> (count flat-blocks) model/initial-blocks-length)
                       (some? (model/get-next-open-block (db/get-db) (last flat-blocks) db-id)))
            dom-id (str "lazy-blocks-" (::id state))]
        [:div {:id dom-id}
         (ui/infinite-list
          "main-content-container"
          (block-list config blocks)
          {:on-load bottom-reached
           :bottom-reached (fn []
                             (when-let [node (gdom/getElement dom-id)]
                               (ui/bottom-reached? node 1000)))
           :has-more has-more?
           :more (if (or (:preview? config) (:sidebar? config))
                   "More"
                   (ui/loading "Loading"))})]))))

(rum/defcs blocks-container <
  {:init (fn [state]
           (assoc state
                  ::init-blocks-container-id (atom nil)))}
  [state blocks config]
  (let [*init-blocks-container-id (::init-blocks-container-id state)
        blocks-container-id (if @*init-blocks-container-id
                              @*init-blocks-container-id
                              (let [id' (swap! *blocks-container-id inc)]
                                (reset! *init-blocks-container-id id')
                                id'))
        config (assoc config :blocks-container-id blocks-container-id)
        doc-mode? (:document/mode? config)]
    (when (seq blocks)
      (let [blocks->vec-tree #(if (custom-query-or-ref? config) % (tree/blocks->vec-tree % (:id config)))
            flat-blocks (vec blocks)
            config (assoc config :start-time (util/time-ms))]
        [:div.blocks-container.flex-1
         {:class (when doc-mode? "document-mode")}
         (lazy-blocks config flat-blocks blocks->vec-tree)]))))

(rum/defcs breadcrumb-with-container < rum/reactive
  {:init (fn [state]
           (assoc state ::navigating-block (atom (:block/uuid (ffirst (:rum/args state))))))}
  [state blocks config]
  (let [repo (state/get-current-repo)
        *navigating-block (::navigating-block state)
        navigating-block (rum/react *navigating-block)
        block (first blocks)
        navigated? (and (not= (:block/uuid block) navigating-block) navigating-block)
        blocks (if navigated?
                 (let [block (db/pull [:block/uuid navigating-block])]
                   (db/get-paginated-blocks repo (:db/id block)
                                           {:scoped-block-id (:db/id block)}))
                 blocks)]
    [:div
     (when (:breadcrumb-show? config)
       (breadcrumb config (state/get-current-repo) navigating-block
                   {:show-page? false
                    :navigating-block *navigating-block}))
     (blocks-container blocks (assoc config
                                     :breadcrumb-show? false
                                     :navigating-block *navigating-block))]))

;; headers to hiccup
(defn ->hiccup
  [blocks config option]
  [:div.content
   (cond-> option
     (:document/mode? config) (assoc :class "doc-mode"))
   (cond
     (and (:custom-query? config)
          (:group-by-page? config))
     [:div.flex.flex-col
      (let [blocks (sort-by (comp :block/journal-day first) > blocks)]
        (for [[page blocks] blocks]
          (let [alias? (:block/alias? page)
                page (db/entity (:db/id page))
                parent-blocks (group-by :block/parent blocks)]
            [:div.my-2 (cond-> {:key (str "page-" (:db/id page))}
                         (:ref? config)
                         (assoc :class "color-level px-2 sm:px-7 py-2 rounded"))
             (ui/foldable
              [:div
               (page-cp config page)
               (when alias? [:span.text-sm.font-medium.opacity-50 " Alias"])]
              (for [[_parent blocks] parent-blocks]
                (breadcrumb-with-container blocks config))
              {})])))]

     (and (:group-by-page? config)
          (vector? (first blocks)))
     [:div.flex.flex-col
      (let [blocks (sort-by (comp :block/journal-day first) > blocks)]
        (for [[page blocks] blocks]
          (let [alias? (:block/alias? page)
                page (db/entity (:db/id page))]
            [:div.my-2 (cond-> {:key (str "page-" (:db/id page))}
                         (:ref? config)
                         (assoc :class "color-level px-2 sm:px-7 py-2 rounded"))
             (ui/foldable
              [:div
               (page-cp config page)
               (when alias? [:span.text-sm.font-medium.opacity-50 " Alias"])]
              (blocks-container blocks config)
              {})])))]

     :else
     (blocks-container blocks config))])<|MERGE_RESOLUTION|>--- conflicted
+++ resolved
@@ -867,23 +867,6 @@
       (not (contains? #{:mp4 :webm :mov} ext))
       (image-link config url s label metadata full_text)
 
-<<<<<<< HEAD
-=======
-      (= (util/get-file-ext s) "pdf")
-      (let [label-text (get-label-text label)]
-        (cond
-          (util/electron?)
-          [:a.asset-ref.is-pdf
-           {:href "javascript:void(0);"
-            :on-mouse-down (fn [_event]
-                             (when-let [current (pdf-assets/inflate-asset s)]
-                               (state/set-state! :pdf/current current)))}
-           label-text]
-
-          (mobile-util/is-native-platform?)
-          (asset-link config label-text s metadata full_text)))
-
->>>>>>> 3cbd92a2
       :else
       (asset-reference config label s))))
 
