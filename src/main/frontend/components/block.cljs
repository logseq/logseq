--- conflicted
+++ resolved
@@ -763,7 +763,6 @@
       children)))
 
 (rum/defcs page-cp < db-mixins/query rum/reactive
-<<<<<<< HEAD
   {:init (fn [state]
            (let [page (last (:rum/args state))]
              (assoc state ::page-entity
@@ -775,19 +774,6 @@
    Keys for `config`:
    - `:preview?`: Is this component under preview mode? (If true, `page-preview-trigger` won't be registered to this `page-cp`)"
   [state {:keys [label children preview? disable-preview?] :as config} _page]
-=======
-                     {:init (fn [state]
-                              (let [page (last (:rum/args state))]
-                                (assoc state ::page-entity
-                                  (if (e/entity? page)
-                                    page
-                                    ;; Use uuid when available to uniquely identify case sensitive contexts
-                                    (db/get-page (or (:block/uuid page) (:block/name page)))))))}
-                     "Component for a page. `page` argument contains :block/name which can be (un)sanitized page name.
-                      Keys for `config`:
-                      - `:preview?`: Is this component under preview mode? (If true, `page-preview-trigger` won't be registered to this `page-cp`)"
-  [state {:keys [label children preview? disable-preview?] :as config} page]
->>>>>>> 90e85bc0
   (let [page-entity (::page-entity state)]
     (when-let [page-entity (when page-entity (db/sub-block (:db/id page-entity)))]
       (let [page-name (some-> (:block/title page-entity) util/page-name-sanity-lc)
