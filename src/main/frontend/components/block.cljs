--- conflicted
+++ resolved
@@ -2785,10 +2785,6 @@
                                             journal-title?
                                             (do
                                               (.preventDefault e)
-<<<<<<< HEAD
-                                              :else
-                                              (block-content-on-pointer-down e block block-id content edit-input-id config page-outline?)))))]
-=======
                                               (route-handler/redirect-to-page! (:block/uuid block)))
 
                                             (ldb/journal? block)
@@ -2798,8 +2794,7 @@
                                             (let [f (:on-block-content-pointer-down config)]
                                               (if (fn? f)
                                                 (f e)
-                                                (block-content-on-pointer-down e block block-id content edit-input-id config))))))))]
->>>>>>> 4a0f2793
+                                                (block-content-on-pointer-down e block block-id content edit-input-id config page-outline?))))))))]
     [:div.block-content.inline
      (cond-> {:id (str "block-content-" uuid)
               :key (str "block-content-" uuid)}
@@ -2948,14 +2943,9 @@
                                                           (:block/title block))]
                                           (editor-handler/clear-selection!)
                                           (editor-handler/unhighlight-blocks!)
-<<<<<<< HEAD
-                                          (state/set-editing! edit-input-id content block "" {:container-id (:container-id config)}))}})
-           (block-content config block edit-input-id block-id slide? page-outline?))
-=======
                                           (state/set-editing! edit-input-id content block "" {:db (db/get-db)
                                                                                               :container-id (:container-id config)}))}})
-           (block-content config block edit-input-id block-id slide?))
->>>>>>> 4a0f2793
+           (block-content config block edit-input-id block-id slide? page-outline?))
 
           (when (and (not hide-block-refs-count?)
                      (not named?))
