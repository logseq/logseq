--- conflicted
+++ resolved
@@ -3247,19 +3247,11 @@
                                   false]))))
             breadcrumbs (->> parents-props
                              (map (fn [x]
-<<<<<<< HEAD
                                     (let [[block label page?] x
                                           label' (if page?
                                                    label
                                                    (breadcrumb-fragment config block label opts))]
                                       (rum/with-key label' (str (:block/uuid block))))))
-=======
-                                    (if (and (vector? x) (second x))
-                                      (let [[block label] x]
-                                        (rum/with-key (breadcrumb-fragment config block label opts)
-                                          (str (:block/uuid block))))
-                                      [:span.opacity-70 {:key "dots"} "⋯"])))
->>>>>>> 88216d29
                              (interpose (breadcrumb-separator)))]
         (when (seq breadcrumbs)
           [:div.breadcrumb.block-parents
