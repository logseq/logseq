--- conflicted
+++ resolved
@@ -3064,324 +3064,6 @@
   [config col]
   (map #(inline config %) col))
 
-<<<<<<< HEAD
-(declare ->hiccup)
-
-(defn built-in-custom-query?
-  [title]
-  (let [queries (get-in (state/sub-config) [:default-queries :journals])]
-    (when (seq queries)
-      (boolean (some #(= % title) (map :title queries))))))
-
-;; TODO: move query related fns/components to components.query
-(defn- trigger-custom-query!
-  [state *query-error *query-triggered?]
-  (let [[config query _query-result] (:rum/args state)
-        repo (state/get-current-repo)
-        result-atom (or (:query-atom state) (atom nil))
-        current-block-uuid (or (:block/uuid (:block config))
-                               (:block/uuid config))
-        _ (reset! *query-error nil)
-        query-atom (try
-                     (cond
-                       (:dsl-query? config)
-                       (let [q (:query query)
-                             form (safe-read-string q false)]
-                         (cond
-                           ;; Searches like 'foo' or 'foo bar' come back as symbols
-                           ;; and are meant to go directly to full text search
-                           (and (util/electron?) (symbol? form)) ; full-text search
-                           (p/let [blocks (search/block-search repo (string/trim (str form)) {:limit 30})]
-                             (when (seq blocks)
-                               (let [result (db/pull-many (state/get-current-repo) '[*] (map (fn [b] [:block/uuid (uuid (:block/uuid b))]) blocks))]
-                                 (reset! result-atom result))))
-
-                           (symbol? form)
-                           (atom nil)
-
-                           :else
-                           (query-dsl/query (state/get-current-repo) q)))
-
-                       :else
-                       (db/custom-query query {:current-block-uuid current-block-uuid}))
-                     (catch :default e
-                       (reset! *query-error e)
-                       (atom nil)))]
-    (when *query-triggered?
-      (reset! *query-triggered? true))
-    (if (instance? Atom query-atom)
-      query-atom
-      result-atom)))
-
-(rum/defc query-refresh-button
-  [query-time {:keys [on-mouse-down full-text-search?]}]
-  (ui/tippy
-   {:html  [:div
-            [:p
-             (if full-text-search?
-               [:span "Full-text search results will not be refreshed automatically."]
-               [:span (str "This query takes " (int query-time) "ms to finish, it's a bit slow so that auto refresh is disabled.")])]
-            [:p
-             "Click the refresh button instead if you want to see the latest result."]]
-    :interactive     true
-    :popperOptions   {:modifiers {:preventOverflow
-                                  {:enabled           true
-                                   :boundariesElement "viewport"}}}
-    :arrow true}
-   [:a.fade-link.flex
-    {:on-mouse-down on-mouse-down}
-    (ui/icon "refresh" {:style {:font-size 20}})]))
-
-(defn- get-query-result
-  [state config *query-error *query-triggered? current-block-uuid q not-grouped-by-page? query-result-atom]
-  (or (when-let [*result (:query-result config)] @*result)
-      (let [query-atom (trigger-custom-query! state *query-error *query-triggered?)
-            query-result (and query-atom (rum/react query-atom))
-            ;; exclude the current one, otherwise it'll loop forever
-            remove-blocks (if current-block-uuid [current-block-uuid] nil)
-            transformed-query-result (when query-result
-                                       (db/custom-query-result-transform query-result remove-blocks q))
-            result (if (and (:block/uuid (first transformed-query-result)) (not not-grouped-by-page?))
-                     (let [result (db-utils/group-by-page transformed-query-result)]
-                       (if (map? result)
-                         (dissoc result nil)
-                         result))
-                     transformed-query-result)]
-        (when query-result-atom
-          (reset! query-result-atom (util/safe-with-meta result (meta @query-atom))))
-        (when-let [query-result (:query-result config)]
-          (let [result (remove (fn [b] (some? (get-in b [:block/properties :template]))) result)]
-            (reset! query-result result)))
-        result)))
-
-(rum/defcs custom-query-inner < rum/reactive db-mixins/query
-  [state config {:keys [query children? breadcrumb-show?] :as q}
-   {:keys [query-result-atom
-           query-error-atom
-           query-triggered-atom
-           current-block
-           current-block-uuid
-           table?
-           dsl-query?
-           page-list?
-           view-f]}]
-  (let [*query-error query-error-atom
-        *query-triggered? query-triggered-atom
-        not-grouped-by-page? (or table?
-                                 (boolean (:result-transform q))
-                                 (and (string? query) (string/includes? query "(by-page false)")))
-        result (get-query-result state config *query-error *query-triggered? current-block-uuid q not-grouped-by-page? query-result-atom)
-        only-blocks? (:block/uuid (first result))
-        blocks-grouped-by-page? (and (seq result)
-                                     (not not-grouped-by-page?)
-                                     (coll? (first result))
-                                     (:block/name (ffirst result))
-                                     (:block/uuid (first (second (first result))))
-                                     true)]
-    (if @*query-error
-      (do
-        (log/error :exception @*query-error)
-        [:div.warning.my-1 "Query failed: "
-         [:p (.-message @*query-error)]])
-      [:div.custom-query-results
-       (cond
-         (and (seq result) view-f)
-         (let [result (try
-                        (sci/call-fn view-f result)
-                        (catch :default error
-                          (log/error :custom-view-failed {:error error
-                                                          :result result})
-                          [:div "Custom view failed: "
-                           (str error)]))]
-           (util/hiccup-keywordize result))
-
-         page-list?
-         (query-table/result-table config current-block result {:page? true} map-inline page-cp ->elem inline-text)
-
-         table?
-         (query-table/result-table config current-block result {:page? false} map-inline page-cp ->elem inline-text)
-
-         (and (seq result) (or only-blocks? blocks-grouped-by-page?))
-         (->hiccup result (cond-> (assoc config
-                                         :id (str q)
-                                         :custom-query? true
-                                         :dsl-query? dsl-query?
-                                         :query query
-                                         :breadcrumb-show? (if (some? breadcrumb-show?)
-                                                             breadcrumb-show?
-                                                             true)
-                                         :group-by-page? blocks-grouped-by-page?
-                                         :ref? true)
-                            children?
-                            (assoc :ref? true))
-                   {:style {:margin-top "0.25rem"
-                            :margin-left "0.25rem"}})
-
-         (seq result)
-         (let [result (->>
-                       (for [record result]
-                         (if (map? record)
-                           (str (util/pp-str record) "\n")
-                           record))
-                       (remove nil?))]
-           (when (seq result)
-             [:ul
-              (for [item result]
-                [:li (str item)])]))
-
-         (or (string/blank? query)
-             (= query "(and)"))
-         nil
-
-         :else
-         [:div.text-sm.mt-2.opacity-90 "No matched result"])])))
-
-(rum/defc query-title
-  [config title {:keys [result-count]}]
-  [:div.custom-query-title.flex.justify-between.w-full
-   [:span.title-text (cond
-                       (vector? title) title
-                       (string? title) (inline-text config
-                                                    (get-in config [:block :block/format] :markdown)
-                                                    title)
-                       :else title)]
-   (when result-count
-     [:span.opacity-60.text-sm.ml-2.results-count
-      (str result-count (if (> result-count 1) " results" " result"))])])
-
-(rum/defcs ^:large-vars/cleanup-todo custom-query* < rum/reactive
-  (rum/local nil ::query-result)
-  (rum/local false ::query-triggered?)
-  {:init (fn [state] (assoc state :query-error (atom nil)))}
-  [state config {:keys [title query view collapsed? table-view?] :as q}]
-  (let [*query-error (:query-error state)
-        *query-triggered? (::query-triggered? state)
-        built-in? (built-in-custom-query? title)
-        *query-result (::query-result state)
-        result (rum/react *query-result)
-        dsl-query? (:dsl-query? config)
-        current-block-uuid (or (:block/uuid (:block config))
-                               (:block/uuid config))
-        current-block (db/entity [:block/uuid current-block-uuid])
-        temp-collapsed? (state/sub-collapsed current-block-uuid)
-        collapsed?' (if (some? temp-collapsed?)
-                      temp-collapsed?
-                      (or
-                       collapsed?
-                       (:block/collapsed? current-block)))
-        table? (or table-view?
-                   (get-in current-block [:block/properties :query-table])
-                   (and (string? query) (string/ends-with? (string/trim query) "table")))
-        query-time (:query-time (meta @*query-result))
-        view-fn (if (keyword? view) (get-in (state/sub-config) [:query/views view]) view)
-        view-f (and view-fn (sci/eval-string (pr-str view-fn)))
-        page-list? (and (seq result)
-                        (some? (:block/name (first result))))
-        dsl-page-query? (and dsl-query?
-                             (false? (:blocks? (query-dsl/parse-query query))))
-        full-text-search? (and dsl-query?
-                               (util/electron?)
-                               (symbol? (safe-read-string query false)))
-        opts {:query-result-atom *query-result
-              :query-error-atom *query-error
-              :query-triggered-atom *query-triggered?
-              :current-block current-block
-              :dsl-query? dsl-query?
-              :current-block-uuid current-block-uuid
-              :table? table?
-              :view-f view-f
-              :page-list? page-list?}]
-    (if (:custom-query? config)
-      [:code (if dsl-query?
-               (util/format "{{query %s}}" query)
-               "{{query hidden}}")]
-      (if-not @*query-triggered?
-        ;; trigger custom query
-        (custom-query-inner config q opts)
-        (when-not (and built-in? (empty? @*query-result))
-          [:div.custom-query (get config :attr {})
-           (when-not built-in?
-             [:div.th
-              [:div.flex.flex-1.flex-row
-               (ui/icon "search" {:size 14})
-               [:div.ml-1 (str "Live query" (when dsl-page-query? " for pages"))]]
-              (when (or (not dsl-query?) (not collapsed?'))
-                [:div.flex.flex-row.items-center.fade-in
-                 (when (> (count result) 0)
-                   [:span.results-count
-                    (let [result-count (if (and (not table?) (map? result))
-                                         (apply + (map (comp count val) result))
-                                         (count result))]
-                      (str result-count (if (> result-count 1) " results" " result")))])
-
-                 (when (and current-block (not view-f) (nil? table-view?) (not page-list?))
-                   (if table?
-                     [:a.flex.ml-1.fade-link {:title "Switch to list view"
-                                              :on-click (fn [] (editor-handler/set-block-property! current-block-uuid
-                                                                                                   "query-table"
-                                                                                                   false))}
-                      (ui/icon "list" {:style {:font-size 20}})]
-                     [:a.flex.ml-1.fade-link {:title "Switch to table view"
-                                              :on-click (fn [] (editor-handler/set-block-property! current-block-uuid
-                                                                                                   "query-table"
-                                                                                                   true))}
-                      (ui/icon "table" {:style {:font-size 20}})]))
-
-                 [:a.flex.ml-1.fade-link
-                  {:title "Setting properties"
-                   :on-click (fn []
-                               (let [all-keys (query-table/get-keys result page-list?)]
-                                 (state/pub-event! [:modal/set-query-properties current-block all-keys])))}
-                  (ui/icon "settings" {:style {:font-size 20}})]
-
-                 [:div.ml-1
-                  (when (or full-text-search?
-                            (and query-time (> query-time 50)))
-                    (query-refresh-button query-time {:full-text-search? full-text-search?
-                                                      :on-mouse-down (fn [e]
-                                                                       (util/stop e)
-                                                                       (trigger-custom-query! state *query-error *query-triggered?))}))]])])
-           (if (or built-in? (not dsl-query?))
-             [:div {:style {:margin-left 2}}
-              (ui/foldable
-               (query-title config title (when built-in? {:result-count (count result)}))
-               (fn []
-                 (custom-query-inner config q opts))
-               {:default-collapsed? collapsed?
-                :title-trigger? true})]
-             [:div.bd
-              (query-title config title {})
-              (when-not collapsed?'
-                (custom-query-inner config q opts))])])))))
-
-(rum/defc custom-query
-  [config q]
-  (ui/catch-error
-   (ui/block-error "Query Error:" {:content (:query q)})
-   (ui/lazy-visible
-    (fn [] (custom-query* config q))
-    {:debug-id q
-     :trigger-once? false})))
-
-;; TODO: move to mldoc
-;; (defn- convert-md-src-to-custom-block
-;;   [item]
-;;   (let [{:keys [language options lines] :as options} (second item)
-;;         lang (string/lower-case (or language ""))]
-;;     (cond
-;;       (= lang "quote")
-;;       (let [content (string/trim (string/join "\n" lines))]
-;;         ["Quote" (first (mldoc/->edn content (gp-mldoc/default-config :markdown)))])
-
-;;       (contains? #{"query" "note" "tip" "important" "caution" "warning" "pinned"} lang)
-;;       (let [content (string/trim (string/join "\n" lines))]
-;;         ["Custom" lang nil (first (mldoc/->edn content (gp-mldoc/default-config :markdown))) content])
-
-;;       :else
-;;       ["Src" options])))
-
-=======
->>>>>>> b17c4ea3
 (rum/defc src-cp < rum/static
   [config options html-export?]
   (when options
