(ns frontend.components.page-menu
  (:require [electron.ipc :as ipc]
            [frontend.commands :as commands]
            [frontend.components.export :as export]
            [frontend.config :as config]
            [frontend.context.i18n :refer [t]]
            [frontend.db :as db]
            [frontend.handler.common.developer :as dev-common-handler]
            [frontend.handler.db-based.page :as db-page-handler]
            [frontend.handler.file-sync :as file-sync-handler]
            [frontend.handler.notification :as notification]
            [frontend.handler.page :as page-handler]
            [frontend.handler.shell :as shell]
            [frontend.handler.user :as user-handler]
            [frontend.mobile.util :as mobile-util]
            [frontend.state :as state]
            [frontend.util :as util]
            [frontend.util.page :as page-util]
            [logseq.common.path :as path]
            [logseq.db :as ldb]
            [logseq.shui.ui :as shui]
            [promesa.core :as p]))

(defn- delete-page!
  [page]
  (page-handler/<delete! (:block/uuid page)
                         (fn []
                           (notification/show! (str "Page " (:block/title page) " was deleted successfully!")
                                               :success))
                         {:error-handler (fn [{:keys [msg]}]
                                           (notification/show! msg :warning))}))

(defn delete-page-confirm!
  [page]
  (when page
    (-> (shui/dialog-confirm!
         {:title [:h3.text-lg.leading-6.font-medium.flex.gap-2.items-center
                  [:span.top-1.relative
                   (shui/tabler-icon "alert-triangle")]
                  (if (config/db-based-graph? (state/get-current-repo))
                    (t :page/db-delete-confirmation)
                    (t :page/delete-confirmation))]
          :content [:p.opacity-60 (str "- " (:block/title page))]
          :outside-cancel? true})
        (p/then #(delete-page! page))
        (p/catch #()))))

(defn ^:large-vars/cleanup-todo page-menu
  [page]
  (when-let [page-name (and page (db/page? page) (:block/name page))]
    (let [repo (state/sub :git/current-repo)
          db-based? (config/db-based-graph? repo)
          page-title (if db-based? (str (:block/uuid page)) (:block/title page))
          whiteboard? (ldb/whiteboard? page)
          block? (and page (util/uuid-string? page-name) (not whiteboard?))
          contents? (= page-name "contents")
          public? (if db-based?
                    (:logseq.property/publishing-public? page)
                    (get-in page [:block/properties :public]))
          _favorites-updated? (state/sub :favorites/updated?)
          favorited? (page-handler/favorited? page-title)
          developer-mode? (state/sub [:ui/developer-mode?])
          file-rpath (when (util/electron?) (page-util/get-page-file-rpath page-name))
          _ (state/sub :auth/id-token)
          file-sync-graph-uuid (and (user-handler/logged-in?)
                                    (file-sync-handler/enable-sync?)
                                    ;; FIXME: Sync state is not cleared when switching to a new graph
                                    (file-sync-handler/current-graph-sync-on?)
                                    (file-sync-handler/get-current-graph-uuid))]
      (when (not block?)
        (->>
         [(when-not config/publishing?
            {:title   (if favorited?
                        (t :page/unfavorite)
                        (t :page/add-to-favorites))
             :options {:on-click
                       (fn []
                         (if favorited?
                           (page-handler/<unfavorite-page! page-title)
                           (page-handler/<favorite-page! page-title)))}})

          (when (or (util/electron?) file-sync-graph-uuid)
            {:title   (t :page/version-history)
             :options {:on-click
                       (fn []
                         (cond
                           file-sync-graph-uuid
                           (state/pub-event! [:graph/pick-page-histories file-sync-graph-uuid page-name])

                           (util/electron?)
                           (shell/get-file-latest-git-log page 100)

                           :else
                           nil))
                       :class "cp__btn_history_version"}})

          (when (or (util/electron?)
                    (mobile-util/native-platform?))
            {:title   (t :page/copy-page-url)
             :options {:on-click #(page-handler/copy-page-url (if db-based? (:block/uuid page) page-title))}})

          (when-not (or contents?
                        config/publishing?
                        (and db-based?
                             (:logseq.property/built-in? page)))
            {:title   (t :page/delete)
             :options {:on-click #(delete-page-confirm! page)}})

          (when (and (not (mobile-util/native-platform?))
                     (not whiteboard?)
                     (state/get-current-page))
            {:title (t :page/slide-view)
             :options {:on-click (fn []
                                   (state/sidebar-add-block!
                                    repo
                                    (:db/id page)
                                    :page-slide-view))}})

          ;; TODO: In the future, we'd like to extract file-related actions
          ;; (such as open-in-finder & open-with-default-app) into a sub-menu of
          ;; this one. However this component doesn't yet exist. PRs are welcome!
          ;; Details: https://github.com/logseq/logseq/pull/3003#issuecomment-952820676
          (when file-rpath
            (let [repo-dir (config/get-repo-dir repo)
                  file-fpath (path/path-join repo-dir file-rpath)]
              [{:title   (t :page/open-in-finder)
                :options {:on-click #(ipc/ipc "openFileInFolder" file-fpath)}}
               {:title   (t :page/open-with-default-app)
                :options {:on-click #(js/window.apis.openPath file-fpath)}}]))

          (when page
            {:title   (t :export-page)
             :options {:on-click #(shui/dialog-open!
                                   (fn []
<<<<<<< HEAD
                                     (export/export-blocks [(:block/uuid page)] {:whiteboard? whiteboard?}))
=======
                                     (export/export-blocks (:block/uuid page) {:whiteboard? whiteboard?
                                                                               :export-type :page}))
>>>>>>> 70e2012e
                                   {:class "w-auto md:max-w-4xl max-h-[80vh] overflow-y-auto"})}})

          (when (util/electron?)
            {:title   (t (if public? :page/make-private :page/make-public))
             :options {:on-click
                       (fn []
                         (page-handler/update-public-attribute!
                          repo
                          page
                          (if public? false true)))}})

          (when (and (util/electron?) file-rpath
                     (not (file-sync-handler/synced-file-graph? repo)))
            {:title   (t :page/open-backup-directory)
             :options {:on-click
                       (fn []
                         (ipc/ipc "openFileBackupDir" (config/get-local-dir repo) file-rpath))}})

          (when config/lsp-enabled?
            (for [[_ {:keys [label] :as cmd} action pid] (state/get-plugins-commands-with-type :page-menu-item)]
              {:title label
               :options {:on-click #(commands/exec-plugin-simple-command!
                                     pid (assoc cmd :page page-name) action)}}))

          (when (and db-based? (ldb/internal-page? page))
            {:title (t :page/convert-to-tag)
             :options {:on-click (fn []
                                   (db-page-handler/convert-to-tag! page))}})

          (when (and db-based? (ldb/class? page) (not (:logseq.property/built-in? page)))
            {:title (t :page/convert-tag-to-page)
             :options {:on-click (fn []
                                   (db-page-handler/convert-tag-to-page! page))}})

          (when developer-mode?
            {:title   (t :dev/show-page-data)
             :options {:on-click (fn []
                                   (dev-common-handler/show-entity-data (:db/id page)))}})

          (when (and developer-mode?
                     ;; Remove when we have an easy way to fetch file content for a DB graph
                     (not db-based?))
            {:title   (t :dev/show-page-ast)
             :options {:on-click (fn []
                                   (let [page (db/pull '[:block/format {:block/file [:file/content]}] (:db/id page))]
                                     (dev-common-handler/show-content-ast
                                      (get-in page [:block/file :file/content])
                                      (get page :block/format :markdown))))}})]
         (flatten)
         (remove nil?))))))<|MERGE_RESOLUTION|>--- conflicted
+++ resolved
@@ -132,12 +132,8 @@
             {:title   (t :export-page)
              :options {:on-click #(shui/dialog-open!
                                    (fn []
-<<<<<<< HEAD
-                                     (export/export-blocks [(:block/uuid page)] {:whiteboard? whiteboard?}))
-=======
-                                     (export/export-blocks (:block/uuid page) {:whiteboard? whiteboard?
-                                                                               :export-type :page}))
->>>>>>> 70e2012e
+                                     (export/export-blocks [(:block/uuid page)] {:whiteboard? whiteboard?
+                                                                                 :export-type :page}))
                                    {:class "w-auto md:max-w-4xl max-h-[80vh] overflow-y-auto"})}})
 
           (when (util/electron?)
