:root {
  --ls-draggable-handle-height: 30px;
}

.cp__plugins {
  &-page {
    background-color: var(--ls-primary-background-color);
    margin: -2rem;
    padding: 1.5rem 2rem;
    outline: none;

    @screen xl {
      width: 1260px;
    }

    > h1 {
      margin: 0;
      padding: 0;
      font-size: 22px;
      font-weight: 600;
    }

    .admonitionblock {
      margin: 1rem 15px;

      .text-lg {
        font-size: 16px;
      }
    }

    .tabs {
      .ui__button {
        background-color: transparent;
        margin: 0 8px;

        > span {
          display: flex;
          align-items: center;
          font-size: 16px;
          font-weight: normal;

          svg {
            margin-right: 6px;
          }
        }

        &.active {
          background-color: var(--ls-tertiary-background-color);
        }
      }
    }

    .panels {
      margin: 0 -32px -24px;
    }

    .secondary-tabs {
      button {
        margin-right: 5px;
        background: transparent;

        .ti, .tie {
          margin-right: 3px;
        }

        &.active {
          background: var(--ls-secondary-background-color);
          color: var(--ls-link-text-color);
        }
      }
    }

    .control-tabs {
      @apply px-6 transition-shadow;

      &.scrolled {
        box-shadow: 0 4px 6px -6px #ccc;
      }

      .ti, .tie {
        margin-right: 4px;
      }

      .ui__dropdown-trigger {
        .ti-circle {
          visibility: hidden;
        }
      }

      .dropdown-wrapper {
<<<<<<< HEAD
          min-width: 14rem;
=======
        min-width: 14rem;
      }

      .title-wrap {
        @apply whitespace-nowrap;
>>>>>>> 3940db31
      }
    }

    .ui__button {
      position: relative;
      border: none;

      &:active {
        opacity: .8;
      }

      &.contribute {
        position: absolute;
        top: -46px;
        right: 20px;
        background: transparent;
        font-size: 12px;
        opacity: .8;
        display: none;

        @screen md {
          display: block;
        }
      }

      &.load-unpacked {
        opacity: .9;
        background: transparent;
      }

      &.sort-or-filter-by, &.more-do {
        padding: 0 4px;
      }

      &.picked {
        &:after {
          content: " ";
          position: absolute;
          top: -2px;
          right: 4px;
          background-color: red;
          width: 4px;
          height: 4px;
          border-radius: 50%;
        }
      }
    }

    .search-ctls {
      margin: 3px 13px;
      display: flex;
      align-items: center;
      position: relative;

      small.s1 {
        left: 6px;
        top: 6px;
      }

      small.s2 {
        right: 4px;
        top: 6px;
        user-select: none;
        cursor: pointer;
        z-index: 1;
      }

      .form-input {
        background-color: var(--ls-primary-background-color);
        padding: 5px 7px 5px 22px;
        opacity: .5;

        &:focus {
          background-color: var(--ls-secondary-background-color);
          opacity: 1;
        }
      }
    }
  }

  &-installed {
    padding-top: 5px;
  }

  &-marketplace {
    padding-top: 5px;

    &.has-installing {
      .ctl {
        a.btn {
          pointer-events: none;
        }
      }
    }
  }

  &-item-lists {
    @apply w-full max-h-[56vh] overflow-y-auto;

    &-inner {
      @apply grid grid-flow-row gap-3 px-6
      grid-cols-1 md:grid-cols-2 lg:grid-cols-3;
    }
  }

  &-item-card {
    @apply flex py-3 px-1 rounded-md;

    background-color: var(--ls-secondary-background-color);
    height: 150px;

    li {
      margin: 0;
    }

    .head {
      max-height: 50px;
      overflow: hidden;
      line-height: 24px;
      padding-right: 24px;
    }

    .desc {
      height: 60px;
      overflow: hidden;

      > p {
        @apply overflow-hidden overflow-ellipsis;
        display: -webkit-box;
        -webkit-line-clamp: 2;
        -webkit-box-orient: vertical;
      }
    }

    .flag {
      position: absolute;
      bottom: 16px;
      left: 0;
      width: 100%;

      > p {
        color: var(--ls-primary-text-color);
        opacity: .8;

        > small {
          cursor: pointer;
        }
      }

      &.is-top {
        width: unset;
        top: 4px;
        right: 6px;
        left: unset;
        bottom: unset;

        &:hover {
          opacity: .8;
        }
      }

      a {
        color: var(--ls-primary-text-color);
        opacity: .7;
      }
    }

    > .l {
      padding: 8px;

      svg, .icon {
        width: 60px;
        height: 60px;
        opacity: .8;

        &:hover {
          opacity: 1;
        }
      }
    }

    > .r {
      flex: 1;
      position: relative;

      p {
        @apply py-1 m-0;
      }

      .ctl {
        @apply flex pl-2 items-center justify-between absolute w-full;

        bottom: -8px;
        right: 7px;

        .de {
          font-size: 10px;
          padding: 5px 2px;
          padding-right: 3px;
          border-radius: 2px;
          margin-right: 5px;
          user-select: none;
          transition: none;
          opacity: .2;
          position: relative;
          z-index: var(--ls-z-index-level-1);

          .ti, .tie {
            font-size: 16px;
          }

          .menu-list {
            @apply shadow-md rounded-sm absolute hidden list-none overflow-hidden m-0 p-0;

            background-color: var(--ls-primary-background-color);
            top: 22px;
            left: 0;
            min-width: 120px;

            > li {
              margin: 0;
              padding: 5px;
              transition: background-color .2s;
              user-select: none;
              font-weight: bold;
              opacity: .9;

              &:hover {
                background-color: var(--ls-quaternary-background-color);

                &:active {
                  opacity: 1;
                }
              }
            }
          }

          &.err {
            @apply text-red-500 opacity-100;
          }

          &.log {
            padding: 5px;
          }

          &.sponsors {
            .menu-list {
              min-width: auto;
              white-space: nowrap;

              > li {
                &:hover {
                  background-color: unset;
                }
              }

              .ti, .tie {
                font-size: 12px;
              }
            }
          }

          svg {
            width: 15px;
            height: 15px;
          }

          &:hover {
            opacity: .9;

            .menu-list {
              display: block;
            }
          }
        }

        > .l {
          @apply flex items-center;
          margin-left: -70px;
        }

        a.btn {
          display: inline-flex;
          align-items: center;
          line-height: 1;
          padding: 4px;
          font-size: 13px;
          border-radius: 2px;
          user-select: none;
          position: relative;
          margin-left: 4px;

          svg {
            opacity: .3;
          }

          &:hover {
            svg {
              opacity: .8;
            }
          }

          &:active {
            opacity: .6;
          }

          &.disabled {
            pointer-events: none;
            cursor: default;
            color: var(--ls-primary-text-color);
            opacity: .3;
          }

          &.installing {
            small {
              position: absolute;
              transform: scale(.5) translateX(-180%);
              margin-right: 2px;
            }
          }
        }

        .ui__toggle {
          margin-left: 5px;
        }
      }
    }

    &.market {
      &.installed {

      }

      .ctl {
        padding-left: 12px;
        bottom: -5px;
      }
    }

    .updates-actions {
      opacity: 0;
    }

    &:hover {
      .updates-actions {
        opacity: 1;
      }
    }

    &.has-new-version, &.updating {
      .updates-actions {
        opacity: 1;
      }
    }

    &.market.installed {
      opacity: .5;

      &:hover {
        opacity: 1;
      }
    }
  }

  &-details {
  }

  &-waiting-updates {
    margin: -15px;

    > ul {
      li {
        user-select: none;
        justify-content: space-between;
        opacity: .9;

        sup {
          padding-left: 8px;
          font-weight: 400;
        }

        &:hover, &.checked {
          opacity: 1;
        }
      }
    }
  }

  &-settings {
    &-inner {
      position: relative;
      padding: 10px 0 20px;

      > .edit-file {
        position: absolute;
        top: 12px;
        right: 8px;
      }

      .heading-item {
        margin: 12px 12px 6px;
        font-weight: bold;
        border-bottom: 1px solid var(--ls-border-color, #738694);
      }

      .desc-item {
        padding: 12px 12px 6px;

        > h2 {
          padding-bottom: 2px;
          font-weight: 600;
          font-size: 13px;
          line-height: 1;
          display: flex;
          align-items: center;

          code {
            margin-right: 4px;
            line-height: 1.2;
          }
        }

        > .form-control {
          display: flex;
          align-items: center;
          padding: 5px 2px;

          > small {
            user-select: none;
          }
        }

        &.as-toggle {
        }

        &.as-input, &.as-enum, &.as-object {
          > .form-control {
            padding-top: 4px;
            flex-direction: column;
            align-items: flex-start;

            small {
              padding-bottom: 6px;
              width: 100%;
            }
          }
        }

        &.as-enum {
          > .form-control {
            > .wrap {
              flex-direction: column;
              width: 100%;
              margin-top: -3px;
            }
          }
        }

        &:hover {
          background: var(--ls-tertiary-background-color);
        }

        .ui__radio-list, .ui__checkbox-list {
          display: flex;
          align-items: center;
          padding-top: 3px;

          label {
            padding-right: 15px;
            user-select: none;
          }

          input {
            margin-right: 6px;
          }
        }

        .form-input {
          padding: 5px;
          width: 70%;
        }

        textarea.form-input {
          overflow-y: auto;
          resize: vertical;
        }

        .form-select {
          width: 50%;
          padding: 4px 4px 4px 7px !important;
          margin: 5px 0 0;
        }
      }
    }

    aside {
      max-height: 70vh;
      overflow: auto;
      margin-bottom: -17px;

      ul {
        img.icon {
          height: 24px;
          width: 24px;
        }

        li {
          strong {
            font-weight: 400;
            overflow: hidden;
            height: 22px;

            text-overflow: ellipsis;
            white-space: nowrap;
          }
        }
      }
    }

    article .panel-wrap {
      padding: 0;
      min-width: 600px;
      width: 100%;
      max-width: 760px;
    }
  }
}

.cp__themes {
  &-installed {
    margin: -2rem;
    outline: none;
    padding: 1rem;

    .it {
      user-select: none;
      background-color: var(--ls-secondary-background-color);
      border: 1px solid transparent;
      margin-bottom: 4px;
      cursor: pointer;
      opacity: .8;

      .name {
        font-weight: 600;
      }

      &.is-active {
        background-color: var(--ls-tertiary-background-color);
        border: 1px solid var(--ls-quaternary-background-color);
        opacity: 1;
      }

      &.is-selected {
        opacity: 1;
      }

      &:hover {
        opacity: 1;
      }
    }
  }
}

.lsp-iframe-sandbox, .lsp-shadow-sandbox, .lsp-ui-float {
  height: 100%;
  width: 100%;
  position: absolute;
  top: 0;
  left: 0;
  right: 0;
  bottom: 0;
  margin: 0;
  padding: 0;

  &-container {
    position: absolute;
    top: 0;
    left: 0;
    z-index: -1;
    visibility: hidden;
    display: none;
    height: 0;
    width: 0;
    padding: 0;
    margin: 0;

    &.visible {
      z-index: var(--ls-z-index-level-2);
      width: 100%;
      height: 100%;
      visibility: visible;
      display: block;
    }

    &[draggable=true] {
      -webkit-user-drag: none;

      > .draggable-handle {
        display: block;
        height: var(--ls-draggable-handle-height);
        cursor: move;
        user-select: none;
        position: absolute;
        top: 0;
        left: 0;
        width: 100%;
        overflow: hidden;

        > .th {
          display: flex;
          align-items: center;
          height: var(--ls-draggable-handle-height);
          user-select: none;
          position: relative;
          background-color: var(--ls-secondary-background-color);
          color: var(--ls-primary-text-color);

          > .l {
            flex-basis: 80%;
          }

          > .r {
            position: absolute;
            right: 0;
            top: 0;
          }

          h3 {
            padding: 0 5px;
            white-space: nowrap;
            max-width: 60%;
            overflow: hidden;
            -webkit-line-clamp: 1;
            text-overflow: ellipsis;
          }

          a.button {
            &:hover {
              background-color: transparent;
            }
          }
        }
      }

      .lsp-iframe-sandbox,
      .lsp-shadow-sandbox,
      .ls-ui-float-content {
        height: calc(100% - var(--ls-draggable-handle-height));
        width: 100%;
        margin-top: var(--ls-draggable-handle-height);
        overflow: auto;
      }

      .ls-ui-float-content {
        user-select: text;
      }

      &.is-dragging {
        /*height: var(--ls-draggable-handle-height) !important;*/
        opacity: .7;

        > .draggable-handle {
          background-color: rgba(0, 0, 0, .1);
          height: 100%;
          z-index: 3;
        }
      }
    }

    &[resizable=true] {
      > .resizable-handle {
        position: absolute;
        bottom: -1px;
        right: -1px;
        height: 15px;
        width: 15px;
        z-index: 2;
        opacity: 0;
        cursor: nwse-resize;
        user-select: none;
      }

      &.is-resizing {
        > .resizable-handle {
          width: 90%;
          height: 80%;
        }
      }
    }
  }
}

.lsp-ui-float-container {
  top: 40%;
  left: 30%;
  border: 2px solid var(--ls-border-color);
  border-radius: 6px;
  overflow: hidden;

  .draggable-handle {
  }

  &.visible {
    height: unset;
  }
}

.ui-items-container {
  &[data-type=toolbar] {
    @apply flex items-center;

    > .injected-ui-item-toolbar {
      @apply hover:opacity-100 transition-opacity;
    }
  }

  &[data-type=pagebar] {
    @apply flex items-start pl-2;

    > .injected-ui-item-pagebar {
      @apply pr-3 opacity-30 hover:opacity-100 transition-opacity;
    }
  }

  .toolbar-plugins-manager {
    &-trigger {
      .menu-links-wrapper {
        max-height: 80vh;
      }

      .menu-link {
        padding: 3px 5px;

        &.extra-item {
          padding: 4px 15px;
          opacity: .8;

          .title-wrap {
            margin-left: 8px !important;
          }

          &:hover {
            opacity: 1;
          }
        }
      }

      .item-wrap {
        padding-right: 28px;
        font-size: 13px;
        position: relative;

        div[data-injected-ui] :is(.ti, .tie) {
          position: relative;
          bottom: -1px;
        }
      }

      .pin {
        position: absolute;
        top: 0;
        right: 0;
        height: 100%;
        padding: 0 6px;

        &.pinned {
          color: var(--ls-link-ref-text-color);
          opacity: 90;
        }
      }
    }
  }
}

.lsp-frame-readme {
  margin: -2rem;
  min-height: 75vh;
  min-width: 900px;
}

html[data-theme='dark'] {
  .lsp-frame-readme {
    background-color: #eeeeee;
  }

  .cp__plugins-page {
    .control-tabs {
      &.scrolled {
        box-shadow: 0 4px 6px -6px #666;
      }
    }
  }
}

.block-content {
  .lsp-hook-ui-slot {
    display: inline-flex;

    [data-injected-ui] {
      display: inline-flex;
    }
  }
}

.ui__modal[label=plugins-dashboard] {
  .panel-content {
    overflow-y: auto;
    max-height: calc(100vh - 100px);
  }
}

body[data-page=plugins] {
  .cp__sidebar-main-content {
    max-width: 1280px !important;
    width: 80%;
    padding-left: 30px;
    padding-right: 30px;
  }
}<|MERGE_RESOLUTION|>--- conflicted
+++ resolved
@@ -88,15 +88,11 @@
       }
 
       .dropdown-wrapper {
-<<<<<<< HEAD
-          min-width: 14rem;
-=======
         min-width: 14rem;
       }
 
       .title-wrap {
         @apply whitespace-nowrap;
->>>>>>> 3940db31
       }
     }
 
