(ns frontend.components.search
  (:require [rum.core :as rum]
            [frontend.util :as util]
            [frontend.handler.route :as route]
            [frontend.handler.page :as page-handler]
            [frontend.handler.file :as file-handler]

            [frontend.handler.search :as search-handler]
            [frontend.ui :as ui]
            [frontend.state :as state]
            [frontend.mixins :as mixins]
            [frontend.config :as config]
            [frontend.search :as search]
            [clojure.string :as string]
            [goog.dom :as gdom]
            [frontend.context.i18n :as i18n]
            [frontend.db.utils :as db-utils]))

(rum/defc dropdown-content-wrapper [state content]
  [:div.origin-top-left.absolute.left-0.mt-0.rounded-md.shadow-lg
   {:class (case state
             "entering" "transition ease-out duration-100 transform opacity-0 scale-95"
             "entered" "transition ease-out duration-100 transform opacity-100 scale-100"
             "exiting" "transition ease-in duration-75 transform opacity-100 scale-100"
             "exited" "transition ease-in duration-75 transform opacity-0 scale-95")}
   content])

(rum/defc highlight
  [content q]
  (let [q-pattern (->> q
                       (search/escape-str)
                       (str "(?i)")
                       (re-pattern))
        n (count content)
        [before after] (string/split content q-pattern 2)
        [before after] (if (>= n 64)
                         [(if before (apply str (take-last 48 before)))
                          (if after (apply str (take 48 after)))]
                         [before after])]
    [:p
     (when-not (string/blank? before)
       [:span before])
     [:mark q]
     (when-not (string/blank? after)
       [:span after])]))

(defn- leave-focus
  []
  (when-let [input (gdom/getElement "search_field")]
    (.blur input)))

(rum/defc search-auto-complete
  [{:keys [pages files blocks]} search-q]
  (rum/with-context [[t] i18n/*tongue-context*]
    (let [new-page [{:type :new-page}]
          new-file [{:type :new-file}]
          pages (map (fn [page] {:type :page :data page}) pages)
          files (map (fn [file] {:type :file :data file}) files)
          blocks (map (fn [block] {:type :block :data block}) blocks)
          result (if config/publishing?
                   (concat pages files blocks)
                   (concat new-page pages new-file files blocks))]
      [:div.absolute.rounded-md.shadow-lg
       {:style (merge
                {:top 48
                 :left 32
                 :width 500})}
       (ui/auto-complete
        result
<<<<<<< HEAD
         {:on-chosen (fn [{:keys [type data]}]
                       (search-handler/clear-search!)
                       (leave-focus)
                       (case type
                         :new-page
                         (page-handler/create! search-q)

                         :page
                         (route/redirect! {:to :page
                                           :path-params {:name data}})

                         :new-file
                         (file-handler/create! search-q)

                         :file
                         (route/redirect! {:to :file
                                           :path-params {:path data}})

                         :block
                         (let [page (:page/name (:block/page data))
                               path (str "/page/" (util/encode-str page) "#ls-block-" (:block/uuid data))]
                           (route/redirect-with-fragment! path))
                         nil))
          :on-shift-chosen (fn [{:keys [type data]}]
                             (case type
                               :page
                               (let [page (db-utils/entity [:page/name (string/lower-case data)])]
                                 (state/sidebar-add-block!
                                   (state/get-current-repo)
                                   (:db/id page)
                                   :page
                                   {:page page}))

                               :block
                               (let [block (db-utils/entity [:block/uuid (:block/uuid data)])]
                                 (state/sidebar-add-block!
                                   (state/get-current-repo)
                                   (:db/id block)
                                   :block
                                   block))

                               nil))
          :item-render (fn [{:keys [type data]}]
                         (case type
                           :new-page
                           [:div.text.font-bold (str (t :new-page) ": ")
                            [:span.ml-1 (str "\"" search-q "\"")]]

                           :new-file
                           [:div.text.font-bold (str (t :new-file) ": ")
                            [:span.ml-1 (str "\"" search-q "\"")]]

                           :page
                           [:div.text-sm.font-medium
                            [:span.text-xs.rounded.border.mr-2.px-1 {:title "Page"}
                             "P"]
                            data]

                           :file
                           [:div.text-sm.font-medium
                            [:span.text-xs.rounded.border.mr-2.px-1 {:title "File"}
                             "F"]
                            data]

                           :block
                           (let [{:block/keys [page content]} data]
                             (let [page (:page/original-name page)]
                               [:div.flex-1
                                [:div.text-sm.font-medium page]
                                (highlight content search-q)]))

                           nil))})])))
=======
        {:on-chosen (fn [{:keys [type data]}]
                      (search-handler/clear-search!)
                      (leave-focus)
                      (case type
                        :new-page
                        (page-handler/create! search-q)

                        :page
                        (route/redirect! {:to :page
                                          :path-params {:name data}})

                        :new-file
                        (file-handler/create! search-q)

                        :file
                        (route/redirect! {:to :file
                                          :path-params {:path data}})

                        :block
                        (let [block-uuid (uuid (:block/uuid data))
                              page (:page/name (:block/page (db/entity [:block/uuid block-uuid])))
                              path (str "/page/" (util/encode-str page) "#ls-block-" (:block/uuid data))]
                          (route/redirect-with-fragment! path))
                        nil))
         :on-shift-chosen (fn [{:keys [type data]}]
                            (case type
                              :page
                              (let [page (db/entity [:page/name (string/lower-case data)])]
                                (state/sidebar-add-block!
                                 (state/get-current-repo)
                                 (:db/id page)
                                 :page
                                 {:page page}))

                              :block
                              (let [block-uuid (uuid (:block/uuid data))
                                    block (db/entity [:block/uuid block-uuid])]
                                (state/sidebar-add-block!
                                 (state/get-current-repo)
                                 (:db/id block)
                                 :block
                                 block))

                              nil))
         :item-render (fn [{:keys [type data]}]
                        (case type
                          :new-page
                          [:div.text.font-bold (str (t :new-page) ": ")
                           [:span.ml-1 (str "\"" search-q "\"")]]

                          :new-file
                          [:div.text.font-bold (str (t :new-file) ": ")
                           [:span.ml-1 (str "\"" search-q "\"")]]

                          :page
                          [:div.text-sm.font-medium
                           [:span.text-xs.rounded.border.mr-2.px-1 {:title "Page"}
                            "P"]
                           data]

                          :file
                          [:div.text-sm.font-medium
                           [:span.text-xs.rounded.border.mr-2.px-1 {:title "File"}
                            "F"]
                           data]

                          :block
                          (let [{:block/keys [page content]} data]
                            (let [page (:page/original-name page)]
                              [:div.flex-1
                               [:div.text-sm.font-medium page]
                               (highlight content search-q)]))

                          nil))})])))
>>>>>>> b8fe3bba

(rum/defc search < rum/reactive
  (mixins/event-mixin
   (fn [state]
     (mixins/hide-when-esc-or-outside
      state
      :on-hide (fn []
                 (search-handler/clear-search!)
                 (leave-focus)))))
  []
  (let [search-result (state/sub :search/result)
        search-q (state/sub :search/q)
        show-result? (boolean (seq search-result))]
    (rum/with-context [[t] i18n/*tongue-context*]
      [:div#search.flex-1.flex
       [:div.flex.md:ml-0
        [:label.sr-only {:for "search_field"} (t :search)]
        [:div#search-wrapper.relative.w-full.text-gray-400.focus-within:text-gray-600
         [:div.absolute.inset-y-0.flex.items-center.pointer-events-none.left-0
          [:svg.h-5.w-5
           {:view-box "0 0 20 20", :fill "currentColor"}
           [:path
            {:d
             "M8 4a4 4 0 100 8 4 4 0 000-8zM2 8a6 6 0 1110.89 3.476l4.817 4.817a1 1 0 01-1.414 1.414l-4.816-4.816A6 6 0 012 8z",
             :clip-rule "evenodd",
             :fill-rule "evenodd"}]]]
         [:input#search_field.block.w-full.h-full.pr-3.py-2.rounded-md.focus:outline-none.placeholder-gray-500.focus:placeholder-gray-400.sm:text-sm.sm:bg-transparent

          {:style {:padding-left "2rem"}
           :placeholder (t :search)
           :auto-complete (if (util/chrome?) "chrome-off" "off") ; off not working here
           :default-value ""
           :on-change (fn [e]
                        (let [value (util/evalue e)]
                          (if (string/blank? value)
                            (search-handler/clear-search!)
                            (do
                              (state/set-q! value)
                              (search-handler/search value)))))}]
         (when-not (string/blank? search-q)
           (ui/css-transition
            {:class-names "fade"
             :timeout {:enter 500
                       :exit 300}}
            (search-auto-complete search-result search-q)))]]])))<|MERGE_RESOLUTION|>--- conflicted
+++ resolved
@@ -67,80 +67,6 @@
                  :width 500})}
        (ui/auto-complete
         result
-<<<<<<< HEAD
-         {:on-chosen (fn [{:keys [type data]}]
-                       (search-handler/clear-search!)
-                       (leave-focus)
-                       (case type
-                         :new-page
-                         (page-handler/create! search-q)
-
-                         :page
-                         (route/redirect! {:to :page
-                                           :path-params {:name data}})
-
-                         :new-file
-                         (file-handler/create! search-q)
-
-                         :file
-                         (route/redirect! {:to :file
-                                           :path-params {:path data}})
-
-                         :block
-                         (let [page (:page/name (:block/page data))
-                               path (str "/page/" (util/encode-str page) "#ls-block-" (:block/uuid data))]
-                           (route/redirect-with-fragment! path))
-                         nil))
-          :on-shift-chosen (fn [{:keys [type data]}]
-                             (case type
-                               :page
-                               (let [page (db-utils/entity [:page/name (string/lower-case data)])]
-                                 (state/sidebar-add-block!
-                                   (state/get-current-repo)
-                                   (:db/id page)
-                                   :page
-                                   {:page page}))
-
-                               :block
-                               (let [block (db-utils/entity [:block/uuid (:block/uuid data)])]
-                                 (state/sidebar-add-block!
-                                   (state/get-current-repo)
-                                   (:db/id block)
-                                   :block
-                                   block))
-
-                               nil))
-          :item-render (fn [{:keys [type data]}]
-                         (case type
-                           :new-page
-                           [:div.text.font-bold (str (t :new-page) ": ")
-                            [:span.ml-1 (str "\"" search-q "\"")]]
-
-                           :new-file
-                           [:div.text.font-bold (str (t :new-file) ": ")
-                            [:span.ml-1 (str "\"" search-q "\"")]]
-
-                           :page
-                           [:div.text-sm.font-medium
-                            [:span.text-xs.rounded.border.mr-2.px-1 {:title "Page"}
-                             "P"]
-                            data]
-
-                           :file
-                           [:div.text-sm.font-medium
-                            [:span.text-xs.rounded.border.mr-2.px-1 {:title "File"}
-                             "F"]
-                            data]
-
-                           :block
-                           (let [{:block/keys [page content]} data]
-                             (let [page (:page/original-name page)]
-                               [:div.flex-1
-                                [:div.text-sm.font-medium page]
-                                (highlight content search-q)]))
-
-                           nil))})])))
-=======
         {:on-chosen (fn [{:keys [type data]}]
                       (search-handler/clear-search!)
                       (leave-focus)
@@ -161,14 +87,14 @@
 
                         :block
                         (let [block-uuid (uuid (:block/uuid data))
-                              page (:page/name (:block/page (db/entity [:block/uuid block-uuid])))
+                              page (:page/name (:block/page (db-utils/entity [:block/uuid block-uuid])))
                               path (str "/page/" (util/encode-str page) "#ls-block-" (:block/uuid data))]
                           (route/redirect-with-fragment! path))
                         nil))
          :on-shift-chosen (fn [{:keys [type data]}]
                             (case type
                               :page
-                              (let [page (db/entity [:page/name (string/lower-case data)])]
+                              (let [page (db-utils/entity [:page/name (string/lower-case data)])]
                                 (state/sidebar-add-block!
                                  (state/get-current-repo)
                                  (:db/id page)
@@ -177,7 +103,7 @@
 
                               :block
                               (let [block-uuid (uuid (:block/uuid data))
-                                    block (db/entity [:block/uuid block-uuid])]
+                                    block (db-utils/entity [:block/uuid block-uuid])]
                                 (state/sidebar-add-block!
                                  (state/get-current-repo)
                                  (:db/id block)
@@ -215,7 +141,6 @@
                                (highlight content search-q)]))
 
                           nil))})])))
->>>>>>> b8fe3bba
 
 (rum/defc search < rum/reactive
   (mixins/event-mixin
