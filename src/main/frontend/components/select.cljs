(ns frontend.components.select
  "Generic component for fuzzy searching items to select an item. See
  select-config to add a new use or select-type for this component. To use the
  new select-type, set :ui/open-select to the select-type. See
  :graph/open command for an example."
  (:require [frontend.modules.shortcut.core :as shortcut]
            [frontend.context.i18n :refer [t]]
            [frontend.search :as search]
            [frontend.state :as state]
            [frontend.ui :as ui]
            [frontend.util :as util]
            [frontend.util.text :as text-util]
            [rum.core :as rum]
            [frontend.config :as config]
            [frontend.handler.repo :as repo-handler]
            [reitit.frontend.easy :as rfe]))

(rum/defc render-item < rum/reactive
  [result chosen? multiple-choices? *selected-choices]
  (let [value (if (map? result) (:value result) result)
        selected-choices (rum/react *selected-choices)]
    [:div.flex.flex-row.justify-between.w-full {:class (when chosen? "chosen")}
     [:span
      (when multiple-choices? (ui/checkbox {:checked (selected-choices value)
                                            :style {:margin-right 4}
                                            :on-click (fn [e]
                                                        (.preventDefault e))}))
      value]
     (when (and (map? result) (:id result))
       [:div.tip.flex
        [:code.opacity-20.bg-transparent (:id result)]])]))

(rum/defcs select < rum/reactive
  shortcut/disable-all-shortcuts
  (rum/local "" ::input)
  {:init (fn [state]
           (assoc state ::selected-choices
                  (atom (set (:selected-choices (first (:rum/args state)))))))
   :will-unmount (fn [state]
                   (state/set-state! [:ui/open-select] nil)
                   (let [{:keys [multiple-choices? on-chosen]} (first (:rum/args state))]
                     (when (and multiple-choices? on-chosen)
                       (on-chosen @(::selected-choices state))))
                   state)}
  [state {:keys [items limit on-chosen empty-placeholder
                 prompt-key input-default-placeholder close-modal?
                 extract-fn host-opts on-input input-opts
                 item-cp transform-fn tap-*input-val
                 multiple-choices? on-apply _selected-choices
                 dropdown?]
          :or {limit 100
               prompt-key :select/default-prompt
               empty-placeholder (fn [_t] [:div])
               close-modal? true
               extract-fn :value}}]
  (let [input (::input state)
        *selected-choices (::selected-choices state)
        search-result (cond-> (search/fuzzy-search items @input :limit limit :extract-fn extract-fn)
                        (fn? transform-fn)
                        (transform-fn @input))
        input-opts' (if (fn? input-opts) (input-opts (empty? search-result)) input-opts)
        input-container [:div.input-wrap
                         [:input.cp__select-input.w-full
                          (merge {:type        "text"
                                  :placeholder (or input-default-placeholder (t prompt-key))
                                  :auto-focus  true
                                  :value       @input
                                  :on-change   (fn [e]
                                                 (let [v (util/evalue e)]
                                                   (reset! input v)
                                                   (and (fn? on-input) (on-input v))))}
                                 input-opts')]]
        results-container [:div
                           [:div.item-results-wrap
                            (ui/auto-complete
                             search-result
                             {:item-render       (or item-cp (fn [result chosen?]
                                                               (render-item result chosen? multiple-choices? *selected-choices)))
                              :class             "cp__select-results"
                              :on-chosen         (fn [x]
                                                   (reset! input "")
                                                   (if multiple-choices?
                                                     (if (@*selected-choices x)
                                                       (swap! *selected-choices disj x)
                                                       (swap! *selected-choices conj x))
                                                     (do
                                                       (when close-modal? (state/close-modal!))
                                                       (when on-chosen
                                                         (on-chosen (if multiple-choices? @*selected-choices x))))))
                              :empty-placeholder (empty-placeholder t)})]

                           (when multiple-choices?
                             [:div.p-4 (ui/button "Apply updates" :on-click on-apply)])]]
    (when (fn? tap-*input-val)
      (tap-*input-val input))
    [:div.cp__select
     (merge {:class "cp__select-main"} host-opts)

     (if dropdown?
       (ui/dropdown
        (fn [] input-container)
        (fn [] results-container)
        :initial-open? true)
       [:<>
        input-container
        results-container])]))

(defn select-config
  "Config that supports multiple types (uses) of this component. To add a new
  type, add a key with the value being a map with the following keys:

  * :items-fn - fn that returns items with a :value key that are used for the
    fuzzy search and selection. Items can have an optional :id and are displayed
    lightly for a given item.
  * :on-chosen - fn that is given item when it is chosen.
  * :empty-placeholder (optional) - fn that returns hiccup html to render if no
    matched graphs found.
  * :prompt-key (optional) - dictionary keyword that prompts when components is
    first open. Defaults to :select/default-prompt."
  []
  {:graph-open
   {:items-fn (fn []
                (->>
                 (state/get-repos)
                 (remove (fn [{:keys [url]}]
                           (or (config/demo-graph? url)
                               (= url (state/get-current-repo)))))
                 (map (fn [{:keys [url]}]
<<<<<<< HEAD
                        {:value (text-util/get-graph-name-from-path
                                 ;; TODO: Use helper when a common one is refactored
                                 ;; from components.repo
                                 (if (config/local-file-based-graph? url)
                                   (config/get-local-dir url)
                                   (db/get-repo-path url)))
=======
                        {:value (text-util/get-graph-name-from-path url)
>>>>>>> 8836ba7d
                         :id (config/get-repo-dir url)
                         :graph url}))))
    :prompt-key :select.graph/prompt
    :on-chosen #(state/pub-event! [:graph/switch (:graph %)])
    :empty-placeholder (fn [t]
                         [:div.px-4.py-2
                          [:div.mb-2 (t :select.graph/empty-placeholder-description)]
                          (ui/button
                           (t :select.graph/add-graph)
                           :href (rfe/href :repo-add)
                           :on-click state/close-modal!)])}
   :graph-remove
   {:items-fn (fn []
                (->> (state/get-repos)
                     (remove (fn [{:keys [url]}]
                               (config/demo-graph? url)))
                     (map (fn [{:keys [url] :as original-graph}]
<<<<<<< HEAD
                            {:value (text-util/get-graph-name-from-path
                                     ;; TODO: Use helper when a common one is refactored
                                     ;; from components.repo
                                     (if (config/local-file-based-graph? url)
                                       (config/get-local-dir url)
                                       (db/get-repo-path url)))
=======
                            {:value (text-util/get-graph-name-from-path url)
>>>>>>> 8836ba7d
                             :id (config/get-repo-dir url)
                             :graph url
                             :original-graph original-graph}))))
    :on-chosen #(repo-handler/remove-repo! (:original-graph %))}})

(rum/defc select-modal < rum/reactive
  []
  (when-let [select-type (state/sub [:ui/open-select])]
    (let [select-type-config (get (select-config) select-type)]
      (state/set-modal!
       #(select (-> select-type-config
                    (select-keys [:on-chosen :empty-placeholder :prompt-key])
                    (assoc :items ((:items-fn select-type-config)))))
       {:fullscreen? false
        :close-btn?  false}))
    nil))<|MERGE_RESOLUTION|>--- conflicted
+++ resolved
@@ -126,16 +126,7 @@
                            (or (config/demo-graph? url)
                                (= url (state/get-current-repo)))))
                  (map (fn [{:keys [url]}]
-<<<<<<< HEAD
-                        {:value (text-util/get-graph-name-from-path
-                                 ;; TODO: Use helper when a common one is refactored
-                                 ;; from components.repo
-                                 (if (config/local-file-based-graph? url)
-                                   (config/get-local-dir url)
-                                   (db/get-repo-path url)))
-=======
                         {:value (text-util/get-graph-name-from-path url)
->>>>>>> 8836ba7d
                          :id (config/get-repo-dir url)
                          :graph url}))))
     :prompt-key :select.graph/prompt
@@ -153,16 +144,7 @@
                      (remove (fn [{:keys [url]}]
                                (config/demo-graph? url)))
                      (map (fn [{:keys [url] :as original-graph}]
-<<<<<<< HEAD
-                            {:value (text-util/get-graph-name-from-path
-                                     ;; TODO: Use helper when a common one is refactored
-                                     ;; from components.repo
-                                     (if (config/local-file-based-graph? url)
-                                       (config/get-local-dir url)
-                                       (db/get-repo-path url)))
-=======
                             {:value (text-util/get-graph-name-from-path url)
->>>>>>> 8836ba7d
                              :id (config/get-repo-dir url)
                              :graph url
                              :original-graph original-graph}))))
