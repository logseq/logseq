(ns frontend.components.plugins
  (:require [rum.core :as rum]
            [frontend.state :as state]
            [cljs-bean.core :as bean]
            [frontend.context.i18n :refer [t]]
            [frontend.ui :as ui]
            [frontend.handler.ui :as ui-handler]
            [frontend.search :as search]
            [frontend.util :as util]
            [frontend.mixins :as mixins]
            [electron.ipc :as ipc]
            [promesa.core :as p]
            [frontend.components.svg :as svg]
            [frontend.components.plugins-settings :as plugins-settings]
            [frontend.handler.notification :as notification]
            [frontend.handler.plugin :as plugin-handler]
            [clojure.string :as string]))

(rum/defcs installed-themes
  <
  (rum/local [] ::themes)
  (rum/local 0 ::cursor)
  (rum/local 0 ::total)
  {:did-mount (fn [state]
                (let [*themes        (::themes state)
                      *cursor        (::cursor state)
                      *total         (::total state)
                      mode           (state/sub :ui/theme)
                      all-themes     (state/sub :plugin/installed-themes)
                      themes         (->> all-themes
                                          (filter #(= (:mode %) mode))
                                          (sort-by #(:name %)))
                      no-mode-themes (->> all-themes
                                          (filter #(= (:mode %) nil))
                                          (sort-by #(:name %))
                                          (map-indexed (fn [idx opt] (assoc opt :group-first (zero? idx) :group-desc (if (zero? idx) "light & dark themes" nil)))))
                      selected       (state/sub :plugin/selected-theme)
                      themes         (map-indexed (fn [idx opt]
                                                    (let [selected? (= (:url opt) selected)]
                                                      (when selected? (reset! *cursor (+ idx 1)))
                                                      (assoc opt :mode mode :selected selected?))) (concat themes no-mode-themes))
                      themes         (cons {:name        (string/join " " ["Default" (string/capitalize mode) "Theme"])
                                            :url         nil
                                            :description (string/join " " ["Logseq default" mode "theme."])
                                            :mode        mode
                                            :selected    (nil? selected)
                                            :group-first true
                                            :group-desc  (str mode " themes")} themes)]
                  (reset! *themes themes)
                  (reset! *total (count themes))
                  state))}
  (mixins/event-mixin
   (fn [state]
     (let [*cursor    (::cursor state)
           *total     (::total state)
           ^js target (rum/dom-node state)]
       (.focus target)
       (mixins/on-key-down
        state {38                                           ;; up
               (fn [^js _e]
                 (reset! *cursor
                         (if (zero? @*cursor)
                           (dec @*total) (dec @*cursor))))
               40                                           ;; down
               (fn [^js _e]
                 (reset! *cursor
                         (if (= @*cursor (dec @*total))
                           0 (inc @*cursor))))

               13                                           ;; enter
               #(when-let [^js active (.querySelector target ".is-active")]
                  (.click active))}))))
  [state]
  (let [*cursor (::cursor state)
        *themes (::themes state)]
    [:div.cp__themes-installed
     {:tab-index -1}
     [:h1.mb-4.text-2xl.p-1 (t :themes)]
     (map-indexed
      (fn [idx opt]
        (let [current-selected? (:selected opt)
              group-first?      (:group-first opt)
              plg               (get (:plugin/installed-plugins @state/state) (keyword (:pid opt)))]
          [:div
           {:key (str idx (:name opt))}
           (when (and group-first? (not= idx 0)) [:hr.my-2])
           [:div.it.flex.px-3.py-1.5.rounded-sm.justify-between
            {:title    (:description opt)
             :class    (util/classnames
                        [{:is-selected current-selected?
                          :is-active   (= idx @*cursor)}])
             :on-click #(do (js/LSPluginCore.selectTheme (bean/->js opt))
                            (state/close-modal!))}
            [:div.flex.items-center.text-xs
             [:div.opacity-60 (str (or (:name plg) "Logseq") " •")]
             [:div.name.ml-1 (:name opt)]]
            (when (or group-first? current-selected?)
              [:div.flex.items-center
               (when group-first? [:small.opacity-60 (:group-desc opt)])
               (when current-selected? [:small.inline-flex.ml-1.opacity-60 (ui/icon "check")])])]]))
      @*themes)]))

(rum/defc unpacked-plugin-loader
  [unpacked-pkg-path]
  (rum/use-effect!
   (fn []
     (let [err-handle
           (fn [^js e]
             (case (keyword (aget e "name"))
               :IllegalPluginPackageError
               (notification/show! "Illegal Logseq plugin package." :error)
               :ExistedImportedPluginPackageError
               (notification/show! "Existed Imported plugin package." :error)
               :default)
             (plugin-handler/reset-unpacked-state))
           reg-handle #(plugin-handler/reset-unpacked-state)]
       (when unpacked-pkg-path
         (doto js/LSPluginCore
           (.once "error" err-handle)
           (.once "registered" reg-handle)
           (.register (bean/->js {:url unpacked-pkg-path}))))
       #(doto js/LSPluginCore
          (.off "error" err-handle)
          (.off "registered" reg-handle))))
   [unpacked-pkg-path])

  (when unpacked-pkg-path
    [:strong.inline-flex.px-3 "Loading ..."]))

(rum/defc category-tabs
  [t category on-action]

  [:div.secondary-tabs.categories
   (ui/button
    [:span (ui/icon "puzzle") (t :plugins)]
    :intent "logseq"
    :on-click #(on-action :plugins)
    :class (if (= category :plugins) "active" ""))
   (ui/button
    [:span (ui/icon "palette") (t :themes)]
    :intent "logseq"
    :on-click #(on-action :themes)
    :class (if (= category :themes) "active" ""))])

(rum/defc local-markdown-display
  < rum/reactive
  []
  (let [[content item] (state/sub :plugin/active-readme)]
    [:div.cp__plugins-details
     {:on-click (fn [^js/MouseEvent e]
                  (when-let [target (.-target e)]
                    (when (and (= (string/lower-case (.-nodeName target)) "a")
                               (not (string/blank? (. target getAttribute "href"))))
                      (js/apis.openExternal (. target getAttribute "href"))
                      (.preventDefault e))))}
     (when-let [repo (:repository item)]
       (when-let [repo (if (string? repo) repo (:url repo))]
         [:div.p-4.rounded-md.bg-base-3
          [:strong [:a.flex.items-center {:target "_blank" :href repo}
                    [:span.mr-1 (svg/github {:width 25 :height 25})] repo]]]))
     [:div.p-1.bg-transparent.border-none.ls-block
      {:style                   {:min-height "60vw"
                                 :max-width  900}
       :dangerouslySetInnerHTML {:__html content}}]]))

(rum/defc remote-readme-display
  [repo _content]

  (let [src (str "lsp://logseq.com/marketplace.html?repo=" repo)]
    [:iframe.lsp-frame-readme {:src src}]))

(defn security-warning
  []
  (ui/admonition
   :warning
   [:div.max-w-4xl
    "Plugins can access your graph and your local files, issue network requests.
      They can also cause data corruption or loss. We're working on proper access rules for your graphs.
      Meanwhile, make sure you have regular backups of your graphs and only install the plugins when you can read and
      understand the source code."]))

(rum/defc card-ctls-of-market < rum/static
  [item stat installed? installing-or-updating?]
  [:div.ctl
   [:ul.l.flex.items-center
    ;; stars
    [:li.flex.text-sm.items-center.pr-3
     (svg/star 16) [:span.pl-1 (:stargazers_count stat)]]

    ;; downloads
    (when-let [downloads (and stat (:total_downloads stat))]
      (when (and downloads (> downloads 0))
        [:li.flex.text-sm.items-center.pr-3
         (svg/cloud-down 16) [:span.pl-1 downloads]]))]

   [:div.r.flex.items-center

    [:a.btn
     {:class    (util/classnames [{:disabled   (or installed? installing-or-updating?)
                                   :installing installing-or-updating?}])
      :on-click #(plugin-handler/install-marketplace-plugin item)}
     (if installed?
       (t :plugin/installed)
       (if installing-or-updating?
         [:span.flex.items-center [:small svg/loading]
          (t :plugin/installing)]
         (t :plugin/install)))]]])

(rum/defc card-ctls-of-installed < rum/static
  [id name url sponsors unpacked? disabled?
   installing-or-updating? has-other-pending?
   new-version item]
  [:div.ctl
   [:div.l
    [:div.de
     [:strong (ui/icon "settings")]
     [:ul.menu-list
      [:li {:on-click #(plugin-handler/open-plugin-settings! id false)} (t :plugin/open-settings)]
      [:li {:on-click #(js/apis.openPath url)} (t :plugin/open-package)]
      [:li {:on-click
            #(let [confirm-fn
                   (ui/make-confirm-modal
                    {:title      (t :plugin/delete-alert name)
                     :on-confirm (fn [_ {:keys [close-fn]}]
                                   (close-fn)
                                   (plugin-handler/unregister-plugin id))})]
               (state/set-sub-modal! confirm-fn {:center? true}))}
       (t :plugin/uninstall)]]]

    (when (seq sponsors)
      [:div.de.sponsors
       [:strong (ui/icon "coffee")]
       [:ul.menu-list
        (for [link sponsors]
          [:li [:a {:href link :target "_blank"}
                [:span.flex.items-center link (ui/icon "external-link")]]])]])]

   [:div.r.flex.items-center
    (when (and unpacked? (not disabled?))
      [:a.btn
       {:on-click #(js-invoke js/LSPluginCore "reload" id)}
       (t :plugin/reload)])

    (when (not unpacked?)
      [:div.updates-actions
       [:a.btn
        {:class    (util/classnames [{:disabled installing-or-updating?}])
         :on-click #(when-not has-other-pending?
                      (plugin-handler/check-or-update-marketplace-plugin
                       (assoc item :only-check (not new-version))
                       (fn [^js e] (notification/show! (.toString e) :error))))}

        (if installing-or-updating?
          (t :plugin/updating)
          (if new-version
            (str (t :plugin/update) " 👉 " new-version)
            (t :plugin/check-update)))]])

    (ui/toggle (not disabled?)
               (fn []
                 (js-invoke js/LSPluginCore (if disabled? "enable" "disable") id))
               true)]])

(rum/defc plugin-item-card < rum/static
  [t {:keys [id name title version url description author icon iir repo sponsors] :as item}
   disabled? market? *search-key has-other-pending?
   installing-or-updating? installed? stat coming-update]

  (let [name        (or title name "Untitled")
        unpacked?   (not iir)
        new-version (state/coming-update-new-version? coming-update)]
    [:div.cp__plugins-item-card
     {:key   (str "lsp-card-" id)
      :class (util/classnames
              [{:market          market?
                :installed       installed?
                :updating        installing-or-updating?
                :has-new-version new-version}])}

     [:div.l.link-block.cursor-pointer
      {:on-click #(plugin-handler/open-readme!
                   url item (if repo remote-readme-display local-markdown-display))}
      (if (and icon (not (string/blank? icon)))
        [:img.icon {:src (if market? (plugin-handler/pkg-asset id icon) icon)}]
        svg/folder)

      (when (and (not market?) unpacked?)
        [:span.flex.justify-center.text-xs.text-red-500.pt-2 (t :plugin/unpacked)])]

     [:div.r
      [:h3.head.text-xl.font-bold.pt-1.5

       [:span name]
       (when (not market?) [:sup.inline-block.px-1.text-xs.opacity-50 version])]

      [:div.desc.text-xs.opacity-70
       [:p description]
       ;;[:small (js/JSON.stringify (bean/->js settings))]
       ]

      ;; Author & Identity
      [:div.flag
       [:p.text-xs.pr-2.flex.justify-between
        [:small {:on-click #(when-let [^js el (js/document.querySelector ".cp__plugins-page .search-ctls input")]
                              (reset! *search-key (str "@" author))
                              (.select el))} author]
        [:small {:on-click #(do
                              (notification/show! "Copied!" :success)
                              (util/copy-to-clipboard! id))}
         (str "ID: " id)]]]

      ;; Github repo
      [:div.flag.is-top.opacity-50
       (when repo
         [:a.flex {:target "_blank"
                   :href   (plugin-handler/gh-repo-url repo)}
          (svg/github {:width 16 :height 16})])]

      (if market?
        ;; market ctls
        (card-ctls-of-market item stat installed? installing-or-updating?)

        ;; installed ctls
        (card-ctls-of-installed
         id name url sponsors unpacked? disabled?
         installing-or-updating? has-other-pending? new-version item))]]))

(rum/defc panel-tab-search < rum/static
  [search-key *search-key *search-ref]
  [:div.search-ctls
   [:small.absolute.s1
    (ui/icon "search")]
   (when-not (string/blank? search-key)
     [:small.absolute.s2
      {:on-click #(when-let [^js target (rum/deref *search-ref)]
                    (reset! *search-key nil)
                    (.focus target))}
      (ui/icon "x")])
   [:input.form-input.is-small
    {:placeholder "Search plugins"
     :ref         *search-ref
     :auto-focus  true
     :on-key-down (fn [^js e]
                    (when (= 27 (.-keyCode e))
                      (util/stop e)
                      (if (string/blank? search-key)
                        (some-> (js/document.querySelector ".cp__plugins-page") (.focus))
                        (reset! *search-key nil))))
     :on-change   #(let [^js target (.-target %)]
                     (reset! *search-key (util/trim-safe (.-value target))))
     :value       (or search-key "")}]])

(rum/defc panel-tab-developer
  []
  (ui/button
   (t :plugin/contribute)
   :href "https://github.com/logseq/marketplace"
   :class "contribute"
   :intent "logseq"
   :target "_blank"))

(rum/defc user-proxy-settings-panel
  [{:keys [protocol] :as agent-opts}]
  (let [[opts set-opts!] (rum/use-state agent-opts)
        [testing? set-testing?!] (rum/use-state false)
        *test-input (rum/create-ref)
        disabled?   (string/blank? (:protocol opts))]
    [:div.cp__settings-network-proxy-panel
     [:h1.mb-2.text-2xl.font-bold (t :settings-page/network-proxy)]
     [:div.p-2
      [:p [:label [:strong (t :type)]
           (ui/select [{:label "Disabled" :value "" :selected disabled?}
                       {:label "http" :value "http" :selected (= protocol "http")}
                       {:label "socks5" :value "socks5" :selected (= protocol "socks5")}]
                      #(set-opts!
                        (assoc opts :protocol (if (= "disabled" (util/safe-lower-case %)) nil %))) nil)]]
      [:p.flex
       [:label.pr-4 [:strong (t :host)]
        [:input.form-input.is-small
         {:value     (:host opts) :disabled disabled?
          :on-change #(set-opts!
                       (assoc opts :host (util/trim-safe (util/evalue %))))}]]

       [:label [:strong (t :port)]
        [:input.form-input.is-small
         {:value     (:port opts) :type "number" :disabled disabled?
          :on-change #(set-opts!
                       (assoc opts :port (util/trim-safe (util/evalue %))))}]]]

      [:hr]
      [:p.flex.items-center.space-x-2
       [:span.w-60
        [:input.form-input.is-small
         {:ref         *test-input
          :placeholder "http://"
          :on-change   #(set-opts!
                         (assoc opts :test (util/trim-safe (util/evalue %))))
          :value       (:test opts)}]]

       (ui/button (if testing? (ui/loading "Testing") "Test URL")
                  :intent "logseq" :large? false
                  :style {:margin-top 0 :padding "5px 15px"}
                  :on-click #(let [val (util/trim-safe (.-value (rum/deref *test-input)))]
                               (when (and (not testing?) (not (string/blank? val)))
                                 (set-testing?! true)
                                 (-> (p/let [_ (ipc/ipc :setHttpsAgent opts)
                                             _ (ipc/ipc :testProxyUrl val)])
                                     (p/catch (fn [e] (notification/show! (str e) :error)))
                                     (p/finally (fn [] (set-testing?! false)))))))]

      [:p.pt-2
       (ui/button (t :save)
                  :on-click (fn []
                              (p/let [_ (ipc/ipc :setHttpsAgent opts)]
                                (state/set-state! [:electron/user-cfgs :settings/agent] opts)
                                (state/close-sub-modal! :https-proxy-panel))))]]]))

(rum/defc ^:large-vars/cleanup-todo panel-control-tabs < rum/static
  [search-key *search-key category *category
   sort-by *sort-by filter-by *filter-by
   selected-unpacked-pkg market? develop-mode?
   reload-market-fn agent-opts]

  (let [*search-ref (rum/create-ref)]
    [:div.mb-2.flex.justify-between.control-tabs.relative
     [:div.flex.items-center.l
      (category-tabs t category #(reset! *category %))

      (when (and develop-mode? (not market?))
        [:div
         (ui/tippy {:html  [:div (t :plugin/unpacked-tips)]
                    :arrow true}
                   (ui/button
                    [:span (ui/icon "upload") (t :plugin/load-unpacked)]
                    :intent "logseq"
                    :class "load-unpacked"
                    :on-click plugin-handler/load-unpacked-plugin))

         (unpacked-plugin-loader selected-unpacked-pkg)])]

     [:div.flex.items-center.r
      ;; extra info
<<<<<<< HEAD
      (when-let [proxy-val (state/http-proxy-enabled-or-val?)]
        (ui/button
         [:span.flex.items-center.text-indigo-500
          (ui/icon "world-download") proxy-val]
         :small? true
         :intent "link"
         :on-click #(state/pub-event! [:go/proxy-settings agent-opts])))
=======
      (let [{:keys [protocol host port]} agent-opts]
        (when (every? not-empty [protocol host port])
          (ui/button
           [:span.flex.items-center.text-indigo-500
            (ui/icon "world-download") (str protocol "://" host ":" port)]
           :small? true
           :intent "link"
           :on-click #(state/pub-event! [:go/proxy-settings agent-opts]))))
>>>>>>> 87af4cf0

      ;; search
      (panel-tab-search search-key *search-key *search-ref)

      ;; sorter & filter
      (let [aim-icon #(if (= filter-by %) "check" "circle")]
        (ui/dropdown-with-links
         (fn [{:keys [toggle-fn]}]
           (ui/button
            [:span (ui/icon "filter")]
            :class (str (when-not (contains? #{:default} filter-by) "picked ") "sort-or-filter-by")
            :on-click toggle-fn
            :intent "link"))

         (if market?
           [{:title   (t :plugin/all)
             :options {:on-click #(reset! *filter-by :default)}
             :icon    (ui/icon (aim-icon :default))}

            {:title   (t :plugin/installed)
             :options {:on-click #(reset! *filter-by :installed)}
             :icon    (ui/icon (aim-icon :installed))}

            {:title   (t :plugin/not-installed)
             :options {:on-click #(reset! *filter-by :not-installed)}
             :icon    (ui/icon (aim-icon :not-installed))}]

           [{:title   (t :plugin/all)
             :options {:on-click #(reset! *filter-by :default)}
             :icon    (ui/icon (aim-icon :default))}

            {:title   (t :plugin/enabled)
             :options {:on-click #(reset! *filter-by :enabled)}
             :icon    (ui/icon (aim-icon :enabled))}

            {:title   (t :plugin/disabled)
             :options {:on-click #(reset! *filter-by :disabled)}
             :icon    (ui/icon (aim-icon :disabled))}

            {:title   (t :plugin/unpacked)
             :options {:on-click #(reset! *filter-by :unpacked)}
             :icon    (ui/icon (aim-icon :unpacked))}

            {:title   (t :plugin/update-available)
             :options {:on-click #(reset! *filter-by :update-available)}
             :icon    (ui/icon (aim-icon :update-available))}])
         nil))

      (when market?
        (ui/dropdown-with-links
         (fn [{:keys [toggle-fn]}]
           (ui/button
            [:span (ui/icon "arrows-sort")]
            :class (str (when-not (contains? #{:default :downloads} sort-by) "picked ") "sort-or-filter-by")
            :on-click toggle-fn
            :intent "link"))
         (let [aim-icon #(if (= sort-by %) "check" "circle")]
           [{:title   (t :plugin/downloads)
             :options {:on-click #(reset! *sort-by :downloads)}
             :icon    (ui/icon (aim-icon :downloads))}

            {:title   (t :plugin/stars)
             :options {:on-click #(reset! *sort-by :stars)}
             :icon    (ui/icon (aim-icon :stars))}

            {:title   (str (t :plugin/title) " (A - Z)")
             :options {:on-click #(reset! *sort-by :letters)}
             :icon    (ui/icon (aim-icon :letters))}])
         {}))

      ;; more - updater
      (ui/dropdown-with-links
       (fn [{:keys [toggle-fn]}]
         (ui/button
          [:span (ui/icon "dots-vertical")]
          :class "more-do"
          :on-click toggle-fn
          :intent "link"))

       (concat (if market?
                 [{:title   [:span (ui/icon "rotate-clockwise") (t :plugin/refresh-lists)]
                   :options {:on-click #(reload-market-fn)}}]
                 [{:title   [:span (ui/icon "rotate-clockwise") (t :plugin/check-all-updates)]
                   :options {:on-click #(plugin-handler/check-enabled-for-updates (not= :plugins category))}}])

               [{:title   [:span (ui/icon "world") (t :settings-page/network-proxy)]
                 :options {:on-click #(state/pub-event! [:go/proxy-settings agent-opts])}}]

               (when (state/developer-mode?)
                 [{:hr true}
                  {:title   [:span (ui/icon "file-code") "Open Preferences"]
                   :options {:on-click
                             #(p/let [root (plugin-handler/get-ls-dotdir-root)]
                                (js/apis.openPath (str root "/preferences.json")))}}
                  {:title   [:span (ui/icon "bug") "Open " [:code " ~/.logseq"]]
                   :options {:on-click
                             #(p/let [root (plugin-handler/get-ls-dotdir-root)]
                                (js/apis.openPath root))}}]))
       {})

      ;; developer
      (panel-tab-developer)]]))

(rum/defcs marketplace-plugins
  < rum/static rum/reactive
  (rum/local false ::fetching)
  (rum/local "" ::search-key)
  (rum/local :plugins ::category)
  (rum/local :downloads ::sort-by)                        ;; downloads / stars / letters / updates
  (rum/local :default ::filter-by)
  (rum/local nil ::error)
  {:did-mount (fn [s]
                (let [reload-fn (fn [force-refresh?]
                                  (when-not @(::fetching s)
                                    (reset! (::fetching s) true)
                                    (reset! (::error s) nil)
                                    (-> (plugin-handler/load-marketplace-plugins force-refresh?)
                                        (p/then #(plugin-handler/load-marketplace-stats false))
                                        (p/catch #(do (js/console.error %) (reset! (::error s) %)))
                                        (p/finally #(reset! (::fetching s) false)))))]
                  (reload-fn false)
                  (assoc s ::reload (partial reload-fn true))))}
  [state]
  (let [pkgs              (state/sub :plugin/marketplace-pkgs)
        stats             (state/sub :plugin/marketplace-stats)
        installed-plugins (state/sub :plugin/installed-plugins)
        installing        (state/sub :plugin/installing)
        online?           (state/sub :network/online?)
        develop-mode?     (state/sub :ui/developer-mode?)
        agent-opts        (state/sub [:electron/user-cfgs :settings/agent])
        *search-key       (::search-key state)
        *category         (::category state)
        *sort-by          (::sort-by state)
        *filter-by        (::filter-by state)
        *fetching         (::fetching state)
        *error            (::error state)
        filtered-pkgs     (when (seq pkgs)
                            (if (= @*category :themes)
                              (filter #(:theme %) pkgs)
                              (filter #(not (:theme %)) pkgs)))
        filtered-pkgs     (if (and (seq filtered-pkgs) (not= :default @*filter-by))
                            (filter #(apply
                                      (if (= :installed @*filter-by) identity not)
                                      [(contains? installed-plugins (keyword (:id %)))])
                                    filtered-pkgs)
                            filtered-pkgs)
        filtered-pkgs     (if-not (string/blank? @*search-key)
                            (if-let [author (and (string/starts-with? @*search-key "@")
                                                 (subs @*search-key 1))]
                              (filter #(= author (:author %)) filtered-pkgs)
                              (search/fuzzy-search
                               filtered-pkgs @*search-key
                               :limit 30
                               :extract-fn :title))
                            filtered-pkgs)
        filtered-pkgs     (map #(if-let [stat (get stats (keyword (:id %)))]
                                  (let [downloads (:total_downloads stat)
                                        stars     (:stargazers_count stat)]
                                    (assoc % :stat stat
                                           :stars stars
                                           :downloads downloads))
                                  %) filtered-pkgs)
        sorted-pkgs       (apply sort-by
                                 (conj
                                  (case @*sort-by
                                    :letters [#(util/safe-lower-case (or (:title %) (:name %)))]
                                    [@*sort-by #(compare %2 %1)])
                                  filtered-pkgs))]

    [:div.cp__plugins-marketplace

     (panel-control-tabs
      @*search-key *search-key
      @*category *category
      @*sort-by *sort-by @*filter-by *filter-by
      nil true develop-mode? (::reload state)
      agent-opts)

     (cond
       (not online?)
       [:p.flex.justify-center.pt-20.opacity-50 (svg/offline 30)]

       @*fetching
       [:p.flex.justify-center.pt-20 svg/loading]

       @*error
       [:p.flex.justify-center.pt-20.opacity-50 "Remote error: " (.-message @*error)]

       :else
       [:div.cp__plugins-marketplace-cnt
        {:class (util/classnames [{:has-installing (boolean installing)}])}
        [:div.cp__plugins-item-lists.grid-cols-1.md:grid-cols-2.lg:grid-cols-3
         (for [item sorted-pkgs]
           (rum/with-key
             (let [pid  (keyword (:id item))
                   stat (:stat item)]
               (plugin-item-card t item
                                 (get-in item [:settings :disabled]) true *search-key installing
                                 (and installing (= (keyword (:id installing)) pid))
                                 (contains? installed-plugins pid) stat nil))
             (:id item)))]])]))

(rum/defcs installed-plugins
  < rum/static rum/reactive
  (rum/local "" ::search-key)
  (rum/local :default ::filter-by)                        ;; default / enabled / disabled / unpacked / update-available
  (rum/local :default ::sort-by)
  (rum/local :plugins ::category)
  [state]
  (let [installed-plugins     (state/sub [:plugin/installed-plugins])
        installed-plugins     (vals installed-plugins)
        updating              (state/sub :plugin/installing)
        develop-mode?         (state/sub :ui/developer-mode?)
        selected-unpacked-pkg (state/sub :plugin/selected-unpacked-pkg)
        coming-updates        (state/sub :plugin/updates-coming)
        agent-opts            (state/sub [:electron/user-cfgs :settings/agent])
        *filter-by            (::filter-by state)
        *sort-by              (::sort-by state)
        *search-key           (::search-key state)
        *category             (::category state)
        default-filter-by?    (= :default @*filter-by)
        filtered-plugins      (when (seq installed-plugins)
                                (if (= @*category :themes)
                                  (filter #(:theme %) installed-plugins)
                                  (filter #(not (:theme %)) installed-plugins)))
        filtered-plugins      (if-not default-filter-by?
                                (filter (fn [it]
                                          (let [disabled (get-in it [:settings :disabled])]
                                            (case @*filter-by
                                              :enabled (not disabled)
                                              :disabled disabled
                                              :unpacked (not (:iir it))
                                              :update-available (state/plugin-update-available? (:id it))
                                              true))) filtered-plugins)
                                filtered-plugins)
        filtered-plugins      (if-not (string/blank? @*search-key)
                                (if-let [author (and (string/starts-with? @*search-key "@")
                                                     (subs @*search-key 1))]
                                  (filter #(= author (:author %)) filtered-plugins)
                                  (search/fuzzy-search
                                   filtered-plugins @*search-key
                                   :limit 30
                                   :extract-fn :name))
                                filtered-plugins)
        sorted-plugins        (if default-filter-by?
                                (->> filtered-plugins
                                     (reduce #(let [k (if (get-in %2 [:settings :disabled]) 1 0)]
                                                (update %1 k conj %2)) [[] []])
                                     (#(update % 0 (fn [coll] (sort-by :iir coll))))
                                     (flatten))
                                filtered-plugins)]
    [:div.cp__plugins-installed

     (panel-control-tabs
      @*search-key *search-key
      @*category *category
      @*sort-by *sort-by
      @*filter-by *filter-by
      selected-unpacked-pkg
      false develop-mode? nil
      agent-opts)

     [:div.cp__plugins-item-lists.grid-cols-1.md:grid-cols-2.lg:grid-cols-3
      (for [item sorted-plugins]
        (rum/with-key
          (let [pid (keyword (:id item))]
            (plugin-item-card t item
                              (get-in item [:settings :disabled]) false *search-key updating
                              (and updating (= (keyword (:id updating)) pid))
                              true nil (get coming-updates pid)))
          (:id item)))]]))

(rum/defcs waiting-coming-updates
  < rum/reactive
  {:will-mount (fn [s] (state/reset-unchecked-update) s)}
  [_s]
  (let [_            (state/sub :plugin/updates-coming)
        downloading? (state/sub :plugin/updates-downloading?)
        unchecked    (state/sub :plugin/updates-unchecked)
        updates      (state/all-available-coming-updates)]

    [:div.cp__plugins-waiting-updates
     [:h1.mb-4.text-2xl.p-1 (util/format "Found %s updates" (count updates))]

     (if (seq updates)
       ;; lists
       [:ul
        {:class (when downloading? "downloading")}
        (for [it updates
              :let [k     (str "lsp-it-" (:id it))
                    c?    (not (contains? unchecked (:id it)))
                    notes (util/trim-safe (:latest-notes it))]]
          [:li.flex.items-center
           {:key   k
            :class (when c? "checked")}

           [:label.flex-1
            {:for k}
            (ui/checkbox {:id        k
                          :checked   c?
                          :on-change (fn [^js e]
                                       (when-not downloading?
                                         (state/set-unchecked-update (:id it) (not (util/echecked? e)))))})
            [:strong.px-3 (:title it)
             [:sup (str (:version it) " 👉 " (:latest-version it))]]]

           [:div.px-4
            (when-not (string/blank? notes)
              (ui/tippy
               {:html [:p notes]}
               [:span.opacity-30.hover:opacity-80 (ui/icon "info-circle")]))]])]

       ;; all done
       [:div.py-4 [:strong.text-4xl "\uD83C\uDF89 All updated!"]])

     ;; actions
     (when (seq updates)
       [:div.pt-5
        (ui/button
         (if downloading?
           [:span (ui/loading " Downloading...")]
           [:span "Update all of selected"])

         :on-click
         #(when-not downloading?
            (plugin-handler/open-updates-downloading)
            (if-let [n (state/get-next-selected-coming-update)]
              (plugin-handler/check-or-update-marketplace-plugin
               (assoc n :only-check false)
               (fn [^js e] (notification/show! (.toString e) :error)))
              (plugin-handler/close-updates-downloading)))

         :disabled
         (or downloading?
             (and (seq unchecked)
                  (= (count unchecked) (count updates)))))])]))

(defn open-select-theme!
  []
  (state/set-sub-modal! installed-themes))

(rum/defc hook-ui-slot
  ([type payload] (hook-ui-slot type payload nil))
  ([type payload opts]
   (let [rs (util/rand-str 8)
         id (str "slot__" rs)]
     (rum/use-effect!
      (fn []
        (plugin-handler/hook-plugin-app type {:slot id :payload payload} nil)
        #())
      [id])
     [:div.lsp-hook-ui-slot
      (merge opts {:id            id
                   :on-mouse-down (fn [e] (util/stop e))})])))

(rum/defc ui-item-renderer
  [pid type {:keys [key template prefix]}]
  (let [*el    (rum/use-ref nil)
        uni    #(str prefix "injected-ui-item-" %)
        ^js pl (js/LSPluginCore.registeredPlugins.get (name pid))]

    (rum/use-effect!
     (fn []
       (when-let [^js el (rum/deref *el)]
         (js/LSPlugin.pluginHelpers.setupInjectedUI.call
          pl #js {:slot (.-id el) :key key :template template} #js {})))
     [])

    (if-not (nil? pl)
      [:div
       {:id    (uni (str (name key) "-" (name pid)))
        :title key
        :class (uni (name type))
        :ref   *el}]
      [:<>])))

(rum/defc toolbar-plugins-manager-list
  [items]

  (ui/dropdown-with-links
   (fn [{:keys [toggle-fn]}]
     [:div.toolbar-plugins-manager
      {:on-click toggle-fn}
      [:a.button (ui/icon "puzzle")]])

   ;; items
   (for [[_ {:keys [key pinned?] :as opts} pid] items
         :let [pkey (str (name pid) ":" key)]]
     {:title   key
      :item    [:div.flex.items-center.item-wrap
                (ui-item-renderer pid :toolbar (assoc opts :prefix "pl-" :key (str "pl-" key)))
                [:span.opacity-80 {:style {:padding-left "2px"}} key]
                [:span.pin.flex.items-center.opacity-60
                 {:class (util/classnames [{:pinned pinned?}])}
                 (ui/icon (if pinned? "pinned" "pin"))]]
      :options {:on-click (fn [^js e]
                            (let [^js target (.-target e)
                                  user-btn?  (boolean (.closest target "div[data-injected-ui]"))]
                              (when-not user-btn?
                                (plugin-handler/op-pinned-toolbar-item! pkey (if pinned? :remove :add))))
                            false)}})
   {:trigger-class "toolbar-plugins-manager-trigger"}))

(rum/defcs hook-ui-items <
  rum/reactive
  "type of :toolbar, :pagebar"
  [_state type]
  (when (state/sub [:plugin/installed-ui-items])
    (let [pinned-items (state/sub [:plugin/preferences :pinnedToolbarItems])
          pinned-items (and (sequential? pinned-items) (into #{} pinned-items))
          items        (state/get-plugins-ui-items-with-type type)
          items        (sort-by #(:key (second %)) items)]

      (when-let [items (and (seq items)
                            (map #(assoc-in % [1 :pinned?]
                                            (let [[_ {:keys [key]} pid] %
                                                  pkey (str (name pid) ":" key)]
                                              (contains? pinned-items pkey)))
                                 items))]

        [:div {:class     (str "ui-items-container")
               :data-type (name type)}
         (conj (for [[_ {:keys [key pinned?] :as opts} pid] items]
                 (when (or (not (set? pinned-items)) pinned?)
                   (rum/with-key (ui-item-renderer pid type opts) key))))

         ;; manage plugin buttons
         (toolbar-plugins-manager-list items)]))))

(rum/defcs hook-ui-fenced-code < rum/reactive
  [_state content {:keys [render edit] :as _opts}]

  [:div
   {:on-mouse-down (fn [e] (when (false? edit) (util/stop e)))
    :class         (util/classnames [{:not-edit (false? edit)}])}
   (when (fn? render)
     (js/React.createElement render #js {:content content}))])

(rum/defc plugins-page
  []

  (let [[active set-active!] (rum/use-state :installed)
        market? (= active :marketplace)
        *el-ref (rum/create-ref)]

    (rum/use-effect!
     #(state/load-app-user-cfgs)
     [])

    [:div.cp__plugins-page
     {:ref       *el-ref
      :tab-index "-1"}
     [:h1 (t :plugins)]
     (security-warning)
     [:hr]

     [:div.tabs.flex.items-center.justify-center
      [:div.tabs-inner.flex.items-center
       (ui/button [:span.it (t :plugin/installed)]
                  :on-click #(set-active! :installed)
                  :intent "logseq" :class (if-not market? "active" ""))

       (ui/button [:span.mk (svg/apps 16) (t :plugin/marketplace)]
                  :on-click #(set-active! :marketplace)
                  :intent "logseq" :class (if market? "active" ""))]]

     [:div.panels
      (if market?
        (marketplace-plugins)
        (installed-plugins))]]))

(rum/defcs focused-settings-content
  < rum/reactive
  (rum/local (state/sub :plugin/focused-settings) ::cache)
  [_state title]
  (let [*cache  (::cache _state)
        focused (state/sub :plugin/focused-settings)
        nav?    (state/sub :plugin/navs-settings?)
        _       (state/sub :plugin/installed-plugins)
        _       (js/setTimeout #(reset! *cache focused) 100)]

    [:div.cp__plugins-settings.cp__settings-main
     [:header
      [:h1.title (ui/icon "puzzle") (str " " (or title (t :settings-of-plugins)))]]

     [:div.cp__settings-inner.md:flex
      {:class (util/classnames [{:no-aside (not nav?)}])}
      (when nav?
        [:aside.md:w-64 {:style {:min-width "10rem"}}
         (let [plugins (plugin-handler/get-enabled-plugins-if-setting-schema)]
           [:ul
            (for [{:keys [id name title icon]} plugins]
              [:li
               {:class (util/classnames [{:active (= id focused)}])}
               [:a.flex.items-center
                {:on-click #(do (state/set-state! :plugin/focused-settings id))}
                (if (and icon (not (string/blank? icon)))
                  [:img.icon {:src icon}]
                  svg/folder)
                [:strong.flex-1 (or title name)]]])])])

      [:article
       [:div.panel-wrap
        (when-let [^js pl (and focused (= @*cache focused)
                               (plugin-handler/get-plugin-inst focused))]
          (ui/catch-error
           [:p.warning.text-lg.mt-5 "Settings schema Error!"]
           (plugins-settings/settings-container
            (bean/->clj (.-settingsSchema pl)) pl)))]]]]))

(rum/defc custom-js-installer
  [{:keys [t current-repo db-restoring? nfs-granted?]}]
  (rum/use-effect!
   (fn []
     (when (and (not db-restoring?)
                (or (not util/nfs?) nfs-granted?))
       (ui-handler/exec-js-if-exists-&-allowed! t)))
   [current-repo db-restoring? nfs-granted?])
  nil)

(defn open-plugins-modal!
  []
  (state/set-modal!
   (fn [_close!]
     (plugins-page))))

(defn open-waiting-updates-modal!
  []
  (state/set-sub-modal!
   (fn [_close!]
     (waiting-coming-updates))
   {:center? true}))

(defn open-focused-settings-modal!
  [title]
  (state/set-sub-modal!
   (fn [_close!]
     [:div.settings-modal.of-plugins
      (focused-settings-content title)])
   {:center? false
    :id      "ls-focused-settings-modal"}))<|MERGE_RESOLUTION|>--- conflicted
+++ resolved
@@ -440,7 +440,6 @@
 
      [:div.flex.items-center.r
       ;; extra info
-<<<<<<< HEAD
       (when-let [proxy-val (state/http-proxy-enabled-or-val?)]
         (ui/button
          [:span.flex.items-center.text-indigo-500
@@ -448,16 +447,6 @@
          :small? true
          :intent "link"
          :on-click #(state/pub-event! [:go/proxy-settings agent-opts])))
-=======
-      (let [{:keys [protocol host port]} agent-opts]
-        (when (every? not-empty [protocol host port])
-          (ui/button
-           [:span.flex.items-center.text-indigo-500
-            (ui/icon "world-download") (str protocol "://" host ":" port)]
-           :small? true
-           :intent "link"
-           :on-click #(state/pub-event! [:go/proxy-settings agent-opts]))))
->>>>>>> 87af4cf0
 
       ;; search
       (panel-tab-search search-key *search-key *search-ref)
