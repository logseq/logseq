--- conflicted
+++ resolved
@@ -753,16 +753,6 @@
         market? (= active :marketplace)
         *el-ref (rum/create-ref)]
 
-<<<<<<< HEAD
-    (rum/use-effect!
-      (fn []
-        (let [^js el (rum/deref *el-ref)]
-          (js/setTimeout (fn [] (.focus el)) 100))
-        #())
-      [])
-
-=======
->>>>>>> 41cbb036
     [:div.cp__plugins-page
      {:ref       *el-ref
       :tab-index "-1"}
