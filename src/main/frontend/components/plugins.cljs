(ns frontend.components.plugins
  (:require [rum.core :as rum]
            [frontend.state :as state]
            [cljs-bean.core :as bean]
            [frontend.context.i18n :refer [t]]
            [frontend.ui :as ui]
            [frontend.rum :as frontend-rum]
            [frontend.handler.ui :as ui-handler]
            [frontend.handler.plugin-config :as plugin-config-handler]
            [frontend.handler.common.plugin :as plugin-common-handler]
            [frontend.search :as search]
            [frontend.util :as util]
            [frontend.mixins :as mixins]
            [electron.ipc :as ipc]
            [promesa.core :as p]
            [frontend.components.svg :as svg]
            [frontend.components.plugins-settings :as plugins-settings]
            [frontend.handler.notification :as notification]
            [frontend.handler.plugin :as plugin-handler]
            [frontend.storage :as storage]
            [frontend.rum :as rum-utils]
            [clojure.string :as string]))

(declare open-waiting-updates-modal!)
(defonce PER-PAGE-SIZE 15)

(rum/defcs installed-themes
  <
  (rum/local [] ::themes)
  (rum/local 0 ::cursor)
  (rum/local 0 ::total)
  {:did-mount (fn [state]
                (let [*themes        (::themes state)
                      *cursor        (::cursor state)
                      *total         (::total state)
                      mode           (state/sub :ui/theme)
                      all-themes     (state/sub :plugin/installed-themes)
                      themes         (->> all-themes
                                          (filter #(= (:mode %) mode))
                                          (sort-by #(:name %)))
                      no-mode-themes (->> all-themes
                                          (filter #(= (:mode %) nil))
                                          (sort-by #(:name %))
                                          (map-indexed (fn [idx opt] (assoc opt :group-first (zero? idx) :group-desc (if (zero? idx) "light & dark themes" nil)))))
                      selected       (state/sub :plugin/selected-theme)
                      themes         (map-indexed (fn [idx opt]
                                                    (let [selected? (= (:url opt) selected)]
                                                      (when selected? (reset! *cursor (+ idx 1)))
                                                      (assoc opt :mode mode :selected selected?))) (concat themes no-mode-themes))
                      themes         (cons {:name        (string/join " " ["Default" (string/capitalize mode) "Theme"])
                                            :url         nil
                                            :description (string/join " " ["Logseq default" mode "theme."])
                                            :mode        mode
                                            :selected    (nil? selected)
                                            :group-first true
                                            :group-desc  (str mode " themes")} themes)]
                  (reset! *themes themes)
                  (reset! *total (count themes))
                  state))}
  (mixins/event-mixin
   (fn [state]
     (let [*cursor    (::cursor state)
           *total     (::total state)
           ^js target (rum/dom-node state)]
       (.focus target)
       (mixins/on-key-down
        state {38                                           ;; up
               (fn [^js _e]
                 (reset! *cursor
                         (if (zero? @*cursor)
                           (dec @*total) (dec @*cursor))))
               40                                           ;; down
               (fn [^js _e]
                 (reset! *cursor
                         (if (= @*cursor (dec @*total))
                           0 (inc @*cursor))))

               13                                           ;; enter
               #(when-let [^js active (.querySelector target ".is-active")]
                  (.click active))}))))
  [state]
  (let [*cursor (::cursor state)
        *themes (::themes state)]
    [:div.cp__themes-installed
     {:tab-index -1}
     [:h1.mb-4.text-2xl.p-1 (t :themes)]
     (map-indexed
       (fn [idx opt]
         (let [current-selected? (:selected opt)
               group-first?      (:group-first opt)
               plg               (get (:plugin/installed-plugins @state/state) (keyword (:pid opt)))]
           [:div
            {:key (str idx (:name opt))}
            (when (and group-first? (not= idx 0)) [:hr.my-2])
            [:div.it.flex.px-3.py-1.5.rounded-sm.justify-between
             {:title    (:description opt)
              :class    (util/classnames
                          [{:is-selected current-selected?
                            :is-active   (= idx @*cursor)}])
              :on-click #(do (js/LSPluginCore.selectTheme (bean/->js opt))
                             (state/close-modal!))}
             [:div.flex.items-center.text-xs
              [:div.opacity-60 (str (or (:name plg) "Logseq") " •")]
              [:div.name.ml-1 (:name opt)]]
             (when (or group-first? current-selected?)
               [:div.flex.items-center
                (when group-first? [:small.opacity-60 (:group-desc opt)])
                (when current-selected? [:small.inline-flex.ml-1.opacity-60 (ui/icon "check")])])]]))
       @*themes)]))

(rum/defc unpacked-plugin-loader
  [unpacked-pkg-path]
  (rum/use-effect!
    (fn []
      (let [err-handle
                       (fn [^js e]
                         (case (keyword (aget e "name"))
                           :IllegalPluginPackageError
                           (notification/show! "Illegal Logseq plugin package." :error)
                           :ExistedImportedPluginPackageError
                           (notification/show! "Existed Imported plugin package." :error)
                           :default)
                         (plugin-handler/reset-unpacked-state))
            reg-handle #(plugin-handler/reset-unpacked-state)]
        (when unpacked-pkg-path
          (doto js/LSPluginCore
            (.once "error" err-handle)
            (.once "registered" reg-handle)
            (.register (bean/->js {:url unpacked-pkg-path}))))
        #(doto js/LSPluginCore
           (.off "error" err-handle)
           (.off "registered" reg-handle))))
    [unpacked-pkg-path])

  (when unpacked-pkg-path
    [:strong.inline-flex.px-3 "Loading ..."]))

(rum/defc category-tabs
  [t total-nums category on-action]

  [:div.secondary-tabs.categories.flex
   (ui/button
     [:span.flex.items-center
      (ui/icon "puzzle")
      (t :plugins) (when (vector? total-nums) (str " (" (first total-nums) ")"))]
     :intent "logseq"
     :on-click #(on-action :plugins)
     :class (if (= category :plugins) "active" ""))
   (ui/button
     [:span.flex.items-center
      (ui/icon "palette")
      (t :themes) (when (vector? total-nums) (str " (" (last total-nums) ")"))]
     :intent "logseq"
     :on-click #(on-action :themes)
     :class (if (= category :themes) "active" ""))])

(rum/defc local-markdown-display
  < rum/reactive
  []
  (let [[content item] (state/sub :plugin/active-readme)]
    [:div.cp__plugins-details
     {:on-click (fn [^js/MouseEvent e]
                  (when-let [target (.-target e)]
                    (when (and (= (string/lower-case (.-nodeName target)) "a")
                               (not (string/blank? (. target getAttribute "href"))))
                      (js/apis.openExternal (. target getAttribute "href"))
                      (.preventDefault e))))}
     (when-let [repo (:repository item)]
       (when-let [repo (if (string? repo) repo (:url repo))]
         [:div.p-4.rounded-md.bg-base-3
          [:strong [:a.flex.items-center {:target "_blank" :href repo}
                    [:span.mr-1 (svg/github {:width 25 :height 25})] repo]]]))
     [:div.p-1.bg-transparent.border-none.ls-block
      {:style                   {:min-height "60vw"
                                 :max-width  900}
       :dangerouslySetInnerHTML {:__html content}}]]))

(rum/defc remote-readme-display
  [repo _content]

  (let [src (str "lsp://logseq.com/marketplace.html?repo=" repo)]
    [:iframe.lsp-frame-readme {:src src}]))

(defn security-warning
  []
  (ui/admonition
    :warning
    [:p.text-md
     "Plugins can access your graph and your local files, issue network requests.
       They can also cause data corruption or loss. We're working on proper access rules for your graphs.
       Meanwhile, make sure you have regular backups of your graphs and only install the plugins when you can read and
       understand the source code."]))

(rum/defc card-ctls-of-market < rum/static
  [item stat installed? installing-or-updating?]
  [:div.ctl
   [:ul.l.flex.items-center
    ;; stars
    [:li.flex.text-sm.items-center.pr-3
     (svg/star 16) [:span.pl-1 (:stargazers_count stat)]]

    ;; downloads
    (when-let [downloads (and stat (:total_downloads stat))]
      (when (and downloads (> downloads 0))
        [:li.flex.text-sm.items-center.pr-3
         (svg/cloud-down 16) [:span.pl-1 downloads]]))]

   [:div.r.flex.items-center

    [:a.btn
     {:class    (util/classnames [{:disabled   (or installed? installing-or-updating?)
                                   :installing installing-or-updating?}])
      :on-click #(plugin-common-handler/install-marketplace-plugin item)}
     (if installed?
       (t :plugin/installed)
       (if installing-or-updating?
         [:span.flex.items-center [:small svg/loading]
          (t :plugin/installing)]
         (t :plugin/install)))]]])

(rum/defc card-ctls-of-installed < rum/static
  [id name url sponsors unpacked? disabled?
   installing-or-updating? has-other-pending?
   new-version item]
  [:div.ctl
   [:div.l
    [:div.de
     [:strong (ui/icon "settings")]
     [:ul.menu-list
      [:li {:on-click #(plugin-handler/open-plugin-settings! id false)} (t :plugin/open-settings)]
      [:li {:on-click #(js/apis.openPath url)} (t :plugin/open-package)]
      [:li {:on-click
            #(let [confirm-fn
                   (ui/make-confirm-modal
                     {:title      (t :plugin/delete-alert name)
                      :on-confirm (fn [_ {:keys [close-fn]}]
                                    (close-fn)
                                    (plugin-common-handler/unregister-plugin id)
                                    (plugin-config-handler/remove-plugin id))})]
               (state/set-sub-modal! confirm-fn {:center? true}))}
       (t :plugin/uninstall)]]]

    (when (seq sponsors)
      [:div.de.sponsors
       [:strong (ui/icon "coffee")]
       [:ul.menu-list
        (for [link sponsors]
          [:li {:key link}
           [:a {:href link :target "_blank"}
            [:span.flex.items-center link (ui/icon "external-link")]]])
        ]])]

   [:div.r.flex.items-center
    (when (and unpacked? (not disabled?))
      [:a.btn
       {:on-click #(js-invoke js/LSPluginCore "reload" id)}
       (t :plugin/reload)])

    (when (not unpacked?)
      [:div.updates-actions
       [:a.btn
        {:class    (util/classnames [{:disabled installing-or-updating?}])
         :on-click #(when-not has-other-pending?
                      (plugin-handler/check-or-update-marketplace-plugin!
                        (assoc item :only-check (not new-version))
                        (fn [^js e] (notification/show! (.toString e) :error))))}

        (if installing-or-updating?
          (t :plugin/updating)
          (if new-version
            (str (t :plugin/update) " 👉 " new-version)
            (t :plugin/check-update)))]])

    (ui/toggle (not disabled?)
               (fn []
                 (js-invoke js/LSPluginCore (if disabled? "enable" "disable") id))
               true)]])

(defn get-open-plugin-readme-handler
  [url item repo]
  #(plugin-handler/open-readme!
     url item (if repo remote-readme-display local-markdown-display)))

(rum/defc plugin-item-card < rum/static
  [t {:keys [id name title version url description author icon iir repo sponsors] :as item}
   disabled? market? *search-key has-other-pending?
   installing-or-updating? installed? stat coming-update]

  (let [name        (or title name "Untitled")
        unpacked?   (not iir)
        new-version (state/coming-update-new-version? coming-update)]
    [:div.cp__plugins-item-card
     {:key   (str "lsp-card-" id)
      :class (util/classnames
               [{:market          market?
                 :installed       installed?
                 :updating        installing-or-updating?
                 :has-new-version new-version}])}

     [:div.l.link-block.cursor-pointer
      {:on-click (get-open-plugin-readme-handler url item repo)}
      (if (and icon (not (string/blank? icon)))
        [:img.icon {:src (if market? (plugin-handler/pkg-asset id icon) icon)}]
        svg/folder)

      (when (and (not market?) unpacked?)
        [:span.flex.justify-center.text-xs.text-error.pt-2 (t :plugin/unpacked)])]

     [:div.r
      [:h3.head.text-xl.font-bold.pt-1.5

       [:span.l.link-block.cursor-pointer
        {:on-click (get-open-plugin-readme-handler url item repo)}
        name]
       (when (not market?) [:sup.inline-block.px-1.text-xs.opacity-50 version])]

      [:div.desc.text-xs.opacity-70
       [:p description]
       ;;[:small (js/JSON.stringify (bean/->js settings))]
       ]

      ;; Author & Identity
      [:div.flag
       [:p.text-xs.pr-2.flex.justify-between
        [:small {:on-click #(when-let [^js el (js/document.querySelector ".cp__plugins-page .search-ctls input")]
                              (reset! *search-key (str "@" author))
                              (.select el))} author]
        [:small {:on-click #(do
                              (notification/show! "Copied!" :success)
                              (util/copy-to-clipboard! id))}
         (str "ID: " id)]]]

      ;; Github repo
      [:div.flag.is-top.opacity-50
       (when repo
         [:a.flex {:target "_blank"
                   :href   (plugin-handler/gh-repo-url repo)}
          (svg/github {:width 16 :height 16})])]

      (if market?
        ;; market ctls
        (card-ctls-of-market item stat installed? installing-or-updating?)

        ;; installed ctls
        (card-ctls-of-installed
          id name url sponsors unpacked? disabled?
          installing-or-updating? has-other-pending? new-version item))]]))

(rum/defc panel-tab-search < rum/static
  [search-key *search-key *search-ref]
  [:div.search-ctls
   [:small.absolute.s1
    (ui/icon "search")]
   (when-not (string/blank? search-key)
     [:small.absolute.s2
      {:on-click #(when-let [^js target (rum/deref *search-ref)]
                    (reset! *search-key nil)
                    (.focus target))}
      (ui/icon "x")])
   [:input.form-input.is-small
    {:placeholder "Search plugins"
     :ref         *search-ref
     :auto-focus  true
     :on-key-down (fn [^js e]
                    (when (= 27 (.-keyCode e))
                      (util/stop e)
                      (if (string/blank? search-key)
                        (some-> (js/document.querySelector ".cp__plugins-page") (.focus))
                        (reset! *search-key nil))))
     :on-change   #(let [^js target (.-target %)]
                     (reset! *search-key (util/trim-safe (.-value target))))
     :value       (or search-key "")}]])

(rum/defc panel-tab-developer
  []
  (ui/button
    (t :plugin/contribute)
    :href "https://github.com/logseq/marketplace"
    :class "contribute"
    :intent "logseq"
    :target "_blank"))

(rum/defc user-proxy-settings-panel
  [{:keys [protocol type] :as agent-opts}]
  (let [type        (or (not-empty type) (not-empty protocol) "system")
        [opts set-opts!] (rum/use-state agent-opts)
        [testing? set-testing?!] (rum/use-state false)
        *test-input (rum/create-ref)
        disabled?   (or (= (:type opts) "system") (= (:type opts) "direct"))]
    [:div.cp__settings-network-proxy-panel
     [:h1.mb-2.text-2xl.font-bold (t :settings-page/network-proxy)]
     [:div.p-2
      [:p [:label [:strong (t :type)]
           (ui/select [{:label "System" :value "system" :selected (= type "system")}
                       {:label "Direct" :value "direct" :selected (= type "direct")}
                       {:label "HTTP" :value "http" :selected (= type "http")}
                       {:label "SOCKS5" :value "socks5" :selected (= type "socks5")}]
             (fn [_e value]
               (set-opts! (assoc opts :type value :protocol value))))]]
      [:p.flex
       [:label.pr-4
        {:class (if disabled? "opacity-50" nil)}
        [:strong (t :host)]
        [:input.form-input.is-small
         {:value     (:host opts)
          :disabled  disabled?
          :on-change #(set-opts!
                        (assoc opts :host (util/trim-safe (util/evalue %))))}]]

       [:label
        {:class (if disabled? "opacity-50" nil)}
        [:strong (t :port)]
        [:input.form-input.is-small
         {:value     (:port opts) :type "number" :min 1 :max 65535
          :disabled  disabled?
          :on-change #(set-opts!
                        (assoc opts :port (util/trim-safe (util/evalue %))))}]]]

      [:hr]
      [:p.flex.items-center.space-x-2
       [:span.w-60
        [:input.form-input.is-small
         {:ref         *test-input
          :list        "proxy-test-url-datalist"
          :type        "url"
          :placeholder "https://"
          :on-change   #(set-opts!
                          (assoc opts :test (util/trim-safe (util/evalue %))))
          :value       (:test opts)}]
        [:datalist#proxy-test-url-datalist
         [:option "https://www.google.com"]
         [:option "https://s3.amazonaws.com"]
         [:option "https://clients3.google.com/generate_204"]]]

       (ui/button (if testing? (ui/loading "Testing") "Test URL")
                  :intent "logseq" :large? false
                  :on-click #(let [val (util/trim-safe (.-value (rum/deref *test-input)))]
                               (when (and (not testing?) (not (string/blank? val)))
                                 (set-testing?! true)
                                 (-> (p/let [result (ipc/ipc :testProxyUrl val opts)]
                                       (js->clj result :keywordize-keys true))
                                     (p/then (fn [{:keys [code response-ms]}]
                                               (notification/show! (str "Success! Status " code " in " response-ms "ms.") :success)))
                                     (p/catch (fn [e]
                                                (notification/show! (str e) :error)))
                                     (p/finally (fn [] (set-testing?! false)))))))]

      [:p.pt-2
       (ui/button (t :save)
                  :on-click (fn []
                              (p/let [_ (ipc/ipc :setProxy opts)]
                                (state/set-state! [:electron/user-cfgs :settings/agent] opts)
                                (state/close-sub-modal! :https-proxy-panel))))]]]))

(rum/defc ^:large-vars/cleanup-todo panel-control-tabs < rum/static
  [search-key *search-key category *category
   sort-by *sort-by filter-by *filter-by total-nums
   selected-unpacked-pkg market? develop-mode?
   reload-market-fn agent-opts]

  (let [*search-ref (rum/create-ref)]
    [:div.pb-3.flex.justify-between.control-tabs.relative
     [:div.flex.items-center.l
      (category-tabs t total-nums category #(reset! *category %))

      (when (and develop-mode? (not market?))
        [:div
         (ui/tippy {:html  [:div (t :plugin/unpacked-tips)]
                    :arrow true}
                   (ui/button
                     [:span.flex.items-center
                      (ui/icon "upload") (t :plugin/load-unpacked)]
                     :intent "logseq"
                     :class "load-unpacked"
                     :on-click plugin-handler/load-unpacked-plugin))

         (unpacked-plugin-loader selected-unpacked-pkg)])]

     [:div.flex.items-center.r
      ;; extra info
      (when-let [proxy-val (state/http-proxy-enabled-or-val?)]
        (ui/button
          [:span.flex.items-center.text-indigo-500
           (ui/icon "world-download") proxy-val]
          :small? true
          :intent "link"
          :on-click #(state/pub-event! [:go/proxy-settings agent-opts])))

      ;; search
      (panel-tab-search search-key *search-key *search-ref)

      ;; sorter & filter
      (let [aim-icon #(if (= filter-by %) "check" "circle")]
        (ui/dropdown-with-links
          (fn [{:keys [toggle-fn]}]
            (ui/button
              (ui/icon "filter")
              :class (str (when-not (contains? #{:default} filter-by) "picked ") "sort-or-filter-by")
              :on-click toggle-fn
              :intent "link"))

          (if market?
            [{:title   (t :plugin/all)
              :options {:on-click #(reset! *filter-by :default)}
              :icon    (ui/icon (aim-icon :default))}

             {:title   (t :plugin/installed)
              :options {:on-click #(reset! *filter-by :installed)}
              :icon    (ui/icon (aim-icon :installed))}

             {:title   (t :plugin/not-installed)
              :options {:on-click #(reset! *filter-by :not-installed)}
              :icon    (ui/icon (aim-icon :not-installed))}]

            [{:title   (t :plugin/all)
              :options {:on-click #(reset! *filter-by :default)}
              :icon    (ui/icon (aim-icon :default))}

             {:title   (t :plugin/enabled)
              :options {:on-click #(reset! *filter-by :enabled)}
              :icon    (ui/icon (aim-icon :enabled))}

             {:title   (t :plugin/disabled)
              :options {:on-click #(reset! *filter-by :disabled)}
              :icon    (ui/icon (aim-icon :disabled))}

             {:title   (t :plugin/unpacked)
              :options {:on-click #(reset! *filter-by :unpacked)}
              :icon    (ui/icon (aim-icon :unpacked))}

             {:title   (t :plugin/update-available)
              :options {:on-click #(reset! *filter-by :update-available)}
              :icon    (ui/icon (aim-icon :update-available))}])
          nil))

      (when market?
        (ui/dropdown-with-links
          (fn [{:keys [toggle-fn]}]
            (ui/button
              (ui/icon "arrows-sort")
              :class (str (when-not (contains? #{:default :downloads} sort-by) "picked ") "sort-or-filter-by")
              :on-click toggle-fn
              :intent "link"))
          (let [aim-icon #(if (= sort-by %) "check" "circle")]
            [{:title   (t :plugin/downloads)
              :options {:on-click #(reset! *sort-by :downloads)}
              :icon    (ui/icon (aim-icon :downloads))}

             {:title   (t :plugin/stars)
              :options {:on-click #(reset! *sort-by :stars)}
              :icon    (ui/icon (aim-icon :stars))}

             {:title   (str (t :plugin/title) " (A - Z)")
              :options {:on-click #(reset! *sort-by :letters)}
              :icon    (ui/icon (aim-icon :letters))}])
          {}))

      ;; more - updater
      (ui/dropdown-with-links
        (fn [{:keys [toggle-fn]}]
          (ui/button
            (ui/icon "dots-vertical")
            :class "more-do"
            :on-click toggle-fn
            :intent "link"))

        (concat (if market?
                  [{:title   [:span.flex.items-center (ui/icon "rotate-clockwise") (t :plugin/refresh-lists)]
                    :options {:on-click #(reload-market-fn)}}]
                  [{:title   [:span.flex.items-center (ui/icon "rotate-clockwise") (t :plugin/check-all-updates)]
                    :options {:on-click #(plugin-handler/user-check-enabled-for-updates! (not= :plugins category))}}])

                [{:title   [:span.flex.items-center (ui/icon "world") (t :settings-page/network-proxy)]
                  :options {:on-click #(state/pub-event! [:go/proxy-settings agent-opts])}}]

                [{:title   [:span.flex.items-center (ui/icon "arrow-down-circle") (t :plugin.install-from-file/menu-title)]
                  :options {:on-click plugin-config-handler/open-replace-plugins-modal}}]

                (when (state/developer-mode?)
                  [{:hr true}
                   {:title   [:span.flex.items-center (ui/icon "file-code") "Open Preferences"]
                    :options {:on-click
                              #(p/let [root (plugin-handler/get-ls-dotdir-root)]
                                 (js/apis.openPath (str root "/preferences.json")))}}
                   {:title   [:span.flex.items-center (ui/icon "bug") "Open " [:code " ~/.logseq"]]
                    :options {:on-click
                              #(p/let [root (plugin-handler/get-ls-dotdir-root)]
                                 (js/apis.openPath root))}}]))
        {})

      ;; developer
      (panel-tab-developer)]]))

(def plugin-items-list-mixins
  {:did-mount
   (fn [s]
     (when-let [^js el (rum/dom-node s)]
       (when-let [^js el-list (.querySelector el ".cp__plugins-item-lists")]
         (when-let [^js cls (.-classList (.querySelector el ".control-tabs"))]
           (.addEventListener
             el-list "scroll"
             #(if (> (.-scrollTop el-list) 1)
                (.add cls "scrolled")
                (.remove cls "scrolled"))))))
     s)})

(rum/defc lazy-items-loader
  [load-more!]
  (let [^js inViewState (ui/useInView #js {:threshold 0})
        in-view?        (.-inView inViewState)]

    (rum/use-effect!
      (fn []
        (load-more!))
      [in-view?])

    [:div {:ref (.-ref inViewState)}
     [:p.py-1.text-center.opacity-0 (when (.-inView inViewState) "·")]]))

(rum/defcs ^:large-vars/data-var marketplace-plugins
  < rum/static rum/reactive
    plugin-items-list-mixins
    (rum/local false ::fetching)
    (rum/local "" ::search-key)
    (rum/local :plugins ::category)
    (rum/local :downloads ::sort-by)                        ;; downloads / stars / letters / updates
    (rum/local :default ::filter-by)
    (rum/local nil ::error)
    (rum/local nil ::cached-query-flag)
    (rum/local 1 ::current-page)
    {:did-mount
     (fn [s]
       (let [reload-fn (fn [force-refresh?]
                         (when-not @(::fetching s)
                           (reset! (::fetching s) true)
                           (reset! (::error s) nil)
                           (-> (plugin-handler/load-marketplace-plugins force-refresh?)
                               (p/then #(plugin-handler/load-marketplace-stats false))
                               (p/catch #(do (js/console.error %) (reset! (::error s) %)))
                               (p/finally #(reset! (::fetching s) false)))))]
         (reload-fn false)
         (assoc s ::reload (partial reload-fn true))))}
  [state]
  (let [*list-node-ref     (rum/create-ref)
        pkgs               (state/sub :plugin/marketplace-pkgs)
        stats              (state/sub :plugin/marketplace-stats)
        installed-plugins  (state/sub :plugin/installed-plugins)
        installing         (state/sub :plugin/installing)
        online?            (state/sub :network/online?)
        develop-mode?      (state/sub :ui/developer-mode?)
        agent-opts         (state/sub [:electron/user-cfgs :settings/agent])
        *search-key        (::search-key state)
        *category          (::category state)
        *sort-by           (::sort-by state)
        *filter-by         (::filter-by state)
        *cached-query-flag (::cached-query-flag state)
        *current-page      (::current-page state)
        *fetching          (::fetching state)
        *error             (::error state)
        theme-plugins      (filter #(:theme %) pkgs)
        normal-plugins     (filter #(not (:theme %)) pkgs)
        filtered-pkgs      (when (seq pkgs)
                             (if (= @*category :themes) theme-plugins normal-plugins))
        total-nums         [(count normal-plugins) (count theme-plugins)]
        filtered-pkgs      (if (and (seq filtered-pkgs) (not= :default @*filter-by))
                             (filter #(apply
                                        (if (= :installed @*filter-by) identity not)
                                        [(contains? installed-plugins (keyword (:id %)))])
                                     filtered-pkgs)
                             filtered-pkgs)
        filtered-pkgs      (if-not (string/blank? @*search-key)
                             (if-let [author (and (string/starts-with? @*search-key "@")
                                                  (subs @*search-key 1))]
                               (filter #(= author (:author %)) filtered-pkgs)
                               (search/fuzzy-search
                                 filtered-pkgs @*search-key
                                 :limit 30
                                 :extract-fn :title))
                             filtered-pkgs)
        filtered-pkgs      (map #(if-let [stat (get stats (keyword (:id %)))]
                                   (let [downloads (:total_downloads stat)
                                         stars     (:stargazers_count stat)]
                                     (assoc % :stat stat
                                              :stars stars
                                              :downloads downloads))
                                   %) filtered-pkgs)
        sorted-plugins     (apply sort-by
                                  (conj
                                    (case @*sort-by
                                      :letters [#(util/safe-lower-case (or (:title %) (:name %)))]
                                      [@*sort-by #(compare %2 %1)])
                                    filtered-pkgs))

        fn-query-flag      (fn [] (string/join "_" (map #(str @%) [*filter-by *sort-by *search-key *category])))
        str-query-flag     (fn-query-flag)
        _                  (when (not= str-query-flag @*cached-query-flag)
                             (when-let [^js list-cnt (rum/deref *list-node-ref)]
                               (set! (.-scrollTop list-cnt) 0))
                             (reset! *current-page 1))
        _                  (reset! *cached-query-flag str-query-flag)

        page-total-items   (count sorted-plugins)
        sorted-plugins     (if-not (> page-total-items PER-PAGE-SIZE)
                             sorted-plugins (take (* @*current-page PER-PAGE-SIZE) sorted-plugins))
        load-more-pages!   #(when (> page-total-items PER-PAGE-SIZE)
                              (when (< (* PER-PAGE-SIZE @*current-page) page-total-items)
                                (reset! *current-page (inc @*current-page))))]

    [:div.cp__plugins-marketplace

     (panel-control-tabs
       @*search-key *search-key
       @*category *category
       @*sort-by *sort-by @*filter-by *filter-by
       total-nums nil true develop-mode? (::reload state)
       agent-opts)

     (cond
       (not online?)
       [:p.flex.justify-center.pt-20.opacity-50 (svg/offline 30)]

       @*fetching
       [:p.flex.justify-center.py-20 svg/loading]

       @*error
       [:p.flex.justify-center.pt-20.opacity-50 "Remote error: " (.-message @*error)]

       :else
       [:div.cp__plugins-marketplace-cnt
        {:class (util/classnames [{:has-installing (boolean installing)}])}
        [:div.cp__plugins-item-lists
         {:ref *list-node-ref}
         [:div.cp__plugins-item-lists-inner
          ;; items list
          (for [item sorted-plugins]
            (rum/with-key
              (let [pid  (keyword (:id item))
                    stat (:stat item)]
                (plugin-item-card t item
                                  (get-in item [:settings :disabled]) true *search-key installing
                                  (and installing (= (keyword (:id installing)) pid))
                                  (contains? installed-plugins pid) stat nil))
              (:id item)))]

         ;; items loader
         (when (seq sorted-plugins)
           (lazy-items-loader load-more-pages!))]])]))

(rum/defcs installed-plugins
  < rum/static rum/reactive
    plugin-items-list-mixins
    (rum/local "" ::search-key)
    (rum/local :default ::filter-by)                        ;; default / enabled / disabled / unpacked / update-available
    (rum/local :default ::sort-by)
    (rum/local :plugins ::category)
    (rum/local nil ::cached-query-flag)
    (rum/local 1 ::current-page)
  [state]
  (let [*list-node-ref        (rum/create-ref)
        installed-plugins     (state/sub [:plugin/installed-plugins])
        installed-plugins     (vals installed-plugins)
        updating              (state/sub :plugin/installing)
        develop-mode?         (state/sub :ui/developer-mode?)
        selected-unpacked-pkg (state/sub :plugin/selected-unpacked-pkg)
        coming-updates        (state/sub :plugin/updates-coming)
        agent-opts            (state/sub [:electron/user-cfgs :settings/agent])
        *filter-by            (::filter-by state)
        *sort-by              (::sort-by state)
        *search-key           (::search-key state)
        *category             (::category state)
        *cached-query-flag    (::cached-query-flag state)
        *current-page         (::current-page state)
        default-filter-by?    (= :default @*filter-by)
        theme-plugins         (filter #(:theme %) installed-plugins)
        normal-plugins        (filter #(not (:theme %)) installed-plugins)
        filtered-plugins      (when (seq installed-plugins)
                                (if (= @*category :themes) theme-plugins normal-plugins))
        total-nums            [(count normal-plugins) (count theme-plugins)]
        filtered-plugins      (if-not default-filter-by?
                                (filter (fn [it]
                                          (let [disabled (get-in it [:settings :disabled])]
                                            (case @*filter-by
                                              :enabled (not disabled)
                                              :disabled disabled
                                              :unpacked (not (:iir it))
                                              :update-available (state/plugin-update-available? (:id it))
                                              true))) filtered-plugins)
                                filtered-plugins)
        filtered-plugins      (if-not (string/blank? @*search-key)
                                (if-let [author (and (string/starts-with? @*search-key "@")
                                                     (subs @*search-key 1))]
                                  (filter #(= author (:author %)) filtered-plugins)
                                  (search/fuzzy-search
                                    filtered-plugins @*search-key
                                    :limit 30
                                    :extract-fn :name))
                                filtered-plugins)
        sorted-plugins        (if default-filter-by?
                                (->> filtered-plugins
                                     (reduce #(let [k (if (get-in %2 [:settings :disabled]) 1 0)]
                                                (update %1 k conj %2)) [[] []])
                                     (#(update % 0 (fn [coll] (sort-by :iir coll))))
                                     (flatten))
                                filtered-plugins)

        fn-query-flag         (fn [] (string/join "_" (map #(str @%) [*filter-by *sort-by *search-key *category])))
        str-query-flag        (fn-query-flag)
        _                     (when (not= str-query-flag @*cached-query-flag)
                                (when-let [^js list-cnt (rum/deref *list-node-ref)]
                                  (set! (.-scrollTop list-cnt) 0))
                                (reset! *current-page 1))
        _                     (reset! *cached-query-flag str-query-flag)

        page-total-items      (count sorted-plugins)
        sorted-plugins        (if-not (> page-total-items PER-PAGE-SIZE)
                                sorted-plugins (take (* @*current-page PER-PAGE-SIZE) sorted-plugins))
        load-more-pages!      #(when (> page-total-items PER-PAGE-SIZE)
                                 (when (< (* PER-PAGE-SIZE @*current-page) page-total-items)
                                   (reset! *current-page (inc @*current-page))))]

    [:div.cp__plugins-installed
     (panel-control-tabs
       @*search-key *search-key
       @*category *category
       @*sort-by *sort-by
       @*filter-by *filter-by
       total-nums selected-unpacked-pkg
       false develop-mode? nil
       agent-opts)

     [:div.cp__plugins-item-lists.pb-6
      {:ref *list-node-ref}
      [:div.cp__plugins-item-lists-inner
       (for [item sorted-plugins]
         (rum/with-key
           (let [pid (keyword (:id item))]
             (plugin-item-card t item
                               (get-in item [:settings :disabled]) false *search-key updating
                               (and updating (= (keyword (:id updating)) pid))
                               true nil (get coming-updates pid)))
           (:id item)))]

      (when (seq sorted-plugins)
        (lazy-items-loader load-more-pages!))]]))

(rum/defcs waiting-coming-updates
  < rum/reactive
    {:will-mount (fn [s] (state/reset-unchecked-update) s)}
  [_s]
  (let [_            (state/sub :plugin/updates-coming)
        downloading? (state/sub :plugin/updates-downloading?)
        unchecked    (state/sub :plugin/updates-unchecked)
        updates      (state/all-available-coming-updates)]

    [:div.cp__plugins-waiting-updates
     [:h1.mb-4.text-2xl.p-1 (util/format "Found %s updates" (count updates))]

     (if (seq updates)
       ;; lists
       [:ul
        {:class (when downloading? "downloading")}
        (for [it updates
              :let [k     (str "lsp-it-" (:id it))
                    c?    (not (contains? unchecked (:id it)))
                    notes (util/trim-safe (:latest-notes it))]]
          [:li.flex.items-center
           {:key   k
            :class (when c? "checked")}

           [:label.flex-1
            {:for k}
            (ui/checkbox {:id        k
                          :checked   c?
                          :on-change (fn [^js e]
                                       (when-not downloading?
                                         (state/set-unchecked-update (:id it) (not (util/echecked? e)))))})
            [:strong.px-3 (:title it)
             [:sup (str (:version it) " 👉 " (:latest-version it))]]]

           [:div.px-4
            (when-not (string/blank? notes)
              (ui/tippy
                {:html [:p notes]}
                [:span.opacity-30.hover:opacity-80 (ui/icon "info-circle")]))]])]

       ;; all done
       [:div.py-4 [:strong.text-4xl "\uD83C\uDF89 All updated!"]])

     ;; actions
     (when (seq updates)
       [:div.pt-5
        (ui/button
          (if downloading?
            [:span (ui/loading " Downloading...")]
            [:span "Update all of selected"])

          :on-click
          #(when-not downloading?
             (plugin-handler/open-updates-downloading)
             (if-let [n (state/get-next-selected-coming-update)]
               (plugin-handler/check-or-update-marketplace-plugin!
                 (assoc n :only-check false)
                 (fn [^js e] (notification/show! (.toString e) :error)))
               (plugin-handler/close-updates-downloading)))

          :disabled
          (or downloading?
              (and (seq unchecked)
                   (= (count unchecked) (count updates)))))])]))

(rum/defc plugins-from-file
  < rum/reactive
  [plugins]
  [:div.cp__plugins-fom-file
   [:h1.mb-4.text-2xl.p-1 (t :plugin.install-from-file/title)]
   (if (seq plugins)
     [:div
      [:div.mb-2.text-xl (t :plugin.install-from-file/notice)]
      ;; lists
      [:ul
       (for [it (:install plugins)
             :let [k (str "lsp-it-" (name (:id it)))]]
         [:li.flex.items-center
          {:key k}
          [:label.flex-1
           {:for k}
           [:strong.px-3 (str (name (:id it)) " " (:version it))]]])]

      ;; actions
      [:div.pt-5
       (ui/button [:span (t :plugin/install)]
                  :on-click #(do
                               (plugin-config-handler/replace-plugins plugins)
                               (state/close-sub-modal! "ls-plugins-from-file-modal")))]]
     ;; all done
     [:div.py-4 [:strong.text-xl (str "\uD83C\uDF89 " (t :plugin.install-from-file/success))]])])

(defn open-select-theme!
  []
  (state/set-sub-modal! installed-themes))

(rum/defc hook-ui-slot
  ([type payload] (hook-ui-slot type payload nil #(plugin-handler/hook-plugin-app type % nil)))
  ([type payload opts callback]
   (let [rs      (util/rand-str 8)
         id      (str "slot__" rs)
         *el-ref (rum/use-ref nil)]

     (rum/use-effect!
       (fn []
         (let [timer (js/setTimeout #(callback {:type type :slot id :payload payload}) 50)]
           #(js/clearTimeout timer)))
       [id])

     (rum/use-effect!
       (fn []
         (let [el (rum/deref *el-ref)]
           #(when-let [uis (seq (.querySelectorAll el "[data-injected-ui]"))]
              (doseq [^js el uis]
                (when-let [id (.-injectedUi (.-dataset el))]
                  (js/LSPluginCore._forceCleanInjectedUI id))))))
       [])

     [:div.lsp-hook-ui-slot
      (merge opts {:id            id
                   :ref           *el-ref
                   :on-mouse-down (fn [e] (util/stop-propagation e))})])))

(rum/defc hook-block-slot < rum/static
  [type block]
  (hook-ui-slot type {} nil #(plugin-handler/hook-plugin-block-slot block %)))

(rum/defc ui-item-renderer
  [pid type {:keys [key template prefix]}]
  (let [*el    (rum/use-ref nil)
        uni    #(str prefix "injected-ui-item-" %)
        ^js pl (js/LSPluginCore.registeredPlugins.get (name pid))]

    (rum/use-effect!
      (fn []
        (when-let [^js el (rum/deref *el)]
          (js/LSPlugin.pluginHelpers.setupInjectedUI.call
            pl #js {:slot (.-id el) :key key :template template} #js {})))
      [template])

    (if-not (nil? pl)
      [:div
       {:id    (uni (str (name key) "-" (name pid)))
        :title key
        :class (uni (name type))
        :ref   *el}]
      [:<>])))

(rum/defc toolbar-plugins-manager-list
  [updates-coming items]
  (let [badge-updates? (and (not (plugin-handler/get-auto-checking?))
                            (seq (state/all-available-coming-updates updates-coming)))]
    (ui/dropdown-with-links
      (fn [{:keys [toggle-fn]}]
        [:div.toolbar-plugins-manager
         {:on-click toggle-fn}
         [:a.button.relative
          (ui/icon "puzzle" {:size 20})
          (when badge-updates?
            (ui/point "bg-red-600.top-1.right-1.absolute" 4 {:style {:margin-right 2 :margin-top 2}}))]])

      ;; items
      (concat
        (for [[_ {:keys [key pinned?] :as opts} pid] items
              :let [pkey (str (name pid) ":" key)]]
          {:title   key
           :item    [:div.flex.items-center.item-wrap
                     (ui-item-renderer pid :toolbar (assoc opts :prefix "pl-" :key (str "pl-" key)))
                     [:span.opacity-80 {:style {:padding-left "2px"}} key]
                     [:span.pin.flex.items-center.opacity-60
                      {:class (util/classnames [{:pinned pinned?}])}
                      (ui/icon (if pinned? "pinned" "pin"))]]
           :options {:on-click (fn [^js e]
                                 (let [^js target (.-target e)
                                       user-btn?  (boolean (.closest target "div[data-injected-ui]"))]
                                   (when-not user-btn?
                                     (plugin-handler/op-pinned-toolbar-item! pkey (if pinned? :remove :add))))
                                 false)}})
        [{:hr true}
         {:title   (t :plugins)
          :options {:on-click #(plugin-handler/goto-plugins-dashboard!)
                    :class    "extra-item mt-2"}
          :icon    (ui/icon "apps")}
         {:title   (t :settings)
          :options {:on-click #(plugin-handler/goto-plugins-settings!)
                    :class    "extra-item"}
          :icon    (ui/icon "adjustments")}

         (when badge-updates?
           {:title   [:div.flex.items-center.space-x-5.leading-none
                      [:span "New updates"] (ui/point "bg-red-600" 5 {:style {:margin-top 2}})]
            :options {:on-click #(open-waiting-updates-modal!)
                      :class    "extra-item"}
            :icon    (ui/icon "download")})])
      {:trigger-class "toolbar-plugins-manager-trigger"})))

(rum/defc header-ui-items-list-wrap
  [children]
  (let [*wrap-el (rum/use-ref nil)
        [right-sidebar-resized] (frontend-rum/use-atom ui-handler/*right-sidebar-resized-at)]

    (rum/use-effect!
      (fn []
        (when-let [^js wrap-el (rum/deref *wrap-el)]
          (when-let [^js header-el (.closest wrap-el ".cp__header")]
            (let [^js header-l        (.querySelector header-el "* > .l")
                  ^js header-r        (.querySelector header-el "* > .r")
                  set-max-width!      #(when (number? %) (set! (.-maxWidth (.-style wrap-el)) (str % "px")))
                  calc-wrap-max-width #(let [width-l  (.-offsetWidth header-l)
                                             width-t  (-> (js/document.querySelector "#main-content-container") (.-offsetWidth))
                                             children (to-array (.-children header-r))
                                             width-c' (reduce (fn [acc ^js e]
                                                                (when (some-> e (.-classList) (.contains "ui-items-container") (not))
                                                                  (+ acc (or (.-offsetWidth e) 0)))) 0 children)]
                                         (when-let [width-t (and (number? width-t)
                                                                 (if-not (state/get-left-sidebar-open?)
                                                                   (- width-t width-l) width-t))]
                                           (set-max-width! (max (- width-t width-c' 100) 76))))]
              (.addEventListener js/window "resize" calc-wrap-max-width)
              (js/setTimeout calc-wrap-max-width 16)
              #(.removeEventListener js/window "resize" calc-wrap-max-width)))))
      [right-sidebar-resized])

    [:div.list-wrap
     {:ref *wrap-el}
     children]))

(rum/defcs hook-ui-items < rum/reactive
                           < {:key-fn #(identity "plugin-hook-items")}
                           "type of :toolbar, :pagebar"
  [_state type]
  (when (state/sub [:plugin/installed-ui-items])
    (let [toolbar?     (= :toolbar type)
          pinned-items (state/sub [:plugin/preferences :pinnedToolbarItems])
          pinned-items (and (sequential? pinned-items) (into #{} pinned-items))
          items        (state/get-plugins-ui-items-with-type type)
          items        (sort-by #(:key (second %)) items)]

      (when-let [items (and (seq items)
                            (if toolbar?
                              (map #(assoc-in % [1 :pinned?]
                                              (let [[_ {:keys [key]} pid] %
                                                    pkey (str (name pid) ":" key)]
                                                (contains? pinned-items pkey)))
                                   items)
                              items))]

        [:div.ui-items-container
         {:data-type (name type)}

         ;; manage plugin buttons
         (when toolbar?
<<<<<<< HEAD
           (let [updates-coming (state/sub :plugin/updates-coming)]
             (toolbar-plugins-manager-list updates-coming items)))]))))
=======
           [:<>
            (header-ui-items-list-wrap
              (for [[_ {:keys [key pinned?] :as opts} pid] items]
                (when (or (not toolbar?)
                          (not (set? pinned-items)) pinned?)
                  (rum/with-key (ui-item-renderer pid type opts) key))))
            (toolbar-plugins-manager-list items)])]))))
>>>>>>> d39d49f0

(rum/defcs hook-ui-fenced-code < rum/reactive
  [_state content {:keys [render edit] :as _opts}]

  [:div
   {:on-mouse-down (fn [e] (when (false? edit) (util/stop e)))
    :class         (util/classnames [{:not-edit (false? edit)}])}
   (when (fn? render)
     (js/React.createElement render #js {:content content}))])

(rum/defc plugins-page
  []

  (let [[active set-active!] (rum/use-state :installed)
        market? (= active :marketplace)
        *el-ref (rum/create-ref)]

    (rum/use-effect!
      #(state/load-app-user-cfgs)
      [])

    [:div.cp__plugins-page
     {:ref       *el-ref
      :tab-index "-1"}
     [:h1 (t :plugins)]
     (security-warning)

     [:hr.my-4]

     [:div.tabs.flex.items-center.justify-center
      [:div.tabs-inner.flex.items-center
       (ui/button [:span.it (t :plugin/installed)]
                  :on-click #(set-active! :installed)
                  :intent "logseq" :class (if-not market? "active" ""))

       (ui/button [:span.mk (svg/apps 16) (t :plugin/marketplace)]
                  :on-click #(set-active! :marketplace)
                  :intent "logseq" :class (if market? "active" ""))]]

     [:div.panels
      (if market?
        (marketplace-plugins)
        (installed-plugins))]]))

(def *updates-sub-content-timer (atom nil))
(def *updates-sub-content (atom nil))

(defn set-updates-sub-content!
  [content duration]
  (reset! *updates-sub-content content)

  (when (> duration 0)
    (some-> @*updates-sub-content-timer (js/clearTimeout))
    (->> (js/setTimeout #(reset! *updates-sub-content nil) duration)
         (reset! *updates-sub-content-timer))))

(rum/defc updates-notifications-impl
  [check-pending? auto-checking? online?]
  (let [[uid, set-uid] (rum/use-state nil)
        [sub-content, _set-sub-content!] (rum-utils/use-atom *updates-sub-content)
        notify! (fn [content status]
                  (if auto-checking?
                    (println "Plugin Updates: " content)
                    (let [cb #(plugin-handler/cancel-user-checking!)]
                      (try
                        (set-uid (notification/show! content status false uid nil cb))
                        (catch js/Error _
                          (set-uid (notification/show! content status false nil nil cb)))))))]

    (rum/use-effect!
      (fn []
        (if check-pending?
          (notify!
            [:div
             [:div (str "Checking for plugin updates ...")]
             (when sub-content [:p.opacity-60 sub-content])]
            (ui/loading ""))
          (when uid (notification/clear! uid))))
      [check-pending? sub-content])

    (rum/use-effect!
      ;; scheduler for auto updates
      (fn []
        (when online?
          (let [last-updates (storage/get :lsp-last-auto-updates)]
            (when (or (not (number? last-updates))
                      ;; interval 12 hours
                      (> (- (js/Date.now) last-updates) (* 60 60 12 1000)))
              (js/setTimeout
                (fn []
                  (plugin-handler/auto-check-enabled-for-updates!)
                  (storage/set :lsp-last-auto-updates (js/Date.now))))))))
      [online?])

    [:<>]))

(rum/defcs updates-notifications < rum/reactive
  [_]
  (let [updates-pending (state/sub :plugin/updates-pending)
        online?         (state/sub :network/online?)
        auto-checking?  (state/sub :plugin/updates-auto-checking?)
        check-pending?  (boolean (seq updates-pending))]
    (updates-notifications-impl check-pending? auto-checking? online?)))

(rum/defcs focused-settings-content
  < rum/reactive
    (rum/local (state/sub :plugin/focused-settings) ::cache)
  [_state title]
  (let [*cache  (::cache _state)
        focused (state/sub :plugin/focused-settings)
        nav?    (state/sub :plugin/navs-settings?)
        _       (state/sub :plugin/installed-plugins)
        _       (js/setTimeout #(reset! *cache focused) 100)]

    [:div.cp__plugins-settings.cp__settings-main
     [:header
      [:h1.title (ui/icon "puzzle") (str " " (or title (t :settings-of-plugins)))]]

     [:div.cp__settings-inner.md:flex
      {:class (util/classnames [{:no-aside (not nav?)}])}
      (when nav?
        [:aside.md:w-64 {:style {:min-width "10rem"}}
         (let [plugins (plugin-handler/get-enabled-plugins-if-setting-schema)]
           [:ul.settings-plugin-list
            (for [{:keys [id name title icon]} plugins]
              [:li
               {:class (util/classnames [{:active (= id focused)}])}
               [:a.flex.items-center.settings-plugin-item
                {:data-id  id
                 :on-click #(do (state/set-state! :plugin/focused-settings id))}
                (if (and icon (not (string/blank? icon)))
                  [:img.icon {:src icon}]
                  svg/folder)
                [:strong.flex-1 (or title name)]]])])])

      [:article
       [:div.panel-wrap
        {:data-id focused}
        (when-let [^js pl (and focused (= @*cache focused)
                               (plugin-handler/get-plugin-inst focused))]
          (ui/catch-error
            [:p.warning.text-lg.mt-5 "Settings schema Error!"]
            (plugins-settings/settings-container
              (bean/->clj (.-settingsSchema pl)) pl)))]]]]))

(rum/defc custom-js-installer
  [{:keys [t current-repo db-restoring? nfs-granted?]}]
  (rum/use-effect!
    (fn []
      (when (and (not db-restoring?)
                 (or (not util/nfs?) nfs-granted?))
        (ui-handler/exec-js-if-exists-&-allowed! t)))
    [current-repo db-restoring? nfs-granted?])
  nil)

(rum/defc perf-tip-content
  [pid name url]
  [:div
   [:span.block.whitespace-normal
    "This plugin "
    [:strong.text-error "#" name]
    " takes too long to load, affecting the application startup time and
     potentially causing other plugins to fail to load."]

   [:path.opacity-50
    [:small [:span.pr-1 (ui/icon "folder")] url]]

   [:p
    (ui/button "Disable now"
               :small? true
               :on-click
               (fn []
                 (-> (js/LSPluginCore.disable pid)
                     (p/then #(do
                                (notification/clear! pid)
                                (notification/show!
                                  [:span "The plugin "
                                   [:strong.text-error "#" name]
                                   " is disabled."] :success
                                  true nil 3000 nil)))
                     (p/catch #(js/console.error %)))))]])

(defn open-plugins-modal!
  []
  (state/set-modal!
    (fn [_close!]
      (plugins-page))
    {:label "plugins-dashboard"}))

(defn open-waiting-updates-modal!
  []
  (state/set-sub-modal!
    (fn [_close!]
      (waiting-coming-updates))
    {:center? true}))

(defn open-plugins-from-file-modal!
  [plugins]
  (state/set-sub-modal!
    (fn [_close!]
      (plugins-from-file plugins))
    {:center? true
     :id      "ls-plugins-from-file-modal"}))

(defn open-focused-settings-modal!
  [title]
  (state/set-sub-modal!
    (fn [_close!]
      [:div.settings-modal.of-plugins
       (focused-settings-content title)])
    {:center? false
     :id      "ls-focused-settings-modal"}))<|MERGE_RESOLUTION|>--- conflicted
+++ resolved
@@ -1095,18 +1095,14 @@
 
          ;; manage plugin buttons
          (when toolbar?
-<<<<<<< HEAD
-           (let [updates-coming (state/sub :plugin/updates-coming)]
-             (toolbar-plugins-manager-list updates-coming items)))]))))
-=======
            [:<>
             (header-ui-items-list-wrap
               (for [[_ {:keys [key pinned?] :as opts} pid] items]
                 (when (or (not toolbar?)
                           (not (set? pinned-items)) pinned?)
                   (rum/with-key (ui-item-renderer pid type opts) key))))
-            (toolbar-plugins-manager-list items)])]))))
->>>>>>> d39d49f0
+            (let [updates-coming (state/sub :plugin/updates-coming)]
+              (toolbar-plugins-manager-list updates-coming items))])]))))
 
 (rum/defcs hook-ui-fenced-code < rum/reactive
   [_state content {:keys [render edit] :as _opts}]
