--- conflicted
+++ resolved
@@ -182,15 +182,7 @@
   }
 
   .edit-input {
-<<<<<<< HEAD
-    @apply h-full w-full p-0 border-none shadow-none;
-=======
-    width: 100%;
-    border: none;
-    box-shadow: none;
-    padding: 0;
-    background-color: transparent;
->>>>>>> d0005bb6
+    @apply h-full w-full p-0 border-none shadow-none bg-transparent;
   }
 }
 
