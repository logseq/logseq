--- conflicted
+++ resolved
@@ -129,8 +129,8 @@
         (dummy-block page-name)
         (let [document-mode? (state/sub :document/mode?)
               block-entity (db/entity (if block-id
-                                        [:block/uuid block-id]
-                                        [:block/name page-name]))
+                                       [:block/uuid block-id]
+                                       [:block/name page-name]))
               hiccup-config (merge
                              {:id (if block? (str block-id) page-name)
                               :db/id (:db/id block-entity)
@@ -309,108 +309,106 @@
   (rum/local false ::all-collapsed?)
   (rum/local false ::control-show?)
   (rum/local nil   ::current-page)
-  [state {:keys [repo page-name ignore-hidden?] :as option}]
+  [state {:keys [repo page-name] :as option}]
   (when-let [path-page-name (or page-name
                                 (get-page-name state)
                                 (state/get-current-page))]
-    (if (or ignore-hidden?
-            (not (contains? (state/sub [:editor/hidden-editors]) path-page-name)))
-      (let [current-repo        (state/sub :git/current-repo)
-            repo                (or repo current-repo)
-            page-name           (util/page-name-sanity-lc path-page-name)
-            block-id            (parse-uuid page-name)
-            block?              (boolean block-id)
-            format              (let [page (if block-id
-                                             (:block/name (:block/page (db/entity [:block/uuid block-id])))
-                                             page-name)]
-                                  (db/get-page-format page))
-            journal?            (db/journal-page? page-name)
-            fmt-journal?        (boolean (date/journal-title->int page-name))
-            sidebar?            (:sidebar? option)
-            route-page-name     path-page-name
-            page                (if block?
-                                  (->> (:db/id (:block/page (db/entity repo [:block/uuid block-id])))
-                                       (db/entity repo))
-                                  (do
-                                    (when-not (db/entity repo [:block/name page-name])
-                                      (let [m (block/page-name->map path-page-name true)]
-                                        (db/transact! repo [m])))
-                                    (db/pull [:block/name page-name])))
-            {:keys [icon]} (:block/properties page)
-            page-name           (:block/name page)
-            page-original-name  (:block/original-name page)
-            title               (or page-original-name page-name)
-            icon                (or icon "")
-            today?              (and
-                                 journal?
-                                 (= page-name (util/page-name-sanity-lc (date/journal-name))))
-            *control-show?      (::control-show? state)
-            *all-collapsed?     (::all-collapsed? state)
-            *current-block-page (::current-page state)]
-        [:div.flex-1.page.relative
-         (merge (if (seq (:block/tags page))
-                  (let [page-names (model/get-page-names-by-ids (map :db/id (:block/tags page)))]
-                    {:data-page-tags (text-util/build-data-value page-names)})
-                  {})
-
-                {:key   path-page-name
-                 :class (util/classnames [{:is-journals (or journal? fmt-journal?)}])})
-
-         [:div.relative
-          (when (and (not sidebar?) (not block?))
-            [:div.flex.flex-row.space-between
-             (when (or (mobile-util/native-platform?) (util/mobile?))
-               [:div.flex.flex-row.pr-2
-                {:style          {:margin-left -15}
-                 :on-mouse-over  (fn [e]
-                                   (page-mouse-over e *control-show? *all-collapsed?))
-                 :on-mouse-leave (fn [e]
-                                   (page-mouse-leave e *control-show?))}
-                (page-blocks-collapse-control title *control-show? *all-collapsed?)])
-             [:div.flex-1.flex-row
-              (page-title page-name icon title format fmt-journal?)]
-             (when (not config/publishing?)
-               [:div.flex.flex-row
-                (when plugin-handler/lsp-enabled?
-                  (plugins/hook-ui-slot :page-head-actions-slotted nil)
-                  (plugins/hook-ui-items :pagebar))])])
-          [:div
-           (when (and block? (not sidebar?))
-             (let [config {:id     "block-parent"
-                           :block? true}]
-               [:div.mb-4
-                (component-block/breadcrumb config repo block-id {:level-limit 3})]))
-
-           ;; blocks
-           (let [page (if block?
-                        (db/entity repo [:block/uuid block-id])
-                        page)
-                 _    (and block? page (reset! *current-block-page (:block/name (:block/page page))))
-                 _    (when (and block? (not page))
-                        (route-handler/redirect-to-page! @*current-block-page))]
-             (page-blocks-cp repo page {:sidebar? sidebar?}))]]
-
-         (when-not block?
-           (today-queries repo today? sidebar?))
-
-         (when-not block?
-           (tagged-pages repo page-name))
-
-         ;; referenced blocks
-         [:div {:key "page-references"}
-          (rum/with-key
-            (reference/references route-page-name)
-            (str route-page-name "-refs"))]
-
-         (when-not block?
-           [:div
-            (when (not journal?)
-              (hierarchy/structures route-page-name))
-
-            ;; TODO: or we can lazy load them
-            (when-not sidebar?
-              [:div {:key "page-unlinked-references"}
-               (reference/unlinked-references route-page-name)])])]))))
+    (let [current-repo (state/sub :git/current-repo)
+          repo (or repo current-repo)
+          page-name (util/page-name-sanity-lc path-page-name)
+          block-id (parse-uuid page-name)
+          block? (boolean block-id)
+          format (let [page (if block-id
+                              (:block/name (:block/page (db/entity [:block/uuid block-id])))
+                              page-name)]
+                   (db/get-page-format page))
+          journal? (db/journal-page? page-name)
+          fmt-journal? (boolean (date/journal-title->int page-name))
+          sidebar? (:sidebar? option)
+          route-page-name path-page-name
+          page (if block?
+                 (->> (:db/id (:block/page (db/entity repo [:block/uuid block-id])))
+                      (db/entity repo))
+                 (do
+                   (when-not (db/entity repo [:block/name page-name])
+                     (let [m (block/page-name->map path-page-name true)]
+                       (db/transact! repo [m])))
+                   (db/pull [:block/name page-name])))
+          {:keys [icon]} (:block/properties page)
+          page-name (:block/name page)
+          page-original-name (:block/original-name page)
+          title (or page-original-name page-name)
+          icon (or icon "")
+          today? (and
+                  journal?
+                  (= page-name (util/page-name-sanity-lc (date/journal-name))))
+          *control-show? (::control-show? state)
+          *all-collapsed? (::all-collapsed? state)
+          *current-block-page (::current-page state)]
+      [:div.flex-1.page.relative
+       (merge (if (seq (:block/tags page))
+                (let [page-names (model/get-page-names-by-ids (map :db/id (:block/tags page)))]
+                  {:data-page-tags (text-util/build-data-value page-names)})
+                {})
+
+              {:key path-page-name
+               :class (util/classnames [{:is-journals (or journal? fmt-journal?)}])})
+
+       [:div.relative
+        (when (and (not sidebar?) (not block?))
+          [:div.flex.flex-row.space-between
+           (when (or (mobile-util/native-platform?) (util/mobile?))
+             [:div.flex.flex-row.pr-2
+              {:style {:margin-left -15}
+               :on-mouse-over (fn [e]
+                                (page-mouse-over e *control-show? *all-collapsed?))
+               :on-mouse-leave (fn [e]
+                                 (page-mouse-leave e *control-show?))}
+              (page-blocks-collapse-control title *control-show? *all-collapsed?)])
+           [:div.flex-1.flex-row
+            (page-title page-name icon title format fmt-journal?)]
+           (when (not config/publishing?)
+             [:div.flex.flex-row
+              (when plugin-handler/lsp-enabled?
+                (plugins/hook-ui-slot :page-head-actions-slotted nil)
+                (plugins/hook-ui-items :pagebar))])])
+        [:div
+         (when (and block? (not sidebar?))
+           (let [config {:id "block-parent"
+                         :block? true}]
+             [:div.mb-4
+              (component-block/breadcrumb config repo block-id {:level-limit 3})]))
+
+         ;; blocks
+         (let [page (if block?
+                      (db/entity repo [:block/uuid block-id])
+                      page)
+               _ (and block? page (reset! *current-block-page (:block/name (:block/page page))))
+               _ (when (and block? (not page))
+                   (route-handler/redirect-to-page! @*current-block-page))]
+           (page-blocks-cp repo page {:sidebar? sidebar?}))]]
+
+       (when-not block?
+         (today-queries repo today? sidebar?))
+
+       (when-not block?
+         (tagged-pages repo page-name))
+
+       ;; referenced blocks
+       [:div {:key "page-references"}
+        (rum/with-key
+          (reference/references route-page-name)
+          (str route-page-name "-refs"))]
+
+       (when-not block?
+         [:div
+          (when (not journal?)
+            (hierarchy/structures route-page-name))
+
+          ;; TODO: or we can lazy load them
+          (when-not sidebar?
+            [:div {:key "page-unlinked-references"}
+             (reference/unlinked-references route-page-name)])])])))
 
 (defonce layout (atom [js/window.innerWidth js/window.innerHeight]))
 
@@ -681,8 +679,8 @@
   [:th
    {:class [(name key)]}
    [:a.fade-link {:on-click (fn []
-                              (reset! by-item key)
-                              (swap! desc? not))}
+                    (reset! by-item key)
+                    (swap! desc? not))}
     [:span.flex.items-center
      [:span.mr-1 title]
      (when (= @by-item key)
@@ -726,18 +724,18 @@
 
       [:span.pr-2
        (ui/button
-        (t :cancel)
-        :intent "logseq"
-        :on-click close-fn)]
+         (t :cancel)
+         :intent "logseq"
+         :on-click close-fn)]
 
       (ui/button
-       (t :yes)
-       :on-click (fn []
-                   (close-fn)
-                   (doseq [page-name (map :block/name pages)]
-                     (page-handler/delete! page-name #()))
-                   (notification/show! (str (t :tips/all-done) "!") :success)
-                   (js/setTimeout #(refresh-fn) 200)))]]))
+        (t :yes)
+        :on-click (fn []
+                    (close-fn)
+                    (doseq [page-name (map :block/name pages)]
+                      (page-handler/delete! page-name #()))
+                    (notification/show! (str (t :tips/all-done) "!") :success)
+                    (js/setTimeout #(refresh-fn) 200)))]]))
 
 (rum/defcs ^:large-vars/cleanup-todo all-pages < rum/reactive
   (rum/local nil ::pages)
@@ -766,11 +764,11 @@
         *search-input (rum/create-ref)
 
         *indeterminate (rum/derived-atom
-                        [*checks] ::indeterminate
-                        (fn [checks]
-                          (when-let [checks (vals checks)]
-                            (if (every? true? checks)
-                              1 (if (some true? checks) -1 0)))))
+                           [*checks] ::indeterminate
+                         (fn [checks]
+                           (when-let [checks (vals checks)]
+                             (if (every? true? checks)
+                               1 (if (some true? checks) -1 0)))))
 
         mobile? (util/mobile?)
         total-pages (if-not @*results-all 0
@@ -837,12 +835,12 @@
        (let [has-prev? (> @*current-page 1)
              has-next? (not= @*current-page total-pages)]
          [:div
-          [:div.actions
-           {:class (util/classnames [{:has-selected (or (nil? @*indeterminate)
-                                                        (not= 0 @*indeterminate))}])}
-           [:div.l.flex.items-center
-            [:div.actions-wrap
-             (ui/button
+         [:div.actions
+          {:class (util/classnames [{:has-selected (or (nil? @*indeterminate)
+                                                       (not= 0 @*indeterminate))}])}
+          [:div.l.flex.items-center
+           [:div.actions-wrap
+            (ui/button
               [(ui/icon "trash" {:style {:font-size 15}}) (t :delete)]
               :on-click (fn []
                           (let [selected (filter (fn [[_ v]] v) @*checks)
@@ -855,137 +853,9 @@
               :class "fade-link"
               :small? true)]
 
-            [:div.search-wrap.flex.items-center.pl-2
-             (let [search-fn (fn []
-                               (let [^js input (rum/deref *search-input)]
-                                 (search-key (.-value input))
-                                 (reset! *current-page 1)))
-                   reset-fn (fn []
+           [:div.search-wrap.flex.items-center.pl-2
+            (let [search-fn (fn []
                               (let [^js input (rum/deref *search-input)]
-<<<<<<< HEAD
-                                (set! (.-value input) "")
-                                (reset! *search-key nil)))]
-
-               [(ui/button (ui/icon "search")
-                           :on-click search-fn
-                           :small? true)
-                [:input.form-input {:placeholder   (t :search/page-names)
-                                    :on-key-up     (fn [^js e]
-                                                     (let [^js target (.-target e)]
-                                                       (if (string/blank? (.-value target))
-                                                         (reset! *search-key nil)
-                                                         (cond
-                                                           (= 13 (.-keyCode e)) (search-fn)
-                                                           (= 27 (.-keyCode e)) (reset-fn)))))
-                                    :ref           *search-input
-                                    :default-value ""}]
-
-                (when (not (string/blank? @*search-key))
-                  [:a.cancel {:on-click reset-fn}
-                   (ui/icon "x")])])]]
-
-           [:div.r.flex.items-center.justify-between
-            [:div
-             (ui/tippy
-              {:html  [:small (str (t :page/show-journals) " ?")]
-               :arrow true}
-              [:a.button.journal
-               {:class    (util/classnames [{:active (boolean @*journal?)}])
-                :on-click #(reset! *journal? (not @*journal?))}
-               (ui/icon "calendar")])]
-
-            [:div.paginates
-             [:span.flex.items-center
-              {:class (util/classnames [{:is-first (= 1 @*current-page)
-                                         :is-last  (= @*current-page total-pages)}])}
-              (when has-prev?
-                [:a.py-4.pr-2.fade-link {:on-click #(to-page (dec @*current-page))} (ui/icon "caret-left") (str " " (t :paginates/prev))])
-              [:span.opacity-60 (str @*current-page "/" total-pages)]
-              (when has-next?
-                [:a.py-4.pl-2.fade-link {:on-click #(to-page (inc @*current-page))} (str (t :paginates/next) " ") (ui/icon "caret-right")])]]
-
-            (ui/dropdown-with-links
-             (fn [{:keys [toggle-fn]}]
-               [:a.button.fade-link
-                {:on-click toggle-fn}
-                (ui/icon "dots" {:style {:fontSize ui/icon-size}})])
-             [{:title (t :remove-orphaned-pages)
-               :options {:on-click (fn []
-                                     (let [orphaned-pages (model/get-orphaned-pages {})
-                                           orphaned-pages? (seq orphaned-pages)]
-                                       (if orphaned-pages?
-                                         (state/set-modal!
-                                          (batch-delete-dialog
-                                           orphaned-pages  true
-                                           #(do
-                                              (reset! *checks nil)
-                                              (refresh-pages))))
-                                         (notification/show! "Congratulations, no orphaned pages in your graph!" :success))))}
-               :icon (ui/icon "file-x")}
-              {:title (t :all-files)
-               :options {:href (rfe/href :all-files)}
-               :icon (ui/icon "files")}]
-             {})]]
-
-          [:table.table-auto.cp__all_pages_table
-           [:thead
-            [:tr
-             [:th.selector
-              (checkbox-opt "all-pages-select-all"
-                            (= 1 @*indeterminate)
-                            {:on-change     (fn []
-                                              (let [indeterminate? (= -1 @*indeterminate)
-                                                    all? (= 1 @*indeterminate)]
-                                                (doseq [{:block/keys [idx]} @*results]
-                                                  (swap! *checks assoc idx (or indeterminate? (not all?))))))
-                             :indeterminate (= -1 @*indeterminate)})]
-
-             (sortable-title (t :block/name) :block/name *sort-by-item *desc?)
-             (when-not mobile?
-               [(sortable-title (t :page/backlinks) :block/backlinks *sort-by-item *desc?)
-                (sortable-title (t :page/created-at) :block/created-at *sort-by-item *desc?)
-                (sortable-title (t :page/updated-at) :block/updated-at *sort-by-item *desc?)])]]
-
-           [:tbody
-            (for [{:block/keys [idx name created-at updated-at backlinks] :as page} @*results]
-              (when-not (string/blank? name)
-                [:tr {:key name}
-                 [:td.selector
-                  (checkbox-opt (str "label-" idx)
-                                (get @*checks idx)
-                                {:on-change (fn []
-                                              (swap! *checks update idx not))})]
-
-                 [:td.name [:a {:on-click (fn [e]
-                                            (let [repo (state/get-current-repo)]
-                                              (when (gobj/get e "shiftKey")
-                                                (state/sidebar-add-block!
-                                                 repo
-                                                 (:db/id page)
-                                                 :page))))
-                                :href     (rfe/href :page {:name (:block/name page)})}
-                            (component-block/page-cp {} page)]]
-
-                 (when-not mobile?
-                   [:td.backlinks [:span backlinks]])
-
-                 (when-not mobile?
-                   [:td.created-at [:span (if created-at
-                                            (date/int->local-time-2 created-at)
-                                            "Unknown")]])
-                 (when-not mobile?
-                   [:td.updated-at [:span (if updated-at
-                                            (date/int->local-time-2 updated-at)
-                                            "Unknown")]])]))]]
-
-          [:div.paginates
-           [:span]
-           [:span.flex.items-center
-            (when has-prev?
-              [:a.py-4.text-sm.fade-link {:on-click #(to-page (dec @*current-page))} (ui/icon "caret-left") (str " " (t :paginates/prev))])
-            (when has-next?
-              [:a.py-4.pl-2.text-sm.fade-link {:on-click #(to-page (inc @*current-page))} (str (t :paginates/next) " ") (ui/icon "caret-right")])]]]))]))
-=======
                                 (search-key (.-value input))
                                 (reset! *current-page 1)))
                   reset-fn (fn []
@@ -1111,5 +981,4 @@
            (when has-prev?
              [:a.py-4.text-sm.fade-link {:on-click #(to-page (dec @*current-page))} (ui/icon "caret-left") (str " " (t :paginates/prev))])
            (when has-next?
-             [:a.py-4.pl-2.text-sm.fade-link {:on-click #(to-page (inc @*current-page))} (str (t :paginates/next) " ") (ui/icon "caret-right")])]]]))]))
->>>>>>> f8ace0bc
+             [:a.py-4.pl-2.text-sm.fade-link {:on-click #(to-page (inc @*current-page))} (str (t :paginates/next) " ") (ui/icon "caret-right")])]]]))]))