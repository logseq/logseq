(ns frontend.components.page
  (:require ["/frontend/utils" :as utils]
            [clojure.string :as string]
            [dommy.core :as dom]
            [frontend.components.block :as component-block]
            [frontend.components.class :as class-component]
            [frontend.components.content :as content]
            [frontend.components.db-based.page :as db-page]
            [frontend.components.editor :as editor]
            [frontend.components.file-based.hierarchy :as hierarchy]
            [frontend.components.objects :as objects]
            [frontend.components.plugins :as plugins]
            [frontend.components.property.config :as property-config]
            [frontend.components.query :as query]
            [frontend.components.reference :as reference]
            [frontend.components.scheduled-deadlines :as scheduled]
            [frontend.components.svg :as svg]
            [frontend.config :as config]
            [frontend.context.i18n :refer [t]]
            [frontend.date :as date]
            [frontend.db :as db]
            [frontend.db-mixins :as db-mixins]
            [frontend.db.async :as db-async]
            [frontend.db.model :as model]
            [frontend.extensions.graph :as graph]
            [frontend.extensions.graph.pixi :as pixi]
            [frontend.extensions.pdf.utils :as pdf-utils]
            [frontend.format.mldoc :as mldoc]
            [frontend.handler.common :as common-handler]
            [frontend.handler.config :as config-handler]
            [frontend.handler.editor :as editor-handler]
            [frontend.handler.graph :as graph-handler]
            [frontend.handler.notification :as notification]
            [frontend.handler.page :as page-handler]
            [frontend.handler.route :as route-handler]
            [frontend.mixins :as mixins]
            [frontend.mobile.util :as mobile-util]
            [frontend.state :as state]
            [frontend.ui :as ui]
            [frontend.util :as util]
            [frontend.util.text :as text-util]
            [goog.object :as gobj]
            [logseq.common.util :as common-util]
            [logseq.common.util.page-ref :as page-ref]
            [logseq.db :as ldb]
            [logseq.graph-parser.mldoc :as gp-mldoc]
            [logseq.shui.hooks :as hooks]
            [logseq.shui.ui :as shui]
            [promesa.core :as p]
            [reitit.frontend.easy :as rfe]
            [rum.core :as rum]))

(defn- get-page-name
  [state]
  (let [route-match (first (:rum/args state))]
    (get-in route-match [:parameters :path :name])))

;; Named block links only works on web (and publishing)
(if util/web-platform?
  (defn- get-block-uuid-by-block-route-name
    "Return string block uuid for matching :name and :block-route-name params or
    nil if not found"
    [state]
    ;; Only query if block name is in the route
    (when-let [route-name (get-in (first (:rum/args state))
                                  [:parameters :path :block-route-name])]
      (->> (model/get-block-by-page-name-and-block-route-name
            (state/get-current-repo)
            (get-page-name state)
            route-name)
           :block/uuid
           str)))
  (def get-block-uuid-by-block-route-name (constantly nil)))

(defn- open-root-block!
  [state]
  (let [[_ block _ sidebar? preview?] (:rum/args state)]
    (when (and
           (or preview?
               (not (contains? #{:home :all-journals} (state/get-current-route))))
           (not sidebar?))
      (when (and (string/blank? (:block/title block))
                 (not preview?))
        (editor-handler/edit-block! block :max)))))

(rum/defc page-blocks-inner <
  {:did-mount (fn [state]
                (open-root-block! state)
                state)}
  [page-e blocks config sidebar? _preview? _block-uuid]
  (when page-e
    (let [hiccup (component-block/->hiccup blocks config {})]
      [:div.page-blocks-inner {:style {:min-height 29}}
       (rum/with-key
         (content/content (str (:block/uuid page-e))
                          {:hiccup   hiccup
                           :sidebar? sidebar?})
         (str (:block/uuid page-e) "-hiccup"))])))

(declare page-cp)

(rum/defc add-button
  [block container-id]
  (let [*ref (rum/use-ref nil)
<<<<<<< HEAD
        has-children? (:block/_parent block)]
    [:div.ls-block.block-add-button.flex-1.flex-col.rounded-sm.cursor-text.transition-opacity.ease-in.duration-100.!py-0
     {:class (if has-children?
               "opacity-0"
               "opacity-50")
      :data-blockId (:db/id block)
      :ref *ref
      :on-click (fn [e]
                  (util/stop e)
                  (state/set-state! :editor/container-id container-id)
                  (editor-handler/api-insert-new-block! ""
                                                        {:block-uuid (:block/uuid block)}))
      :on-mouse-over (fn []
                       (let [ref (rum/deref *ref)
                             prev-block (util/get-prev-block-non-collapsed (rum/deref *ref) {:up-down? true})]
                         (cond
                           (and prev-block (dom/has-class? prev-block "is-blank"))
                           (dom/add-class! ref "opacity-0")
                           (and prev-block has-children?)
                           (dom/add-class! ref "opacity-50")
                           :else
                           (dom/add-class! ref "opacity-100"))))
      :on-mouse-leave #(do
                         (dom/remove-class! (rum/deref *ref) "opacity-50")
                         (dom/remove-class! (rum/deref *ref) "opacity-100"))
      :on-key-down (fn [e]
                     (util/stop e)
                     (when (= "Enter" (util/ekey e))
                       (state/set-state! :editor/container-id container-id)
                       (editor-handler/api-insert-new-block! "" block)))
      :tab-index 0}
     [:div.flex.flex-row
      [:div.flex.items-center {:style {:height 28
                                       :margin-left (if (util/mobile?) 0 22)}}
       [:span.bullet-container.cursor.opacity-0.transition-opacity.ease-in.duration-100
        [:span.bullet]]]]]))
=======
        has-children? (:block/_parent block)
        page? (ldb/page? block)
        opacity-class (if has-children? "opacity-0" "opacity-50")]
    (when page?
      [:div.ls-block.block-add-button.flex-1.flex-col.rounded-sm.cursor-text.transition-opacity.ease-in.duration-100.!py-0
       {:class opacity-class
        :data-blockId (:db/id block)
        :ref *ref
        :on-click (fn [e]
                    (util/stop e)
                    (state/set-state! :editor/container-id container-id)
                    (editor-handler/api-insert-new-block! ""
                                                          {:block-uuid (:block/uuid block)}))
        :on-mouse-over (fn []
                         (let [ref (rum/deref *ref)
                               prev-block (util/get-prev-block-non-collapsed (rum/deref *ref) {:up-down? true})]
                           (cond
                             (and prev-block (dom/has-class? prev-block "is-blank"))
                             (dom/add-class! ref "opacity-0")
                             (and prev-block has-children?)
                             (dom/add-class! ref "opacity-50")
                             :else
                             (dom/add-class! ref "opacity-100"))))
        :on-mouse-leave #(do
                           (dom/remove-class! (rum/deref *ref) "opacity-50")
                           (dom/remove-class! (rum/deref *ref) "opacity-100"))
        :on-key-down (fn [e]
                       (util/stop e)
                       (when (= "Enter" (util/ekey e))
                         (state/set-state! :editor/container-id container-id)
                         (editor-handler/api-insert-new-block! "" block)))
        :tab-index 0}
       [:div.flex.flex-row
        [:div.flex.items-center {:style {:height 28
                                         :margin-left 22}}
         [:span.bullet-container
          [:span.bullet]]]]])))
>>>>>>> e22c42c0

(rum/defcs page-blocks-cp < rum/reactive db-mixins/query
  {:will-mount (fn [state]
                 (when-not (config/db-based-graph?)
                   (let [page-e (first (:rum/args state))
                         page-name (:block/name page-e)]
                     (when (and page-name
                                (db/journal-page? page-name)
                                (>= (date/journal-title->int page-name)
                                    (date/journal-title->int (date/today))))
                       (state/pub-event! [:journal/insert-template page-name]))))
                 state)}
  [state block* {:keys [sidebar? whiteboard?] :as config}]
  (when-let [id (:db/id block*)]
    (let [block (db/sub-block id)
          block-id (:block/uuid block)
          block? (not (db/page? block))
          children (:block/_parent block)
          children (cond
                     (ldb/class? block)
                     (remove (fn [b] (contains? (set (map :db/id (:block/tags b))) (:db/id block))) children)

                     (ldb/property? block)
                     (remove (fn [b] (some? (get b (:db/ident block)))) children)

                     :else
                     children)]
      (cond
        (and
         (not block?)
         (not config/publishing?)
         (empty? children) block)
        (add-button block (:container-id config))

        :else
        (let [document-mode? (state/sub :document/mode?)
              hiccup-config (merge
                             {:id (str (:block/uuid block))
                              :db/id (:db/id block)
                              :block? block?
                              :editor-box editor/box
                              :document/mode? document-mode?}
                             config)
              config (common-handler/config-with-document-mode hiccup-config)
              blocks (if block? [block] (db/sort-by-order children block))]
          [:div.relative
           (page-blocks-inner block blocks config sidebar? whiteboard? block-id)
           (add-button block (:container-id config))])))))

(rum/defc today-queries < rum/reactive
  [repo today? sidebar?]
  (when (and today? (not sidebar?))
    (let [queries (get-in (state/sub-config repo) [:default-queries :journals])]
      (when (seq queries)
        [:div#today-queries
         (for [query queries]
           (let [query' (if (config/db-based-graph?)
                          (assoc query :collapsed? true)
                          query)]
             (rum/with-key
               (ui/catch-error
                (ui/component-error "Failed default query:" {:content (pr-str query')})
                (query/custom-query (component-block/wrap-query-components
                                     {:attr {:class "mt-10"}
                                      :editor-box editor/box
                                      :page page-cp})
                                    query'))
               (str repo "-custom-query-" (:query query')))))]))))

(rum/defc tagged-pages
  [repo tag tag-title]
  (let [[pages set-pages!] (rum/use-state nil)]
    (hooks/use-effect!
     (fn []
       (p/let [result (db-async/<get-tag-pages repo (:db/id tag))]
         (set-pages! result)))
     [tag])
    (when (seq pages)
      [:div.references.page-tags.flex-1.flex-row
       [:div.content
        (ui/foldable
         [:h2.font-bold.opacity-50 (util/format "Pages tagged with \"%s\"" tag-title)]
         [:ul.mt-2
          (for [page (sort-by :block/title pages)]
            [:li {:key (str "tagged-page-" (:db/id page))}
             (component-block/page-cp {} page)])]
         {:default-collapsed? false})]])))

(rum/defc page-title-editor < rum/reactive
  [page {:keys [*input-value *title-value *edit? untitled? page-name old-name whiteboard-page?]}]
  (let [input-ref (rum/create-ref)
        tag-idents (map :db/ident (:block/tags page))
        collide? #(and (not= (util/page-name-sanity-lc page-name)
                             (util/page-name-sanity-lc @*title-value))
                       (db/page-exists? page-name tag-idents)
                       (db/page-exists? @*title-value tag-idents))
        rollback-fn #(let [old-name (if untitled? "" old-name)]
                       (reset! *title-value old-name)
                       (gobj/set (rum/deref input-ref) "value" old-name)
                       (reset! *edit? true)
                       (.focus (rum/deref input-ref)))
        blur-fn (fn [e]
                  (when (common-util/wrapped-by-quotes? @*title-value)
                    (swap! *title-value common-util/unquote-string)
                    (gobj/set (rum/deref input-ref) "value" @*title-value))
                  (cond
                    (or (= old-name @*title-value) (and whiteboard-page? (string/blank? @*title-value)))
                    (reset! *edit? false)

                    (string/blank? @*title-value)
                    (do (when-not untitled? (notification/show! (t :page/illegal-page-name) :warning))
                        (rollback-fn))

                    (collide?)
                    (do (notification/show! (t :page/page-already-exists @*title-value) :error)
                        (rollback-fn))

                    (and (date/valid-journal-title? @*title-value) whiteboard-page?)
                    (do (notification/show! (t :page/whiteboard-to-journal-error) :error)
                        (rollback-fn))

                    :else
                    (p/do!
                     (page-handler/rename! (:block/uuid page) @*title-value)
                     (js/setTimeout #(reset! *edit? false) 100)))
                  (util/stop e))]
    [:input.edit-input.p-0.outline-none.focus:outline-none.no-ring
     {:type          "text"
      :ref           input-ref
      :auto-focus    true
      :style         {:width "100%"
                      :font-weight "inherit"}
      :auto-complete (if (util/chrome?) "chrome-off" "off") ; off not working here
      :value         (rum/react *input-value)
      :on-change     (fn [^js e]
                       (let [value (util/evalue e)]
                         (reset! *title-value (string/trim value))
                         (reset! *input-value value)))
      :on-blur       blur-fn
      :on-key-down   (fn [^js e]
                       (when (= (gobj/get e "key") "Enter")
                         (blur-fn e)))
      :placeholder   (when untitled? (t :untitled))
      :on-key-up     (fn [^js e]
                       ;; Esc
                       (when (= 27 (.-keyCode e))
                         (reset! *title-value old-name)
                         (reset! *edit? false)))
      :on-focus (fn []
                  (when untitled? (reset! *title-value "")))}]))

(rum/defcs ^:large-vars/cleanup-todo page-title-cp < rum/reactive db-mixins/query
  (rum/local false ::edit?)
  (rum/local "" ::input-value)
  {:init (fn [state]
           (let [page (first (:rum/args state))
                 title (:block/title page)
                 *title-value (atom title)]
             (assoc state ::title-value *title-value)))}
  [state page {:keys [fmt-journal? preview?]}]
  (when page
    (let [page (db/sub-block (:db/id page))
          title (:block/title page)]
      (when title
        (let [repo (state/get-current-repo)
              journal? (ldb/journal? page)
              *title-value (get state ::title-value)
              *edit? (get state ::edit?)
              *input-value (get state ::input-value)
              hls-page? (pdf-utils/hls-file? title)
              whiteboard-page? (model/whiteboard-page? page)
              untitled? (and whiteboard-page? (parse-uuid title)) ;; normal page cannot be untitled right?
              title (if hls-page?
                      [:a.asset-ref (pdf-utils/fix-local-asset-pagename title)]
                      (if fmt-journal?
                        (date/journal-title->custom-format title)
                        title))
              old-name title]
          [:div.ls-page-title.flex.flex-1.flex-row.flex-wrap.w-full.relative.items-center.gap-2
           [:h1.page-title.flex-1.cursor-pointer.gap-1
            {:class (when-not whiteboard-page? "title")
             :on-pointer-down (fn [e]
                                (when (util/right-click? e)
                                  (state/set-state! :page-title/context {:page (:block/title page)
                                                                         :page-entity page})))
             :on-click (fn [e]
                         (when-not (= (.-nodeName (.-target e)) "INPUT")
                           (.preventDefault e)
                           (if (gobj/get e "shiftKey")
                             (state/sidebar-add-block!
                              repo
                              (:db/id page)
                              :page)
                             (when (and (not hls-page?)
                                        (not journal?)
                                        (not config/publishing?)
                                        (not (ldb/built-in? page)))
                               (reset! *input-value (if untitled? "" old-name))
                               (reset! *edit? true)))))}

            (if @*edit?
              (page-title-editor page {:*title-value *title-value
                                       :*edit? *edit?
                                       :*input-value *input-value
                                       :page-name (:block/title page)
                                       :old-name old-name
                                       :untitled? untitled?
                                       :whiteboard-page? whiteboard-page?
                                       :preview? preview?})
              [:span.title.block
               {:on-click (fn []
                            (when (and (not preview?)
                                       (contains? #{:home :all-journals} (get-in (state/get-route-match) [:data :name])))
                              (route-handler/redirect-to-page! (:block/uuid page))))
                :data-value @*input-value
                :data-ref   (:block/title page)
                :style      {:opacity (when @*edit? 0)}}
               (let [nested? (and (string/includes? title page-ref/left-brackets)
                                  (string/includes? title page-ref/right-brackets))]
                 (cond untitled? [:span.opacity-50 (t :untitled)]
                       nested? (component-block/map-inline {} (gp-mldoc/inline->edn title (mldoc/get-default-config
                                                                                           (get page :block/format :markdown))))
                       :else title))])]])))))

(rum/defc db-page-title-actions
  [page]
  [:div.ls-page-title-actions
   [:div.flex.flex-row.items-center.gap-2
    (when-not (:logseq.property/icon (db/entity (:db/id page)))
      (shui/button
       {:variant :ghost
        :size :sm
        :class "px-2 py-0 h-6 text-xs text-muted-foreground"
        :on-click (fn [e]
                    (state/pub-event! [:editor/new-property {:property-key "Icon"
                                                             :block page
                                                             :target (.-target e)}]))}
       "Add icon"))

    (shui/button
     {:variant :ghost
      :size :sm
      :class "px-2 py-0 h-6 text-xs text-muted-foreground"
      :on-click (fn [e]
                  (if (ldb/property? page)
                    (shui/popup-show!
                     (.-target e)
                     (fn []
                       [:div.ls-property-dropdown
                        (property-config/property-dropdown page nil {})])
                     {:align :center})
                    (let [opts (cond-> {:block page :target (.-target e)}
                                 (ldb/class? page)
                                 (assoc :class-schema? true))]
                      (state/pub-event! [:editor/new-property opts]))))}
     (cond
       (ldb/class? page)
       "Add tag property"
       (ldb/property? page)
       "Configure"
       :else
       "Set property"))]])

(rum/defc db-page-title
  [page whiteboard-page? sidebar? container-id]
  (let [with-actions? (not config/publishing?)]
    [:div.ls-page-title.flex.flex-1.w-full.content.items-start.title
     {:class (when-not whiteboard-page? "title")
      :data-testid "page title"
      :on-pointer-down (fn [e]
                         (when (util/right-click? e)
                           (state/set-state! :page-title/context {:page (:block/title page)
                                                                  :page-entity page})))
      :on-click (fn [e]
                  (when-not (some-> e (.-target) (.closest ".ls-properties-area"))
                    (when-not (= (.-nodeName (.-target e)) "INPUT")
                      (.preventDefault e)
                      (cond
                        (gobj/get e "shiftKey")
                        (state/sidebar-add-block!
                         (state/get-current-repo)
                         (:db/id page)
                         :page)
                        (util/mobile?)
                        (route-handler/redirect-to-page! (:block/uuid page))
                        :else
                        nil))))}

     [:div.w-full.relative
      (component-block/block-container
       {:page-title? true
        :page-title-actions-cp (when (and with-actions?
                                          (not (util/mobile?))
                                          (not= (:db/id (state/get-edit-block)) (:db/id page)))
                                 db-page-title-actions)
        :hide-title? sidebar?
        :sidebar? sidebar?
        :hide-children? true
        :container-id container-id
        :show-tag-and-property-classes? true
        :from-journals? (contains? #{:home :all-journals} (get-in (state/get-route-match) [:data :name]))}
       page)]]))

(defn- page-mouse-over
  [e *control-show? *all-collapsed?]
  (util/stop e)
  (reset! *control-show? true)
  (p/let [blocks (editor-handler/<all-blocks-with-level {:collapse? true})
          all-collapsed?
          (->> blocks
               (filter (fn [b] (editor-handler/collapsable? (:block/uuid b))))
               (empty?))]
    (reset! *all-collapsed? all-collapsed?)))

(defn- page-mouse-leave
  [e *control-show?]
  (util/stop e)
  (reset! *control-show? false))

(rum/defcs page-blocks-collapse-control <
  [state title *control-show? *all-collapsed?]
  [:a.page-blocks-collapse-control
   {:id (str "control-" title)
    :on-click (fn [event]
                (util/stop event)
                (if @*all-collapsed?
                  (editor-handler/expand-all!)
                  (editor-handler/collapse-all!))
                (swap! *all-collapsed? not))}
   [:span.mt-6 {:class (if @*control-show?
                         "control-show cursor-pointer" "control-hide")}
    (ui/rotating-arrow @*all-collapsed?)]])

(defn- get-path-page-name
  [state page-name]
  (or page-name
      (get-block-uuid-by-block-route-name state)
      ;; is page name or uuid
      (get-page-name state)
      (state/get-current-page)))

(defn get-page-entity
  [page-name]
  (cond
    (uuid? page-name)
    (db/entity [:block/uuid page-name])

    (common-util/uuid-string? page-name)
    (db/entity [:block/uuid (uuid page-name)])

    :else
    (db/get-page page-name)))

(defn- get-sanity-page-name
  [state page-name]
  (when-let [path-page-name (get-path-page-name state page-name)]
    (util/page-name-sanity-lc path-page-name)))

(rum/defc lsp-pagebar-slot <
  rum/static
  []
  (when (not config/publishing?)
    (when config/lsp-enabled?
      [:div.flex.flex-row
       (plugins/hook-ui-slot :page-head-actions-slotted nil)
       (plugins/hook-ui-items :pagebar)])))

(rum/defc tabs < rum/static
  {:did-mount (fn [state]
                (let [*tabs-rendered? (:*tabs-rendered? (last (:rum/args state)))]
                  (reset! *tabs-rendered? true)
                  state))}
  [page opts]
  (let [class? (ldb/class? page)
        property? (ldb/property? page)
        both? (and class? property?)
        default-tab (cond
                      both?
                      "tag"
                      class?
                      "tag"
                      :else
                      "property")]
    [:div.page-tabs
     (shui/tabs
      {:defaultValue default-tab
       :class "w-full"}
      (when both?
        [:div.flex.flex-row.gap-1.items-center
         (shui/tabs-list
          {:class "h-8"}
          (when class?
            (shui/tabs-trigger
             {:value "tag"
              :class "py-1 text-xs"}
             "Tagged nodes"))
          (when property?
            (shui/tabs-trigger
             {:value "property"
              :class "py-1 text-xs"}
             "Nodes with property"))
          (when property?
            (db-page/configure-property page)))])

      (when class?
        (shui/tabs-content
         {:value "tag"}
         (objects/class-objects page opts)))
      (when property?
        (shui/tabs-content
         {:value "property"}
         (objects/property-related-objects page (:current-page? opts)))))]))

(rum/defc sidebar-page-properties
  [config page]
  (let [[collapsed? set-collapsed!] (rum/use-state (not (ldb/class? page)))]
    [:div.ls-sidebar-page-properties.flex.flex-col.gap-2.mt-2
     [:div
      (shui/button
       {:variant :ghost
        :size :sm
        :class "px-1 text-muted-foreground"
        :on-click #(set-collapsed! (not collapsed?))}
       [:span.text-xs (str (if collapsed? "Open" "Hide")) " properties"])]

     (when-not collapsed?
       [:<>
        (component-block/db-properties-cp config page {:sidebar-properties? true})
        [:hr.my-4]])]))

;; A page is just a logical block
(rum/defcs ^:large-vars/cleanup-todo page-inner < rum/reactive db-mixins/query mixins/container-id
  (rum/local false ::all-collapsed?)
  (rum/local false ::control-show?)
  (rum/local nil   ::current-page)
  (rum/local false ::tabs-rendered?)
  [state {:keys [repo page preview? sidebar? linked-refs? unlinked-refs? config] :as option}]
  (let [current-repo (state/sub :git/current-repo)
        *tabs-rendered? (::tabs-rendered? state)
        repo (or repo current-repo)
        block-id (:block/uuid page)
        block? (some? (:block/page page))
        class-page? (ldb/class? page)
        property-page? (ldb/property? page)
        title (:block/title page)
        journal? (db/journal-page? title)
        db-based? (config/db-based-graph? repo)
        fmt-journal? (boolean (date/journal-title->int title))
        whiteboard? (:whiteboard? option) ;; in a whiteboard portal shape?
        whiteboard-page? (model/whiteboard-page? page) ;; is this page a whiteboard?
        today? (and
                journal?
                (= title (date/journal-name)))
        *control-show? (::control-show? state)
        *all-collapsed? (::all-collapsed? state)
        block-or-whiteboard? (or block? whiteboard?)
        home? (= :home (state/get-current-route))
        show-tabs? (and db-based? (or class-page? (ldb/property? page)))
        tabs-rendered? (rum/react *tabs-rendered?)]
    (if page
      (when (or title block-or-whiteboard?)
        [:div.flex-1.page.relative.cp__page-inner-wrap
         (merge (if (seq (:block/tags page))
                  (let [page-names (map :block/title (:block/tags page))]
                    (when (seq page-names)
                      {:data-page-tags (text-util/build-data-value page-names)}))
                  {})

                {:key title
                 :class (util/classnames [{:is-journals (or journal? fmt-journal?)
                                           :is-node-page (or class-page? property-page?)}])})

         (if (and whiteboard-page? (not sidebar?))
           [:div ((state/get-component :whiteboard/tldraw-preview) (:block/uuid page))] ;; FIXME: this is not reactive
           [:div.relative.grid.gap-4.sm:gap-8.page-inner
            (when-not (or block? sidebar?)
              [:div.flex.flex-row.space-between
               (when (and (or (mobile-util/native-platform?) (util/mobile?)) (not db-based?))
                 [:div.flex.flex-row.pr-2
                  {:style {:margin-left -15}
                   :on-mouse-over (fn [e]
                                    (page-mouse-over e *control-show? *all-collapsed?))
                   :on-mouse-leave (fn [e]
                                     (page-mouse-leave e *control-show?))}
                  (page-blocks-collapse-control title *control-show? *all-collapsed?)])
               (when (and (not whiteboard?) (ldb/page? page))
                 (if db-based?
                   (db-page-title page whiteboard-page? sidebar? (:container-id state))
                   (page-title-cp page {:journal? journal?
                                        :fmt-journal? fmt-journal?
                                        :preview? preview?})))
               (lsp-pagebar-slot)])

            (when (and db-based? sidebar? (ldb/page? page))
              [:div.-mb-8
               (sidebar-page-properties config page)])

            (when (and block? (not sidebar?) (not whiteboard?))
              (let [config (merge config {:id "block-parent"
                                          :block? true})]
                [:div.mb-4
                 (component-block/breadcrumb config repo block-id {:level-limit 3})]))

            (when show-tabs?
              (tabs page {:current-page? option :sidebar? sidebar? :*tabs-rendered? *tabs-rendered?}))

            (when (or (not show-tabs?) tabs-rendered?)
              [:div.ls-page-blocks
               {:style {:margin-left (if (or whiteboard? (util/mobile?)) 0 -20)}}
               (page-blocks-cp page (merge option {:sidebar? sidebar?
                                                   :container-id (:container-id state)
                                                   :whiteboard? whiteboard?}))])])

         (when (and (not preview?) (or (not show-tabs?) tabs-rendered?))
           [:div.ml-1.flex.flex-col.gap-8.mt-4
            (when today?
              (today-queries repo today? sidebar?))

            (when today?
              (scheduled/scheduled-and-deadlines title))

            (when (and (not block?) (not db-based?))
              (tagged-pages repo page title))

            (when (and (ldb/page? page) (:logseq.property/_parent page))
              (class-component/class-children page))

              ;; referenced blocks
            (when-not (or whiteboard? linked-refs? (and block? (not db-based?)))
              [:div {:key "page-references"}
               (rum/with-key
                 (reference/references page {:sidebar? sidebar?})
                 (str title "-refs"))])

            (when-not block-or-whiteboard?
              (when (and (not journal?) (not db-based?))
                (hierarchy/structures (:block/title page))))

            (when-not (or whiteboard? unlinked-refs?
                          sidebar?
                          home?
                          (or class-page? property-page?)
                          (and block? (not db-based?)))
              [:div {:key "page-unlinked-references"}
               (reference/unlinked-references page {:sidebar? sidebar?})])])])
      [:div.opacity-75 "Page not found"])))

(rum/defcs page-aux < rum/reactive
  {:init (fn [state]
           (let [page* (first (:rum/args state))
                 page-name (:page-name page*)
                 page-id-uuid-or-name (or (:db/id page*) (:block/uuid page*)
                                          (get-sanity-page-name state page-name))
                 option (last (:rum/args state))
                 preview-or-sidebar? (or (:preview? option) (:sidebar? option))
                 page-uuid? (when page-name (util/uuid-string? page-name))
                 *loading? (atom true)
                 page (db/get-page page-id-uuid-or-name)
                 *page (atom page)]
             (when (:block.temp/fully-loaded? page) (reset! *loading? false))
             (p/let [page-block (db-async/<get-block (state/get-current-repo) page-id-uuid-or-name)]
               (reset! *loading? false)
               (reset! *page (db/entity (:db/id page-block)))
               (when page-block
                 (when-not preview-or-sidebar?
                   (if-let [page-uuid (and (not (:db/id page*)) (not page-uuid?) (:block/uuid page-block))]
                     (route-handler/redirect-to-page! (str page-uuid) {:push false})
                     (route-handler/update-page-title-and-label! (state/get-route-match))))))
             (assoc state
                    ::loading? *loading?
                    ::*page *page)))
   :will-unmount (fn [state]
                   (state/set-state! :editor/virtualized-scroll-fn nil)
                   state)}
  [state option]
  (let [loading? (rum/react (::loading? state))
        page (rum/react (::*page state))]
    (when (and page (not loading?))
      (page-inner (assoc option :page page)))))

(rum/defcs page-cp
  [state option]
  (let [page-name (or (:page-name option) (get-page-name state))]
    (rum/with-key
      (page-aux (assoc option :page-name page-name))
      (str
       (state/get-current-repo)
       "-"
       (or (:db/id option) page-name)))))

(defonce layout (atom [js/window.innerWidth js/window.innerHeight]))

;; scrollHeight
(rum/defcs graph-filter-section < (rum/local false ::open?)
  [state title content {:keys [search-filters]}]
  (let [open? (get state ::open?)]
    (when (and (seq search-filters) (not @open?))
      (reset! open? true))
    [:li.relative
     [:div
      [:button.w-full.px-4.py-2.text-left.focus:outline-none {:on-click #(swap! open? not)}
       [:div.flex.items-center.justify-between
        title
        (if @open? (svg/caret-down) (svg/caret-right))]]
      (content open?)]]))

(rum/defc filter-expand-area
  [open? content]
  [:div.relative.overflow-hidden.transition-all.max-h-0.duration-700
   {:style {:max-height (if @open? 400 0)}}
   content])

(defonce *n-hops (atom nil))
(defonce *focus-nodes (atom []))
(defonce *graph-reset? (atom false))
(defonce *graph-forcereset? (atom false))
(defonce *journal? (atom nil))
(defonce *orphan-pages? (atom true))
(defonce *builtin-pages? (atom nil))
(defonce *excluded-pages? (atom true))
(defonce *show-journals-in-page-graph? (atom nil))
(defonce *created-at-filter (atom nil))
(defonce *link-dist (atom 70))
(defonce *charge-strength (atom -600))
(defonce *charge-range (atom 600))

(rum/defcs simulation-switch < rum/reactive
  [state]
  (let [*simulation-paused? pixi/*simulation-paused?]
    [:div.flex.flex-col.mb-2
     [:p {:title "Pause simulation"}
      "Pause simulation"]
     (ui/toggle
      (rum/react *simulation-paused?)
      (fn []
        (let [paused? @*simulation-paused?]
          (if paused?
            (pixi/resume-simulation!)
            (pixi/stop-simulation!))))
      true)]))

(rum/defc ^:large-vars/cleanup-todo graph-filters < rum/reactive
  [graph settings forcesettings n-hops]
  (let [{:keys [journal? orphan-pages? builtin-pages? excluded-pages?]
         :or {orphan-pages? true}} settings
        {:keys [link-dist charge-strength charge-range]} forcesettings
        journal?' (rum/react *journal?)
        orphan-pages?' (rum/react *orphan-pages?)
        builtin-pages?' (rum/react *builtin-pages?)
        excluded-pages?' (rum/react *excluded-pages?)
        link-dist'  (rum/react *link-dist)
        charge-strength'  (rum/react *charge-strength)
        charge-range'  (rum/react *charge-range)
        journal? (if (nil? journal?') journal? journal?')
        orphan-pages? (if (nil? orphan-pages?') orphan-pages? orphan-pages?')
        builtin-pages? (if (nil? builtin-pages?') builtin-pages? builtin-pages?')
        excluded-pages? (if (nil? excluded-pages?') excluded-pages? excluded-pages?')
        created-at-filter (or (rum/react *created-at-filter) (:created-at-filter settings))
        link-dist (if (nil? link-dist') link-dist link-dist')
        charge-strength (if (nil? charge-strength') charge-strength charge-strength')
        charge-range (if (nil? charge-range') charge-range charge-range')
        set-setting! (fn [key value]
                       (let [new-settings (assoc settings key value)]
                         (config-handler/set-config! :graph/settings new-settings)))
        set-forcesetting! (fn [key value]
                            (let [new-forcesettings (assoc forcesettings key value)]
                              (config-handler/set-config! :graph/forcesettings new-forcesettings)))
        search-graph-filters (state/sub :search/graph-filters)
        focus-nodes (rum/react *focus-nodes)]
    [:div.absolute.top-4.right-4.graph-filters
     [:div.flex.flex-col
      [:div.shadow-xl.rounded-sm
       [:ul
        (graph-filter-section
         [:span.font-medium "Nodes"]
         (fn [open?]
           (filter-expand-area
            open?
            [:div
             [:p.text-sm.opacity-70.px-4
              (let [c1 (count (:nodes graph))
                    s1 (if (> c1 1) "s" "")
                      ;; c2 (count (:links graph))
                      ;; s2 (if (> c2 1) "s" "")
                    ]
                  ;; (util/format "%d page%s, %d link%s" c1 s1 c2 s2)
                (util/format "%d page%s" c1 s1))]
             [:div.p-6
                ;; [:div.flex.items-center.justify-between.mb-2
                ;;  [:span "Layout"]
                ;;  (ui/select
                ;;    (mapv
                ;;     (fn [item]
                ;;       (if (= (:label item) layout)
                ;;         (assoc item :selected "selected")
                ;;         item))
                ;;     [{:label "gForce"}
                ;;      {:label "dagre"}])
                ;;    (fn [_e value]
                ;;      (set-setting! :layout value))
                ;;    {:class "graph-layout"})]
              [:div.flex.items-center.justify-between.mb-2
               [:span (t :settings-page/enable-journals)]
                 ;; FIXME: why it's not aligned well?
               [:div.mt-1
                (ui/toggle journal?
                           (fn []
                             (let [value (not journal?)]
                               (reset! *journal? value)
                               (set-setting! :journal? value)))
                           true)]]
              [:div.flex.items-center.justify-between.mb-2
               [:span "Orphan pages"]
               [:div.mt-1
                (ui/toggle orphan-pages?
                           (fn []
                             (let [value (not orphan-pages?)]
                               (reset! *orphan-pages? value)
                               (set-setting! :orphan-pages? value)))
                           true)]]
              [:div.flex.items-center.justify-between.mb-2
               [:span "Built-in pages"]
               [:div.mt-1
                (ui/toggle builtin-pages?
                           (fn []
                             (let [value (not builtin-pages?)]
                               (reset! *builtin-pages? value)
                               (set-setting! :builtin-pages? value)))
                           true)]]
              [:div.flex.items-center.justify-between.mb-2
               [:span "Excluded pages"]
               [:div.mt-1
                (ui/toggle excluded-pages?
                           (fn []
                             (let [value (not excluded-pages?)]
                               (reset! *excluded-pages? value)
                               (set-setting! :excluded-pages? value)))
                           true)]]

              (when (config/db-based-graph? (state/get-current-repo))
                [:div.flex.flex-col.mb-2
                 [:p "Created before"]
                 (when created-at-filter
                   [:div (.toDateString (js/Date. (+ created-at-filter (get-in graph [:all-pages :created-at-min]))))])

                 (ui/tooltip
                   ;; Slider keeps track off the range from min created-at to max created-at
                   ;; because there were bugs with setting min and max directly
                  (ui/slider created-at-filter
                             {:min 0
                              :max (- (get-in graph [:all-pages :created-at-max])
                                      (get-in graph [:all-pages :created-at-min]))
                              :on-change #(do
                                            (reset! *created-at-filter (int %))
                                            (set-setting! :created-at-filter (int %)))})
                  [:div.px-1 (str (js/Date. (+ created-at-filter (get-in graph [:all-pages :created-at-min]))))])])

              (when (seq focus-nodes)
                [:div.flex.flex-col.mb-2
                 [:p {:title "N hops from selected nodes"}
                  "N hops from selected nodes"]
                 (ui/tooltip
                  (ui/slider (or n-hops 10)
                             {:min 1
                              :max 10
                              :on-change #(reset! *n-hops (int %))})
                  [:div n-hops])])

              [:a.opacity-70.opacity-100 {:on-click (fn []
                                                      (swap! *graph-reset? not)
                                                      (reset! *focus-nodes [])
                                                      (reset! *n-hops nil)
                                                      (reset! *created-at-filter nil)
                                                      (set-setting! :created-at-filter nil)
                                                      (state/clear-search-filters!))}
               "Reset Graph"]]]))
         {})
        (graph-filter-section
         [:span.font-medium "Search"]
         (fn [open?]
           (filter-expand-area
            open?
            [:div.p-6
             (if (seq search-graph-filters)
               [:div
                (for [q search-graph-filters]
                  [:div.flex.flex-row.justify-between.items-center.mb-2
                   [:span.font-medium q]
                   [:a.search-filter-close.opacity-70.opacity-100 {:on-click #(state/remove-search-filter! q)}
                    svg/close]])

                [:a.opacity-70.opacity-100 {:on-click state/clear-search-filters!}
                 "Clear All"]]
               [:a.opacity-70.opacity-100 {:on-click #(route-handler/go-to-search! :graph)}
                "Click to search"])]))
         {:search-filters search-graph-filters})
        (graph-filter-section
         [:span.font-medium "Forces"]
         (fn [open?]
           (filter-expand-area
            open?
            [:div
             [:p.text-sm.opacity-70.px-4
              (let [c2 (count (:links graph))
                    s2 (if (> c2 1) "s" "")]
                (util/format "%d link%s" c2 s2))]
             [:div.p-6
              (simulation-switch)

              [:div.flex.flex-col.mb-2
               [:p {:title "Link Distance"}
                "Link Distance"]
               (ui/tooltip
                (ui/slider (/ link-dist 10)
                           {:min 1                                  ;; 10
                            :max 18                                 ;; 180
                            :on-change #(let [value (int %)]
                                          (reset! *link-dist (* value 10))
                                          (set-forcesetting! :link-dist (* value 10)))})
                [:div link-dist])]

              [:div.flex.flex-col.mb-2
               [:p {:title "Charge Strength"}
                "Charge Strength"]
               (ui/tooltip
                (ui/slider (/ charge-strength 100)
                           {:min -10                                ;;-1000
                            :max 10                                 ;;1000
                            :on-change #(let [value (int %)]
                                          (reset! *charge-strength (* value 100))
                                          (set-forcesetting! :charge-strength (* value 100)))})
                [:div charge-strength])]

              [:div.flex.flex-col.mb-2
               [:p {:title "Charge Range"}
                "Charge Range"]
               (ui/tooltip
                (ui/slider (/ charge-range 100)
                           {:min 5                                  ;;500
                            :max 40                                 ;;4000
                            :on-change #(let [value (int %)]
                                          (reset! *charge-range (* value 100))
                                          (set-forcesetting! :charge-range (* value 100)))})
                [:div charge-range])]

              [:a
               {:on-click (fn []
                            (swap! *graph-forcereset? not)
                            (reset! *link-dist 70)
                            (reset! *charge-strength -600)
                            (reset! *charge-range 600))}
               "Reset Forces"]]]))
         {})
        (graph-filter-section
         [:span.font-medium "Export"]
         (fn [open?]
           (filter-expand-area
            open?
            (when-let [canvas (js/document.querySelector "#global-graph canvas")]
              [:div.p-6
                 ;; We'll get an empty image if we don't wrap this in a requestAnimationFrame
               [:div [:a {:on-click #(.requestAnimationFrame js/window (fn [] (utils/canvasToImage canvas "graph" "png")))} "as PNG"]]])))
         {:search-filters search-graph-filters})]]]]))

(defonce last-node-position (atom nil))
(defn- graph-register-handlers
  [graph focus-nodes n-hops dark?]
  (.on graph "nodeClick"
       (fn [event node]
         (let [x (.-x event)
               y (.-y event)
               drag? (not (let [[last-node last-x last-y] @last-node-position
                                threshold 5]
                            (and (= node last-node)
                                 (<= (abs (- x last-x)) threshold)
                                 (<= (abs (- y last-y)) threshold))))]
           (graph/on-click-handler graph node event focus-nodes n-hops drag? dark?))))
  (.on graph "nodeMousedown"
       (fn [event node]
         (reset! last-node-position [node (.-x event) (.-y event)]))))

(rum/defc global-graph-inner < rum/reactive
  [graph settings forcesettings theme]
  (let [[width height] (rum/react layout)
        dark? (= theme "dark")
        n-hops (rum/react *n-hops)
        link-dist (rum/react *link-dist)
        charge-strength (rum/react *charge-strength)
        charge-range (rum/react *charge-range)
        reset? (rum/react *graph-reset?)
        forcereset? (rum/react *graph-forcereset?)
        focus-nodes (when n-hops (rum/react *focus-nodes))
        graph (if (and (integer? n-hops)
                       (seq focus-nodes)
                       (not (:orphan-pages? settings)))
                (graph-handler/n-hops graph focus-nodes n-hops)
                graph)]
    [:div.relative#global-graph
     (graph/graph-2d {:nodes (:nodes graph)
                      :links (:links graph)
                      :width (- width 24)
                      :height (- height 48)
                      :dark? dark?
                      :link-dist link-dist
                      :charge-strength charge-strength
                      :charge-range charge-range
                      :register-handlers-fn
                      (fn [graph]
                        (graph-register-handlers graph *focus-nodes *n-hops dark?))
                      :reset? reset?
                      :forcereset? forcereset?})
     (graph-filters graph settings forcesettings n-hops)]))

(defn- filter-graph-nodes
  [nodes filters]
  (if (seq filters)
    (let [filter-patterns (map #(re-pattern (str "(?i)" (util/regex-escape %))) filters)]
      (filter (fn [node] (some #(re-find % (:label node)) filter-patterns)) nodes))
    nodes))

(rum/defc graph-aux
  [settings forcesettings theme search-graph-filters]
  (let [[graph set-graph!] (hooks/use-state nil)]
    (hooks/use-effect!
     (fn []
       (p/let [result (state/<invoke-db-worker :thread-api/build-graph (state/get-current-repo)
                                               (assoc settings
                                                      :type :global
                                                      :theme theme))]
         (set-graph! result)))
     [theme settings])
    (when graph
      (let [graph' (update graph :nodes #(filter-graph-nodes % search-graph-filters))]
        (global-graph-inner graph' settings forcesettings theme)))))

(rum/defcs global-graph < rum/reactive
  (mixins/event-mixin
   (fn [state]
     (mixins/listen state js/window "resize"
                    (fn [_e]
                      (reset! layout [js/window.innerWidth js/window.innerHeight])))))
  {:will-unmount (fn [state]
                   (reset! *n-hops nil)
                   (reset! *focus-nodes [])
                   (state/set-search-mode! :global)
                   state)}
  [state]
  (let [settings (state/graph-settings)
        forcesettings (state/graph-forcesettings)
        theme (state/sub :ui/theme)
        ;; Needed for query to retrigger after reset
        _reset? (rum/react *graph-reset?)
        search-graph-filters (state/sub :search/graph-filters)]
    (graph-aux settings forcesettings theme search-graph-filters)))

(rum/defc page-graph-inner < rum/reactive
  [_page graph dark?]
  (let [show-journals-in-page-graph? (rum/react *show-journals-in-page-graph?)]
    [:div.sidebar-item.flex-col
     [:div.flex.items-center.justify-between.mb-0
      [:span (t :right-side-bar/show-journals)]
      [:div.mt-1
       (ui/toggle show-journals-in-page-graph? ;my-val;
                  (fn []
                    (let [value (not show-journals-in-page-graph?)]
                      (reset! *show-journals-in-page-graph? value)))
                  true)]]

     (graph/graph-2d {:nodes (:nodes graph)
                      :links (:links graph)
                      :width 600
                      :height 600
                      :dark? dark?
                      :register-handlers-fn
                      (fn [graph]
                        (graph-register-handlers graph (atom nil) (atom nil) dark?))})]))

(rum/defc page-graph-aux
  [page opts]
  (let [[graph set-graph!] (hooks/use-state nil)
        dark? (= (:theme opts) "dark")]
    (hooks/use-effect!
     (fn []
       (p/let [result (state/<invoke-db-worker :thread-api/build-graph (state/get-current-repo) opts)]
         (set-graph! result)))
     [opts])
    (when (seq (:nodes graph))
      (page-graph-inner page graph dark?))))

(rum/defc page-graph < db-mixins/query rum/reactive
  []
  (let [page (or
              (and (= :page (state/sub [:route-match :data :name]))
                   (state/sub [:route-match :path-params :name]))
              (date/today))
        theme (:ui/theme @state/state)
        show-journals-in-page-graph (rum/react *show-journals-in-page-graph?)
        page-entity (db/get-page page)]
    (page-graph-aux page
                    {:type (if (ldb/page? page-entity) :page :block)
                     :block/uuid (:block/uuid page-entity)
                     :theme theme
                     :show-journals? show-journals-in-page-graph})))

(defn batch-delete-dialog
  [pages refresh-fn]
  (fn [{:keys [close]}]
    [:div
     [:div.sm:flex.items-center
      [:div.mx-auto.flex-shrink-0.flex.items-center.justify-center.h-12.w-12.rounded-full.bg-error.sm:mx-0.sm:h-10.sm:w-10
       [:span.text-error.text-xl
        (ui/icon "alert-triangle")]]
      [:div.mt-3.text-center.sm:mt-0.sm:ml-4.sm:text-left
       [:h3#modal-headline.text-lg.leading-6.font-medium
        (t :page/delete-confirmation)]]]

     [:ol.p-2.pt-4
      (for [page pages]
        [:li
         [:a {:href (rfe/href :page {:name (:block/uuid page)})}
          (component-block/page-cp {} page)]])]

     [:p.px-2.opacity-50 [:small (str "Total: " (count pages))]]

     [:div.pt-6.flex.justify-end.gap-4
      (ui/button
       (t :cancel)
       :variant :outline
       :on-click close)

      (ui/button
       (t :yes)
       :on-click (fn []
                   (close)
                   (let [failed-pages (atom [])]
                     (p/let [_ (p/all (map (fn [page]
                                             (page-handler/<delete! (:block/uuid page) nil
                                                                    {:error-handler
                                                                     (fn []
                                                                       (swap! failed-pages conj (:block/name page)))}))
                                           pages))]
                       (if (seq @failed-pages)
                         (notification/show! (t :all-pages/failed-to-delete-pages (string/join ", " (map pr-str @failed-pages)))
                                             :warning false)
                         (notification/show! (t :tips/all-done) :success))))
                   (js/setTimeout #(refresh-fn) 200)))]]))<|MERGE_RESOLUTION|>--- conflicted
+++ resolved
@@ -102,44 +102,6 @@
 (rum/defc add-button
   [block container-id]
   (let [*ref (rum/use-ref nil)
-<<<<<<< HEAD
-        has-children? (:block/_parent block)]
-    [:div.ls-block.block-add-button.flex-1.flex-col.rounded-sm.cursor-text.transition-opacity.ease-in.duration-100.!py-0
-     {:class (if has-children?
-               "opacity-0"
-               "opacity-50")
-      :data-blockId (:db/id block)
-      :ref *ref
-      :on-click (fn [e]
-                  (util/stop e)
-                  (state/set-state! :editor/container-id container-id)
-                  (editor-handler/api-insert-new-block! ""
-                                                        {:block-uuid (:block/uuid block)}))
-      :on-mouse-over (fn []
-                       (let [ref (rum/deref *ref)
-                             prev-block (util/get-prev-block-non-collapsed (rum/deref *ref) {:up-down? true})]
-                         (cond
-                           (and prev-block (dom/has-class? prev-block "is-blank"))
-                           (dom/add-class! ref "opacity-0")
-                           (and prev-block has-children?)
-                           (dom/add-class! ref "opacity-50")
-                           :else
-                           (dom/add-class! ref "opacity-100"))))
-      :on-mouse-leave #(do
-                         (dom/remove-class! (rum/deref *ref) "opacity-50")
-                         (dom/remove-class! (rum/deref *ref) "opacity-100"))
-      :on-key-down (fn [e]
-                     (util/stop e)
-                     (when (= "Enter" (util/ekey e))
-                       (state/set-state! :editor/container-id container-id)
-                       (editor-handler/api-insert-new-block! "" block)))
-      :tab-index 0}
-     [:div.flex.flex-row
-      [:div.flex.items-center {:style {:height 28
-                                       :margin-left (if (util/mobile?) 0 22)}}
-       [:span.bullet-container.cursor.opacity-0.transition-opacity.ease-in.duration-100
-        [:span.bullet]]]]]))
-=======
         has-children? (:block/_parent block)
         page? (ldb/page? block)
         opacity-class (if has-children? "opacity-0" "opacity-50")]
@@ -174,10 +136,9 @@
         :tab-index 0}
        [:div.flex.flex-row
         [:div.flex.items-center {:style {:height 28
-                                         :margin-left 22}}
+                                         :margin-left (if (util/mobile?) 0 22)}}
          [:span.bullet-container
           [:span.bullet]]]]])))
->>>>>>> e22c42c0
 
 (rum/defcs page-blocks-cp < rum/reactive db-mixins/query
   {:will-mount (fn [state]
