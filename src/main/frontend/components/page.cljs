(ns frontend.components.page
  (:require [cljs.pprint :as pprint]
            [clojure.string :as string]
            [frontend.commands :as commands]
            [frontend.components.block :as block]
            [frontend.components.content :as content]
            [frontend.components.editor :as editor]
            [frontend.components.export :as export]
            [frontend.components.hierarchy :as hierarchy]
            [frontend.components.plugins :as plugins]
            [frontend.components.reference :as reference]
            [frontend.components.svg :as svg]
            [frontend.config :as config]
            [frontend.context.i18n :as i18n]
            [frontend.date :as date]
            [frontend.db :as db]
            [frontend.db-mixins :as db-mixins]
            [frontend.db.model :as model]
            [frontend.extensions.graph :as graph]
            [frontend.extensions.pdf.assets :as pdf-assets]
            [frontend.format.mldoc :as mldoc]
            [frontend.handler.common :as common-handler]
            [frontend.handler.config :as config-handler]
            [frontend.handler.editor :as editor-handler]
            [frontend.handler.graph :as graph-handler]
            [frontend.handler.notification :as notification]
            [frontend.handler.page :as page-handler]
            [frontend.handler.plugin :as plugin-handler]
            [frontend.handler.route :as route-handler]
            [frontend.handler.shell :as shell]
            [frontend.mixins :as mixins]
            [frontend.modules.shortcut.core :as shortcut]
            [frontend.state :as state]
            [frontend.text :as text]
            [frontend.search :as search]
            [frontend.ui :as ui]
            [frontend.util :as util]
            [goog.object :as gobj]
            [reitit.frontend.easy :as rfe]
            [medley.core :as medley]
            [rum.core :as rum]))

(defn- get-page-name
  [state]
  (let [route-match (first (:rum/args state))]
    (get-in route-match [:parameters :path :name])))

(defn- get-blocks
  [repo page-name page-original-name block? block-id]
  (when page-name
    (if block?
      (db/get-block-and-children repo block-id)
      (db/get-page-blocks repo page-name))))

(defn- open-first-block!
  [state]
  (let [[_ blocks _ sidebar? preview?] (:rum/args state)]
    (when (or sidebar?
              preview?
              (not (contains? #{:home :all-journals} (state/get-current-route))))
      (let [block (first blocks)]
        (when (and (= (count blocks) 1)
                   (string/blank? (:block/content block))
                   (not preview?))
          (editor-handler/edit-block! block :max (:block/uuid block))))))
  state)

(rum/defc page-blocks-inner <
  {:did-mount open-first-block!
   :did-update open-first-block!}
  [page-name page-blocks hiccup sidebar? preview?]
  [:div.page-blocks-inner
   (rum/with-key
     (content/content page-name
                      {:hiccup   hiccup
                       :sidebar? sidebar?})
     (str page-name "-hiccup"))])

(declare page)

(defn- get-page-format
  [page-name]
  (let [block? (util/uuid-string? page-name)
        block-id (and block? (uuid page-name))
        page (if block-id
               (:block/name (:block/page (db/entity [:block/uuid block-id])))
               page-name)]
    (db/get-page-format page)))

(rum/defc dummy-block
  [page-name]
  [:div.ls-block.flex-1.flex-col.rounded-sm {:style {:width "100%"}}
   [:div.flex.flex-row
    [:div.flex.flex-row.items-center.mr-2.ml-1 {:style {:height 24}}
     [:span.bullet-container.cursor
      [:span.bullet]]]
    [:div.flex.flex-1 {:on-click (fn []
                                   (let [block (editor-handler/insert-first-page-block-if-not-exists! page-name)]
                                     (js/setTimeout #(editor-handler/edit-block! block :max (:block/uuid block)) 100)))}
     [:span.opacity-50
      "Click here to edit..."]]]])

<<<<<<< HEAD
(rum/defcs add-button < rum/reactive
  (rum/local false ::show?)
  [state page-name]
  (let [show? (::show? state)]
    [:div.flex-1.flex-col.rounded-sm.add-button
     [:div.flex.flex-row
      [:div.block {:style {:height      24
                           :width       24
                           :margin-left 2}
                   :on-mouse-over (fn [] (reset! show? true))}
       (if (and (not (state/sub [:editor/block])) @show?)
         [:a.add-button-link.block
          {:on-mouse-out (fn [] (reset! show? false))
           :on-click (fn []
                       (when-let [block (editor-handler/api-insert-new-block! "" {:page page-name})]
                         (js/setTimeout #(editor-handler/edit-block! block :max (:block/uuid block)) 100)))}
          svg/plus-circle]
=======
(rum/defc add-button
  [page-name]
>>>>>>> e3c87fa2

  [:div.flex-1.flex-col.rounded-sm.add-button-link-wrap
   {:on-click (fn []
                (when-let [block (editor-handler/api-insert-new-block! "" {:page page-name})]
                  (js/setTimeout #(editor-handler/edit-block! block :max nil (:block/uuid block)) 100)))}
   [:div.flex.flex-row
    [:div.block {:style {:height      20
                         :width       20
                         :margin-left 2}}
     [:a.add-button-link.block
      (ui/icon "circle-plus")]]]])

(rum/defc page-blocks-cp < rum/reactive
  db-mixins/query
  [repo page-e {:keys [sidebar? preview?] :as config}]
  (when page-e
    (let [page-name (or (:block/name page-e)
                        (str (:block/uuid page-e)))
          page-original-name (or (:block/original-name page-e) page-name)
          format (get-page-format page-name)
          journal? (db/journal-page? page-name)
          block? (util/uuid-string? page-name)
          block-id (and block? (uuid page-name))
          page-empty? (and (not block?) (db/page-empty? repo (:db/id page-e)))
          page-e (if (and page-e (:db/id page-e))
                   {:db/id (:db/id page-e)}
                   page-e)
          page-blocks (get-blocks repo page-name page-original-name block? block-id)]
      (if (empty? page-blocks)
        (dummy-block page-name)
        (let [document-mode? (state/sub :document/mode?)
              hiccup-config (merge
                             {:id (if block? (str block-id) page-name)
                              :block? block?
                              :editor-box editor/box
                              :page page
                              :document/mode? document-mode?}
                             config)
              hiccup-config (common-handler/config-with-document-mode hiccup-config)
              hiccup (block/->hiccup page-blocks hiccup-config {})]
          [:div
           (page-blocks-inner page-name page-blocks hiccup sidebar? preview?)
           (when (and (not block?)
                      (not config/publishing?))
             (add-button page-name))])))))

(defn contents-page
  [page]
  (when-let [repo (state/get-current-repo)]
    (page-blocks-cp repo page {:sidebar? true})))

(rum/defc today-queries < rum/reactive
  [repo today? sidebar?]
  (when (and today? (not sidebar?))
    (let [queries (state/sub [:config repo :default-queries :journals])]
      (when (seq queries)
        [:div#today-queries.mt-10
         (for [{:keys [title] :as query} queries]
           (rum/with-key
             (block/custom-query {:attr {:class "mt-10"}
                                  :editor-box editor/box
                                  :page page} query)
             (str repo "-custom-query-" (:query query))))]))))

(rum/defcs rename-page-dialog-inner <
  (shortcut/disable-all-shortcuts)
  (rum/local "" ::input)
  [state title page-name close-fn]
  (let [input (get state ::input)]
    (rum/with-context [[t] i18n/*tongue-context*]
      [:div
       [:div.sm:flex.sm:items-start
        [:div.mt-3.text-center.sm:mt-0.sm:text-left
         [:h3#modal-headline.text-lg.leading-6.font-medium
          (t :page/rename-to title)]]]

       [:input.form-input.block.w-full.sm:text-sm.sm:leading-5.my-2
        {:auto-focus true
         :default-value title
         :on-change (fn [e]
                      (reset! input (util/evalue e)))}]

       [:div.mt-5.sm:mt-4.sm:flex.sm:flex-row-reverse
        [:span.flex.w-full.rounded-md.shadow-sm.sm:ml-3.sm:w-auto
         [:button.inline-flex.justify-center.w-full.rounded-md.border.border-transparent.px-4.py-2.bg-indigo-600.text-base.leading-6.font-medium.text-white.shadow-sm.hover:bg-indigo-500.focus:outline-none.focus:border-indigo-700.focus:shadow-outline-indigo.transition.ease-in-out.duration-150.sm:text-sm.sm:leading-5
          {:type "button"
           :class "ui__modal-enter"
           :on-click (fn []
                       (let [value (string/trim @input)]
                         (when-not (string/blank? value)
                           (page-handler/rename! (or title page-name) value)
                           (state/close-modal!))))}
          (t :submit)]]
        [:span.mt-3.flex.w-full.rounded-md.shadow-sm.sm:mt-0.sm:w-auto
         [:button.inline-flex.justify-center.w-full.rounded-md.border.border-gray-300.px-4.py-2.bg-white.text-base.leading-6.font-medium.text-gray-700.shadow-sm.hover:text-gray-500.focus:outline-none.focus:border-blue-300.focus:shadow-outline-blue.transition.ease-in-out.duration-150.sm:text-sm.sm:leading-5
          {:type "button"
           :on-click close-fn}
          (t :cancel)]]]])))

(defn rename-page-dialog
  [title page-name]
  (fn [close-fn]
    (rename-page-dialog-inner title page-name close-fn)))

(defn tagged-pages
  [repo tag]
  (let [pages (db/get-tag-pages repo tag)]
    (when (seq pages)
      [:div.references.mt-6.flex-1.flex-row
       [:div.content
        (ui/foldable
         [:h2.font-bold.opacity-50 (util/format "Pages tagged with \"%s\"" tag)]
         [:ul.mt-2
          (for [[original-name name] pages]
            [:li {:key (str "tagged-page-" name)}
             [:a {:href (rfe/href :page {:name name})}
              original-name]])]
         {:default-collapsed? false})]])))

(rum/defcs page-title <
  {:will-update (fn [state]
                  (assoc state ::title-value (atom (second (:rum/args state)))))}
  (rum/local false ::edit?)
  [state page-name title format fmt-journal?]
  (when title
    (let [*title-value (get state ::title-value)
          *edit? (get state ::edit?)
          repo (state/get-current-repo)
          title (if (and (string/includes? title "[[")
                         (string/includes? title "]]"))
                  (let [ast (mldoc/->edn title (mldoc/default-config format))]
                    (block/markup-element-cp {} (ffirst ast)))
                  title)
          hls-file? (pdf-assets/hls-file? title)
          title (if hls-file?
                  (pdf-assets/human-hls-filename-display title)
                  (if fmt-journal? (date/journal-title->custom-format title) title))]
      (if @*edit?
        [:h1.title {:style {:margin-left -2}}
         [:input.w-full
          {:type          "text"
           :auto-focus    true
           :style         {:outline "none"
                           :font-weight 600}
           :auto-complete (if (util/chrome?) "chrome-off" "off") ; off not working here
           :default-value         @*title-value
           :on-change     (fn [e]
                            (let [value (util/evalue e)]
                              (when-not (string/blank? value)
                                (reset! *title-value value))))
           :on-blur       (fn [e]
                            (page-handler/rename! (or title page-name) @*title-value)
                            (reset! *edit? false)
                            (reset! *title-value ""))}]]
        [:a.page-title {:on-mouse-down (fn [e]
                                         (when (util/right-click? e)
                                           (state/set-state! :page-title/context {:page page-name})))
                        :on-click (fn [e]
                                    (.preventDefault e)
                                    (if (gobj/get e "shiftKey")
                                      (when-let [page (db/pull repo '[*] [:block/name page-name])]
                                        (state/sidebar-add-block!
                                         repo
                                         (:db/id page)
                                         :page
                                         {:page page}))
                                      (when (and (not hls-file?) (not fmt-journal?))
                                        (reset! *edit? true))))}
         [:h1.title {:style {:margin-left -2}}
          title]]))))

;; A page is just a logical block
(rum/defcs page < rum/reactive
  [state {:keys [repo page-name preview?] :as option}]
  (when-let [path-page-name (or page-name
                                (get-page-name state)
                                (state/get-current-page))]
    (let [current-repo (state/sub :git/current-repo)
          repo (or repo current-repo)
          page-name (string/lower-case path-page-name)
          block? (util/uuid-string? page-name)
          block-id (and block? (uuid page-name))
          format (let [page (if block-id
                              (:block/name (:block/page (db/entity [:block/uuid block-id])))
                              page-name)]
                   (db/get-page-format page))
          journal? (db/journal-page? page-name)
          fmt-journal? (boolean (date/journal-title->int page-name))
          sidebar? (:sidebar? option)]
      (rum/with-context [[t] i18n/*tongue-context*]
        (let [route-page-name path-page-name
              page (if block?
                     (->> (:db/id (:block/page (db/entity repo [:block/uuid block-id])))
                          (db/entity repo))
                     (do
                       (when-not (db/entity repo [:block/name page-name])
                         (db/transact! repo [{:block/name page-name
                                              :block/original-name path-page-name
                                              :block/uuid (db/new-block-id)}]))
                       (db/pull [:block/name page-name])))
              {:keys [title] :as properties} (:block/properties page)
              page-name (:block/name page)
              page-original-name (:block/original-name page)
              title (or title page-original-name page-name)
              today? (and
                      journal?
                      (= page-name (string/lower-case (date/journal-name))))
              developer-mode? (state/sub [:ui/developer-mode?])
              public? (true? (:public properties))]
          [:div.flex-1.page.relative
           (merge (if (seq (:block/tags page))
                    (let [page-names (model/get-page-names-by-ids (map :db/id (:block/tags page)))]
                      {:data-page-tags (text/build-data-value page-names)})
                    {})

                  {:key path-page-name
                   :class (util/classnames [{:is-journals (or journal? fmt-journal?)}])})

           [:div.relative
            (when (and (not sidebar?)
                       (not block?))
              [:div.flex.flex-row.space-between
               [:div.flex-1.flex-row
                (page-title page-name title format fmt-journal?)]
               (when (not config/publishing?)
                 [:div.flex.flex-row
                  (when plugin-handler/lsp-enabled?
                    (plugins/hook-ui-slot :page-head-actions-slotted nil)
                    (plugins/hook-ui-items :pagebar))])])
            [:div
             (when (and block? (not sidebar?))
               (let [config {:id "block-parent"
                             :block? true}]
                 [:div.mb-4
                  (block/block-parents config repo block-id {})]))

             ;; blocks
             (let [page (if block?
                          (db/entity repo [:block/uuid block-id])
                          page)]
               (page-blocks-cp repo page {:sidebar? sidebar?}))]]

           (when-not block?
             (today-queries repo today? sidebar?))

           (when-not block?
             (tagged-pages repo page-name))

           ;; referenced blocks
           [:div {:key "page-references"}
            (rum/with-key
              (reference/references route-page-name false)
              (str route-page-name "-refs"))]

           (when-not block?
             [:div
              (when (and
                     (not journal?)
                     (text/namespace-page? route-page-name))
                (hierarchy/structures route-page-name))

              ;; TODO: or we can lazy load them
              (when-not sidebar?
                [:div {:key "page-unlinked-references"}
                 (reference/unlinked-references route-page-name)])])])))))

(defonce layout (atom [js/window.innerWidth js/window.innerHeight]))

(defonce show-journal? (atom false))

;; scrollHeight
(rum/defcs graph-filter-section < (rum/local false ::open?)
  [state title content {:keys [search-filters]}]
  (let [open? (get state ::open?)]
    (when (and (seq search-filters) (not @open?))
      (reset! open? true))
    [:li.relative
     [:div
      [:button.w-full.px-4.py-2.text-left.focus:outline-none {:on-click #(swap! open? not)}
       [:div.flex.items-center.justify-between
        title
        (if @open? (svg/caret-down) (svg/caret-right))]]
      (content open?)]]))

(rum/defc filter-expand-area
  [open? content]
  [:div.relative.overflow-hidden.transition-all.max-h-0.duration-700
   {:style {:max-height (if @open? 400 0)}}
   content])

(defonce *n-hops (atom nil))
(defonce *focus-nodes (atom []))
(defonce *graph-reset? (atom false))
(defonce *journal? (atom nil))
(defonce *orphan-pages? (atom true))
(defonce *builtin-pages? (atom nil))

(rum/defc graph-filters < rum/reactive
  [graph settings n-hops]
  (let [{:keys [layout journal? orphan-pages? builtin-pages?]
         :or {layout "gForce"
              orphan-pages? true}} settings
        journal?' (rum/react *journal?)
        orphan-pages?' (rum/react *orphan-pages?)
        builtin-pages?' (rum/react *builtin-pages?)
        journal? (if (nil? journal?') journal? journal?')
        orphan-pages? (if (nil? orphan-pages?') orphan-pages? orphan-pages?')
        builtin-pages? (if (nil? builtin-pages?') builtin-pages? builtin-pages?')
        set-setting! (fn [key value]
                       (let [new-settings (assoc settings key value)]
                         (config-handler/set-config! :graph/settings new-settings)))
        search-graph-filters (state/sub :search/graph-filters)
        focus-nodes (rum/react *focus-nodes)]
    (rum/with-context [[t] i18n/*tongue-context*]
      [:div.absolute.top-4.right-4.graph-filters
       [:div.flex.flex-col
        [:div.shadow-xl.rounded-sm
         [:ul
          (graph-filter-section
           [:span.font-medium "Nodes"]
           (fn [open?]
             (filter-expand-area
              open?
              [:div
               [:p.text-sm.opacity-70.px-4
                (let [c1 (count (:nodes graph))
                      s1 (if (> c1 1) "s" "")
                      ;; c2 (count (:links graph))
                      ;; s2 (if (> c2 1) "s" "")
]
                  ;; (util/format "%d page%s, %d link%s" c1 s1 c2 s2)
                  (util/format "%d page%s" c1 s1))]
               [:div.p-6
                ;; [:div.flex.items-center.justify-between.mb-2
                ;;  [:span "Layout"]
                ;;  (ui/select
                ;;    (mapv
                ;;     (fn [item]
                ;;       (if (= (:label item) layout)
                ;;         (assoc item :selected "selected")
                ;;         item))
                ;;     [{:label "gForce"}
                ;;      {:label "dagre"}])
                ;;    (fn [value]
                ;;      (set-setting! :layout value))
                ;;    "graph-layout")]
                [:div.flex.items-center.justify-between.mb-2
                 [:span "Journals"]
                 ;; FIXME: why it's not aligned well?
                 [:div.mt-1
                  (ui/toggle journal?
                             (fn []
                               (let [value (not journal?)]
                                 (reset! *journal? value)
                                 (set-setting! :journal? value)))
                             true)]]
                [:div.flex.items-center.justify-between.mb-2
                 [:span "Orphan pages"]
                 [:div.mt-1
                  (ui/toggle orphan-pages?
                             (fn []
                               (let [value (not orphan-pages?)]
                                 (reset! *orphan-pages? value)
                                 (set-setting! :orphan-pages? value)))
                             true)]]
                [:div.flex.items-center.justify-between.mb-2
                 [:span "Built-in pages"]
                 [:div.mt-1
                  (ui/toggle builtin-pages?
                             (fn []
                               (let [value (not builtin-pages?)]
                                 (reset! *builtin-pages? value)
                                 (set-setting! :builtin-pages? value)))
                             true)]]
                (when (seq focus-nodes)
                  [:div.flex.flex-col.mb-2
                   [:p {:title "N hops from selected nodes"}
                    "N hops from selected nodes"]
                   (ui/tippy {:html [:div.pr-3 n-hops]}
                             (ui/slider (or n-hops 10)
                                        {:min 1
                                         :max 10
                                         :on-change #(reset! *n-hops (int %))}))])

                [:a.opacity-70.opacity-100 {:on-click (fn []
                                                        (swap! *graph-reset? not)
                                                        (reset! *focus-nodes [])
                                                        (reset! *n-hops nil)
                                                        (state/clear-search-filters!))}
                 "Reset Graph"]]])))
          (graph-filter-section
           [:span.font-medium "Search"]
           (fn [open?]
             (filter-expand-area
              open?
              [:div.p-6
               (if (seq search-graph-filters)
                 [:div
                  (for [q search-graph-filters]
                    [:div.flex.flex-row.justify-between.items-center.mb-2
                     [:span.font-medium q]
                     [:a.search-filter-close.opacity-70.opacity-100 {:on-click #(state/remove-search-filter! q)}
                      svg/close]])

                  [:a.opacity-70.opacity-100 {:on-click state/clear-search-filters!}
                   "Clear All"]]
                 [:a.opacity-70.opacity-100 {:on-click #(route-handler/go-to-search! :graph)}
                  "Click to search"])]))
           {:search-filters search-graph-filters})]]]])))

(defonce last-node-position (atom nil))
(defn- graph-register-handlers
  [graph focus-nodes n-hops dark?]
  (.on graph "nodeClick"
       (fn [event node]
         (let [x (.-x event)
               y (.-y event)
               drag? (not= [node x y] @last-node-position)]
           (graph/on-click-handler graph node event focus-nodes n-hops drag? dark?))))
  (.on graph "nodeMousedown"
       (fn [event node]
         (reset! last-node-position [node (.-x event) (.-y event)]))))

(rum/defc global-graph-inner < rum/reactive
  [graph settings theme]
  (let [[width height] (rum/react layout)
        dark? (= theme "dark")
        n-hops (rum/react *n-hops)
        reset? (rum/react *graph-reset?)
        focus-nodes (when n-hops (rum/react *focus-nodes))
        graph (if (and (integer? n-hops)
                       (seq focus-nodes)
                       (not (:orphan-pages? settings)))
                (graph-handler/n-hops graph focus-nodes n-hops)
                graph)
        graph (update graph :links (fn [links]
                                     (let [nodes (set (map :id (:nodes graph)))]
                                       (remove (fn [link]
                                                 (and (not (nodes (:source link)))
                                                      (not (nodes (:target link)))))
                                               links))))]
    (rum/with-context [[t] i18n/*tongue-context*]
      [:div.relative#global-graph
       (graph/graph-2d {:nodes (:nodes graph)
                        :links (:links graph)
                        :width (- width 24)
                        :height (- height 48)
                        :dark? dark?
                        :register-handlers-fn
                        (fn [graph]
                          (graph-register-handlers graph *focus-nodes *n-hops dark?))
                        :reset? reset?})
       (graph-filters graph settings n-hops)])))

(defn- filter-graph-nodes
  [nodes filters]
  (if (seq filters)
    (let [filter-patterns (map #(re-pattern (str "(?i)" (util/regex-escape %))) filters)]
      (filter (fn [node] (some #(re-find % (:id node)) filter-patterns)) nodes))
    nodes))

(rum/defcs global-graph < rum/reactive
  (mixins/event-mixin
   (fn [state]
     (mixins/listen state js/window "resize"
                    (fn [e]
                      (reset! layout [js/window.innerWidth js/window.innerHeight])))))
  {:will-mount (fn [state]
                 (state/set-search-mode! :graph)
                 state)
   :will-unmount (fn [state]
                   (reset! *n-hops nil)
                   (reset! *focus-nodes [])
                   (state/set-search-mode! :global)
                   state)}
  [state]
  (let [settings (state/sub-graph-config-settings)
        theme (state/sub :ui/theme)
        graph (graph-handler/build-global-graph theme settings)
        search-graph-filters (state/sub :search/graph-filters)
        graph (update graph :nodes #(filter-graph-nodes % search-graph-filters))
        reset? (rum/react *graph-reset?)]
    (global-graph-inner graph settings theme)))

(rum/defc page-graph-inner < rum/static
  [graph dark?]
  [:div.sidebar-item.flex-col
   (graph/graph-2d {:nodes (:nodes graph)
                    :links (:links graph)
                    :width 600
                    :height 600
                    :dark? dark?
                    :register-handlers-fn
                    (fn [graph]
                      (graph-register-handlers graph (atom nil) (atom nil) dark?))})])

(rum/defc page-graph < db-mixins/query rum/reactive
  []
  (let [page (or
              (and (= :page (state/sub [:route-match :data :name]))
                   (state/sub [:route-match :path-params :name]))
              (date/today))
        theme (:ui/theme @state/state)
        dark? (= theme "dark")
        graph (if (util/uuid-string? page)
                (graph-handler/build-block-graph (uuid page) theme)
                (graph-handler/build-page-graph page theme))]
    (when (seq (:nodes graph))
      (page-graph-inner graph dark?))))

(defn- sort-pages-by
  [by-item desc? pages]
  (let [comp (if desc? > <)
        by-item (if (= by-item :block/name)
                  (fn [x] (string/lower-case (:block/name x)))
                  by-item)]
    (sort-by by-item comp pages)))

(rum/defc checkbox-opt
  [key checked opts]

  (let [*input (rum/create-ref)
        indeterminate? (boolean (:indeterminate opts))]

    (rum/use-effect!
     #(set! (.-indeterminate (rum/deref *input)) indeterminate?)
     [indeterminate?])

    [:label {:for key}
     [:input.form-checkbox
      (merge {:type    "checkbox"
              :checked (boolean checked)
              :ref *input
              :id      key} opts)]]))

(rum/defc sortable-title
  [title key by-item desc?]
  [:th
   {:class [(name key)]}
   [:a {:on-click (fn []
                    (reset! by-item key)
                    (swap! desc? not))}
    [:span.flex.items-center
     [:span.mr-1 title]
     (when (= @by-item key)
       [:span
        (if @desc? (svg/caret-down) (svg/caret-up))])]]])

(defn batch-delete-dialog
  [pages orphaned-pages? refresh-fn]
  (fn [close-fn]
    (rum/with-context
      [[t] i18n/*tongue-context*]

      [:div
       [:div.sm:flex.items-center
        [:div.mx-auto.flex-shrink-0.flex.items-center.justify-center.h-12.w-12.rounded-full.bg-red-100.sm:mx-0.sm:h-10.sm:w-10
         [:span.text-red-600.text-xl
          (ui/icon "alert-triangle")]]
        [:div.mt-3.text-center.sm:mt-0.sm:ml-4.sm:text-left
         [:h3#modal-headline.text-lg.leading-6.font-medium
          (if orphaned-pages?
            (str (t :remove-orphaned-pages) "?")
            (t :page/delete-confirmation))]]]

       [:table.table-auto.cp__all_pages_table.mt-4
        [:thead
         [:tr.opacity-70
          [:th [:span "#"]]
          [:th [:span (t :block/name)]]
          [:th [:span (t :page/backlinks)]]
          (when-not orphaned-pages? [:th [:span (t :page/created-at)]])
          (when-not orphaned-pages? [:th [:span (t :page/updated-at)]])]]

        [:tbody
         (for [[n {:block/keys [idx name created-at updated-at backlinks] :as page}] (medley/indexed pages)]
           [:tr {:key name}
            [:td.n.w-10 [:span.opacity-70 (str (inc n) ". ")]]
            [:td.name [:a {:href     (rfe/href :page {:name (:block/name page)})}
                       (block/page-cp {} page)]]
            [:td.backlinks [:span (or backlinks "0")]]
            (when-not orphaned-pages? [:td.created-at [:span (if created-at (date/int->local-time-2 created-at) "Unknown")]])
            (when-not orphaned-pages? [:td.updated-at [:span (if updated-at (date/int->local-time-2 updated-at) "Unknown")]])])]]

       [:div.pt-6.flex.justify-end

        [:span.pr-2
         (ui/button
          (t :cancel)
          :intent "logseq"
          :on-click close-fn)]

        (ui/button
         (t :yes)
         :on-click (fn []
                     (close-fn)
                     (doseq [page-name (map :block/name pages)]
                       (page-handler/delete! page-name #()))
                     (notification/show! (str (t :tips/all-done) "!") :success)
                     (js/setTimeout #(refresh-fn) 200)))]])))

(rum/defcs all-pages < rum/reactive
  (rum/local nil ::pages)
  (rum/local nil ::search-key)
  (rum/local nil ::results-all)
  (rum/local nil ::results)
  (rum/local {} ::checks)
  (rum/local :block/updated-at ::sort-by-item)
  (rum/local true ::desc?)
  (rum/local false ::journals)
  (rum/local nil ::filter-fn)
  (rum/local 1 ::current-page)
  ;; {:did-mount (fn [state]
  ;;               (let [current-repo (state/sub :git/current-repo)]
  ;;                 (js/setTimeout #(db/remove-orphaned-pages! current-repo) 0))
  ;;               state)}
  [state]
  (let [current-repo (state/sub :git/current-repo)
        per-page-num 40
        *sort-by-item (get state ::sort-by-item)
        *desc? (::desc? state)
        *journal? (::journals state)
        *results (::results state)
        *results-all (::results-all state)
        *checks (::checks state)
        *pages (::pages state)
        *current-page (::current-page state)
        *filter-fn (::filter-fn state)
        *search-key (::search-key state)
        *search-input (rum/create-ref)

        *indeterminate (rum/derived-atom
                        [*checks] ::indeterminate
                        (fn [checks]
                          (when-let [checks (vals checks)]
                            (if (every? true? checks)
                              1 (if (some true? checks) -1 0)))))

        mobile? (util/mobile?)
        total-pages (if-not @*results-all 0
                            (js/Math.ceil (/ (count @*results-all) per-page-num)))
        to-page (fn [page]
                  (when (> total-pages 1)
                    (if (and (> page 0)
                             (<= page total-pages))
                      (reset! *current-page page)
                      (reset! *current-page 1))
                    (js/setTimeout #(util/scroll-to-top))))

        search-key (fn [key]
                     (when-let [key (and key (string/trim key))]
                       (if (and (> (count key) 2)
                                (not (string/blank? key))
                                (seq @*results))
                         (reset! *search-key key)
                         (reset! *search-key nil))))

        refresh-pages #(do
                         (reset! *pages nil)
                         (reset! *current-page 1))]

    (rum/with-context [[t] i18n/*tongue-context*]
      [:div.flex-1.cp__all_pages
       [:h1.title (t :all-pages)]

       (when current-repo

         ;; all pages
         (if (nil? @*pages)
           (let [pages (->> (page-handler/get-all-pages current-repo)
                            (map-indexed (fn [idx page] (assoc page
                                                               :block/backlinks (count (:block/_refs (db/entity (:db/id page))))
                                                               :block/idx idx))))]
             (reset! *filter-fn
                     (memoize (fn [sort-by-item desc? journal?]
                                (->> pages
                                     (filter #(or (boolean journal?)
                                                  (= false (boolean (:block/journal? %)))))
                                     (sort-pages-by sort-by-item desc?)))))
             (reset! *pages pages)))

         ;; filter results
         (when @*filter-fn
           (let [pages (@*filter-fn @*sort-by-item @*desc? @*journal?)

                 ;; search key
                 pages (if-not (string/blank? @*search-key)
                         (search/fuzzy-search pages @*search-key
                                              :limit 20
                                              :extract-fn :block/name)
                         pages)

                 _ (reset! *results-all pages)

                 pages (take per-page-num (drop (* per-page-num (dec @*current-page)) pages))]

             (reset! *checks (into {} (for [{:block/keys [idx]} pages]
                                        [idx (boolean (get @*checks idx))])))
             (reset! *results pages)))

         [[:div.actions
           {:class (util/classnames [{:has-selected (or (nil? @*indeterminate)
                                                        (not= 0 @*indeterminate))}])}
           [:div.l.flex.items-center
            [:div.actions-wrap
             (ui/button
              [(ui/icon "trash") (t :delete)]
              :on-click (fn []
                          (let [selected (filter (fn [[_ v]] v) @*checks)
                                selected (and (seq selected)
                                              (into #{} (for [[k _] selected] k)))]
                            (when-let [pages (and selected (filter #(contains? selected (:block/idx %)) @*results))]
                              (state/set-modal! (batch-delete-dialog pages false #(do
                                                                                    (reset! *checks nil)
                                                                                    (refresh-pages)))))))
              :small? true)]

            [:div.search-wrap.flex.items-center.pl-2
             (let [search-fn (fn []
                               (let [^js input (rum/deref *search-input)]
                                 (search-key (.-value input))
                                 (reset! *current-page 1)))
                   reset-fn (fn []
                              (let [^js input (rum/deref *search-input)]
                                (set! (.-value input) "")
                                (reset! *search-key nil)))]

               [(ui/button (ui/icon "search")
                           :on-click search-fn
                           :small? true)
                [:input.form-input {:placeholder   (t :search/page-names)
                                    :on-key-up     (fn [^js e]
                                                     (let [^js target (.-target e)]
                                                       (if (string/blank? (.-value target))
                                                         (reset! *search-key nil)
                                                         (cond
                                                           (= 13 (.-keyCode e)) (search-fn)
                                                           (= 27 (.-keyCode e)) (reset-fn)))))
                                    :ref           *search-input
                                    :default-value ""}]

                (when (not (string/blank? @*search-key))
                  [:a.cancel {:on-click reset-fn}
                   (ui/icon "x")])])]]

           [:div.r.flex.items-center.justify-between
            [:a.ml-1.pr-2.opacity-70.hover:opacity-100
             {:on-click (fn [] (state/set-modal!
                                (batch-delete-dialog
                                 (model/get-orphaned-pages (state/get-current-repo)) true
                                 #(do
                                    (reset! *checks nil)
                                    (refresh-pages)))))}
             [:span
              (ui/icon "file-x")
              [:span.ml-1 (t :remove-orphaned-pages)]]]

            [:a.ml-1.pr-2.opacity-70.hover:opacity-100 {:href (rfe/href :all-files)}
             [:span
              (ui/icon "files")
              [:span.ml-1 (t :all-files)]]]

            [:div
             (ui/tippy
              {:html  [:small (str (t :page/show-journals) " ?")]
               :arrow true}
              [:a.button.journal
               {:class    (util/classnames [{:active (boolean @*journal?)}])
                :on-click #(reset! *journal? (not @*journal?))}
               (ui/icon "calendar")])]

            [:div.paginates
             [:span.flex.items-center.opacity-60.text-sm
              [:span.pr-1 (t :paginates/pages (count @*results-all))]]
             [:span.flex.items-center
              {:class (util/classnames [{:is-first (= 1 @*current-page)
                                         :is-last  (= @*current-page total-pages)}])}
              [:a.py-4.pr-2 {:on-click #(to-page (dec @*current-page))} (ui/icon "caret-left") (str " " (t :paginates/prev))]
              [:span.opacity-30 (str @*current-page "/" total-pages)]
              [:a.py-4.pl-2 {:on-click #(to-page (inc @*current-page))} (str (t :paginates/next) " ") (ui/icon "caret-right")]]]]]

          [:table.table-auto.cp__all_pages_table
           [:thead
            [:tr
             [:th.selector
              (checkbox-opt "all-pages-select-all"
                            (= 1 @*indeterminate)
                            {:on-change     (fn []
                                              (let [indeterminate? (= -1 @*indeterminate)
                                                    all? (= 1 @*indeterminate)]
                                                (doseq [{:block/keys [idx]} @*results]
                                                  (swap! *checks assoc idx (or indeterminate? (not all?))))))
                             :indeterminate (= -1 @*indeterminate)})]

             (sortable-title (t :block/name) :block/name *sort-by-item *desc?)
             (when-not mobile?
               [(sortable-title (t :page/backlinks) :block/backlinks *sort-by-item *desc?)
                (sortable-title (t :page/created-at) :block/created-at *sort-by-item *desc?)
                (sortable-title (t :page/updated-at) :block/updated-at *sort-by-item *desc?)])]]

           [:tbody
            (for [{:block/keys [idx name created-at updated-at backlinks] :as page} @*results]
              [:tr {:key name}
               [:td.selector
                (checkbox-opt (str "label-" idx)
                              (get @*checks idx)
                              {:on-change (fn []
                                            (swap! *checks update idx not))})]

               [:td.name [:a {:on-click (fn [e]
                                          (let [repo (state/get-current-repo)]
                                            (when (gobj/get e "shiftKey")
                                              (state/sidebar-add-block!
                                               repo
                                               (:db/id page)
                                               :page
                                               {:page (:block/name page)}))))
                              :href     (rfe/href :page {:name (:block/name page)})}
                          (block/page-cp {} page)]]

               (when-not mobile?
                 [:td.backlinks [:span backlinks]])

               (when-not mobile?
                 [:td.created-at [:span (if created-at
                                          (date/int->local-time-2 created-at)
                                          "Unknown")]])
               (when-not mobile?
                 [:td.updated-at [:span (if updated-at
                                          (date/int->local-time-2 updated-at)
                                          "Unknown")]])])]]

          [:div.paginates
           [:span]
           [:span.flex.items-center
            {:class (util/classnames [{:is-first (= 1 @*current-page)
                                       :is-last  (= @*current-page total-pages)}])}
            [:a.py-4.text-sm {:on-click #(to-page (dec @*current-page))} (ui/icon "caret-left") (str " " (t :paginates/prev))]
            [:a.py-4.pl-2.text-sm {:on-click #(to-page (inc @*current-page))} (str (t :paginates/next) " ") (ui/icon "caret-right")]]]])])))<|MERGE_RESOLUTION|>--- conflicted
+++ resolved
@@ -100,28 +100,8 @@
      [:span.opacity-50
       "Click here to edit..."]]]])
 
-<<<<<<< HEAD
-(rum/defcs add-button < rum/reactive
-  (rum/local false ::show?)
-  [state page-name]
-  (let [show? (::show? state)]
-    [:div.flex-1.flex-col.rounded-sm.add-button
-     [:div.flex.flex-row
-      [:div.block {:style {:height      24
-                           :width       24
-                           :margin-left 2}
-                   :on-mouse-over (fn [] (reset! show? true))}
-       (if (and (not (state/sub [:editor/block])) @show?)
-         [:a.add-button-link.block
-          {:on-mouse-out (fn [] (reset! show? false))
-           :on-click (fn []
-                       (when-let [block (editor-handler/api-insert-new-block! "" {:page page-name})]
-                         (js/setTimeout #(editor-handler/edit-block! block :max (:block/uuid block)) 100)))}
-          svg/plus-circle]
-=======
 (rum/defc add-button
   [page-name]
->>>>>>> e3c87fa2
 
   [:div.flex-1.flex-col.rounded-sm.add-button-link-wrap
    {:on-click (fn []
