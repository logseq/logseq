--- conflicted
+++ resolved
@@ -279,94 +279,11 @@
           *edit? (get state ::edit?)
           *input-value (get state ::input-value)
           repo (state/get-current-repo)
-<<<<<<< HEAD
-          hls-file? (pdf-assets/hls-file? title)
-          title (if hls-file?
-                  [:a.asset-ref (pdf-assets/fix-local-asset-pagename title)]
-                  (if fmt-journal? (date/journal-title->custom-format title) title))
-          old-name (or title page-name)
-          confirm-fn (fn []
-                       (let [new-page-name (string/trim @*title-value)
-                             merge? (and (not= (util/page-name-sanity-lc page-name)
-                                               (util/page-name-sanity-lc @*title-value))
-                                         (db/page-exists? page-name)
-                                         (db/page-exists? @*title-value))]
-                         (ui/make-confirm-modal
-                          {:title         (if merge?
-                                            (str "Page “" @*title-value "” already exists, merge to it?")
-                                            (str "Do you really want to change the page name to “" new-page-name "”?"))
-                           :on-confirm    (fn [_e {:keys [close-fn]}]
-                                            (close-fn)
-                                            (page-handler/rename! (or title page-name) @*title-value)
-                                            (reset! *edit? false))
-                           :on-cancel     (fn []
-                                            (reset! *title-value old-name)
-                                            (gobj/set (rum/deref input-ref) "value" old-name)
-                                            (reset! *edit? true))})))
-          rollback-fn #(do
-                         (reset! *title-value old-name)
-                         (gobj/set (rum/deref input-ref) "value" old-name)
-                         (reset! *edit? false)
-                         (notification/show! "Illegal page name, can not rename!" :warning))
-          blur-fn (fn [e]
-                    (when (gp-util/wrapped-by-quotes? @*title-value)
-                      (swap! *title-value gp-util/unquote-string)
-                      (gobj/set (rum/deref input-ref) "value" @*title-value))
-                    (cond
-                      (= old-name @*title-value)
-                      (reset! *edit? false)
-
-                      (string/blank? @*title-value)
-                      (rollback-fn)
-
-                      :else
-                      (state/set-modal! (confirm-fn)))
-                    (util/stop e))]
-      (if @*edit?
-        [:h1.title.ls-page-title
-         {:class (util/classnames [{:editing @*edit?}])}
-         [:input.edit-input
-          {:type          "text"
-           :ref           input-ref
-           :auto-focus    true
-           :style         {:outline "none"
-                           :font-weight 600}
-           :auto-complete (if (util/chrome?) "chrome-off" "off") ; off not working here
-           :default-value old-name
-           :on-change     (fn [^js e]
-                            (let [value (util/evalue e)]
-                              (reset! *title-value (string/trim value))))
-           :on-blur       blur-fn
-           :on-key-down   (fn [^js e]
-                            (when (= (gobj/get e "key") "Enter")
-                              (blur-fn e)))
-           :on-key-up     (fn [^js e]
-                            ;; Esc
-                            (when (= 27 (.-keyCode e))
-                              (reset! *title-value old-name)
-                              (reset! *edit? false)))}]]
-        [:a.page-title {:on-mouse-down (fn [e]
-                                         (when (util/right-click? e)
-                                           (state/set-state! :page-title/context {:page page-name})))
-                        :on-click (fn [e]
-                                    (.preventDefault e)
-                                    (if (gobj/get e "shiftKey")
-                                      (when-let [page (db/pull repo '[*] [:block/name page-name])]
-                                        (state/sidebar-add-block!
-                                         repo
-                                         (:db/id page)
-                                         :page))
-                                      (when (and (not hls-file?) (not fmt-journal?))
-                                        (reset! *edit? true))))}
-         [:h1.title.ls-page-title {:data-ref page-name}
-          (when (not= icon "") [:span.page-icon icon])
-          title]]))))
-=======
-          hls-page? (pdf-assets/hls-page? title)
+          hls-page? (pdf-assets/hls-file? title)
           whiteboard-page? (model/whiteboard-page? page-name)
           untitled? (and whiteboard-page? (parse-uuid page-name)) ;; normal page cannot be untitled right?
           title (if hls-page?
-                  (pdf-assets/human-hls-pagename-display title)
+                  [:a.asset-ref (pdf-assets/fix-local-asset-pagename title)]
                   (if fmt-journal? (date/journal-title->custom-format title) title))
           old-name (or title page-name)]
       [:h1.page-title.flex.cursor-pointer.gap-1
@@ -408,7 +325,6 @@
          (cond @*edit? [:span {:style {:white-space "pre"}} (rum/react *input-value)]
                untitled? [:span.opacity-50 (t :untitled)]
                :else title)]]])))
->>>>>>> bc89d606
 
 (defn- page-mouse-over
   [e *control-show? *all-collapsed?]
