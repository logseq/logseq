(ns frontend.components.page
  (:require ["/frontend/utils" :as utils]
            [clojure.string :as string]
            [frontend.components.block :as component-block]
            [frontend.components.content :as content]
            [frontend.components.editor :as editor]
            [frontend.components.hierarchy :as hierarchy]
            [frontend.components.plugins :as plugins]
            [frontend.components.query :as query]
            [frontend.components.reference :as reference]
            [frontend.components.scheduled-deadlines :as scheduled]
            [frontend.components.icon :as icon-component]
            [frontend.components.db-based.page :as db-page]
            [frontend.handler.property.util :as pu]
            [frontend.handler.db-based.property :as db-property-handler]
            [frontend.handler.db-based.property.util :as db-pu]
            [frontend.components.svg :as svg]
            [frontend.config :as config]
            [frontend.context.i18n :refer [t]]
            [frontend.date :as date]
            [frontend.db :as db]
            [frontend.db-mixins :as db-mixins]
            [frontend.db.model :as model]
            [frontend.extensions.graph :as graph]
            [frontend.extensions.pdf.utils :as pdf-utils]
            [frontend.format.mldoc :as mldoc]
            [frontend.handler.common :as common-handler]
            [frontend.handler.config :as config-handler]
            [frontend.handler.dnd :as dnd]
            [frontend.handler.editor :as editor-handler]
            [frontend.handler.graph :as graph-handler]
            [frontend.handler.notification :as notification]
            [frontend.handler.page :as page-handler]
            [frontend.handler.route :as route-handler]
            [frontend.mixins :as mixins]
            [frontend.mobile.util :as mobile-util]
            [frontend.search :as search]
            [frontend.state :as state]
            [frontend.ui :as ui]
            [logseq.shui.ui :as shui-ui]
            [frontend.util :as util]
            [frontend.util.text :as text-util]
            [goog.object :as gobj]
            [logseq.graph-parser.mldoc :as gp-mldoc]
            [logseq.common.util :as common-util]
            [logseq.common.util.page-ref :as page-ref]
            [logseq.db.frontend.property :as db-property]
            [medley.core :as medley]
            [promesa.core :as p]
            [reitit.frontend.easy :as rfe]
            [rum.core :as rum]
<<<<<<< HEAD
            [frontend.db.async :as db-async]))
=======
            [frontend.extensions.graph.pixi :as pixi]))
>>>>>>> ab5deac9

(defn- get-page-name
  [state]
  (let [route-match (first (:rum/args state))]
    (get-in route-match [:parameters :path :name])))

;; Named block links only works on web (and publishing)
(if util/web-platform?
  (defn- get-block-uuid-by-block-route-name
    "Return string block uuid for matching :name and :block-route-name params or
    nil if not found"
    [state]
    ;; Only query if block name is in the route
    (when-let [route-name (get-in (first (:rum/args state))
                            [:parameters :path :block-route-name])]
      (->> (model/get-block-by-page-name-and-block-route-name
             (state/get-current-repo)
             (get-page-name state)
             route-name)
        :block/uuid
        str)))
  (def get-block-uuid-by-block-route-name (constantly nil)))

(defn- get-block
  [page-name-or-uuid]
  (when page-name-or-uuid
    (when-let [block (model/get-page page-name-or-uuid)]
      (model/sub-block (:db/id block)))))

(defn- open-root-block!
  [state]
  (let [[_ block _ sidebar? preview?] (:rum/args state)]
    (when (and
            (or preview?
              (not (contains? #{:home :all-journals :whiteboard} (state/get-current-route))))
            (not sidebar?))
      (when (and (string/blank? (:block/content block))
              (not preview?))
        (editor-handler/edit-block! block :max (:block/uuid block)))))
  state)

(rum/defc page-blocks-inner <
  {:did-mount open-root-block!}
  [page-name _block blocks config sidebar? whiteboard? _block-uuid]
  (let [hiccup (component-block/->hiccup blocks config {})]
    [:div.page-blocks-inner {:style {:margin-left (if (or sidebar? whiteboard?) 0 -20)}}
     (rum/with-key
       (content/content page-name
         {:hiccup   hiccup
          :sidebar? sidebar?})
       (str page-name "-hiccup"))]))

(declare page)

(if config/publishing?
  (rum/defc dummy-block
    [_page-name]
    [:div])

  (rum/defc dummy-block
    [page-name]
    (let [[hover set-hover!] (rum/use-state false)
          click-handler-fn (fn []
                             (let [block (editor-handler/insert-first-page-block-if-not-exists! page-name {:redirect? false})]
                               (js/setTimeout #(editor-handler/edit-block! block :max (:block/uuid block)) 0)))
          drop-handler-fn (fn [^js event]
                            (util/stop event)
                            (p/let [block-uuids (state/get-selection-block-ids)
                                    lookup-refs (map (fn [id] [:block/uuid id]) block-uuids)
                                    selected (db/pull-many (state/get-current-repo) '[*] lookup-refs)
                                    blocks (if (seq selected) selected [@component-block/*dragging-block])
                                    _ (editor-handler/insert-first-page-block-if-not-exists! page-name {:redirect? false})]
                              (js/setTimeout #(let [target-block (db/pull (:db/id (db/get-page page-name)))]
                                                (dnd/move-blocks event blocks target-block nil :sibling))
                                0)))]
      [:div.ls-block.flex-1.flex-col.rounded-sm
       {:style {:width "100%"
                ;; The same as .dnd-separator
                :border-top (if hover
                              "3px solid #ccc"
                              nil)}}
       [:div.flex.flex-row
        [:div.flex.flex-row.items-center.mr-2.ml-1 {:style {:height 24}}
         [:span.bullet-container.cursor
          [:span.bullet]]]
        [:div.flex.flex-1 {:tabIndex 0
                           :on-key-press (fn [e]
                                           (when (= "Enter" (util/ekey e))
                                             (click-handler-fn)))
                           :on-click click-handler-fn
                           :on-drag-enter #(set-hover! true)
                           :on-drag-over #(util/stop %)
                           :on-drop drop-handler-fn
                           :on-drag-leave #(set-hover! false)}
         [:span.opacity-70
          "Click here to edit..."]]]])))

(rum/defc add-button
  [args]
  [:div.flex-1.flex-col.rounded-sm.add-button-link-wrap
   {:on-click (fn [] (editor-handler/api-insert-new-block! "" args))}
   [:div.flex.flex-row
    [:div.block {:style {:height      20
                         :width       20
                         :margin-left 2}}
     [:a.add-button-link.block
      (ui/icon "circle-plus")]]]])

(rum/defcs page-blocks-cp < rum/reactive db-mixins/query
<<<<<<< HEAD
  {:will-mount (fn [state]
                 (let [page-e (second (:rum/args state))
                       page-name (:block/name page-e)]
                   (when (and (db/journal-page? page-name)
                              (>= (date/journal-title->int page-name)
                                  (date/journal-title->int (date/today))))
                     (state/pub-event! [:journal/insert-template page-name])))
                 state)}
  [state _repo page-e {:keys [sidebar? whiteboard?] :as config}]
=======
                            {:will-mount (fn [state]
                                           (let [page-e (second (:rum/args state))
                                                 page-name (:block/name page-e)]
                                             (when (and (db/journal-page? page-name)
                                                     (>= (date/journal-title->int page-name)
                                                       (date/journal-title->int (date/today))))
                                               (state/pub-event! [:journal/insert-template page-name])))
                                           state)}
  [state repo page-e {:keys [sidebar? whiteboard?] :as config}]
>>>>>>> ab5deac9
  (when page-e
    (let [page-name (or (:block/name page-e)
                      (str (:block/uuid page-e)))
          block-id (parse-uuid page-name)
          block? (boolean block-id)
          block (get-block page-name)
          children (:block/_parent block)]
      (cond
        (and
          (not block?)
          (empty? children))
        (dummy-block page-name)

        :else
        (let [document-mode? (state/sub :document/mode?)
              short-page? (when-not block?
                            (<= (count (:block/_page block)) 200))
              hiccup-config (merge
                              {:id (if block? (str block-id) page-name)
                               :db/id (:db/id block)
                               :block? block?
                               :editor-box editor/box
                               :document/mode? document-mode?
                               :disable-lazy-load? short-page?}
                              config)
              config (common-handler/config-with-document-mode hiccup-config)
              blocks (if block? [block] (db/sort-by-left children block))]
          [:div
           (page-blocks-inner page-name block blocks config sidebar? whiteboard? block-id)
           (when-not config/publishing?
             (let [args (if block-id
                          {:block-uuid block-id}
                          {:page page-name})]
               (add-button args)))])))))

(rum/defc today-queries < rum/reactive
  [repo today? sidebar?]
  (when (and today? (not sidebar?))
    (let [queries (get-in (state/sub-config repo) [:default-queries :journals])]
      (when (seq queries)
        [:div#today-queries.mt-10
         (for [query queries]
           (rum/with-key
             (ui/catch-error
               (ui/component-error "Failed default query:" {:content (pr-str query)})
               (query/custom-query (component-block/wrap-query-components
                                     {:attr {:class "mt-10"}
                                      :editor-box editor/box
                                      :page page})
                 query))
             (str repo "-custom-query-" (:query query))))]))))

(defn tagged-pages
  [repo tag tag-original-name]
  (let [pages (db/get-tag-pages repo tag)]
    (when (seq pages)
      [:div.references.page-tags.mt-6.flex-1.flex-row
       [:div.content
        (ui/foldable
          [:h2.font-bold.opacity-50 (util/format "Pages tagged with \"%s\"" tag-original-name)]
          [:ul.mt-2
           (for [[original-name name] (sort-by last pages)]
             [:li {:key (str "tagged-page-" name)}
              (component-block/page-cp {} {:block/name name :block/original-name original-name})])]
          {:default-collapsed? false})]])))

(rum/defc page-title-editor < rum/reactive
  [page {:keys [*input-value *title-value *edit? untitled? page-name old-name whiteboard-page?]}]
  (let [input-ref (rum/create-ref)
        title (:block/original-name page)
        collide? #(and (not= (util/page-name-sanity-lc page-name)
                         (util/page-name-sanity-lc @*title-value))
                    (db/page-exists? page-name)
                    (db/page-exists? @*title-value))
        rename-fn (fn [old-name new-name]
                    (page-handler/rename! old-name new-name))
        rollback-fn #(let [old-name (if untitled? "" old-name)]
                       (reset! *title-value old-name)
                       (gobj/set (rum/deref input-ref) "value" old-name)
                       (reset! *edit? true)
                       (.focus (rum/deref input-ref)))
        blur-fn (fn [e]
                  (when (common-util/wrapped-by-quotes? @*title-value)
                    (swap! *title-value common-util/unquote-string)
                    (gobj/set (rum/deref input-ref) "value" @*title-value))
                  (cond
                    (or (= old-name @*title-value) (and whiteboard-page? (string/blank? @*title-value)))
                    (reset! *edit? false)

                    (string/blank? @*title-value)
                    (do (when-not untitled? (notification/show! (t :page/illegal-page-name) :warning))
                        (rollback-fn))

                    (and (collide?) (or whiteboard-page? (model/whiteboard-page? @*title-value)))
                    (do (notification/show! (t :page/page-already-exists @*title-value) :error)
                        (rollback-fn))

                    (and (date/valid-journal-title? @*title-value) whiteboard-page?)
                    (do (notification/show! (t :page/whiteboard-to-journal-error) :error)
                        (rollback-fn))

                    :else
                    (p/do!
                      (rename-fn (or title page-name) @*title-value)
                      (js/setTimeout #(reset! *edit? false) 100)))
                  (util/stop e))]
    [:input.edit-input.p-0.focus:outline-none.ring-none
     {:type          "text"
      :ref           input-ref
      :auto-focus    true
      :style         {:outline "none"
                      :width "100%"
                      :font-weight "inherit"}
      :auto-complete (if (util/chrome?) "chrome-off" "off") ; off not working here
      :value         (rum/react *input-value)
      :on-change     (fn [^js e]
                       (let [value (util/evalue e)]
                         (reset! *title-value (string/trim value))
                         (reset! *input-value value)))
      :on-blur       blur-fn
      :on-key-down   (fn [^js e]
                       (when (= (gobj/get e "key") "Enter")
                         (blur-fn e)))
      :placeholder   (when untitled? (t :untitled))
      :on-key-up     (fn [^js e]
                       ;; Esc
                       (when (= 27 (.-keyCode e))
                         (reset! *title-value old-name)
                         (reset! *edit? false)))
      :on-focus (fn []
                  (when untitled? (reset! *title-value "")))}]))

(rum/defcs ^:large-vars/cleanup-todo page-title < rum/reactive
                                                  (rum/local false ::edit?)
                                                  (rum/local "" ::input-value)
                                                  {:init (fn [state]
                                                           (let [page-name (first (:rum/args state))
                                                                 original-name (:block/original-name (db/entity [:block/name (util/page-name-sanity-lc page-name)]))
                                                                 *title-value (atom original-name)]
                                                             (assoc state ::title-value *title-value)))}
  [state page-name {:keys [fmt-journal? preview? *hover?]}]
  (when page-name
    (let [page (when page-name (db/entity [:block/name page-name]))
          page (db/sub-block (:db/id page))
          title (:block/original-name page)]
      (when title
        (let [icon (pu/lookup (:block/properties page) :icon)
              *title-value (get state ::title-value)
              *edit? (get state ::edit?)
              *input-value (get state ::input-value)
              repo (state/get-current-repo)
              hls-page? (pdf-utils/hls-file? title)
              whiteboard-page? (model/whiteboard-page? page-name)
              untitled? (and whiteboard-page? (parse-uuid page-name)) ;; normal page cannot be untitled right?
              title (if hls-page?
                      [:a.asset-ref (pdf-utils/fix-local-asset-pagename title)]
                      (if fmt-journal?
                        (date/journal-title->custom-format title)
                        title))
              old-name (or title page-name)
              db-based? (config/db-based-graph? repo)]
          [:div.ls-page-title.flex.flex-1.flex-row.flex-wrap.w-full.relative.items-center.gap-2
           {:on-mouse-over #(reset! *hover? true)
            :on-mouse-out #(reset! *hover? false)}
           (when icon
             [:div.page-icon {:on-mouse-down util/stop-propagation}
              (if (and (map? icon) db-based?)
                (icon-component/icon-picker icon
                  {:on-chosen (fn [_e icon]
                                (let [icon-property-id (db-pu/get-built-in-property-uuid :icon)]
                                  (db-property-handler/update-property!
                                    repo
                                    (:block/uuid page)
                                    {:properties {icon-property-id icon}})))})
                icon)])
           [:h1.page-title.flex-1.cursor-pointer.gap-1
            {:class (when-not whiteboard-page? "title")
             :on-mouse-down (fn [e]
                              (when (util/right-click? e)
                                (state/set-state! :page-title/context {:page page-name})))
             :on-click (fn [e]
                         (when-not (= (.-nodeName (.-target e)) "INPUT")
                           (.preventDefault e)
                           (if (gobj/get e "shiftKey")
                             (when-let [page (db/pull repo '[*] [:block/name page-name])]
                               (state/sidebar-add-block!
                                 repo
                                 (:db/id page)
                                 :page))
                             (when (and (not hls-page?)
                                     (not fmt-journal?)
                                     (not config/publishing?)
                                     (not (and (contains? (:block/type page) "property")
                                            (contains? db-property/built-in-properties-keys-str page-name))))
                               (reset! *input-value (if untitled? "" old-name))
                               (reset! *edit? true)))))}

            (if @*edit?
              (page-title-editor page {:*title-value *title-value
                                       :*edit? *edit?
                                       :*input-value *input-value
                                       :page-name page-name
                                       :old-name old-name
                                       :untitled? untitled?
                                       :whiteboard-page? whiteboard-page?
                                       :preview? preview?})
              [:span.title.block
               {:on-click (fn []
                            (when (and (state/home?) (not preview?))
                              (route-handler/redirect-to-page! page-name)))
                :data-value @*input-value
                :data-ref   page-name
                :style      {:opacity (when @*edit? 0)}}
               (let [nested? (and (string/includes? title page-ref/left-brackets)
                               (string/includes? title page-ref/right-brackets))]
                 (cond untitled? [:span.opacity-50 (t :untitled)]
                       nested? (component-block/map-inline {} (gp-mldoc/inline->edn title (mldoc/get-default-config
                                                                                            (:block/format page))))
                       :else title))])]

           ;; (when (and db-based? (not whiteboard-page?))
           ;;   [:div.absolute.bottom-2.left-0
           ;;    [:div.page-add-tags.flex.flex-row.items-center.flex-wrap.gap-2.ml-2
           ;;     (when (and (empty? (:block/tags page)) @*hover? (not config/publishing?))
           ;;       (db-page/page-tags page tags-property *hover? *configuring?))

           ;;     (when (or (some #(contains? #{"class" "property"} %) (:block/type page))
           ;;               (not (db-property-handler/block-has-viewable-properties? page)))
           ;;       (db-page/page-configure page *hover? *configuring?))]])
           ])))))

(defn- page-mouse-over
  [e *control-show? *all-collapsed?]
  (util/stop e)
  (reset! *control-show? true)
  (let [all-collapsed?
        (->> (editor-handler/all-blocks-with-level {:collapse? true})
          (filter (fn [b] (editor-handler/collapsable? (:block/uuid b))))
          (empty?))]
    (reset! *all-collapsed? all-collapsed?)))

(defn- page-mouse-leave
  [e *control-show?]
  (util/stop e)
  (reset! *control-show? false))

(rum/defcs page-blocks-collapse-control <
  [state title *control-show? *all-collapsed?]
  [:a.page-blocks-collapse-control
   {:id (str "control-" title)
    :on-click (fn [event]
                (util/stop event)
                (if @*all-collapsed?
                  (editor-handler/expand-all!)
                  (editor-handler/collapse-all!))
                (swap! *all-collapsed? not))}
   [:span.mt-6 {:class (if @*control-show?
                         "control-show cursor-pointer" "control-hide")}
    (ui/rotating-arrow @*all-collapsed?)]])

(defn- get-path-page-name
  [state page-name]
  (or page-name
    (get-block-uuid-by-block-route-name state)
    ;; is page name or uuid
    (get-page-name state)
    (state/get-current-page)))

(defn- get-page-entity
  [page-name]
  (if-let [block-id (parse-uuid page-name)]
    (let [entity (db/entity [:block/uuid block-id])]
      entity)
    (db/entity [:block/name page-name])))

(defn- get-sanity-page-name
  [state page-name]
  (when-let [path-page-name (get-path-page-name state page-name)]
    (util/page-name-sanity-lc path-page-name)))

;; A page is just a logical block
(rum/defcs ^:large-vars/cleanup-todo page-inner < rum/reactive db-mixins/query
<<<<<<< HEAD
  (rum/local false ::all-collapsed?)
  (rum/local false ::control-show?)
  (rum/local nil   ::current-page)
  (rum/local false ::hover-title?)
  {:init (fn [state]
           (let [page-name (:page-name (first (:rum/args state)))
                 page-name' (get-sanity-page-name state page-name)]
             (db-async/<get-block (state/get-current-repo) page-name')
             (assoc state ::page-name page-name')))}
  [state {:keys [repo page-name preview? sidebar?] :as option}]
  (let [loading? (state/sub-async-query-loading (::page-name state))]
    (when-let [path-page-name (get-path-page-name state page-name)]
      (let [current-repo (state/sub :git/current-repo)
            repo (or repo current-repo)
            page-name (util/page-name-sanity-lc path-page-name)
            page (get-page-entity page-name)]
        (when-not (and loading? (nil? page))
          (let [block-id (:block/uuid page)
                block? (some? (:block/page page))
                journal? (db/journal-page? page-name)
                db-based? (config/db-based-graph? repo)
                fmt-journal? (boolean (date/journal-title->int page-name))
                whiteboard? (:whiteboard? option) ;; in a whiteboard portal shape?
                whiteboard-page? (model/whiteboard-page? page-name) ;; is this page a whiteboard?
                route-page-name path-page-name
                page-name (:block/name page)
                page-original-name (:block/original-name page)
                title (or page-original-name page-name)
                today? (and
                        journal?
                        (= page-name (util/page-name-sanity-lc (date/journal-name))))
                *control-show? (::control-show? state)
                *all-collapsed? (::all-collapsed? state)
                *current-block-page (::current-page state)
                block-or-whiteboard? (or block? whiteboard?)
                home? (= :home (state/get-current-route))]
            (when (or page-name block-or-whiteboard?)
              [:div.flex-1.page.relative
               (merge (if (seq (:block/tags page))
                        (let [page-names (model/get-page-names-by-ids (map :db/id (:block/tags page)))]
                          {:data-page-tags (text-util/build-data-value page-names)})
                        {})

                      {:key path-page-name
                       :class (util/classnames [{:is-journals (or journal? fmt-journal?)}])})

               (if (and whiteboard-page? (not sidebar?))
                 [:div ((state/get-component :whiteboard/tldraw-preview) page-name)] ;; FIXME: this is not reactive
                 [:div.relative
                  (when (and (not sidebar?) (not block?))
                    [:div.flex.flex-row.space-between
                     (when (or (mobile-util/native-platform?) (util/mobile?))
                       [:div.flex.flex-row.pr-2
                        {:style {:margin-left -15}
                         :on-mouse-over (fn [e]
                                          (page-mouse-over e *control-show? *all-collapsed?))
                         :on-mouse-leave (fn [e]
                                           (page-mouse-leave e *control-show?))}
                        (page-blocks-collapse-control title *control-show? *all-collapsed?)])
                     (let [original-name (:block/original-name (db/entity [:block/name (util/page-name-sanity-lc page-name)]))]
                       (when (and (not whiteboard?) original-name)
                         (page-title page-name {:journal? journal?
                                                :fmt-journal? fmt-journal?
                                                :preview? preview?
                                                :*hover? (::hover-title? state)})))
                     (when (not config/publishing?)
                       (when config/lsp-enabled?
                         [:div.flex.flex-row
                          (plugins/hook-ui-slot :page-head-actions-slotted nil)
                          (plugins/hook-ui-items :pagebar)]))])

                  (cond
                    (and db-based? (not block?))
                    [:div.pb-4
                     (db-page/page-info page (::hover-title? state))]

                    (and (not db-based?) (not block?))
                    [:div.pb-4])

                  [:div
                   (when (and block? (not sidebar?) (not whiteboard?))
                     (let [config {:id "block-parent"
                                   :block? true}]
                       [:div.mb-4
                        (component-block/breadcrumb config repo block-id {:level-limit 3})]))

                   (when (and db-based? (not block?) (not preview?))
                     (db-page/page-properties-react page {:configure? false}))

                   ;; blocks
                   (if loading?
                     [:div.space-y-2
                      (shui-ui/skeleton {:class "h-6 w-full"})
                      (shui-ui/skeleton {:class "h-6 w-full"})]
                     (let [_ (and block? page (reset! *current-block-page (:block/name (:block/page page))))
                           _ (when (and block? (not page))
                               (route-handler/redirect-to-page! @*current-block-page))]
                       (page-blocks-cp repo page {:sidebar? sidebar? :whiteboard? whiteboard?})))]])

               (when today?
                 (today-queries repo today? sidebar?))

               (when today?
                 (scheduled/scheduled-and-deadlines page-name))

               (when-not block?
                 (tagged-pages repo page-name page-original-name))

           ;; referenced blocks
               (when-not block-or-whiteboard?
                 (when page
                   [:div {:key "page-references"}
                    (rum/with-key
                      (reference/references route-page-name)
                      (str route-page-name "-refs"))]))

               (when-not block-or-whiteboard?
                 (when (not journal?)
                   (hierarchy/structures route-page-name)))

               (when-not (or block-or-whiteboard? sidebar? home?)
                 [:div {:key "page-unlinked-references"}
                  (reference/unlinked-references route-page-name)])])))))))

(rum/defcs page < rum/static
  [state option]
  (rum/with-key
    (page-inner option)
    (or (:page-name option)
        (get-page-name state))))

(rum/defc contents-page < rum/reactive
  {:init (fn [state]
           (db-async/<get-block (state/get-current-repo) "contents")
           state)}
  [page]
  (when-let [repo (state/get-current-repo)]
    (when-not (state/sub-async-query-loading "contents")
      (page-blocks-cp repo page {:sidebar? true}))))
=======
                                                  (rum/local false ::all-collapsed?)
                                                  (rum/local false ::control-show?)
                                                  (rum/local nil   ::current-page)
                                                  (rum/local false ::hover-title?)
  [state {:keys [repo page-name preview? sidebar?] :as option}]
  (when-let [path-page-name (get-path-page-name state page-name)]
    (let [current-repo (state/sub :git/current-repo)
          repo (or repo current-repo)
          page-name (util/page-name-sanity-lc path-page-name)
          page (get-page-entity repo path-page-name page-name)
          block-id (:block/uuid page)
          block? (some? (:block/page page))
          journal? (db/journal-page? page-name)
          db-based? (config/db-based-graph? repo)
          fmt-journal? (boolean (date/journal-title->int page-name))
          whiteboard? (:whiteboard? option) ;; in a whiteboard portal shape?
          whiteboard-page? (model/whiteboard-page? page-name) ;; is this page a whiteboard?
          route-page-name path-page-name
          page-name (:block/name page)
          page-original-name (:block/original-name page)
          title (or page-original-name page-name)
          today? (and
                   journal?
                   (= page-name (util/page-name-sanity-lc (date/journal-name))))
          *control-show? (::control-show? state)
          *all-collapsed? (::all-collapsed? state)
          *current-block-page (::current-page state)
          block-or-whiteboard? (or block? whiteboard?)
          home? (= :home (state/get-current-route))]
      (when (or page-name block-or-whiteboard?)
        [:div.flex-1.page.relative
         (merge (if (seq (:block/tags page))
                  (let [page-names (model/get-page-names-by-ids (map :db/id (:block/tags page)))]
                    {:data-page-tags (text-util/build-data-value page-names)})
                  {})

           {:key path-page-name
            :class (util/classnames [{:is-journals (or journal? fmt-journal?)}])})

         (if (and whiteboard-page? (not sidebar?))
           [:div ((state/get-component :whiteboard/tldraw-preview) page-name)] ;; FIXME: this is not reactive
           [:div.relative
            (when (and (not sidebar?) (not block?))
              [:div.flex.flex-row.space-between
               (when (or (mobile-util/native-platform?) (util/mobile?))
                 [:div.flex.flex-row.pr-2
                  {:style {:margin-left -15}
                   :on-mouse-over (fn [e]
                                    (page-mouse-over e *control-show? *all-collapsed?))
                   :on-mouse-leave (fn [e]
                                     (page-mouse-leave e *control-show?))}
                  (page-blocks-collapse-control title *control-show? *all-collapsed?)])
               (let [original-name (:block/original-name (db/entity [:block/name (util/page-name-sanity-lc page-name)]))]
                 (when (and (not whiteboard?) original-name)
                   (page-title page-name {:journal? journal?
                                          :fmt-journal? fmt-journal?
                                          :preview? preview?
                                          :*hover? (::hover-title? state)})))
               (when (not config/publishing?)
                 (when config/lsp-enabled?
                   [:div.flex.flex-row
                    (plugins/hook-ui-slot :page-head-actions-slotted nil)
                    (plugins/hook-ui-items :pagebar)]))])

            (when (and db-based? (not block?))
              [:div.pb-4
               (db-page/page-info page (::hover-title? state))])

            [:div
             (when (and block? (not sidebar?) (not whiteboard?))
               (let [config {:id "block-parent"
                             :block? true}]
                 [:div.mb-4
                  (component-block/breadcrumb config repo block-id {:level-limit 3})]))

             (when (and db-based? (not block?) (not preview?))
               (db-page/page-properties-react page {:configure? false}))

             ;; blocks
             (let [_ (and block? page (reset! *current-block-page (:block/name (:block/page page))))
                   _ (when (and block? (not page))
                       (route-handler/redirect-to-page! @*current-block-page))]
               (page-blocks-cp repo page {:sidebar? sidebar? :whiteboard? whiteboard?}))]])

         (when today?
           (today-queries repo today? sidebar?))

         (when today?
           (scheduled/scheduled-and-deadlines page-name))

         (when-not block?
           (tagged-pages repo page-name page-original-name))

         ;; referenced blocks
         (when-not block-or-whiteboard?
           [:div {:key "page-references"}
            (rum/with-key
              (reference/references route-page-name)
              (str route-page-name "-refs"))])

         (when-not block-or-whiteboard?
           (when (not journal?)
             (hierarchy/structures route-page-name)))

         (when-not (or block-or-whiteboard? sidebar? home?)
           [:div {:key "page-unlinked-references"}
            (reference/unlinked-references route-page-name)])]))))

(rum/defcs page < rum/reactive
  [state option]
  (let [path-page-name (get-path-page-name state (:page-name option))
        page-name (util/page-name-sanity-lc path-page-name)
        repo (state/get-current-repo)
        page (get-page-entity repo path-page-name page-name)
        block? (some? (:block/page page))
        page-unloaded? (or (state/sub-page-unloaded? repo page-name) (nil? page))]
    (if (and page-unloaded? (not block?))
      (state/update-state! [repo :unloaded-pages] (fn [pages] (conj (set pages) page-name)))
      (rum/with-key
        (page-inner option)
        (or (:page-name option)
          (get-page-name state))))))
>>>>>>> ab5deac9

(defonce layout (atom [js/window.innerWidth js/window.innerHeight]))

;; scrollHeight
(rum/defcs graph-filter-section < (rum/local false ::open?)
  [state title content {:keys [search-filters]}]
  (let [open? (get state ::open?)]
    (when (and (seq search-filters) (not @open?))
      (reset! open? true))
    [:li.relative
     [:div
      [:button.w-full.px-4.py-2.text-left.focus:outline-none {:on-click #(swap! open? not)}
       [:div.flex.items-center.justify-between
        title
        (if @open? (svg/caret-down) (svg/caret-right))]]
      (content open?)]]))

(rum/defc filter-expand-area
  [open? content]
  [:div.relative.overflow-hidden.transition-all.max-h-0.duration-700
   {:style {:max-height (if @open? 400 0)}}
   content])

(defonce *n-hops (atom nil))
(defonce *focus-nodes (atom []))
(defonce *graph-reset? (atom false))
(defonce *graph-forcereset? (atom false))
(defonce *journal? (atom nil))
(defonce *orphan-pages? (atom true))
(defonce *builtin-pages? (atom nil))
(defonce *excluded-pages? (atom true))
(defonce *show-journals-in-page-graph? (atom nil))
(defonce *created-at-filter (atom nil))
(defonce *link-dist (atom 70))
(defonce *charge-strength (atom -600))
(defonce *charge-range (atom 600))

(rum/defcs simulation-switch < rum/reactive
  [state]
  (let [*simulation-paused? pixi/*simulation-paused?]
    [:div.flex.flex-col.mb-2
     [:p {:title "Pause simulation"}
      "Pause simulation"]
     (ui/toggle
       (rum/react *simulation-paused?)
       (fn []
         (let [paused? @*simulation-paused?]
           (if paused?
             (pixi/resume-simulation!)
             (pixi/stop-simulation!))))
       true)]))

(rum/defc ^:large-vars/cleanup-todo graph-filters < rum/reactive
  [graph settings forcesettings n-hops]
  (let [{:keys [journal? orphan-pages? builtin-pages? excluded-pages?]
         :or {orphan-pages? true}} settings
        {:keys [link-dist charge-strength charge-range]} forcesettings
        journal?' (rum/react *journal?)
        orphan-pages?' (rum/react *orphan-pages?)
        builtin-pages?' (rum/react *builtin-pages?)
        excluded-pages?' (rum/react *excluded-pages?)
        link-dist'  (rum/react *link-dist)
        charge-strength'  (rum/react *charge-strength)
        charge-range'  (rum/react *charge-range)
        journal? (if (nil? journal?') journal? journal?')
        orphan-pages? (if (nil? orphan-pages?') orphan-pages? orphan-pages?')
        builtin-pages? (if (nil? builtin-pages?') builtin-pages? builtin-pages?')
        excluded-pages? (if (nil? excluded-pages?') excluded-pages? excluded-pages?')
        created-at-filter (or (rum/react *created-at-filter) (:created-at-filter settings))
        link-dist (if (nil? link-dist') link-dist link-dist')
        charge-strength (if (nil? charge-strength') charge-strength charge-strength')
        charge-range (if (nil? charge-range') charge-range charge-range')
        set-setting! (fn [key value]
                       (let [new-settings (assoc settings key value)]
                         (config-handler/set-config! :graph/settings new-settings)))
        set-forcesetting! (fn [key value]
                            (let [new-forcesettings (assoc forcesettings key value)]
                              (config-handler/set-config! :graph/forcesettings new-forcesettings)))
        search-graph-filters (state/sub :search/graph-filters)
        focus-nodes (rum/react *focus-nodes)]
    [:div.absolute.top-4.right-4.graph-filters
     [:div.flex.flex-col
      [:div.shadow-xl.rounded-sm
       [:ul
        (graph-filter-section
          [:span.font-medium "Nodes"]
          (fn [open?]
            (filter-expand-area
              open?
              [:div
               [:p.text-sm.opacity-70.px-4
                (let [c1 (count (:nodes graph))
                      s1 (if (> c1 1) "s" "")
                      ;; c2 (count (:links graph))
                      ;; s2 (if (> c2 1) "s" "")
                      ]
                  ;; (util/format "%d page%s, %d link%s" c1 s1 c2 s2)
                  (util/format "%d page%s" c1 s1))]
               [:div.p-6
                ;; [:div.flex.items-center.justify-between.mb-2
                ;;  [:span "Layout"]
                ;;  (ui/select
                ;;    (mapv
                ;;     (fn [item]
                ;;       (if (= (:label item) layout)
                ;;         (assoc item :selected "selected")
                ;;         item))
                ;;     [{:label "gForce"}
                ;;      {:label "dagre"}])
                ;;    (fn [_e value]
                ;;      (set-setting! :layout value))
                ;;    {:class "graph-layout"})]
                [:div.flex.items-center.justify-between.mb-2
                 [:span (t :settings-page/enable-journals)]
                 ;; FIXME: why it's not aligned well?
                 [:div.mt-1
                  (ui/toggle journal?
                    (fn []
                      (let [value (not journal?)]
                        (reset! *journal? value)
                        (set-setting! :journal? value)))
                    true)]]
                [:div.flex.items-center.justify-between.mb-2
                 [:span "Orphan pages"]
                 [:div.mt-1
                  (ui/toggle orphan-pages?
                    (fn []
                      (let [value (not orphan-pages?)]
                        (reset! *orphan-pages? value)
                        (set-setting! :orphan-pages? value)))
                    true)]]
                [:div.flex.items-center.justify-between.mb-2
                 [:span "Built-in pages"]
                 [:div.mt-1
                  (ui/toggle builtin-pages?
                    (fn []
                      (let [value (not builtin-pages?)]
                        (reset! *builtin-pages? value)
                        (set-setting! :builtin-pages? value)))
                    true)]]
                [:div.flex.items-center.justify-between.mb-2
                 [:span "Excluded pages"]
                 [:div.mt-1
                  (ui/toggle excluded-pages?
                    (fn []
                      (let [value (not excluded-pages?)]
                        (reset! *excluded-pages? value)
                        (set-setting! :excluded-pages? value)))
                    true)]]
                (when (config/db-based-graph? (state/get-current-repo))
                  [:div.flex.flex-col.mb-2
                   [:p "Created before"]
                   (when created-at-filter
                     [:div (.toDateString (js/Date. (+ created-at-filter (get-in graph [:all-pages :created-at-min]))))])
                   (ui/tippy {:html [:div.pr-3 (str (js/Date. (+ created-at-filter (get-in graph [:all-pages :created-at-min]))))]}
                     ;; Slider keeps track off the range from min created-at to max created-at
                     ;; because there were bugs with setting min and max directly
                     (ui/slider created-at-filter
                       {:min 0
                        :max (- (get-in graph [:all-pages :created-at-max])
                               (get-in graph [:all-pages :created-at-min]))
                        :on-change #(do
                                      (reset! *created-at-filter (int %))
                                      (set-setting! :created-at-filter (int %)))}))])
                (when (seq focus-nodes)
                  [:div.flex.flex-col.mb-2
                   [:p {:title "N hops from selected nodes"}
                    "N hops from selected nodes"]
                   (ui/tippy {:html [:div.pr-3 n-hops]}
                     (ui/slider (or n-hops 10)
                       {:min 1
                        :max 10
                        :on-change #(reset! *n-hops (int %))}))])

                [:a.opacity-70.opacity-100 {:on-click (fn []
                                                        (swap! *graph-reset? not)
                                                        (reset! *focus-nodes [])
                                                        (reset! *n-hops nil)
                                                        (reset! *created-at-filter nil)
                                                        (set-setting! :created-at-filter nil)
                                                        (state/clear-search-filters!))}
                 "Reset Graph"]]]))
          {})
        (graph-filter-section
          [:span.font-medium "Search"]
          (fn [open?]
            (filter-expand-area
              open?
              [:div.p-6
               (if (seq search-graph-filters)
                 [:div
                  (for [q search-graph-filters]
                    [:div.flex.flex-row.justify-between.items-center.mb-2
                     [:span.font-medium q]
                     [:a.search-filter-close.opacity-70.opacity-100 {:on-click #(state/remove-search-filter! q)}
                      svg/close]])

                  [:a.opacity-70.opacity-100 {:on-click state/clear-search-filters!}
                   "Clear All"]]
                 [:a.opacity-70.opacity-100 {:on-click #(route-handler/go-to-search! :graph)}
                  "Click to search"])]))
          {:search-filters search-graph-filters})
        (graph-filter-section
          [:span.font-medium "Forces"]
          (fn [open?]
            (filter-expand-area
              open?
              [:div
               [:p.text-sm.opacity-70.px-4
                (let [c2 (count (:links graph))
                      s2 (if (> c2 1) "s" "")]
                  (util/format "%d link%s" c2 s2))]
               [:div.p-6
                (simulation-switch)

                [:div.flex.flex-col.mb-2
                 [:p {:title "Link Distance"}
                  "Link Distance"]
                 (ui/tippy {:html [:div.pr-3 link-dist]}
                   (ui/slider (/ link-dist 10)
                     {:min 1   ;; 10
                      :max 18  ;; 180
                      :on-change #(let [value (int %)]
                                    (reset! *link-dist (* value 10))
                                    (set-forcesetting! :link-dist (* value 10)))}))]
                [:div.flex.flex-col.mb-2
                 [:p {:title "Charge Strength"}
                  "Charge Strength"]
                 (ui/tippy {:html [:div.pr-3 charge-strength]}
                   (ui/slider (/ charge-strength 100)
                     {:min -10  ;;-1000
                      :max 10   ;;1000
                      :on-change #(let [value (int %)]
                                    (reset! *charge-strength (* value 100))
                                    (set-forcesetting! :charge-strength (* value 100)))}))]
                [:div.flex.flex-col.mb-2
                 [:p {:title "Charge Range"}
                  "Charge Range"]
                 (ui/tippy {:html [:div.pr-3 charge-range]}
                   (ui/slider (/ charge-range 100)
                     {:min 5    ;;500
                      :max 40   ;;4000
                      :on-change #(let [value (int %)]
                                    (reset! *charge-range (* value 100))
                                    (set-forcesetting! :charge-range (* value 100)))}))]

                [:a.opacity-70.opacity-100 {:on-click (fn []
                                                        (swap! *graph-forcereset? not)
                                                        (reset! *link-dist 70)
                                                        (reset! *charge-strength -600)
                                                        (reset! *charge-range 600))}
                 "Reset Forces"]]]))
          {})
        (graph-filter-section
          [:span.font-medium "Export"]
          (fn [open?]
            (filter-expand-area
              open?
              (when-let [canvas (js/document.querySelector "#global-graph canvas")]
                [:div.p-6
                 ;; We'll get an empty image if we don't wrap this in a requestAnimationFrame
                 [:div [:a {:on-click #(.requestAnimationFrame js/window (fn [] (utils/canvasToImage canvas "graph" "png")))} "as PNG"]]])))
          {:search-filters search-graph-filters})]]]]))

(defonce last-node-position (atom nil))
(defn- graph-register-handlers
  [graph focus-nodes n-hops dark?]
  (.on graph "nodeClick"
    (fn [event node]
      (let [x (.-x event)
            y (.-y event)
            drag? (not (let [[last-node last-x last-y] @last-node-position
                             threshold 5]
                         (and (= node last-node)
                           (<= (abs (- x last-x)) threshold)
                           (<= (abs (- y last-y)) threshold))))]
        (graph/on-click-handler graph node event focus-nodes n-hops drag? dark?))))
  (.on graph "nodeMousedown"
    (fn [event node]
      (reset! last-node-position [node (.-x event) (.-y event)]))))

(rum/defc global-graph-inner < rum/reactive
  [graph settings forcesettings theme]
  (let [[width height] (rum/react layout)
        dark? (= theme "dark")
        n-hops (rum/react *n-hops)
        link-dist (rum/react *link-dist)
        charge-strength (rum/react *charge-strength)
        charge-range (rum/react *charge-range)
        reset? (rum/react *graph-reset?)
        forcereset? (rum/react *graph-forcereset?)
        focus-nodes (when n-hops (rum/react *focus-nodes))
        graph (if (and (integer? n-hops)
                    (seq focus-nodes)
                    (not (:orphan-pages? settings)))
                (graph-handler/n-hops graph focus-nodes n-hops)
                graph)
        graph (update graph :links (fn [links]
                                     (let [nodes (set (map :id (:nodes graph)))]
                                       (remove (fn [link]
                                                 (and (not (nodes (:source link)))
                                                   (not (nodes (:target link)))))
                                         links))))]
    [:div.relative#global-graph
     (graph/graph-2d {:nodes (:nodes graph)
                      :links (:links graph)
                      :width (- width 24)
                      :height (- height 48)
                      :dark? dark?
                      :link-dist link-dist
                      :charge-strength charge-strength
                      :charge-range charge-range
                      :register-handlers-fn
                      (fn [graph]
                        (graph-register-handlers graph *focus-nodes *n-hops dark?))
                      :reset? reset?
                      :forcereset? forcereset?})
     (graph-filters graph settings forcesettings n-hops)]))

(defn- filter-graph-nodes
  [nodes filters]
  (if (seq filters)
    (let [filter-patterns (map #(re-pattern (str "(?i)" (util/regex-escape %))) filters)]
      (filter (fn [node] (some #(re-find % (:id node)) filter-patterns)) nodes))
    nodes))

(rum/defcs global-graph < rum/reactive
                          (mixins/event-mixin
                            (fn [state]
                              (mixins/listen state js/window "resize"
                                (fn [_e]
                                  (reset! layout [js/window.innerWidth js/window.innerHeight])))))
                          {:will-unmount (fn [state]
                                           (reset! *n-hops nil)
                                           (reset! *focus-nodes [])
                                           (state/set-search-mode! :global)
                                           state)}
  [state]
  (let [settings (state/graph-settings)
        forcesettings (state/graph-forcesettings)
        theme (state/sub :ui/theme)
        ;; Needed for query to retrigger after reset
        _reset? (rum/react *graph-reset?)
        graph (graph-handler/build-global-graph theme settings)
        search-graph-filters (state/sub :search/graph-filters)
        graph (update graph :nodes #(filter-graph-nodes % search-graph-filters))]
    (global-graph-inner graph settings forcesettings theme)))

(rum/defc page-graph-inner < rum/reactive
  [_page graph dark?]
  (let [show-journals-in-page-graph? (rum/react *show-journals-in-page-graph?)]
    [:div.sidebar-item.flex-col
     [:div.flex.items-center.justify-between.mb-0
      [:span (t :right-side-bar/show-journals)]
      [:div.mt-1
       (ui/toggle show-journals-in-page-graph? ;my-val;
         (fn []
           (let [value (not show-journals-in-page-graph?)]
             (reset! *show-journals-in-page-graph? value)))
         true)]]

     (graph/graph-2d {:nodes (:nodes graph)
                      :links (:links graph)
                      :width 600
                      :height 600
                      :dark? dark?
                      :register-handlers-fn
                      (fn [graph]
                        (graph-register-handlers graph (atom nil) (atom nil) dark?))})]))

(rum/defc page-graph < db-mixins/query rum/reactive
  []
  (let [page (or
               (and (= :page (state/sub [:route-match :data :name]))
                 (state/sub [:route-match :path-params :name]))
               (date/today))
        theme (:ui/theme @state/state)
        dark? (= theme "dark")
        show-journals-in-page-graph (rum/react *show-journals-in-page-graph?)
        graph (if (util/uuid-string? page)
                (graph-handler/build-block-graph (uuid page) theme)
                (graph-handler/build-page-graph page theme show-journals-in-page-graph))]
    (when (seq (:nodes graph))
      (page-graph-inner page graph dark?))))

(defn- sort-pages-by
  [by-item desc? pages]
  (let [comp (if desc? > <)
        by-item (if (= by-item :block/name)
                  (fn [x] (string/lower-case (:block/name x)))
                  by-item)]
    (sort-by by-item comp pages)))

(rum/defc checkbox-opt
  [key checked opts]

  (let [*input (rum/create-ref)
        indeterminate? (boolean (:indeterminate opts))]

    (rum/use-effect!
      #(set! (.-indeterminate (rum/deref *input)) indeterminate?)
      [indeterminate?])

    [:label {:for key}
     [:input.form-checkbox
      (merge {:type    "checkbox"
              :checked (boolean checked)
              :ref     *input
              :id      key} opts)]]))

(rum/defc sortable-title
  [title key by-item desc?]
  [:th
   {:class [(name key)]}
   [:a.fade-link {:on-click (fn []
                              (reset! by-item key)
                              (swap! desc? not))}
    [:span.flex.items-center
     [:span.mr-1 title]
     (when (= @by-item key)
       [:span
        (if @desc? (svg/caret-down) (svg/caret-up))])]]])

(defn batch-delete-dialog
  [pages orphaned-pages? refresh-fn]
  (fn [close-fn]
    [:div
     [:div.sm:flex.items-center
      [:div.mx-auto.flex-shrink-0.flex.items-center.justify-center.h-12.w-12.rounded-full.bg-error.sm:mx-0.sm:h-10.sm:w-10
       [:span.text-error.text-xl
        (ui/icon "alert-triangle")]]
      [:div.mt-3.text-center.sm:mt-0.sm:ml-4.sm:text-left
       [:h3#modal-headline.text-lg.leading-6.font-medium
        (if orphaned-pages?
          (t :remove-orphaned-pages)
          (t :page/delete-confirmation))]]]

     [:table.table-auto.cp__all_pages_table.mt-4
      [:thead
       [:tr.opacity-70
        [:th [:span "#"]]
        [:th [:span (t :block/name)]]
        [:th [:span (t :page/backlinks)]]
        (when-not orphaned-pages? [:th [:span (t :page/created-at)]])
        (when-not orphaned-pages? [:th [:span (t :page/updated-at)]])]]

      [:tbody
       (for [[n {:block/keys [name created-at updated-at backlinks] :as page}] (medley/indexed pages)]
         [:tr {:key name}
          [:td.n.w-12 [:span.opacity-70 (str (inc n) ".")]]
          [:td.name [:a {:href     (rfe/href :page {:name (:block/name page)})}
                     (component-block/page-cp {} page)]]
          [:td.backlinks [:span (or backlinks "0")]]
          (when-not orphaned-pages? [:td.created-at [:span (if created-at (date/int->local-time-2 created-at) "Unknown")]])
          (when-not orphaned-pages? [:td.updated-at [:span (if updated-at (date/int->local-time-2 updated-at) "Unknown")]])])]]

     [:div.pt-6.flex.justify-end.gap-4
      (ui/button
        (t :cancel)
        :theme :gray
        :on-click close-fn)

      (ui/button
<<<<<<< HEAD
       (t :yes)
       :on-click (fn []
                   (close-fn)
                   (let [failed-pages (atom [])]
                     (p/let [_ (p/all (map (fn [page-name]
                                             (page-handler/<delete! page-name nil
                                                                    {:error-handler
                                                                     (fn [msg]
                                                                       (js/console.error msg)
                                                                       (swap! failed-pages conj page-name))})) (map :block/name pages)))]
                       (if (seq @failed-pages)
                         (notification/show! (t :all-pages/failed-to-delete-pages (string/join ", " (map pr-str @failed-pages)))
                                             :warning false)
                         (notification/show! (t :tips/all-done) :success))))
                   (js/setTimeout #(refresh-fn) 200)))]]))
=======
        (t :yes)
        :on-click (fn []
                    (close-fn)
                    (let [failed-pages (atom [])]
                      (doseq [page-name (map :block/name pages)]
                        (page-handler/delete! page-name #()
                          {:error-handler
                           (fn [msg]
                             (js/console.error msg)
                             (swap! failed-pages conj page-name))}))
                      (if (seq @failed-pages)
                        (notification/show! (t :all-pages/failed-to-delete-pages (string/join ", " (map pr-str @failed-pages)))
                          :warning false)
                        (notification/show! (t :tips/all-done) :success)))
                    (js/setTimeout #(refresh-fn) 200)))]]))
>>>>>>> ab5deac9

(rum/defc pagination
  "Pagination component, like `<< <Prev 1/10 Next> >>`.

- current: current page number
- total: total number of items
- per-page: number of items per page
- on-change: callback function when page number changes"
  [& {:keys [current total per-page on-change]
      :or {current 1 per-page 40}}]
  (let [total-pages (int (Math/ceil (/ total per-page)))
        has-prev? (> current 1)
        has-next? (< current total-pages)
        prev-page (if (= 1 current) 1 (dec current))
        next-page (if (= total-pages current) total-pages (inc current))]
    [:div.flex.items-center.select-none
     (when has-prev?
       [[:a.fade-link.flex
         {:on-click #(on-change 1)}
         (ui/icon "chevrons-left")]
        [:a.fade-link.flex.items-center {:on-click #(on-change prev-page)}
         (ui/icon "caret-left") (t :paginates/prev)]])
     [:div.px-2
      [:span (str current "/" total-pages)]]
     (when has-next?
       [[:a.fade-link.flex.items-center {:on-click #(on-change next-page)}
         (t :paginates/next) (ui/icon "caret-right")]
        [:a.fade-link.flex
         {:on-click #(on-change total-pages)}
         (ui/icon "chevrons-right")]])]))

(rum/defcs ^:large-vars/cleanup-todo all-pages < rum/reactive
                                                 (rum/local nil ::pages)
                                                 (rum/local nil ::search-key)
                                                 (rum/local nil ::results-all)
                                                 (rum/local nil ::results)
                                                 (rum/local {} ::checks)
                                                 (rum/local :block/updated-at ::sort-by-item)
                                                 (rum/local true ::desc?)
                                                 (rum/local {:journals? false :page-type ""} ::filters)
                                                 (rum/local nil ::filter-fn)
                                                 (rum/local 1 ::current-page)
  [state]
  (let [current-repo (state/sub :git/current-repo)
        per-page-num 40
        *sort-by-item (get state ::sort-by-item)
        *desc? (::desc? state)
        *filters (::filters state)
        *results (::results state)
        *results-all (::results-all state)
        *checks (::checks state)
        *pages (::pages state)
        *current-page (::current-page state)
        *filter-fn (::filter-fn state)
        *search-key (::search-key state)
        *search-input (rum/create-ref)

        ;; TODO: remove this
        *indeterminate (rum/derived-atom
                         [*checks] ::indeterminate
                         (fn [checks]
                           (when-let [checks (vals checks)]
                             (if (every? true? checks)
                               1 (if (some true? checks) -1 0)))))

        mobile? (util/mobile?)
        total-items (count @*results-all)
        ;; FIXME: "pages" is ambiguous here, it can be either "Logseq pages" or "result pages"
        total-pages (if-not @*results-all 0
                                          (js/Math.ceil (/ total-items per-page-num)))
        to-page (fn [page]
                  (when (> total-pages 1)
                    (if (and (> page 0)
                          (<= page total-pages))
                      (reset! *current-page page)
                      (reset! *current-page 1))
                    (js/setTimeout #(util/scroll-to-top))))

        search-key (fn [key]
                     (when-let [key (and key (string/trim key))]
                       (if (and (not (string/blank? key))
                             (seq @*results))
                         (reset! *search-key key)
                         (reset! *search-key nil))))

        refresh-pages #(do
                         (reset! *pages nil)
                         (reset! *current-page 1))]

    [:div.flex-1.cp__all_pages
     [:h1.title (t :all-pages)]

     [:div.text-sm.ml-1.opacity-70.mb-4 (t :paginates/pages total-items)]

     (when current-repo

       ;; all pages
       (when (nil? @*pages)
         (let [pages (->> (page-handler/get-all-pages current-repo)
                       (map-indexed (fn [idx page] (assoc page
                                                     :block/backlinks (count (:block/_refs (db/entity (:db/id page))))
                                                     :block/idx idx))))]
           (reset! *filter-fn
             (memoize (fn [sort-by-item desc? {:keys [journal? page-type]}]
                        (->> pages
                          (filter #(and
                                     (or (boolean journal?)
                                       (= false (boolean (:block/journal? %))))
                                     (or (empty? page-type)
                                       (contains? (set (:block/type %)) page-type))))
                          (sort-pages-by sort-by-item desc?)))))
           (reset! *pages pages)))

       ;; filter results
       (when @*filter-fn
         (let [pages (@*filter-fn @*sort-by-item @*desc? @*filters)

               ;; search key
               pages (if-not (string/blank? @*search-key)
                       (search/fuzzy-search pages (util/page-name-sanity-lc @*search-key)
                         :limit 20
                         :extract-fn :block/name)
                       pages)

               _ (reset! *results-all pages)

               pages (take per-page-num (drop (* per-page-num (dec @*current-page)) pages))]

           (reset! *checks (into {} (for [{:block/keys [idx]} pages]
                                      [idx (boolean (get @*checks idx))])))
           (reset! *results pages)))

       [:div.cp__all_pages-content
        [:div.actions.pt-4
         {:class (util/classnames [{:has-selected (or (nil? @*indeterminate)
                                                    (not= 0 @*indeterminate))}])}
         [:div.l.flex.items-center
          [:div.actions-wrap
           (ui/button
             (t :delete)
             {:on-click
              (fn []
                (let [selected (filter (fn [[_ v]] v) @*checks)
                      selected (and (seq selected)
                                 (into #{} (for [[k _] selected] k)))]
                  (when-let [pages (and selected (filter #(contains? selected (:block/idx %)) @*results))]
                    (state/set-modal! (batch-delete-dialog pages false #(do
                                                                          (reset! *checks nil)
                                                                          (refresh-pages)))))))
              :icon "trash"
              :variant :destructive
              :icon-props {:size 14}
              :size :sm})]

          [:div.search-wrap.flex.items-center.pl-2
           (let [search-fn (fn []
                             (let [^js input (rum/deref *search-input)]
                               (search-key (.-value input))
                               (reset! *current-page 1)))
                 reset-fn (fn []
                            (let [^js input (rum/deref *search-input)]
                              (set! (.-value input) "")
                              (reset! *search-key nil)))]

             [(ui/button (ui/icon "search")
                :on-click search-fn
                :variant :link
                :size :xs)
              [:input.form-input {:placeholder   (t :search/page-names)
                                  :on-key-up     (fn [^js e]
                                                   (let [^js target (.-target e)]
                                                     (if (string/blank? (.-value target))
                                                       (reset! *search-key nil)
                                                       (cond
                                                         (= 13 (.-keyCode e)) (search-fn)
                                                         (= 27 (.-keyCode e)) (reset-fn)))))
                                  :ref           *search-input
                                  :default-value ""}]

              (when (not (string/blank? @*search-key))
                [:a.cancel {:on-click reset-fn}
                 (ui/icon "x")])])]]

         [:div.r.flex.items-center.justify-between
          [:div
           (ui/select (->> (if (config/db-based-graph? current-repo)
                             ["" "class" "property" "whiteboard"]
                             ["" "whiteboard"])
                        (map (fn [block-type]
                               {:label (if (seq block-type) (string/capitalize block-type) "Filter by page type")
                                :selected (= block-type type)
                                :disabled config/publishing?
                                :value block-type})))
             (fn [_e value]
               (swap! *filters assoc :page-type value)))]
          [:div
           (ui/tippy
             {:html  [:small (t :page/show-journals)]
              :arrow true}
             [:a.button.journal
              {:class    (util/classnames [{:active (boolean (:journal? @*filters))}])
               :on-click #(swap! *filters update :journal? not)}
              (ui/icon "calendar" {:size ui/icon-size})])]

          [:div.paginates
           (pagination :current @*current-page
             :total total-items
             :per-page per-page-num
             :on-change #(to-page %))]

          (ui/dropdown-with-links
            (fn [{:keys [toggle-fn]}]
              [:a.button.fade-link
               {:on-click toggle-fn}
               (ui/icon "dots" {:size ui/icon-size})])
            [{:title (t :remove-orphaned-pages)
              :options {:on-click (fn []
                                    (let [orphaned-pages (model/get-orphaned-pages {})
                                          orphaned-pages? (seq orphaned-pages)]
                                      (if orphaned-pages?
                                        (state/set-modal!
                                          (batch-delete-dialog
                                            orphaned-pages  true
                                            #(do
                                               (reset! *checks nil)
                                               (refresh-pages))))
                                        (notification/show! "Congratulations, no orphaned pages in your graph!" :success))))}
              :icon (ui/icon "file-x")}
             {:title (t :all-files)
              :options {:href (rfe/href :all-files)}
              :icon (ui/icon "files")}]
            {})]]

        [:table.table-auto.cp__all_pages_table
         [:thead
          [:tr
           [:th.selector
            (checkbox-opt "all-pages-select-all"
              (= 1 @*indeterminate)
              {:on-change     (fn []
                                (let [indeterminate? (= -1 @*indeterminate)
                                      all? (= 1 @*indeterminate)]
                                  (doseq [{:block/keys [idx]} @*results]
                                    (swap! *checks assoc idx (or indeterminate? (not all?))))))
               :indeterminate (when (= -1 @*indeterminate) "indeterminate")})]
           [:th.icon ""]
           (sortable-title (t :block/name) :block/name *sort-by-item *desc?)
           (when-not mobile?
             [(sortable-title (t :page/backlinks) :block/backlinks *sort-by-item *desc?)
              (sortable-title (t :page/created-at) :block/created-at *sort-by-item *desc?)
              (sortable-title (t :page/updated-at) :block/updated-at *sort-by-item *desc?)])]]

         [:tbody
          (for [{:block/keys [idx name created-at updated-at backlinks] :as page} @*results]
            (when-not (string/blank? name)
              [:tr {:key name}
               [:td.selector
                (checkbox-opt (str "label-" idx)
                  (get @*checks idx)
                  {:on-change (fn []
                                (swap! *checks update idx not))})]
               [:td.icon.w-4.p-0.overflow-hidden
                (when-let [icon (pu/get-block-property-value page :icon)]
                  icon)]
               [:td.name [:a {:on-click (fn [e]
                                          (.preventDefault e)
                                          (let [repo (state/get-current-repo)]
                                            (when (gobj/get e "shiftKey")
                                              (state/sidebar-add-block!
                                                repo
                                                (:db/id page)
                                                :page))))
                              :href     (rfe/href :page {:name (:block/name page)})}
                          (component-block/page-cp {} page)]]

               (when-not mobile?
                 [[:td.backlinks [:span backlinks]]
                  [:td.created-at [:span (if created-at
                                           (date/int->local-time-2 created-at)
                                           "Unknown")]]
                  [:td.updated-at [:span (if updated-at
                                           (date/int->local-time-2 updated-at)
                                           "Unknown")]]])]))]]

        [:div.flex.justify-end.py-4
         (pagination :current @*current-page
           :total total-items
           :per-page per-page-num
           :on-change #(to-page %))]])]))<|MERGE_RESOLUTION|>--- conflicted
+++ resolved
@@ -49,11 +49,8 @@
             [promesa.core :as p]
             [reitit.frontend.easy :as rfe]
             [rum.core :as rum]
-<<<<<<< HEAD
+            [frontend.extensions.graph.pixi :as pixi]
             [frontend.db.async :as db-async]))
-=======
-            [frontend.extensions.graph.pixi :as pixi]))
->>>>>>> ab5deac9
 
 (defn- get-page-name
   [state]
@@ -163,7 +160,6 @@
       (ui/icon "circle-plus")]]]])
 
 (rum/defcs page-blocks-cp < rum/reactive db-mixins/query
-<<<<<<< HEAD
   {:will-mount (fn [state]
                  (let [page-e (second (:rum/args state))
                        page-name (:block/name page-e)]
@@ -172,29 +168,18 @@
                                   (date/journal-title->int (date/today))))
                      (state/pub-event! [:journal/insert-template page-name])))
                  state)}
-  [state _repo page-e {:keys [sidebar? whiteboard?] :as config}]
-=======
-                            {:will-mount (fn [state]
-                                           (let [page-e (second (:rum/args state))
-                                                 page-name (:block/name page-e)]
-                                             (when (and (db/journal-page? page-name)
-                                                     (>= (date/journal-title->int page-name)
-                                                       (date/journal-title->int (date/today))))
-                                               (state/pub-event! [:journal/insert-template page-name])))
-                                           state)}
   [state repo page-e {:keys [sidebar? whiteboard?] :as config}]
->>>>>>> ab5deac9
   (when page-e
     (let [page-name (or (:block/name page-e)
-                      (str (:block/uuid page-e)))
+                        (str (:block/uuid page-e)))
           block-id (parse-uuid page-name)
           block? (boolean block-id)
           block (get-block page-name)
           children (:block/_parent block)]
       (cond
         (and
-          (not block?)
-          (empty? children))
+         (not block?)
+         (empty? children))
         (dummy-block page-name)
 
         :else
@@ -466,7 +451,6 @@
 
 ;; A page is just a logical block
 (rum/defcs ^:large-vars/cleanup-todo page-inner < rum/reactive db-mixins/query
-<<<<<<< HEAD
   (rum/local false ::all-collapsed?)
   (rum/local false ::control-show?)
   (rum/local nil   ::current-page)
@@ -575,7 +559,7 @@
                (when-not block?
                  (tagged-pages repo page-name page-original-name))
 
-           ;; referenced blocks
+               ;; referenced blocks
                (when-not block-or-whiteboard?
                  (when page
                    [:div {:key "page-references"}
@@ -606,130 +590,6 @@
   (when-let [repo (state/get-current-repo)]
     (when-not (state/sub-async-query-loading "contents")
       (page-blocks-cp repo page {:sidebar? true}))))
-=======
-                                                  (rum/local false ::all-collapsed?)
-                                                  (rum/local false ::control-show?)
-                                                  (rum/local nil   ::current-page)
-                                                  (rum/local false ::hover-title?)
-  [state {:keys [repo page-name preview? sidebar?] :as option}]
-  (when-let [path-page-name (get-path-page-name state page-name)]
-    (let [current-repo (state/sub :git/current-repo)
-          repo (or repo current-repo)
-          page-name (util/page-name-sanity-lc path-page-name)
-          page (get-page-entity repo path-page-name page-name)
-          block-id (:block/uuid page)
-          block? (some? (:block/page page))
-          journal? (db/journal-page? page-name)
-          db-based? (config/db-based-graph? repo)
-          fmt-journal? (boolean (date/journal-title->int page-name))
-          whiteboard? (:whiteboard? option) ;; in a whiteboard portal shape?
-          whiteboard-page? (model/whiteboard-page? page-name) ;; is this page a whiteboard?
-          route-page-name path-page-name
-          page-name (:block/name page)
-          page-original-name (:block/original-name page)
-          title (or page-original-name page-name)
-          today? (and
-                   journal?
-                   (= page-name (util/page-name-sanity-lc (date/journal-name))))
-          *control-show? (::control-show? state)
-          *all-collapsed? (::all-collapsed? state)
-          *current-block-page (::current-page state)
-          block-or-whiteboard? (or block? whiteboard?)
-          home? (= :home (state/get-current-route))]
-      (when (or page-name block-or-whiteboard?)
-        [:div.flex-1.page.relative
-         (merge (if (seq (:block/tags page))
-                  (let [page-names (model/get-page-names-by-ids (map :db/id (:block/tags page)))]
-                    {:data-page-tags (text-util/build-data-value page-names)})
-                  {})
-
-           {:key path-page-name
-            :class (util/classnames [{:is-journals (or journal? fmt-journal?)}])})
-
-         (if (and whiteboard-page? (not sidebar?))
-           [:div ((state/get-component :whiteboard/tldraw-preview) page-name)] ;; FIXME: this is not reactive
-           [:div.relative
-            (when (and (not sidebar?) (not block?))
-              [:div.flex.flex-row.space-between
-               (when (or (mobile-util/native-platform?) (util/mobile?))
-                 [:div.flex.flex-row.pr-2
-                  {:style {:margin-left -15}
-                   :on-mouse-over (fn [e]
-                                    (page-mouse-over e *control-show? *all-collapsed?))
-                   :on-mouse-leave (fn [e]
-                                     (page-mouse-leave e *control-show?))}
-                  (page-blocks-collapse-control title *control-show? *all-collapsed?)])
-               (let [original-name (:block/original-name (db/entity [:block/name (util/page-name-sanity-lc page-name)]))]
-                 (when (and (not whiteboard?) original-name)
-                   (page-title page-name {:journal? journal?
-                                          :fmt-journal? fmt-journal?
-                                          :preview? preview?
-                                          :*hover? (::hover-title? state)})))
-               (when (not config/publishing?)
-                 (when config/lsp-enabled?
-                   [:div.flex.flex-row
-                    (plugins/hook-ui-slot :page-head-actions-slotted nil)
-                    (plugins/hook-ui-items :pagebar)]))])
-
-            (when (and db-based? (not block?))
-              [:div.pb-4
-               (db-page/page-info page (::hover-title? state))])
-
-            [:div
-             (when (and block? (not sidebar?) (not whiteboard?))
-               (let [config {:id "block-parent"
-                             :block? true}]
-                 [:div.mb-4
-                  (component-block/breadcrumb config repo block-id {:level-limit 3})]))
-
-             (when (and db-based? (not block?) (not preview?))
-               (db-page/page-properties-react page {:configure? false}))
-
-             ;; blocks
-             (let [_ (and block? page (reset! *current-block-page (:block/name (:block/page page))))
-                   _ (when (and block? (not page))
-                       (route-handler/redirect-to-page! @*current-block-page))]
-               (page-blocks-cp repo page {:sidebar? sidebar? :whiteboard? whiteboard?}))]])
-
-         (when today?
-           (today-queries repo today? sidebar?))
-
-         (when today?
-           (scheduled/scheduled-and-deadlines page-name))
-
-         (when-not block?
-           (tagged-pages repo page-name page-original-name))
-
-         ;; referenced blocks
-         (when-not block-or-whiteboard?
-           [:div {:key "page-references"}
-            (rum/with-key
-              (reference/references route-page-name)
-              (str route-page-name "-refs"))])
-
-         (when-not block-or-whiteboard?
-           (when (not journal?)
-             (hierarchy/structures route-page-name)))
-
-         (when-not (or block-or-whiteboard? sidebar? home?)
-           [:div {:key "page-unlinked-references"}
-            (reference/unlinked-references route-page-name)])]))))
-
-(rum/defcs page < rum/reactive
-  [state option]
-  (let [path-page-name (get-path-page-name state (:page-name option))
-        page-name (util/page-name-sanity-lc path-page-name)
-        repo (state/get-current-repo)
-        page (get-page-entity repo path-page-name page-name)
-        block? (some? (:block/page page))
-        page-unloaded? (or (state/sub-page-unloaded? repo page-name) (nil? page))]
-    (if (and page-unloaded? (not block?))
-      (state/update-state! [repo :unloaded-pages] (fn [pages] (conj (set pages) page-name)))
-      (rum/with-key
-        (page-inner option)
-        (or (:page-name option)
-          (get-page-name state))))))
->>>>>>> ab5deac9
 
 (defonce layout (atom [js/window.innerWidth js/window.innerHeight]))
 
@@ -1193,7 +1053,6 @@
         :on-click close-fn)
 
       (ui/button
-<<<<<<< HEAD
        (t :yes)
        :on-click (fn []
                    (close-fn)
@@ -1209,23 +1068,6 @@
                                              :warning false)
                          (notification/show! (t :tips/all-done) :success))))
                    (js/setTimeout #(refresh-fn) 200)))]]))
-=======
-        (t :yes)
-        :on-click (fn []
-                    (close-fn)
-                    (let [failed-pages (atom [])]
-                      (doseq [page-name (map :block/name pages)]
-                        (page-handler/delete! page-name #()
-                          {:error-handler
-                           (fn [msg]
-                             (js/console.error msg)
-                             (swap! failed-pages conj page-name))}))
-                      (if (seq @failed-pages)
-                        (notification/show! (t :all-pages/failed-to-delete-pages (string/join ", " (map pr-str @failed-pages)))
-                          :warning false)
-                        (notification/show! (t :tips/all-done) :success)))
-                    (js/setTimeout #(refresh-fn) 200)))]]))
->>>>>>> ab5deac9
 
 (rum/defc pagination
   "Pagination component, like `<< <Prev 1/10 Next> >>`.
