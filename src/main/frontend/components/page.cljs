(ns frontend.components.page
  (:require [rum.core :as rum]
            [frontend.util :as util :refer-macros [profile]]
            [frontend.tools.html-export :as html-export]
            [frontend.handler.file :as file]
            [frontend.handler.page :as page-handler]
            [frontend.handler.ui :as ui-handler]
            [frontend.handler.common :as common-handler]
            [frontend.handler.route :as route-handler]
            [frontend.handler.graph :as graph-handler]
            [frontend.handler.notification :as notification]
            [frontend.handler.editor :as editor-handler]
            [frontend.state :as state]
            [clojure.string :as string]
            [frontend.components.block :as block]
            [frontend.components.editor :as editor]
            [frontend.components.reference :as reference]
            [frontend.components.svg :as svg]
            [frontend.components.export :as export]
            [frontend.extensions.graph-2d :as graph-2d]
            [frontend.ui :as ui]
            [frontend.components.content :as content]
            [frontend.components.project :as project]
            [frontend.config :as config]
            [frontend.db :as db]
            [frontend.db.model :as model]
            [frontend.db.utils :as db-utils]
            [frontend.mixins :as mixins]
            [frontend.db-mixins :as db-mixins]
            [goog.dom :as gdom]
            [goog.object :as gobj]
            [frontend.utf8 :as utf8]
            [frontend.date :as date]
            [frontend.graph :as graph]
            [frontend.format.mldoc :as mldoc]
            [cljs-time.coerce :as tc]
            [cljs-time.core :as t]
            [cljs.pprint :as pprint]
            [frontend.context.i18n :as i18n]
            [reitit.frontend.easy :as rfe]
            [frontend.text :as text]
            [frontend.handler.block :as block-handler]))

(defn- get-page-name
  [state]
  (let [route-match (first (:rum/args state))]
    (get-in route-match [:parameters :path :name])))

(defn- get-blocks
  [repo page-name page-original-name block? block-id]
  (when page-name
    (if block?
      (db/get-block-and-children repo block-id)
      (do
        (page-handler/add-page-to-recent! repo page-original-name)
        (db/get-page-blocks repo page-name)))))

(rum/defc page-blocks-cp < rum/reactive
  db-mixins/query
  [repo page file-path page-name page-original-name encoded-page-name sidebar? journal? block? block-id format]
  (let [raw-page-blocks (get-blocks repo page-name page-original-name block? block-id)
        grouped-blocks-by-file (into {} (for [[k v] (db-utils/group-by-file raw-page-blocks)]
                                          [(:file/path (db-utils/entity (:db/id k))) v]))
        raw-page-blocks (get grouped-blocks-by-file file-path raw-page-blocks)
        page-blocks (block-handler/with-dummy-block raw-page-blocks format
                      (if (empty? raw-page-blocks)
                        (let [content (db/get-file repo file-path)]
                          {:block/page {:db/id (:db/id page)}
                           :block/file {:db/id (:db/id (:block/file page))}
                           :block/meta
                           (let [file-id (:db/id (:block/file page))]
                             {:start-pos (utf8/length (utf8/encode content))
                              :end-pos nil})}))
                      {:journal? journal?
                       :page-name page-name})
        start-level (or (:block/level (first page-blocks)) 1)
        hiccup-config {:id (if block? (str block-id) page-name)
                       :start-level start-level
                       :sidebar? sidebar?
                       :block? block?
                       :editor-box editor/box}
        hiccup-config (common-handler/config-with-document-mode hiccup-config)
        hiccup (block/->hiccup page-blocks hiccup-config {})]
    [:div.page-blocks-inner
     (when (and (seq grouped-blocks-by-file)
                (> (count grouped-blocks-by-file) 1))
       (ui/admonition
        :warning
        [:div.text-sm
         [:p.font-medium "Those pages have the same title, you might want to only keep one file."]
         [:ol
          (for [[file-path blocks] (into (sorted-map) grouped-blocks-by-file)]
            [:li [:a {:key file-path
                      :href (rfe/href :file {:path file-path})} file-path]])]]))

     (rum/with-key
       (content/content page-name
                        {:hiccup   hiccup
                         :sidebar? sidebar?})
       (str encoded-page-name "-hiccup"))]))

(defn contents-page
  [{:block/keys [name original-name file] :as contents}]
  (when-let [repo (state/get-current-repo)]
    (let [format (db/get-page-format name)
          file-path (:file/path file)]
      (page-blocks-cp repo contents file-path name original-name name true false false nil format))))

(defn presentation
  [repo page]
  [:a.opacity-50.hover:opacity-100
   {:title "Presentation mode (Powered by Reveal.js)"
    :on-click (fn []
                (state/sidebar-add-block!
                 repo
                 (:db/id page)
                 :page-presentation
                 {:page page}))}
   svg/slideshow])

(rum/defc today-queries < rum/reactive
  [repo today? sidebar?]
  (when (and today? (not sidebar?))
    (let [queries (state/sub [:config repo :default-queries :journals])]
      (when (seq queries)
        [:div#today-queries.mt-10
         (for [{:keys [title] :as query} queries]
           (rum/with-key
             (block/custom-query {:start-level 2
                                  :attr {:class "mt-10"}
                                  :editor-box editor/box} query)
             (str repo "-custom-query-" (:query query))))]))))

(defn- delete-page!
  [page-name]
  (page-handler/delete! page-name
                        (fn []
                          (notification/show! (str "Page " page-name " was deleted successfully!")
                                              :success)))
  (state/close-modal!)
  (route-handler/redirect-to-home!))

(defn delete-page-dialog
  [page-name]
  (fn [close-fn]
    (rum/with-context [[t] i18n/*tongue-context*]
      [:div
       [:div.sm:flex.sm:items-start
        [:div.mx-auto.flex-shrink-0.flex.items-center.justify-center.h-12.w-12.rounded-full.bg-red-100.sm:mx-0.sm:h-10.sm:w-10
         [:svg.h-6.w-6.text-red-600
          {:stroke "currentColor", :view-box "0 0 24 24", :fill "none"}
          [:path
           {:d
            "M12 9v2m0 4h.01m-6.938 4h13.856c1.54 0 2.502-1.667 1.732-3L13.732 4c-.77-1.333-2.694-1.333-3.464 0L3.34 16c-.77 1.333.192 3 1.732 3z"
            :stroke-width "2"
            :stroke-linejoin "round"
            :stroke-linecap "round"}]]]
        [:div.mt-3.text-center.sm:mt-0.sm:ml-4.sm:text-left
         [:h3#modal-headline.text-lg.leading-6.font-medium
          (t :page/delete-confirmation)]]]

       [:div.mt-5.sm:mt-4.sm:flex.sm:flex-row-reverse
        [:span.flex.w-full.rounded-md.shadow-sm.sm:ml-3.sm:w-auto
         [:button.inline-flex.justify-center.w-full.rounded-md.border.border-transparent.px-4.py-2.bg-indigo-600.text-base.leading-6.font-medium.text-white.shadow-sm.hover:bg-indigo-500.focus:outline-none.focus:border-indigo-700.focus:shadow-outline-indigo.transition.ease-in-out.duration-150.sm:text-sm.sm:leading-5
          {:type "button"
           :on-click (fn []
                       (delete-page! page-name))}
          (t :yes)]]
        [:span.mt-3.flex.w-full.rounded-md.shadow-sm.sm:mt-0.sm:w-auto
         [:button.inline-flex.justify-center.w-full.rounded-md.border.border-gray-300.px-4.py-2.bg-white.text-base.leading-6.font-medium.text-gray-700.shadow-sm.hover:text-gray-500.focus:outline-none.focus:border-blue-300.focus:shadow-outline-blue.transition.ease-in-out.duration-150.sm:text-sm.sm:leading-5
          {:type "button"
           :on-click close-fn}
          (t :cancel)]]]])))

(rum/defcs rename-page-dialog-inner <
  (rum/local "" ::input)
  [state title page-name close-fn]
  (let [input (get state ::input)]
    (rum/with-context [[t] i18n/*tongue-context*]
      [:div.w-full.sm:max-w-lg.sm:w-96
       [:div.sm:flex.sm:items-start
        [:div.mt-3.text-center.sm:mt-0.sm:text-left
         [:h3#modal-headline.text-lg.leading-6.font-medium
          (t :page/rename-to title)]]]

       [:input.form-input.block.w-full.sm:text-sm.sm:leading-5.my-2
        {:auto-focus true
         :on-change (fn [e]
                      (reset! input (util/evalue e)))}]

       [:div.mt-5.sm:mt-4.sm:flex.sm:flex-row-reverse
        [:span.flex.w-full.rounded-md.shadow-sm.sm:ml-3.sm:w-auto
         [:button.inline-flex.justify-center.w-full.rounded-md.border.border-transparent.px-4.py-2.bg-indigo-600.text-base.leading-6.font-medium.text-white.shadow-sm.hover:bg-indigo-500.focus:outline-none.focus:border-indigo-700.focus:shadow-outline-indigo.transition.ease-in-out.duration-150.sm:text-sm.sm:leading-5
          {:type "button"
           :on-click (fn []
                       (let [value (string/trim @input)]
                         (when-not (string/blank? value)
                           (page-handler/rename! page-name value)
                           (state/close-modal!))))}
          (t :submit)]]
        [:span.mt-3.flex.w-full.rounded-md.shadow-sm.sm:mt-0.sm:w-auto
         [:button.inline-flex.justify-center.w-full.rounded-md.border.border-gray-300.px-4.py-2.bg-white.text-base.leading-6.font-medium.text-gray-700.shadow-sm.hover:text-gray-500.focus:outline-none.focus:border-blue-300.focus:shadow-outline-blue.transition.ease-in-out.duration-150.sm:text-sm.sm:leading-5
          {:type "button"
           :on-click close-fn}
          (t :cancel)]]]])))

(defn rename-page-dialog
  [title page-name]
  (fn [close-fn]
    (rename-page-dialog-inner title page-name close-fn)))

(defn tagged-pages
  [repo tag]
  (let [pages (db/get-tag-pages repo tag)]
    (when (seq pages)
      [:div.references.mt-6.flex-1.flex-row
       [:div.content
        (ui/foldable
         [:h2.font-bold.opacity-50 (util/format "Pages tagged with \"%s\"" tag)]
         [:ul.mt-2
          (for [[original-name name] pages]
            [:li {:key (str "tagged-page-" name)}
             [:a {:href (rfe/href :page {:name name})}
              original-name]])] false)]])))

;; A page is just a logical block
(rum/defcs page < rum/reactive
  {:did-mount (fn [state]
                (ui-handler/scroll-and-highlight! state)
                state)
   :did-update (fn [state]
                 (ui-handler/scroll-and-highlight! state)
                 state)}
  [state {:keys [repo] :as option}]
  (let [current-repo (state/sub :git/current-repo)
        repo (or repo current-repo)
        path-page-name (or (get-page-name state)
                           (state/get-current-page))
        page-name (string/lower-case path-page-name)
        marker-page? (util/marker? page-name)
        priority-page? (contains? #{"a" "b" "c"} page-name)
        block? (util/uuid-string? page-name)
        block-id (and block? (uuid page-name))
        format (let [page (if block-id
                            (:block/name (:block/page (db/entity [:block/uuid block-id])))
                            page-name)]
                 (db/get-page-format page))
        journal? (db/journal-page? page-name)
        sidebar? (:sidebar? option)]
    (rum/with-context [[t] i18n/*tongue-context*]
      (cond
        priority-page?
        [:div.page
         [:h1.title
          (t :page/priority (string/upper-case page-name))]
         [:div.ml-2
          (reference/references page-name false true)]]

        marker-page?
        [:div.page
         [:h1.title
          (string/upper-case page-name)]
         [:div.ml-2
          (reference/references page-name true false)]]

        :else
        (let [route-page-name page-name
              page (if block?
                     (->> (:db/id (:block/page (db/entity repo [:block/uuid block-id])))
                          (db/entity repo))
                     (db/entity repo [:block/name page-name]))
              page (if page page (do
<<<<<<< HEAD
                                   (db/transact! repo [{:block/name page-name
                                                        :block/original-name path-page-name}])
                                   (db/entity repo [:block/name page-name])))
              {:keys [title] :as properties} (:block/properties page)
              page-name (:block/name page)
              page-original-name (:block/original-name page)
              file (:block/file page)
=======
                                   (db/transact! repo [{:page/name page-name
                                                        :page/original-name path-page-name}])
                                   (db/entity repo [:page/name page-name])))
              {:keys [title] :as properties} (:page/properties page)
              page-name (:page/name page)
              page-original-name (:page/original-name page)
              title (or title page-original-name page-name)
              file (:page/file page)
>>>>>>> b718d4f5
              file-path (and (:db/id file) (:file/path (db/entity repo (:db/id file))))
              today? (and
                      journal?
                      (= page-name (string/lower-case (date/journal-name))))
              developer-mode? (state/sub [:ui/developer-mode?])
              published? (= "true" (:published properties))
              public? (= "true" (:public properties))]
          [:div.flex-1.page.relative (if (seq (:block/tags page))
                                       (let [page-names (model/get-page-names-by-ids (map :db/id (:block/tags page)))]
                                         {:data-page-tags (text/build-data-value page-names)})
                                       {})
           [:div.relative
            (when (and (not block?)
                       (not sidebar?)
                       (not config/publishing?))

              (let [contents? (= (string/lower-case (str page-name)) "contents")
                    links (->>
                           [(when-not contents?
                              {:title (t :page/add-to-contents)
                               :options {:on-click (fn [] (page-handler/handle-add-page-to-contents! page-original-name))}})

                            (when-not contents?
                              {:title (t :page/rename)
                               :options {:on-click #(state/set-modal! (rename-page-dialog title page-name))}})

                            (when (and file-path (util/electron?))
                              [{:title   (t :page/open-in-finder)
                                :options {:on-click #(js/window.apis.showItemInFolder file-path)}}
                               {:title (t :page/open-with-default-app)
                                :options {:on-click #(js/window.apis.openPath file-path)}}])

                            (when-not contents?
                              {:title (t :page/delete)
                               :options {:on-click #(state/set-modal! (delete-page-dialog page-name))}})

                            (when (state/get-current-page)
                              {:title (t :export)
                               :options {:on-click #(state/set-modal! export/export-page)}})

                            (when (util/electron?)
                              {:title  (t (if public? :page/make-private :page/make-public))
                               :options {:on-click
                                         (fn []
                                           (page-handler/update-public-attribute!
                                            page-name
                                            (if public? false true))
                                           (state/close-modal!))}})

                            (when file
                              {:title (t :page/re-index)
                               :options {:on-click (fn []
                                                     (file/re-index! file))}})

                            (when developer-mode?
                              {:title "(Dev) Show page data"
                               :options {:on-click (fn []
                                                     (let [page-data (with-out-str (pprint/pprint (db/pull (:db/id page))))]
                                                       (println page-data)
                                                       (notification/show!
                                                        [:div
                                                         [:pre.code page-data]
                                                         [:br]
                                                         (ui/button "Copy to clipboard"
                                                                    :on-click #(.writeText js/navigator.clipboard page-data))]
                                                        :success
                                                        false)))}})]
                           (flatten)
                           (remove nil?))]
                (when (seq links)
                  (ui/dropdown-with-links
                   (fn [{:keys [toggle-fn]}]
                     [:a.opacity-70.hover:opacity-100
                      {:style {:position "absolute"
                               :right 0
                               :top 20}
                       :title "More options"
                       :on-click toggle-fn}
                      (svg/vertical-dots {:class (util/hiccup->class "opacity-50.hover:opacity-100.h-5.w-5")})])
                   links
                   {:modal-class (util/hiccup->class
                                  "origin-top-right.absolute.right-0.top-10.mt-2.rounded-md.shadow-lg.whitespace-no-wrap.dropdown-overflow-auto.page-drop-options")
                    :z-index 1}))))
            (when (and (not sidebar?)
                       (not block?))
              [:a {:on-click (fn [e]
                               (.preventDefault e)
                               (when (gobj/get e "shiftKey")
                                 (when-let [page (db/pull repo '[*] [:block/name page-name])]
                                   (state/sidebar-add-block!
                                    repo
                                    (:db/id page)
                                    :page
                                    {:page page}))))}
               [:h1.title {:style {:margin-left -2}}
                (if page-original-name
                  (if (and (string/includes? page-original-name "[[")
                           (string/includes? page-original-name "]]"))
                    (let [ast (mldoc/->edn page-original-name (mldoc/default-config format))]
                      (block/markup-element-cp {} (ffirst ast)))
                    page-original-name)
                  (or
                   page-name
                   path-page-name))]])
            [:div
             [:div.content
              (when (and file-path
                         (not sidebar?)
                         (not block?)
                         (not (state/hide-file?))
                         (not config/publishing?))
                [:div.text-sm.ml-1.mb-4.flex-1.inline-flex
                 {:key "page-file"}
                 [:span.opacity-50 {:style {:margin-top 2}} (t :file/file)]
                 [:a.bg-base-2.px-1.ml-1.mr-3 {:style {:border-radius 4
                                                       :word-break    "break-word"}
                                               :href  (rfe/href :file {:path file-path})}
                  file-path]

                 (when (not config/mobile?)
                   (presentation repo page))])]

             (when (and repo (not block?))
               (let [alias (db/get-page-alias-names repo page-name)]
                 (when (seq alias)
                   [:div.text-sm.ml-1.mb-4 {:key "page-file"}
                    [:span.opacity-50 "Alias: "]
                    (for [item alias]
                      [:a.ml-1.mr-1 {:href (rfe/href :page {:name item})}
                       item])])))

             (when (and block? (not sidebar?))
               (let [config {:id "block-parent"
                             :block? true}]
                 [:div.mb-4
                  (block/block-parents config repo block-id format)]))

             ;; blocks
             (page-blocks-cp repo page file-path page-name page-original-name page-name sidebar? journal? block? block-id format)]]

           (when-not block?
             (today-queries repo today? sidebar?))

           (tagged-pages repo page-name)

           ;; referenced blocks
           [:div {:key "page-references"}
            (reference/references route-page-name false)]

           [:div {:key "page-unlinked-references"}
            (reference/unlinked-references route-page-name)]])))))

(defonce layout (atom [js/window.outerWidth js/window.outerHeight]))

(defonce graph-ref (atom nil))
(defonce show-journal? (atom false))
(rum/defcs global-graph < rum/reactive
  (mixins/event-mixin
   (fn [state]
     (mixins/listen state js/window "resize"
                    (fn [e]
                      (reset! layout [js/window.outerWidth js/window.outerHeight])))))
  [state]
  (let [theme (state/sub :ui/theme)
        sidebar-open? (state/sub :ui/sidebar-open?)
        [width height] (rum/react layout)
        dark? (= theme "dark")
        graph (graph-handler/build-global-graph theme (rum/react show-journal?))]
    (rum/with-context [[t] i18n/*tongue-context*]
      [:div.relative#global-graph
       (if (seq (:nodes graph))
         (graph-2d/graph
          (graph/build-graph-opts
           graph
           dark?
           {:width (if (and (> width 1280) sidebar-open?)
                     (- width 24 600)
                     (- width 24))
            :height height
            :ref (fn [v] (reset! graph-ref v))
            :ref-atom graph-ref}))
         [:div.ls-center.mt-20
          [:p.opacity-70.font-medium "Empty"]])
       [:div.absolute.top-15.left-5
        [:div.flex.flex-col
         [:a.text-sm.font-medium
          {:on-click (fn [_e]
                       (swap! show-journal? not))}
          (str (t :page/show-journals)
               (if @show-journal? " (ON)"))]]]])))

(rum/defc all-pages < rum/reactive
  ;; {:did-mount (fn [state]
  ;;               (let [current-repo (state/sub :git/current-repo)]
  ;;                 (js/setTimeout #(db/remove-orphaned-pages! current-repo) 0))
  ;;               state)}
  []
  (let [current-repo (state/sub :git/current-repo)]
    (rum/with-context [[t] i18n/*tongue-context*]
      [:div.flex-1
       [:h1.title (t :all-pages)]
       (when current-repo
         (let [pages (page-handler/get-pages-with-modified-at current-repo)]
           [:table.table-auto
            [:thead
             [:tr
              [:th (t :block/name)]
              [:th (t :file/last-modified-at)]]]
            [:tbody
             (for [page pages]
               [:tr {:key page}
                [:td [:a {:on-click (fn [e]
                                      (let [repo (state/get-current-repo)
                                            page (db/pull repo '[*] [:block/name (string/lower-case page)])]
                                        (when (gobj/get e "shiftKey")
                                          (state/sidebar-add-block!
                                           repo
                                           (:db/id page)
                                           :page
                                           {:page page}))))
                          :href (rfe/href :page {:name page})}
                      page]]
                [:td [:span.text-gray-500.text-sm
                      (t :file/no-data)]]])]]))])))

(rum/defcs new < rum/reactive
  (rum/local "" ::title)
  (mixins/event-mixin
   (fn [state]
     (mixins/on-enter state
                      :node (gdom/getElement "page-title")
                      :on-enter (fn []
                                  (let [title @(get state ::title)]
                                    (when-not (string/blank? title)
                                      (page-handler/create! title)))))))
  [state]
  (rum/with-context [[t] i18n/*tongue-context*]
    (let [title (get state ::title)]
      [:div#page-new.flex-1.flex-col {:style {:flex-wrap "wrap"}}
       [:div.mt-10.mb-2 {:style {:font-size "1.5rem"}}
        (t :page/new-title)]
       [:input#page-title.focus:outline-none.ml-1
        {:style {:border "none"
                 :font-size "1.8rem"
                 :max-width 300}
         :auto-focus true
         :auto-complete "off"
         :on-change (fn [e]
                      (reset! title (util/evalue e)))}]])))<|MERGE_RESOLUTION|>--- conflicted
+++ resolved
@@ -270,24 +270,14 @@
                           (db/entity repo))
                      (db/entity repo [:block/name page-name]))
               page (if page page (do
-<<<<<<< HEAD
                                    (db/transact! repo [{:block/name page-name
                                                         :block/original-name path-page-name}])
                                    (db/entity repo [:block/name page-name])))
               {:keys [title] :as properties} (:block/properties page)
               page-name (:block/name page)
               page-original-name (:block/original-name page)
+              title (or title page-original-name page-name)
               file (:block/file page)
-=======
-                                   (db/transact! repo [{:page/name page-name
-                                                        :page/original-name path-page-name}])
-                                   (db/entity repo [:page/name page-name])))
-              {:keys [title] :as properties} (:page/properties page)
-              page-name (:page/name page)
-              page-original-name (:page/original-name page)
-              title (or title page-original-name page-name)
-              file (:page/file page)
->>>>>>> b718d4f5
               file-path (and (:db/id file) (:file/path (db/entity repo (:db/id file))))
               today? (and
                       journal?
