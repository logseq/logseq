(ns frontend.components.page
  (:require ["/frontend/utils" :as utils]
            [clojure.string :as string]
            [frontend.components.block :as component-block]
            [frontend.components.content :as content]
            [frontend.components.editor :as editor]
            [frontend.components.hierarchy :as hierarchy]
            [frontend.components.plugins :as plugins]
            [frontend.components.query :as query]
            [frontend.components.reference :as reference]
            [frontend.components.scheduled-deadlines :as scheduled]
            [frontend.components.property :as property]
            [frontend.components.property.value :as pv]
            [frontend.components.class :as class-component]
            [frontend.handler.property.util :as pu]
            [frontend.handler.db-based.property :as db-property-handler]
            [frontend.handler.db-based.property.util :as db-pu]
            [frontend.components.svg :as svg]
            [frontend.config :as config]
            [frontend.context.i18n :refer [t]]
            [frontend.date :as date]
            [frontend.db :as db]
            [frontend.db-mixins :as db-mixins]
            [frontend.db.model :as model]
            [frontend.extensions.graph :as graph]
            [frontend.extensions.pdf.utils :as pdf-utils]
            [frontend.format.block :as block]
            [frontend.format.mldoc :as mldoc]
            [frontend.handler.common :as common-handler]
            [frontend.handler.config :as config-handler]
            [frontend.handler.dnd :as dnd]
            [frontend.handler.editor :as editor-handler]
            [frontend.handler.graph :as graph-handler]
            [frontend.handler.notification :as notification]
            [frontend.handler.page :as page-handler]
            [frontend.handler.route :as route-handler]
            [frontend.mixins :as mixins]
            [frontend.mobile.util :as mobile-util]
            [frontend.search :as search]
            [frontend.state :as state]
            [frontend.ui :as ui]
            [frontend.util :as util]
            [frontend.util.text :as text-util]
            [goog.object :as gobj]
            [logseq.graph-parser.mldoc :as gp-mldoc]
            [logseq.graph-parser.util :as gp-util]
            [logseq.graph-parser.util.page-ref :as page-ref]
            [logseq.db.frontend.property :as db-property]
            [medley.core :as medley]
            [promesa.core :as p]
            [reitit.frontend.easy :as rfe]
            [rum.core :as rum]))

(defn- get-page-name
  [state]
  (let [route-match (first (:rum/args state))]
    (get-in route-match [:parameters :path :name])))

;; Named block links only works on web (and publishing)
(if util/web-platform?
  (defn- get-block-uuid-by-block-route-name
    "Return string block uuid for matching :name and :block-route-name params or
    nil if not found"
    [state]
    ;; Only query if block name is in the route
    (when-let [route-name (get-in (first (:rum/args state))
                                  [:parameters :path :block-route-name])]
      (->> (model/get-block-by-page-name-and-block-route-name
            (state/get-current-repo)
            (get-page-name state)
            route-name)
           :block/uuid
           str)))
  (def get-block-uuid-by-block-route-name (constantly nil)))

(defn- get-block
  [page-name-or-uuid]
  (when page-name-or-uuid
    (when-let [block (model/get-page page-name-or-uuid)]
      (model/sub-block (:db/id block)))))

(defn- open-root-block!
  [state]
  (let [[_ block _ sidebar? preview?] (:rum/args state)]
    (when (and
           (or preview?
               (not (contains? #{:home :all-journals :whiteboard} (state/get-current-route))))
           (not sidebar?))
      (when (and (string/blank? (:block/content block))
                 (not preview?))
        (editor-handler/edit-block! block :max (:block/uuid block)))))
  state)

(rum/defc page-blocks-inner <
  {:did-mount open-root-block!}
  [page-name _block blocks config sidebar? whiteboard? _block-uuid]
  (let [hiccup (component-block/->hiccup blocks config {})]
    [:div.page-blocks-inner {:style {:margin-left (if (or sidebar? whiteboard?) 0 -20)}}
     (rum/with-key
       (content/content page-name
                        {:hiccup   hiccup
                         :sidebar? sidebar?})
       (str page-name "-hiccup"))]))

(declare page)

(if config/publishing?
  (rum/defc dummy-block
    [_page-name]
    [:div])

  (rum/defc dummy-block
    [page-name]
    (let [[hover set-hover!] (rum/use-state false)
          click-handler-fn (fn []
                             (let [block (editor-handler/insert-first-page-block-if-not-exists! page-name {:redirect? false})]
                               (js/setTimeout #(editor-handler/edit-block! block :max (:block/uuid block)) 0)))
          drop-handler-fn (fn [^js event]
                            (util/stop event)
                            (p/let [block-uuids (state/get-selection-block-ids)
                                    lookup-refs (map (fn [id] [:block/uuid id]) block-uuids)
                                    selected (db/pull-many (state/get-current-repo) '[*] lookup-refs)
                                    blocks (if (seq selected) selected [@component-block/*dragging-block])
                                    _ (editor-handler/insert-first-page-block-if-not-exists! page-name {:redirect? false})]
                              (js/setTimeout #(let [target-block (db/pull (:db/id (db/get-page page-name)))]
                                                (dnd/move-blocks event blocks target-block nil :sibling))
                                             0)))]
      [:div.ls-block.flex-1.flex-col.rounded-sm
       {:style {:width "100%"
              ;; The same as .dnd-separator
                :border-top (if hover
                              "3px solid #ccc"
                              nil)}}
       [:div.flex.flex-row
        [:div.flex.flex-row.items-center.mr-2.ml-1 {:style {:height 24}}
         [:span.bullet-container.cursor
          [:span.bullet]]]
        [:div.flex.flex-1 {:tabIndex 0
                           :on-key-press (fn [e]
                                           (when (= "Enter" (util/ekey e))
                                             (click-handler-fn)))
                           :on-click click-handler-fn
                           :on-drag-enter #(set-hover! true)
                           :on-drag-over #(util/stop %)
                           :on-drop drop-handler-fn
                           :on-drag-leave #(set-hover! false)}
         [:span.opacity-70
          "Click here to edit..."]]]])))

(rum/defc add-button
  [args]
  [:div.flex-1.flex-col.rounded-sm.add-button-link-wrap
   {:on-click (fn [] (editor-handler/api-insert-new-block! "" args))}
   [:div.flex.flex-row
    [:div.block {:style {:height      20
                         :width       20
                         :margin-left 2}}
     [:a.add-button-link.block
      (ui/icon "circle-plus")]]]])

(rum/defcs page-blocks-cp < rum/reactive db-mixins/query
  {:will-mount (fn [state]
                 (let [page-e (second (:rum/args state))
                       page-name (:block/name page-e)]
                   (when (and (db/journal-page? page-name)
                              (>= (date/journal-title->int page-name)
                                  (date/journal-title->int (date/today))))
                     (state/pub-event! [:journal/insert-template page-name])))
                 state)}
  [state repo page-e {:keys [sidebar? whiteboard?] :as config}]
  (when page-e
    (let [page-name (or (:block/name page-e)
                        (str (:block/uuid page-e)))
          block-id (parse-uuid page-name)
          block? (boolean block-id)
          block (get-block page-name)
          block-unloaded? (state/sub-block-unloaded? repo (:block/uuid block))
          children (:block/_parent block)]
      (cond
        block-unloaded?
        (ui/loading "Loading...")

        (and
         (not block?)
         (empty? children))
        (dummy-block page-name)

        :else
        (let [document-mode? (state/sub :document/mode?)
              short-page? (when-not block?
                            (<= (count (:block/_page block)) 200))
              hiccup-config (merge
                             {:id (if block? (str block-id) page-name)
                              :db/id (:db/id block)
                              :block? block?
                              :editor-box editor/box
                              :document/mode? document-mode?
                              :disable-lazy-load? short-page?}
                             config)
              config (common-handler/config-with-document-mode hiccup-config)
              blocks (if block? [block] (db/sort-by-left children block))]
          [:div
           (page-blocks-inner page-name block blocks config sidebar? whiteboard? block-id)
           (when-not config/publishing?
             (let [args (if block-id
                          {:block-uuid block-id}
                          {:page page-name})]
               (add-button args)))])))))

(defn contents-page
  [page]
  (when-let [repo (state/get-current-repo)]
    (page-blocks-cp repo page {:sidebar? true})))

(rum/defc today-queries < rum/reactive
  [repo today? sidebar?]
  (when (and today? (not sidebar?))
    (let [queries (get-in (state/sub-config repo) [:default-queries :journals])]
      (when (seq queries)
        [:div#today-queries.mt-10
         (for [query queries]
           (rum/with-key
             (ui/catch-error
              (ui/component-error "Failed default query:" {:content (pr-str query)})
              (query/custom-query (component-block/wrap-query-components
                                   {:attr {:class "mt-10"}
                                    :editor-box editor/box
                                    :page page})
                                  query))
             (str repo "-custom-query-" (:query query))))]))))

(defn tagged-pages
  [repo tag tag-original-name]
  (let [pages (db/get-tag-pages repo tag)]
    (when (seq pages)
      [:div.references.page-tags.mt-6.flex-1.flex-row
       [:div.content
        (ui/foldable
         [:h2.font-bold.opacity-50 (util/format "Pages tagged with \"%s\"" tag-original-name)]
         [:ul.mt-2
          (for [[original-name name] (sort-by last pages)]
            [:li {:key (str "tagged-page-" name)}
             (component-block/page-cp {} {:block/name name :block/original-name original-name})])]
         {:default-collapsed? false})]])))

(rum/defc page-title-editor < rum/reactive
  [page {:keys [*input-value *title-value *edit? untitled? page-name old-name whiteboard-page?]}]
  (let [input-ref (rum/create-ref)
        title (:block/original-name page)
        collide? #(and (not= (util/page-name-sanity-lc page-name)
                             (util/page-name-sanity-lc @*title-value))
                       (db/page-exists? page-name)
                       (db/page-exists? @*title-value))
<<<<<<< HEAD
        rename-fn (fn [old-name new-name]
                    (if (and whiteboard-page? (config/db-based-graph? (state/get-current-repo)))
                      (do
                        (db/transact! [{:db/id (:db/id page)
                                        :block/original-name new-name
                                        :block/name (util/page-name-sanity-lc new-name)
                                        :block/updated-at (util/time-ms)}])
                        (route-handler/redirect-to-whiteboard! new-name))
                      (page-handler/rename! old-name new-name)))
        rollback-fn #(do
=======
        rollback-fn #(let [old-name (if untitled? "" old-name)]
>>>>>>> 71b629a6
                       (reset! *title-value old-name)
                       (gobj/set (rum/deref input-ref) "value" old-name)
                       (reset! *edit? true)
                       (.focus (rum/deref input-ref)))
        blur-fn (fn [e]
                  (when (gp-util/wrapped-by-quotes? @*title-value)
                    (swap! *title-value gp-util/unquote-string)
                    (gobj/set (rum/deref input-ref) "value" @*title-value))
                  (cond
                    (or (= old-name @*title-value) (and whiteboard-page? (string/blank? @*title-value)))
                    (reset! *edit? false)

                    (string/blank? @*title-value)
                    (do (when-not untitled? (notification/show! (t :page/illegal-page-name) :warning))
                        (rollback-fn))

                    (and (collide?) (or whiteboard-page? (model/whiteboard-page? @*title-value)))
                    (do (notification/show! (t :page/page-already-exists @*title-value) :error)
                        (rollback-fn))

                    (and (date/valid-journal-title? @*title-value) whiteboard-page?)
                    (do (notification/show! (t :page/whiteboard-to-journal-error) :error)
                        (rollback-fn))

                    :else
                    (do
                      (rename-fn (or title page-name) @*title-value)
                      (reset! *edit? false)))
                  (util/stop e))]
    [:input.edit-input.p-0.focus:outline-none.ring-none
     {:type          "text"
      :ref           input-ref
      :auto-focus    true
      :style         {:outline "none"
                      :width "100%"
                      :font-weight "inherit"}
      :auto-complete (if (util/chrome?) "chrome-off" "off") ; off not working here
      :value         (rum/react *input-value)
      :on-change     (fn [^js e]
                       (let [value (util/evalue e)]
                         (reset! *title-value (string/trim value))
                         (reset! *input-value value)))
      :on-blur       blur-fn
      :on-key-down   (fn [^js e]
                       (when (= (gobj/get e "key") "Enter")
                         (blur-fn e)))
      :placeholder   (when untitled? (t :untitled))
      :on-key-up     (fn [^js e]
                       ;; Esc
                       (when (= 27 (.-keyCode e))
                         (reset! *title-value old-name)
                         (reset! *edit? false)))
      :on-focus (fn []
                  (when untitled? (reset! *title-value "")))}]))

(rum/defc page-tags <
  [page tags-property *hover? *configuring?]
  (let [toggle-fn' (fn [toggle-fn]
                     (fn []
                       (toggle-fn)
                       (swap! *configuring? not)))]
    (ui/dropdown
     (fn [{:keys [toggle-fn]}]
       [:a.fade-link.flex.flex-row.items-center
        {:on-click (toggle-fn' toggle-fn)}
        [:div.ml-1.text-sm "Set tags"]])
     (fn [{:keys [toggle-fn]}]
       (pv/property-value page tags-property nil {:on-chosen (toggle-fn' toggle-fn)
                                                  :dropdown? false}))
     {:modal-class (util/hiccup->class
                    "origin-top-right.absolute.left-0.mt-2.rounded-md.shadow-lg")
      :on-toggle (fn [value]
                   (when (false? value)
                     (reset! *configuring? false)
                     (reset! *hover? false)))})))

(declare page-properties)

(rum/defcs page-configure-inner <
  (rum/local false ::show-page-properties?)
  {:will-unmount (fn [state]
                   (let [on-unmount (nth (:rum/args state) 1)]
                     (on-unmount)))}
  [state page _on-unmount opts]
  (let [*show-page-properties? (::show-page-properties? state)
        types (:block/type page)
        class? (contains? types "class")
        property? (contains? types "property")
        class-or-property? (or class? property?)
        page-opts {:configure? true
                   :show-page-properties? @*show-page-properties?}]
    [:div.flex.flex-col.justify-between.p-4 {:style {:min-width 700
                                                     :min-height 400}}
     [:div.flex.flex-col.gap-2
      (cond
        (not class-or-property?)
        (when (and (not class?)
                   (not property?)
                   (not (db-property-handler/block-has-viewable-properties? page)))
          (page-properties page page-opts))

        @*show-page-properties?
        (page-properties page page-opts)

        :else
        [:<>
         (when class?
           (class-component/configure page))
         (when class?
           (page-properties page page-opts))
         (when (and property? (not class?))
           [:h2.title "Configure property"])
         (when property?
           (property/property-config page page (assoc opts
                                                      :inline-text component-block/inline-text)))])]

     (when (and class-or-property?
                (not (db-property-handler/block-has-viewable-properties? page))
                (not config/publishing?)
                (empty? (:properties (:block/schema page))))
       [:a.fade-link.flex.flex-row.items-center.gap-1.text-sm
        {:on-click #(swap! *show-page-properties? not)}
        (ui/icon (if @*show-page-properties?
                   "arrow-narrow-left"
                   "arrow-narrow-right"))
        (if @*show-page-properties?
          "Back"
          "Edit page properties")])]))

(rum/defc page-configure
  [page *hover? *configuring?]
  (when (or @*hover? (and config/publishing? (some #{"class" "property"} (:block/type page))))
    (let [toggle-fn' (fn [toggle-fn]
                       (fn []
                         (toggle-fn)
                         (reset! *configuring? true)))]
      (ui/dropdown
       (fn [{:keys [toggle-fn]}]
         [:a.fade-link.flex.flex-row.items-center
          {:on-click (toggle-fn' toggle-fn)}
          [:div.mr-1.text-sm (if-let [block-type (and config/publishing?
                                                      (some #{"class" "property"} (:block/type page)))]
                               (str "More info on this " block-type)
                               "Configure")]])
       (fn [{:keys [toggle-fn]}]
         (page-configure-inner
          page
          (fn []
            (reset! *configuring? false)
            (reset! *hover? false))
          {:toggle-fn toggle-fn}))

       {:modal-class (util/hiccup->class
                      "origin-top-right.absolute.left-0.mt-2.rounded-md.shadow-lg")}))))

(rum/defcs ^:large-vars/cleanup-todo page-title < rum/reactive
  (rum/local false ::edit?)
  (rum/local "" ::input-value)
  (rum/local false ::hover?)
  (rum/local false ::configuring?)
  {:init (fn [state]
           (let [page-name (first (:rum/args state))
                 original-name (:block/original-name (db/entity [:block/name (util/page-name-sanity-lc page-name)]))
                 *title-value (atom original-name)]
             (assoc state ::title-value *title-value)))}
  [state page-name {:keys [fmt-journal? preview?]}]
  (when page-name
    (let [page (when page-name (db/entity [:block/name page-name]))
          page (db/sub-block (:db/id page))
          title (or (:block/original-name page) page-name)
          icon (pu/lookup (:block/properties page) :icon)
          *hover? (::hover? state)
          *title-value (get state ::title-value)
          *edit? (get state ::edit?)
          *configuring? (::configuring? state)
          *input-value (get state ::input-value)
          repo (state/get-current-repo)
          hls-page? (pdf-utils/hls-file? title)
          whiteboard-page? (model/whiteboard-page? page-name)
          untitled? (and whiteboard-page? (parse-uuid page-name)) ;; normal page cannot be untitled right?
          title (if hls-page?
                  [:a.asset-ref (pdf-utils/fix-local-asset-pagename title)]
                  (if fmt-journal?
                    (date/journal-title->custom-format title)
                    title))
          old-name (or title page-name)
          db-based? (config/db-based-graph? repo)
          tags-property (db/entity [:block/name "tags"])]
      [:div.ls-page-title.flex.flex-1.flex-row.flex-wrap.w-full.relative.items-center.gap-2
       {:on-mouse-over #(reset! *hover? true)
        :on-mouse-out #(when-not @*configuring?
                         (reset! *hover? false))}
       (when icon
         [:div.page-icon {:on-mouse-down util/stop-propagation}
          (if (and (map? icon) db-based?)
            (property/icon icon {:on-chosen (fn [_e icon]
                                              (let [icon-property-id (db-pu/get-built-in-property-uuid :icon)]
                                                (db-property-handler/update-property!
                                                 repo
                                                 (:block/uuid page)
                                                 {:properties {icon-property-id icon}})))})
            icon)])

       [:div.flex.flex-1.flex-row.flex-wrap.items-center.gap-4
        [:h1.page-title.flex-1.cursor-pointer.gap-1
         {:class (when-not whiteboard-page? "title")
          :on-mouse-down (fn [e]
                           (when (util/right-click? e)
                             (state/set-state! :page-title/context {:page page-name})))
          :on-click (fn [e]
                      (when-not (= (.-nodeName (.-target e)) "INPUT")
                        (.preventDefault e)
                        (if (gobj/get e "shiftKey")
                          (when-let [page (db/pull repo '[*] [:block/name page-name])]
                            (state/sidebar-add-block!
                             repo
                             (:db/id page)
                             :page))
                          (when (and (not hls-page?)
                                     (not fmt-journal?)
                                     (not config/publishing?)
                                     (not (and (contains? (:block/type page) "property")
                                               (contains? db-property/built-in-properties-keys-str page-name))))
                            (reset! *input-value (if untitled? "" old-name))
                            (reset! *edit? true)))))}

         (if @*edit?
           (page-title-editor page {:*title-value *title-value
                                    :*edit? *edit?
                                    :*input-value *input-value
                                    :page-name page-name
                                    :old-name old-name
                                    :untitled? untitled?
                                    :whiteboard-page? whiteboard-page?
                                    :preview? preview?})
           [:span.title.block
            {:on-click (fn []
                         (when (and (state/home?) (not preview?))
                           (route-handler/redirect-to-page! page-name)))
             :data-value @*input-value
             :data-ref   page-name
             :style      {:opacity (when @*edit? 0)}}
            (let [nested? (and (string/includes? title page-ref/left-brackets)
                               (string/includes? title page-ref/right-brackets))]
              (cond untitled? [:span.opacity-50 (t :untitled)]
                    nested? (component-block/map-inline {} (gp-mldoc/inline->edn title (mldoc/get-default-config
                                                                                        (:block/format page))))
                    :else title))])]
        (when (and db-based? (seq (:block/tags page)))
          [:div.page-tags.ml-4
           (pv/property-value page tags-property (map :block/uuid (:block/tags page))
                              {:page-cp (fn [config page]
                                          (component-block/page-cp (assoc config :tag? true) page))})])]

       (when (and db-based? (not whiteboard-page?))
         [:div.absolute.bottom-2.left-0
          [:div.page-add-tags.flex.flex-row.items-center.flex-wrap.gap-2.ml-2
           (when (and (empty? (:block/tags page)) @*hover? (not config/publishing?))
             (page-tags page tags-property *hover? *configuring?))

           (when (or (some #(contains? #{"class" "property"} %) (:block/type page))
                     (not (db-property-handler/block-has-viewable-properties? page)))
             (page-configure page *hover? *configuring?))]])])))

(defn- page-mouse-over
  [e *control-show? *all-collapsed?]
  (util/stop e)
  (reset! *control-show? true)
  (let [all-collapsed?
        (->> (editor-handler/all-blocks-with-level {:collapse? true})
             (filter (fn [b] (editor-handler/collapsable? (:block/uuid b))))
             (empty?))]
    (reset! *all-collapsed? all-collapsed?)))

(defn- page-mouse-leave
  [e *control-show?]
  (util/stop e)
  (reset! *control-show? false))

(rum/defcs page-blocks-collapse-control <
  [state title *control-show? *all-collapsed?]
  [:a.page-blocks-collapse-control
   {:id (str "control-" title)
    :on-click (fn [event]
                (util/stop event)
                (if @*all-collapsed?
                  (editor-handler/expand-all!)
                  (editor-handler/collapse-all!))
                (swap! *all-collapsed? not))}
   [:span.mt-6 {:class (if @*control-show?
                         "control-show cursor-pointer" "control-hide")}
    (ui/rotating-arrow @*all-collapsed?)]])

(rum/defc page-properties < rum/reactive
  [page {:keys [configure? show-page-properties?]}]
  (let [types (:block/type page)
        class? (contains? types "class")
        edit-input-id-prefix (str "edit-block-" (:block/uuid page))
        configure-opts {:selected? false
                        :page-configure? true}
        has-viewable-properties? (db-property-handler/block-has-viewable-properties? page)
        has-class-properties? (seq (:properties (:block/schema page)))]
    (when (or configure? has-viewable-properties? has-class-properties?)
      [:div.ls-page-properties.mb-4 {:style {:padding 2}}
       (if configure?
         (cond
           (and class? (not show-page-properties?) (not has-class-properties?))
           [:div
            [:div.mb-1 "Class properties:"]
            (component-block/db-properties-cp {:editor-box editor/box}
                                              page
                                              (str edit-input-id-prefix "-schema")
                                              (assoc configure-opts :class-schema? true))]

           (not (db-property-handler/block-has-viewable-properties? page))
           [:div
            [:div.mb-1 "Page properties:"]
            (component-block/db-properties-cp {:editor-box editor/box}
                                              page
                                              (str edit-input-id-prefix "-page")
                                              (assoc configure-opts :class-schema? false))])
         (if config/publishing?
           [:div.flex.flex-col.gap-4
            (when has-viewable-properties?
              [:div
               (when has-class-properties?
                 [:div.mb-1.opacity-70.font-medium.text-sm "Page properties:"])
               (component-block/db-properties-cp {:editor-box editor/box}
                                                 page
                                                 (str edit-input-id-prefix "-page")
                                                 {:selected? false
                                                  :page-configure? false
                                                  :class-schema? false})])
            (when has-class-properties?
              [:div
               (when has-viewable-properties?
                 [:div.mb-1.opacity-70.font-medium.text-sm "Class properties:"])
               (component-block/db-properties-cp {:editor-box editor/box}
                                                 page
                                                 (str edit-input-id-prefix "-schema")
                                                 (assoc configure-opts :class-schema? true))])]

           [:div.flex.flex-col.gap-4
            (when has-class-properties?
              [:div
               (when has-viewable-properties?
                 [:div.mb-1.opacity-70.font-medium.text-sm "Class properties:"])
               (component-block/db-properties-cp {:editor-box editor/box}
                                                 page
                                                 (str edit-input-id-prefix "-schema")
                                                 (assoc configure-opts :class-schema? true))])

            (when has-viewable-properties?
              [:div
               (when has-class-properties?
                 [:div.mb-1.opacity-70.font-medium.text-sm "Page properties:"])
               (component-block/db-properties-cp {:editor-box editor/box}
                                                 page
                                                 (str edit-input-id-prefix "-page")
                                                 {:selected? false
                                                  :page-configure? false
                                                  :class-schema? false})])]))])))

(rum/defc page-properties-react < rum/reactive
  [page* page-opts]
  (let [page (db/sub-block (:db/id page*))]
    (when (or (db-property-handler/block-has-viewable-properties? page)
              ;; Allow class and property pages to add new property
              (some #{"class" "property"} (:block/type page)))
      (page-properties page page-opts))))

(defn- get-path-page-name
  [state page-name]
  (or page-name
      (get-block-uuid-by-block-route-name state)
      ;; is page name or uuid
      (get-page-name state)
      (state/get-current-page)))

(defn- get-page-entity
  [repo path-page-name page-name]
  (if-let [block-id (parse-uuid page-name)]
    (let [entity (db/entity [:block/uuid block-id])]
      entity)
    (do
      (when-not (db/entity repo [:block/name page-name])
        (let [m (block/page-name->map path-page-name true)]
          (db/transact! repo [m])))
      (db/entity [:block/name page-name]))))

;; A page is just a logical block
(rum/defcs ^:large-vars/cleanup-todo page-inner < rum/reactive db-mixins/query
  (rum/local false ::all-collapsed?)
  (rum/local false ::control-show?)
  (rum/local nil   ::current-page)
  [state {:keys [repo page-name preview? sidebar?] :as option}]
  (when-let [path-page-name (get-path-page-name state page-name)]
    (let [current-repo (state/sub :git/current-repo)
          repo (or repo current-repo)
          page-name (util/page-name-sanity-lc path-page-name)
          page (get-page-entity repo path-page-name page-name)
          block-id (:block/uuid page)
          block? (some? (:block/page page))
          journal? (db/journal-page? page-name)
          db-based? (config/db-based-graph? repo)
          built-in-property? (and (contains? (:block/type page) "property")
                                  (contains? db-property/built-in-properties-keys-str page-name))
          fmt-journal? (boolean (date/journal-title->int page-name))
          whiteboard? (:whiteboard? option) ;; in a whiteboard portal shape?
          whiteboard-page? (model/whiteboard-page? page-name) ;; is this page a whiteboard?
          route-page-name path-page-name
          page-name (:block/name page)
          page-original-name (:block/original-name page)
          title (or page-original-name page-name)
          today? (and
                  journal?
                  (= page-name (util/page-name-sanity-lc (date/journal-name))))
          *control-show? (::control-show? state)
          *all-collapsed? (::all-collapsed? state)
          *current-block-page (::current-page state)
          block-or-whiteboard? (or block? whiteboard?)
          home? (= :home (state/get-current-route))]
      [:div.flex-1.page.relative
       (merge (if (seq (:block/tags page))
                (let [page-names (model/get-page-names-by-ids (map :db/id (:block/tags page)))]
                  {:data-page-tags (text-util/build-data-value page-names)})
                {})

              {:key path-page-name
               :class (util/classnames [{:is-journals (or journal? fmt-journal?)}])})

       (if (and whiteboard-page? (not sidebar?))
         [:div ((state/get-component :whiteboard/tldraw-preview) page-name)] ;; FIXME: this is not reactive
         [:div.relative
          (when (and (not sidebar?) (not block?))
            [:div.flex.flex-row.space-between
             (when (or (mobile-util/native-platform?) (util/mobile?))
               [:div.flex.flex-row.pr-2
                {:style {:margin-left -15}
                 :on-mouse-over (fn [e]
                                  (page-mouse-over e *control-show? *all-collapsed?))
                 :on-mouse-leave (fn [e]
                                   (page-mouse-leave e *control-show?))}
                (page-blocks-collapse-control title *control-show? *all-collapsed?)])
             (let [original-name (:block/original-name (db/entity [:block/name (util/page-name-sanity-lc page-name)]))]
               (when (and (not whiteboard?) original-name)
                (page-title page-name {:journal? journal?
                                       :fmt-journal? fmt-journal?
                                       :built-in-property? built-in-property?
                                       :preview? preview?})))
             (when (not config/publishing?)
               (when config/lsp-enabled?
                 [:div.flex.flex-row
                  (plugins/hook-ui-slot :page-head-actions-slotted nil)
                  (plugins/hook-ui-items :pagebar)]))])

          [:div
           (when (and block? (not sidebar?) (not whiteboard?))
             (let [config {:id "block-parent"
                           :block? true}]
               [:div.mb-4
                (component-block/breadcrumb config repo block-id {:level-limit 3})]))

           (when (and db-based? (not block?) (not preview?) (not sidebar?))
             (page-properties-react page {:configure? false}))

           ;; blocks
           (let [_ (and block? page (reset! *current-block-page (:block/name (:block/page page))))
                 _ (when (and block? (not page))
                     (route-handler/redirect-to-page! @*current-block-page))]
             (page-blocks-cp repo page {:sidebar? sidebar? :whiteboard? whiteboard?}))]])

       (when today?
         (today-queries repo today? sidebar?))

       (when today?
         (scheduled/scheduled-and-deadlines page-name))

       (when-not block?
         (tagged-pages repo page-name page-original-name))

       ;; referenced blocks
       (when-not block-or-whiteboard?
         [:div {:key "page-references"}
          (rum/with-key
            (reference/references route-page-name)
            (str route-page-name "-refs"))])

       (when-not block-or-whiteboard?
         (when (not journal?)
           (hierarchy/structures route-page-name)))

       (when-not (or block-or-whiteboard? sidebar? home?)
         [:div {:key "page-unlinked-references"}
          (reference/unlinked-references route-page-name)])])))

(rum/defcs page
  [state option]
  (rum/with-key
    (page-inner option)
    (or (:page-name option)
        (get-page-name state))))

(defonce layout (atom [js/window.innerWidth js/window.innerHeight]))

;; scrollHeight
(rum/defcs graph-filter-section < (rum/local false ::open?)
  [state title content {:keys [search-filters]}]
  (let [open? (get state ::open?)]
    (when (and (seq search-filters) (not @open?))
      (reset! open? true))
    [:li.relative
     [:div
      [:button.w-full.px-4.py-2.text-left.focus:outline-none {:on-click #(swap! open? not)}
       [:div.flex.items-center.justify-between
        title
        (if @open? (svg/caret-down) (svg/caret-right))]]
      (content open?)]]))

(rum/defc filter-expand-area
  [open? content]
  [:div.relative.overflow-hidden.transition-all.max-h-0.duration-700
   {:style {:max-height (if @open? 400 0)}}
   content])

(defonce *n-hops (atom nil))
(defonce *focus-nodes (atom []))
(defonce *graph-reset? (atom false))
(defonce *journal? (atom nil))
(defonce *orphan-pages? (atom true))
(defonce *builtin-pages? (atom nil))
(defonce *excluded-pages? (atom true))
(defonce *show-journals-in-page-graph? (atom nil))
(defonce *created-at-filter (atom nil))

(rum/defc ^:large-vars/cleanup-todo graph-filters < rum/reactive
  [graph settings n-hops]
  (let [{:keys [journal? orphan-pages? builtin-pages? excluded-pages?]
         :or {orphan-pages? true}} settings
        journal?' (rum/react *journal?)
        orphan-pages?' (rum/react *orphan-pages?)
        builtin-pages?' (rum/react *builtin-pages?)
        excluded-pages?' (rum/react *excluded-pages?)
        journal? (if (nil? journal?') journal? journal?')
        orphan-pages? (if (nil? orphan-pages?') orphan-pages? orphan-pages?')
        builtin-pages? (if (nil? builtin-pages?') builtin-pages? builtin-pages?')
        excluded-pages? (if (nil? excluded-pages?') excluded-pages? excluded-pages?')
        created-at-filter (or (rum/react *created-at-filter) (:created-at-filter settings))
        set-setting! (fn [key value]
                       (let [new-settings (assoc settings key value)]
                         (config-handler/set-config! :graph/settings new-settings)))
        search-graph-filters (state/sub :search/graph-filters)
        focus-nodes (rum/react *focus-nodes)]
    [:div.absolute.top-4.right-4.graph-filters
     [:div.flex.flex-col
      [:div.shadow-xl.rounded-sm
       [:ul
        (graph-filter-section
         [:span.font-medium "Nodes"]
         (fn [open?]
           (filter-expand-area
            open?
            [:div
             [:p.text-sm.opacity-70.px-4
              (let [c1 (count (:nodes graph))
                    s1 (if (> c1 1) "s" "")
                    ;; c2 (count (:links graph))
                    ;; s2 (if (> c2 1) "s" "")
                    ]
                ;; (util/format "%d page%s, %d link%s" c1 s1 c2 s2)
                (util/format "%d page%s" c1 s1))]
             [:div.p-6
              ;; [:div.flex.items-center.justify-between.mb-2
              ;;  [:span "Layout"]
              ;;  (ui/select
              ;;    (mapv
              ;;     (fn [item]
              ;;       (if (= (:label item) layout)
              ;;         (assoc item :selected "selected")
              ;;         item))
              ;;     [{:label "gForce"}
              ;;      {:label "dagre"}])
              ;;    (fn [_e value]
              ;;      (set-setting! :layout value))
              ;;    {:class "graph-layout"})]
              [:div.flex.items-center.justify-between.mb-2
               [:span (t :settings-page/enable-journals)]
               ;; FIXME: why it's not aligned well?
               [:div.mt-1
                (ui/toggle journal?
                           (fn []
                             (let [value (not journal?)]
                               (reset! *journal? value)
                               (set-setting! :journal? value)))
                           true)]]
              [:div.flex.items-center.justify-between.mb-2
               [:span "Orphan pages"]
               [:div.mt-1
                (ui/toggle orphan-pages?
                           (fn []
                             (let [value (not orphan-pages?)]
                               (reset! *orphan-pages? value)
                               (set-setting! :orphan-pages? value)))
                           true)]]
              [:div.flex.items-center.justify-between.mb-2
               [:span "Built-in pages"]
               [:div.mt-1
                (ui/toggle builtin-pages?
                           (fn []
                             (let [value (not builtin-pages?)]
                               (reset! *builtin-pages? value)
                               (set-setting! :builtin-pages? value)))
                           true)]]
              [:div.flex.items-center.justify-between.mb-2
               [:span "Excluded pages"]
               [:div.mt-1
                (ui/toggle excluded-pages?
                           (fn []
                             (let [value (not excluded-pages?)]
                               (reset! *excluded-pages? value)
                               (set-setting! :excluded-pages? value)))
                           true)]]
              (when (config/db-based-graph? (state/get-current-repo))
               [:div.flex.flex-col.mb-2
                [:p "Created before"]
                (when created-at-filter
                  [:div (.toDateString (js/Date. (+ created-at-filter (get-in graph [:all-pages :created-at-min]))))])
                (ui/tippy {:html [:div.pr-3 (str (js/Date. (+ created-at-filter (get-in graph [:all-pages :created-at-min]))))]}
                          ;; Slider keeps track off the range from min created-at to max created-at
                          ;; because there were bugs with setting min and max directly
                          (ui/slider created-at-filter
                                     {:min 0
                                      :max (- (get-in graph [:all-pages :created-at-max])
                                              (get-in graph [:all-pages :created-at-min]))
                                      :on-change #(do
                                                    (reset! *created-at-filter (int %))
                                                    (set-setting! :created-at-filter (int %)))}))])
              (when (seq focus-nodes)
                [:div.flex.flex-col.mb-2
                 [:p {:title "N hops from selected nodes"}
                  "N hops from selected nodes"]
                 (ui/tippy {:html [:div.pr-3 n-hops]}
                           (ui/slider (or n-hops 10)
                                      {:min 1
                                       :max 10
                                       :on-change #(reset! *n-hops (int %))}))])

              [:a.opacity-70.opacity-100 {:on-click (fn []
                                                      (swap! *graph-reset? not)
                                                      (reset! *focus-nodes [])
                                                      (reset! *n-hops nil)
                                                      (reset! *created-at-filter nil)
                                                      (set-setting! :created-at-filter nil)
                                                      (state/clear-search-filters!))}
               "Reset Graph"]]]))
         {})
        (graph-filter-section
         [:span.font-medium "Search"]
         (fn [open?]
           (filter-expand-area
            open?
            [:div.p-6
             (if (seq search-graph-filters)
               [:div
                (for [q search-graph-filters]
                  [:div.flex.flex-row.justify-between.items-center.mb-2
                   [:span.font-medium q]
                   [:a.search-filter-close.opacity-70.opacity-100 {:on-click #(state/remove-search-filter! q)}
                    svg/close]])

                [:a.opacity-70.opacity-100 {:on-click state/clear-search-filters!}
                 "Clear All"]]
               [:a.opacity-70.opacity-100 {:on-click #(route-handler/go-to-search! :graph)}
                "Click to search"])]))
         {:search-filters search-graph-filters})
        (graph-filter-section
         [:span.font-medium "Export"]
         (fn [open?]
           (filter-expand-area
            open?
            (when-let [canvas (js/document.querySelector "#global-graph canvas")]
              [:div.p-6
               ;; We'll get an empty image if we don't wrap this in a requestAnimationFrame
               [:div [:a {:on-click #(.requestAnimationFrame js/window (fn [] (utils/canvasToImage canvas "graph" "png")))} "as PNG"]]])))
         {:search-filters search-graph-filters})]]]]))

(defonce last-node-position (atom nil))
(defn- graph-register-handlers
  [graph focus-nodes n-hops dark?]
  (.on graph "nodeClick"
       (fn [event node]
         (let [x (.-x event)
               y (.-y event)
               drag? (not (let [[last-node last-x last-y] @last-node-position
                                threshold 5]
                            (and (= node last-node)
                                 (<= (abs (- x last-x)) threshold)
                                 (<= (abs (- y last-y)) threshold))))]
           (graph/on-click-handler graph node event focus-nodes n-hops drag? dark?))))
  (.on graph "nodeMousedown"
       (fn [event node]
         (reset! last-node-position [node (.-x event) (.-y event)]))))

(rum/defc global-graph-inner < rum/reactive
  [graph settings theme]
  (let [[width height] (rum/react layout)
        dark? (= theme "dark")
        n-hops (rum/react *n-hops)
        reset? (rum/react *graph-reset?)
        focus-nodes (when n-hops (rum/react *focus-nodes))
        graph (if (and (integer? n-hops)
                       (seq focus-nodes)
                       (not (:orphan-pages? settings)))
                (graph-handler/n-hops graph focus-nodes n-hops)
                graph)
        graph (update graph :links (fn [links]
                                     (let [nodes (set (map :id (:nodes graph)))]
                                       (remove (fn [link]
                                                 (and (not (nodes (:source link)))
                                                      (not (nodes (:target link)))))
                                               links))))]
    [:div.relative#global-graph
     (graph/graph-2d {:nodes (:nodes graph)
                      :links (:links graph)
                      :width (- width 24)
                      :height (- height 48)
                      :dark? dark?
                      :register-handlers-fn
                      (fn [graph]
                        (graph-register-handlers graph *focus-nodes *n-hops dark?))
                      :reset? reset?})
     (graph-filters graph settings n-hops)]))

(defn- filter-graph-nodes
  [nodes filters]
  (if (seq filters)
    (let [filter-patterns (map #(re-pattern (str "(?i)" (util/regex-escape %))) filters)]
      (filter (fn [node] (some #(re-find % (:id node)) filter-patterns)) nodes))
    nodes))

(rum/defcs global-graph < rum/reactive
  (mixins/event-mixin
   (fn [state]
     (mixins/listen state js/window "resize"
                    (fn [_e]
                      (reset! layout [js/window.innerWidth js/window.innerHeight])))))
  {:will-mount (fn [state]
                 (state/set-search-mode! :graph)
                 state)
   :will-unmount (fn [state]
                   (reset! *n-hops nil)
                   (reset! *focus-nodes [])
                   (state/set-search-mode! :global)
                   state)}
  [state]
  (let [settings (state/graph-settings)
        theme (state/sub :ui/theme)
        ;; Needed for query to retrigger after reset
        _reset? (rum/react *graph-reset?)
        graph (graph-handler/build-global-graph theme settings)
        search-graph-filters (state/sub :search/graph-filters)
        graph (update graph :nodes #(filter-graph-nodes % search-graph-filters))]
    (global-graph-inner graph settings theme)))

(rum/defc page-graph-inner < rum/reactive
  [_page graph dark?]
   (let [ show-journals-in-page-graph? (rum/react *show-journals-in-page-graph?) ]
  [:div.sidebar-item.flex-col
             [:div.flex.items-center.justify-between.mb-0
              [:span (t :right-side-bar/show-journals)]
              [:div.mt-1
               (ui/toggle show-journals-in-page-graph? ;my-val;
                           (fn []
                             (let [value (not show-journals-in-page-graph?)]
                               (reset! *show-journals-in-page-graph? value)
                               ))
                          true)]
              ]

   (graph/graph-2d {:nodes (:nodes graph)
                    :links (:links graph)
                    :width 600
                    :height 600
                    :dark? dark?
                    :register-handlers-fn
                    (fn [graph]
                      (graph-register-handlers graph (atom nil) (atom nil) dark?))})]))

(rum/defc page-graph < db-mixins/query rum/reactive
  []
  (let [page (or
              (and (= :page (state/sub [:route-match :data :name]))
                   (state/sub [:route-match :path-params :name]))
              (date/today))
        theme (:ui/theme @state/state)
        dark? (= theme "dark")
        show-journals-in-page-graph (rum/react *show-journals-in-page-graph?)
        graph (if (util/uuid-string? page)
                (graph-handler/build-block-graph (uuid page) theme)
                (graph-handler/build-page-graph page theme show-journals-in-page-graph))]
    (when (seq (:nodes graph))
      (page-graph-inner page graph dark?))))

(defn- sort-pages-by
  [by-item desc? pages]
  (let [comp (if desc? > <)
        by-item (if (= by-item :block/name)
                  (fn [x] (string/lower-case (:block/name x)))
                  by-item)]
    (sort-by by-item comp pages)))

(rum/defc checkbox-opt
  [key checked opts]

  (let [*input (rum/create-ref)
        indeterminate? (boolean (:indeterminate opts))]

    (rum/use-effect!
     #(set! (.-indeterminate (rum/deref *input)) indeterminate?)
     [indeterminate?])

    [:label {:for key}
     [:input.form-checkbox
      (merge {:type    "checkbox"
              :checked (boolean checked)
              :ref     *input
              :id      key} opts)]]))

(rum/defc sortable-title
  [title key by-item desc?]
  [:th
   {:class [(name key)]}
   [:a.fade-link {:on-click (fn []
                    (reset! by-item key)
                    (swap! desc? not))}
    [:span.flex.items-center
     [:span.mr-1 title]
     (when (= @by-item key)
       [:span
        (if @desc? (svg/caret-down) (svg/caret-up))])]]])

(defn batch-delete-dialog
  [pages orphaned-pages? refresh-fn]
  (fn [close-fn]
    [:div
     [:div.sm:flex.items-center
      [:div.mx-auto.flex-shrink-0.flex.items-center.justify-center.h-12.w-12.rounded-full.bg-error.sm:mx-0.sm:h-10.sm:w-10
       [:span.text-error.text-xl
        (ui/icon "alert-triangle")]]
      [:div.mt-3.text-center.sm:mt-0.sm:ml-4.sm:text-left
       [:h3#modal-headline.text-lg.leading-6.font-medium
        (if orphaned-pages?
          (t :remove-orphaned-pages)
          (t :page/delete-confirmation))]]]

     [:table.table-auto.cp__all_pages_table.mt-4
      [:thead
       [:tr.opacity-70
        [:th [:span "#"]]
        [:th [:span (t :block/name)]]
        [:th [:span (t :page/backlinks)]]
        (when-not orphaned-pages? [:th [:span (t :page/created-at)]])
        (when-not orphaned-pages? [:th [:span (t :page/updated-at)]])]]

      [:tbody
       (for [[n {:block/keys [name created-at updated-at backlinks] :as page}] (medley/indexed pages)]
         [:tr {:key name}
          [:td.n.w-12 [:span.opacity-70 (str (inc n) ".")]]
          [:td.name [:a {:href     (rfe/href :page {:name (:block/name page)})}
                     (component-block/page-cp {} page)]]
          [:td.backlinks [:span (or backlinks "0")]]
          (when-not orphaned-pages? [:td.created-at [:span (if created-at (date/int->local-time-2 created-at) "Unknown")]])
          (when-not orphaned-pages? [:td.updated-at [:span (if updated-at (date/int->local-time-2 updated-at) "Unknown")]])])]]

     [:div.pt-6.flex.justify-end.gap-4

      (ui/button
       (t :cancel)
       :theme :gray
       :on-click close-fn)

      (ui/button
<<<<<<< HEAD
        (t :yes)
        :on-click (fn []
                    (close-fn)
                    (let [failed-pages (atom [])]
                      (doseq [page-name (map :block/name pages)]
                        (page-handler/delete! page-name #()
                                              {:error-handler
                                               (fn [msg]
                                                 (js/console.error msg)
                                                 (swap! failed-pages conj page-name))}))
                      (if (seq @failed-pages)
                        (notification/show! (t :all-pages/failed-to-delete-pages (string/join ", " (map pr-str @failed-pages)))
                                            :warning false)
                        (notification/show! (t :tips/all-done) :success)))
                    (js/setTimeout #(refresh-fn) 200)))]]))
=======
       (t :yes)
       :on-click (fn []
                   (close-fn)
                   (doseq [page-name (map :block/name pages)]
                     (page-handler/delete! page-name #()))
                   (notification/show! (t :tips/all-done) :success)
                   (js/setTimeout #(refresh-fn) 200)))]]))
>>>>>>> 71b629a6

(rum/defc pagination
  "Pagination component, like `<< <Prev 1/10 Next> >>`.

- current: current page number
- total: total number of items
- per-page: number of items per page
- on-change: callback function when page number changes"
  [& {:keys [current total per-page on-change]
      :or {current 1 per-page 40}}]
  (let [total-pages (int (Math/ceil (/ total per-page)))
        has-prev? (> current 1)
        has-next? (< current total-pages)
        prev-page (if (= 1 current) 1 (dec current))
        next-page (if (= total-pages current) total-pages (inc current))]
    [:div.flex.items-center.select-none
     (when has-prev?
       [[:a.fade-link.flex
         {:on-click #(on-change 1)}
         (ui/icon "chevrons-left")]
        [:a.fade-link.flex.items-center {:on-click #(on-change prev-page)}
         (ui/icon "caret-left") (t :paginates/prev)]])
     [:div.px-2
      [:span (str current "/" total-pages)]]
     (when has-next?
       [[:a.fade-link.flex.items-center {:on-click #(on-change next-page)}
         (t :paginates/next) (ui/icon "caret-right")]
        [:a.fade-link.flex
         {:on-click #(on-change total-pages)}
         (ui/icon "chevrons-right")]])]))

(rum/defcs ^:large-vars/cleanup-todo all-pages < rum/reactive
  (rum/local nil ::pages)
  (rum/local nil ::search-key)
  (rum/local nil ::results-all)
  (rum/local nil ::results)
  (rum/local {} ::checks)
  (rum/local :block/updated-at ::sort-by-item)
  (rum/local true ::desc?)
  (rum/local {:journals? false :page-type ""} ::filters)
  (rum/local nil ::filter-fn)
  (rum/local 1 ::current-page)
  [state]
  (let [current-repo (state/sub :git/current-repo)
        per-page-num 40
        *sort-by-item (get state ::sort-by-item)
        *desc? (::desc? state)
        *filters (::filters state)
        *results (::results state)
        *results-all (::results-all state)
        *checks (::checks state)
        *pages (::pages state)
        *current-page (::current-page state)
        *filter-fn (::filter-fn state)
        *search-key (::search-key state)
        *search-input (rum/create-ref)

        *indeterminate (rum/derived-atom
                        [*checks] ::indeterminate
                        (fn [checks]
                          (when-let [checks (vals checks)]
                            (if (every? true? checks)
                              1 (if (some true? checks) -1 0)))))

        mobile? (util/mobile?)
        total-items (count @*results-all)
        ;; FIXME: "pages" is ambiguous here, it can be either "Logseq pages" or "result pages"
        total-pages (if-not @*results-all 0
                            (js/Math.ceil (/ total-items per-page-num)))
        to-page (fn [page]
                  (when (> total-pages 1)
                    (if (and (> page 0)
                             (<= page total-pages))
                      (reset! *current-page page)
                      (reset! *current-page 1))
                    (js/setTimeout #(util/scroll-to-top))))

        search-key (fn [key]
                     (when-let [key (and key (string/trim key))]
                       (if (and (not (string/blank? key))
                                (seq @*results))
                         (reset! *search-key key)
                         (reset! *search-key nil))))

        refresh-pages #(do
                         (reset! *pages nil)
                         (reset! *current-page 1))]

    [:div.flex-1.cp__all_pages
     [:h1.title (t :all-pages)]

     [:div.text-sm.ml-1.opacity-70.mb-4 (t :paginates/pages total-items)]

     (when current-repo

       ;; all pages
       (when (nil? @*pages)
         (let [pages (->> (page-handler/get-all-pages current-repo)
                          (map-indexed (fn [idx page] (assoc page
                                                             :block/backlinks (count (:block/_refs (db/entity (:db/id page))))
                                                             :block/idx idx))))]
           (reset! *filter-fn
                   (memoize (fn [sort-by-item desc? {:keys [journal? page-type]}]
                              (->> pages
                                   (filter #(and
                                             (or (boolean journal?)
                                                 (= false (boolean (:block/journal? %))))
                                             (or (empty? page-type)
                                                 (contains? (set (:block/type %)) page-type))))
                                   (sort-pages-by sort-by-item desc?)))))
           (reset! *pages pages)))

       ;; filter results
       (when @*filter-fn
         (let [pages (@*filter-fn @*sort-by-item @*desc? @*filters)

               ;; search key
               pages (if-not (string/blank? @*search-key)
                       (search/fuzzy-search pages (util/page-name-sanity-lc @*search-key)
                                            :limit 20
                                            :extract-fn :block/name)
                       pages)

               _ (reset! *results-all pages)

               pages (take per-page-num (drop (* per-page-num (dec @*current-page)) pages))]

           (reset! *checks (into {} (for [{:block/keys [idx]} pages]
                                      [idx (boolean (get @*checks idx))])))
           (reset! *results pages)))

       [:div
        [:div.actions
         {:class (util/classnames [{:has-selected (or (nil? @*indeterminate)
                                                      (not= 0 @*indeterminate))}])}
         [:div.l.flex.items-center
          [:div.actions-wrap
           (ui/button
            [(ui/icon "trash" {:style {:font-size 15}}) (t :delete)]
            :on-click (fn []
                        (let [selected (filter (fn [[_ v]] v) @*checks)
                              selected (and (seq selected)
                                            (into #{} (for [[k _] selected] k)))]
                          (when-let [pages (and selected (filter #(contains? selected (:block/idx %)) @*results))]
                            (state/set-modal! (batch-delete-dialog pages false #(do
                                                                                  (reset! *checks nil)
                                                                                  (refresh-pages)))))))
            :class "fade-link"
            :small? true)]

          [:div.search-wrap.flex.items-center.pl-2
           (let [search-fn (fn []
                             (let [^js input (rum/deref *search-input)]
                               (search-key (.-value input))
                               (reset! *current-page 1)))
                 reset-fn (fn []
                            (let [^js input (rum/deref *search-input)]
                              (set! (.-value input) "")
                              (reset! *search-key nil)))]

             [(ui/button (ui/icon "search")
                         :on-click search-fn
                         :small? true)
              [:input.form-input {:placeholder   (t :search/page-names)
                                  :on-key-up     (fn [^js e]
                                                   (let [^js target (.-target e)]
                                                     (if (string/blank? (.-value target))
                                                       (reset! *search-key nil)
                                                       (cond
                                                         (= 13 (.-keyCode e)) (search-fn)
                                                         (= 27 (.-keyCode e)) (reset-fn)))))
                                  :ref           *search-input
                                  :default-value ""}]

              (when (not (string/blank? @*search-key))
                [:a.cancel {:on-click reset-fn}
                 (ui/icon "x")])])]]

         [:div.r.flex.items-center.justify-between
          [:div
           (ui/select (->> (if (config/db-based-graph? current-repo)
                             ["" "class" "property" "whiteboard"]
                             ["" "whiteboard"])
                           (map (fn [block-type]
                                  {:label (if (seq block-type) (string/capitalize block-type) "Filter by page type")
                                   :selected (= block-type type)
                                   :disabled config/publishing?
                                   :value block-type})))
                      (fn [_e value]
                        (swap! *filters assoc :page-type value)))]
          [:div
           (ui/tippy
            {:html  [:small (t :page/show-journals)]
             :arrow true}
            [:a.button.journal
             {:class    (util/classnames [{:active (boolean (:journal? @*filters))}])
              :on-click #(swap! *filters update :journal? not)}
             (ui/icon "calendar" {:size ui/icon-size})])]

          [:div.paginates
           (pagination :current @*current-page
                       :total total-items
                       :per-page per-page-num
                       :on-change #(to-page %))]

          (ui/dropdown-with-links
           (fn [{:keys [toggle-fn]}]
             [:a.button.fade-link
              {:on-click toggle-fn}
              (ui/icon "dots" {:size ui/icon-size})])
           [{:title (t :remove-orphaned-pages)
             :options {:on-click (fn []
                                   (let [orphaned-pages (model/get-orphaned-pages {})
                                         orphaned-pages? (seq orphaned-pages)]
                                     (if orphaned-pages?
                                       (state/set-modal!
                                        (batch-delete-dialog
                                         orphaned-pages  true
                                         #(do
                                            (reset! *checks nil)
                                            (refresh-pages))))
                                       (notification/show! "Congratulations, no orphaned pages in your graph!" :success))))}
             :icon (ui/icon "file-x")}
            {:title (t :all-files)
             :options {:href (rfe/href :all-files)}
             :icon (ui/icon "files")}]
           {})]]

        [:table.table-auto.cp__all_pages_table
         [:thead
          [:tr
           [:th.selector
            (checkbox-opt "all-pages-select-all"
                          (= 1 @*indeterminate)
                          {:on-change     (fn []
                                            (let [indeterminate? (= -1 @*indeterminate)
                                                  all? (= 1 @*indeterminate)]
                                              (doseq [{:block/keys [idx]} @*results]
                                                (swap! *checks assoc idx (or indeterminate? (not all?))))))
                           :indeterminate (when (= -1 @*indeterminate) "indeterminate")})]
           [:th.icon ""]
           (sortable-title (t :block/name) :block/name *sort-by-item *desc?)
           (when-not mobile?
             [(sortable-title (t :page/backlinks) :block/backlinks *sort-by-item *desc?)
              (sortable-title (t :page/created-at) :block/created-at *sort-by-item *desc?)
              (sortable-title (t :page/updated-at) :block/updated-at *sort-by-item *desc?)])]]

         [:tbody
          (for [{:block/keys [idx name created-at updated-at backlinks] :as page} @*results]
            (when-not (string/blank? name)
              [:tr {:key name}
               [:td.selector
                (checkbox-opt (str "label-" idx)
                              (get @*checks idx)
                              {:on-change (fn []
                                            (swap! *checks update idx not))})]
               [:td.icon.w-4.p-0.overflow-hidden
                (when-let [icon (pu/get-property page :icon)]
                  icon)]
               [:td.name [:a {:on-click (fn [e]
                                          (.preventDefault e)
                                          (let [repo (state/get-current-repo)]
                                            (when (gobj/get e "shiftKey")
                                              (state/sidebar-add-block!
                                               repo
                                               (:db/id page)
                                               :page))))
                              :href     (rfe/href :page {:name (:block/name page)})}
                          (component-block/page-cp {} page)]]

               (when-not mobile?
                 [[:td.backlinks [:span backlinks]]
                  [:td.created-at [:span (if created-at
                                           (date/int->local-time-2 created-at)
                                           "Unknown")]]
                  [:td.updated-at [:span (if updated-at
                                           (date/int->local-time-2 updated-at)
                                           "Unknown")]]])]))]]

        [:div.flex.justify-end.py-4
         (pagination :current @*current-page
                     :total total-items
                     :per-page per-page-num
                     :on-change #(to-page %))]])]))<|MERGE_RESOLUTION|>--- conflicted
+++ resolved
@@ -251,7 +251,6 @@
                              (util/page-name-sanity-lc @*title-value))
                        (db/page-exists? page-name)
                        (db/page-exists? @*title-value))
-<<<<<<< HEAD
         rename-fn (fn [old-name new-name]
                     (if (and whiteboard-page? (config/db-based-graph? (state/get-current-repo)))
                       (do
@@ -261,10 +260,7 @@
                                         :block/updated-at (util/time-ms)}])
                         (route-handler/redirect-to-whiteboard! new-name))
                       (page-handler/rename! old-name new-name)))
-        rollback-fn #(do
-=======
         rollback-fn #(let [old-name (if untitled? "" old-name)]
->>>>>>> 71b629a6
                        (reset! *title-value old-name)
                        (gobj/set (rum/deref input-ref) "value" old-name)
                        (reset! *edit? true)
@@ -1140,38 +1136,27 @@
           (when-not orphaned-pages? [:td.updated-at [:span (if updated-at (date/int->local-time-2 updated-at) "Unknown")]])])]]
 
      [:div.pt-6.flex.justify-end.gap-4
-
       (ui/button
        (t :cancel)
        :theme :gray
        :on-click close-fn)
 
       (ui/button
-<<<<<<< HEAD
-        (t :yes)
-        :on-click (fn []
-                    (close-fn)
-                    (let [failed-pages (atom [])]
-                      (doseq [page-name (map :block/name pages)]
-                        (page-handler/delete! page-name #()
-                                              {:error-handler
-                                               (fn [msg]
-                                                 (js/console.error msg)
-                                                 (swap! failed-pages conj page-name))}))
-                      (if (seq @failed-pages)
-                        (notification/show! (t :all-pages/failed-to-delete-pages (string/join ", " (map pr-str @failed-pages)))
-                                            :warning false)
-                        (notification/show! (t :tips/all-done) :success)))
-                    (js/setTimeout #(refresh-fn) 200)))]]))
-=======
        (t :yes)
        :on-click (fn []
                    (close-fn)
-                   (doseq [page-name (map :block/name pages)]
-                     (page-handler/delete! page-name #()))
-                   (notification/show! (t :tips/all-done) :success)
+                   (let [failed-pages (atom [])]
+                     (doseq [page-name (map :block/name pages)]
+                       (page-handler/delete! page-name #()
+                                             {:error-handler
+                                              (fn [msg]
+                                                (js/console.error msg)
+                                                (swap! failed-pages conj page-name))}))
+                     (if (seq @failed-pages)
+                       (notification/show! (t :all-pages/failed-to-delete-pages (string/join ", " (map pr-str @failed-pages)))
+                                           :warning false)
+                       (notification/show! (t :tips/all-done) :success)))
                    (js/setTimeout #(refresh-fn) 200)))]]))
->>>>>>> 71b629a6
 
 (rum/defc pagination
   "Pagination component, like `<< <Prev 1/10 Next> >>`.
