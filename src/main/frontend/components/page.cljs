--- conflicted
+++ resolved
@@ -25,11 +25,7 @@
             [frontend.handler.plugin :as plugin-handler]
             [frontend.handler.route :as route-handler]
             [frontend.mixins :as mixins]
-<<<<<<< HEAD
-            [frontend.mobile.util :as mobile-util]
-=======
             [frontend.state :as state]
->>>>>>> 09a9cda5
             [frontend.search :as search]
             [frontend.state :as state]
             [frontend.ui :as ui]
