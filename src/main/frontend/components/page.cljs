--- conflicted
+++ resolved
@@ -616,11 +616,7 @@
 
          (if (and whiteboard-page? (not sidebar?))
            [:div ((state/get-component :whiteboard/tldraw-preview) (:block/uuid page))] ;; FIXME: this is not reactive
-<<<<<<< HEAD
-           [:div.relative.grid.gap-4.sm:gap-8.page-inner
-=======
-           [:div.relative.grid.gap-8.page-inner.mb-16
->>>>>>> bc56fa3b
+           [:div.relative.grid.gap-4.sm:gap-8.page-inner.mb-16
             (when-not (or block? sidebar?)
               [:div.flex.flex-row.space-between
                (when (and (or (mobile-util/native-platform?) (util/mobile?)) (not db-based?))
@@ -655,13 +651,9 @@
 
             (when (not tag-dialog?)
               [:div.ls-page-blocks
-<<<<<<< HEAD
-               {:style {:margin-left (if (or whiteboard? (util/mobile?)) 0 -20)}}
-=======
-               {:style {:margin-left (if whiteboard? 0 -20)}
+               {:style {:margin-left (if (or whiteboard? (util/mobile?)) 0 -20)}
                 :class (when-not sidebar?
                          "mt-4")}
->>>>>>> bc56fa3b
                (page-blocks-cp page (merge option {:sidebar? sidebar?
                                                    :container-id (:container-id state)
                                                    :whiteboard? whiteboard?}))])])
