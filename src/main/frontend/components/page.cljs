--- conflicted
+++ resolved
@@ -270,7 +270,6 @@
                           (db/entity repo))
                      (db/entity repo [:block/name page-name]))
               page (if page page (do
-<<<<<<< HEAD
                                    (db/transact! repo [{:block/name page-name
                                                         :block/original-name path-page-name}])
                                    (db/entity repo [:block/name page-name])))
@@ -278,15 +277,6 @@
               page-name (:block/name page)
               page-original-name (:block/original-name page)
               file (:block/file page)
-=======
-                                   (db/transact! repo [{:page/name page-name
-                                                        :page/original-name path-page-name}])
-                                   (db/entity repo [:page/name page-name])))
-              {:keys [title] :as properties} (:page/properties page)
-              page-name (:page/name page)
-              page-original-name (:page/original-name page)
-              file (:page/file page)
->>>>>>> b154c9e0
               file-path (and (:db/id file) (:file/path (db/entity repo (:db/id file))))
               today? (and
                       journal?
@@ -500,27 +490,10 @@
               [:th (t :file/last-modified-at)]]]
             [:tbody
              (for [page pages]
-<<<<<<< HEAD
-               (let [encoded-page (util/encode-str page)]
-                 [:tr {:key encoded-page}
-                  [:td [:a {:on-click (fn [e]
-                                        (let [repo (state/get-current-repo)
-                                              page (db/pull repo '[*] [:block/name (string/lower-case page)])]
-                                          (when (gobj/get e "shiftKey")
-                                            (state/sidebar-add-block!
-                                             repo
-                                             (:db/id page)
-                                             :page
-                                             {:page page}))))
-                            :href (rfe/href :page {:name encoded-page})}
-                        page]]
-                  [:td [:span.text-gray-500.text-sm
-                        (t :file/no-data)]]]))]]))])))
-=======
                [:tr {:key page}
                 [:td [:a {:on-click (fn [e]
                                       (let [repo (state/get-current-repo)
-                                            page (db/pull repo '[*] [:page/name (string/lower-case page)])]
+                                            page (db/pull repo '[*] [:block/name (string/lower-case page)])]
                                         (when (gobj/get e "shiftKey")
                                           (state/sidebar-add-block!
                                            repo
@@ -531,7 +504,6 @@
                       page]]
                 [:td [:span.text-gray-500.text-sm
                       (t :file/no-data)]]])]]))])))
->>>>>>> b154c9e0
 
 (rum/defcs new < rum/reactive
   (rum/local "" ::title)
