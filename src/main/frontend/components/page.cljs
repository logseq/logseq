--- conflicted
+++ resolved
@@ -612,9 +612,7 @@
 (defonce *builtin-pages? (atom nil))
 (defonce *excluded-pages? (atom true))
 (defonce *show-journals-in-page-graph? (atom nil))
-<<<<<<< HEAD
 (defonce *created-at-filter (atom nil))
-=======
 (defonce *link-dist (atom 70))
 (defonce *charge-strength (atom -600))
 (defonce *charge-range (atom 600))
@@ -633,7 +631,6 @@
             (pixi/resume-simulation!)
             (pixi/stop-simulation!))))
       true)]))
->>>>>>> 9b9868ba
 
 (rum/defc ^:large-vars/cleanup-todo graph-filters < rum/reactive
   [graph settings forcesettings n-hops]
@@ -651,13 +648,10 @@
         orphan-pages? (if (nil? orphan-pages?') orphan-pages? orphan-pages?')
         builtin-pages? (if (nil? builtin-pages?') builtin-pages? builtin-pages?')
         excluded-pages? (if (nil? excluded-pages?') excluded-pages? excluded-pages?')
-<<<<<<< HEAD
         created-at-filter (or (rum/react *created-at-filter) (:created-at-filter settings))
-=======
         link-dist (if (nil? link-dist') link-dist link-dist')
         charge-strength (if (nil? charge-strength') charge-strength charge-strength')
         charge-range (if (nil? charge-range') charge-range charge-range')
->>>>>>> 9b9868ba
         set-setting! (fn [key value]
                        (let [new-settings (assoc settings key value)]
                          (config-handler/set-config! :graph/settings new-settings)))
