--- conflicted
+++ resolved
@@ -135,13 +135,8 @@
       :tab-index 0}
      [:div.flex.flex-row
       [:div.flex.items-center {:style {:height 28
-<<<<<<< HEAD
                                        :margin-left (if (util/mobile?) 0 22)}}
        [:span.bullet-container.cursor.opacity-0.transition-opacity.ease-in.duration-100 {:ref *bullet-ref}
-=======
-                                       :margin-left 22}}
-       [:span.bullet-container
->>>>>>> 8eee397b
         [:span.bullet]]]]]))
 
 (rum/defcs page-blocks-cp < rum/reactive db-mixins/query
