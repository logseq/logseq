--- conflicted
+++ resolved
@@ -16,10 +16,7 @@
             [frontend.date :as date]
             [frontend.db :as db]
             [frontend.db-mixins :as db-mixins]
-<<<<<<< HEAD
             [frontend.handler.db-based.property :as db-property-handler]
-=======
->>>>>>> 6170ba10
             [frontend.handler.property :as property-handler]
             [frontend.handler.ui :as ui-handler]
             [frontend.hooks :as hooks]
@@ -97,62 +94,62 @@
                       [:<>
                        (when property
                          (shui/dropdown-menu-sub
-                           (shui/dropdown-menu-sub-trigger
-                             [:div.flex.flex-row.items-center.gap-1
-                              (ui/icon "settings" {:size 15})
-                              [:div "Configure"]])
-                           (shui/dropdown-menu-sub-content
-                             [:div.ls-property-dropdown-editor.-m-1
-                              (property-config/dropdown-editor property nil {})])))
+                          (shui/dropdown-menu-sub-trigger
+                           [:div.flex.flex-row.items-center.gap-1
+                            (ui/icon "settings" {:size 15})
+                            [:div "Configure"]])
+                          (shui/dropdown-menu-sub-content
+                           [:div.ls-property-dropdown-editor.-m-1
+                            (property-config/dropdown-editor property nil {})])))
                        (shui/dropdown-menu-sub
-                         (shui/dropdown-menu-sub-trigger
-                           [:div.flex.flex-row.items-center.gap-1
-                            (ui/icon "arrows-down-up" {:size 15})
-                            [:div.mr-4 "Set order"]
-                            (cond asc? [:span.opacity-50.text-sm "ASC"]
-                              (false? asc?) [:span.opacity-50.text-sm "DESC"]
-                              :else nil)])
-                         (shui/dropdown-menu-sub-content
-                           {:on-click #(shui/popup-hide! id)}
-                           (shui/dropdown-menu-item
-                             {:key "asc"
-                              :on-click #(column-toggle-sorting! column)}
-                             "ASC")
-                           (shui/dropdown-menu-item
-                             {:key "desc"
-                              :on-click #(column-toggle-sorting! column)}
-                             "DESC")))
+                        (shui/dropdown-menu-sub-trigger
+                         [:div.flex.flex-row.items-center.gap-1
+                          (ui/icon "arrows-down-up" {:size 15})
+                          [:div.mr-4 "Set order"]
+                          (cond asc? [:span.opacity-50.text-sm "ASC"]
+                                (false? asc?) [:span.opacity-50.text-sm "DESC"]
+                                :else nil)])
+                        (shui/dropdown-menu-sub-content
+                         {:on-click #(shui/popup-hide! id)}
+                         (shui/dropdown-menu-item
+                          {:key "asc"
+                           :on-click #(column-toggle-sorting! column)}
+                          "ASC")
+                         (shui/dropdown-menu-item
+                          {:key "desc"
+                           :on-click #(column-toggle-sorting! column)}
+                          "DESC")))
                        (when property
                          (shui/dropdown-menu-item
-                           {:on-click (fn [_e]
-                                        (if pinned?
-                                          (db-property-handler/delete-property-value! (:db/id view-entity)
-                                            :logseq.property.table/pinned-columns
-                                            (:db/id property))
-                                          (property-handler/set-block-property! (state/get-current-repo)
-                                            (:db/id view-entity)
-                                            :logseq.property.table/pinned-columns
-                                            (:db/id property)))
-                                        (shui/popup-hide! id))}
-                           [:div.flex.flex-row.items-center.gap-1
-                            (ui/icon "pin" {:size 15})
-                            [:div (if pinned? "Unpin" "Pin")]]))])]
+                          {:on-click (fn [_e]
+                                       (if pinned?
+                                         (db-property-handler/delete-property-value! (:db/id view-entity)
+                                                                                     :logseq.property.table/pinned-columns
+                                                                                     (:db/id property))
+                                         (property-handler/set-block-property! (state/get-current-repo)
+                                                                               (:db/id view-entity)
+                                                                               :logseq.property.table/pinned-columns
+                                                                               (:db/id property)))
+                                       (shui/popup-hide! id))}
+                          [:div.flex.flex-row.items-center.gap-1
+                           (ui/icon "pin" {:size 15})
+                           [:div (if pinned? "Unpin" "Pin")]]))])]
     (shui/button
-      {:variant "text"
-       :class "h-8 !pl-4 !px-2 !py-0 hover:text-foreground w-full justify-start"
-       :on-mouse-up (fn [^js e]
-                      (when (string/blank? (some-> (.-target e) (.closest "[aria-roledescription=sortable]") (.-style) (.-transform)))
-                        (shui/popup-show! (.-target e) sub-content {:align "start" :as-dropdown? true})))}
-      (let [title (str (:name column))]
-        [:span {:title title
-                :class "max-w-full overflow-hidden text-ellipsis"}
-         title])
-      (case asc?
-        true
-        (ui/icon "arrow-up")
-        false
-        (ui/icon "arrow-down")
-        nil))))
+     {:variant "text"
+      :class "h-8 !pl-4 !px-2 !py-0 hover:text-foreground w-full justify-start"
+      :on-mouse-up (fn [^js e]
+                     (when (string/blank? (some-> (.-target e) (.closest "[aria-roledescription=sortable]") (.-style) (.-transform)))
+                       (shui/popup-show! (.-target e) sub-content {:align "start" :as-dropdown? true})))}
+     (let [title (str (:name column))]
+       [:span {:title title
+               :class "max-w-full overflow-hidden text-ellipsis"}
+        title])
+     (case asc?
+       true
+       (ui/icon "arrow-up")
+       false
+       (ui/icon "arrow-down")
+       nil))))
 
 (defn- timestamp-cell-cp
   [_table row column]
