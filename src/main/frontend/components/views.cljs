--- conflicted
+++ resolved
@@ -39,12 +39,7 @@
             [logseq.db :as ldb]
             [logseq.db.common.view :as db-view]
             [logseq.db.frontend.property :as db-property]
-<<<<<<< HEAD
-=======
-            [logseq.db.frontend.property.type :as db-property-type]
             [logseq.shui.hooks :as hooks]
-            [logseq.shui.table.core :as table-core]
->>>>>>> 70e2012e
             [logseq.shui.ui :as shui]
             [medley.core :as medley]
             [missionary.core :as m]
