(ns frontend.components.views
  "Different views of blocks"
  (:require [cljs-bean.core :as bean]
            [cljs-time.coerce :as tc]
            [cljs-time.core :as t]
            [clojure.set :as set]
            [clojure.string :as string]
            [datascript.impl.entity :as de]
            [frontend.components.dnd :as dnd]
            [frontend.components.property.value :as pv]
            [frontend.components.select :as select]
            [frontend.context.i18n :refer [t]]
            [frontend.date :as date]
            [frontend.db :as db]
            [frontend.handler.property :as property-handler]
            [frontend.handler.ui :as ui-handler]
            [frontend.state :as state]
            [frontend.ui :as ui]
            [frontend.util :as util]
            [goog.dom :as gdom]
            [dommy.core :as dom]
            [logseq.db.frontend.property :as db-property]
            [logseq.db.frontend.property.type :as db-property-type]
            [logseq.shui.ui :as shui]
            [rum.core :as rum]
            [frontend.mixins :as mixins]
            [logseq.shui.table.core :as table-core]
            [logseq.db :as ldb]
            [frontend.config :as config]
            [frontend.db-mixins :as db-mixins]))

(defn- get-latest-entity
  [e]
  (let [transacted-ids (:updated-ids @(:db/latest-transacted-entity-uuids @state/state))]
    (if (and transacted-ids (contains? transacted-ids (:block/uuid e)))
      (assoc (db/entity (:db/id e))
             :id (:id e)
             :block.temp/refs-count (:block.temp/refs-count e))
      e)))

(rum/defc header-checkbox < rum/static
  [{:keys [selected-all? selected-some? toggle-selected-all!]}]
  (let [[show? set-show!] (rum/use-state false)]
    [:label.h-8.w-8.flex.items-center.justify-center.cursor-pointer
     {:html-for "header-checkbox"
      :on-mouse-over #(set-show! true)
      :on-mouse-out #(set-show! false)}
     (shui/checkbox
      {:id "header-checkbox"
       :checked (or selected-all? (and selected-some? "indeterminate"))
       :on-checked-change toggle-selected-all!
       :aria-label "Select all"
       :class (str "flex transition-opacity "
                   (if (or show? selected-all? selected-some?) "opacity-100" "opacity-0"))})]))

(rum/defc row-checkbox < rum/static
  [{:keys [row-selected? row-toggle-selected!]} row _column]
  (let [id (str (:id row) "-" "checkbox")
        [show? set-show!] (rum/use-state false)
        checked? (row-selected? row)]
    [:label.h-8.w-8.flex.items-center.justify-center.cursor-pointer
     {:html-for (str (:id row) "-" "checkbox")
      :on-mouse-over #(set-show! true)
      :on-mouse-out #(set-show! false)}
     (shui/checkbox
      {:id id
       :checked checked?
       :on-checked-change (fn [v] (row-toggle-selected! row v))
       :aria-label "Select row"
       :class (str "flex transition-opacity "
                   (if (or show? checked?) "opacity-100" "opacity-0"))})]))

(defn header-cp
  [{:keys [column-toggle-sorting! state]} column]
  (let [sorting (:sorting state)
        [asc?] (some (fn [item] (when (= (:id item) (:id column))
                                  (when-some [asc? (:asc? item)]
                                    [asc?]))) sorting)]
    (shui/button
     {:variant "text"
      :class "h-8 !pl-4 !px-2 !py-0 hover:text-foreground w-full justify-start"
      :on-click #(column-toggle-sorting! column)}
     (:name column)
     (case asc?
       true
       (ui/icon "arrow-up")
       false
       (ui/icon "arrow-down")
       [:div {:style {:width 18 :height 18}}]))))

(defn- timestamp-cell-cp
  [_table row column]
  (some-> (get row (:id column))
          date/int->local-time-2))

(defn- get-property-value-content
  [entity]
  (when entity
    (cond
      (uuid? entity)
      (db-property/property-value-content (db/entity [:block/uuid entity]))
      (de/entity? entity)
      (db-property/property-value-content entity)
      :else
      entity)))

(defn- get-property-value-for-search
  [block property]
  (let [type (get-in property [:block/schema :type])
        many? (= :db.cardinality/many (get property :db/cardinality))
        number-type? (= :number type)
        v (get block (:db/ident property))
        v' (if many? v [v])
        col (->> (if (db-property-type/all-ref-property-types type) (map db-property/property-value-content v') v')
                 (remove nil?))]
    (if number-type?
      (reduce + (filter number? col))
      (string/join ", " col))))

(rum/defcs block-container < rum/reactive db-mixins/query
  (rum/local false ::deleted?)
  [state config row table]
  (let [*deleted? (::deleted? state)
        container (state/get-component :block/container)
        row' (db/sub-block (:db/id row))]
    (if (nil? row')                    ; this row has been deleted
      (when-not @*deleted?
        (when-let [f (get-in table [:data-fns :set-data!])]
          (f (remove (fn [r] (= (:id r) (:id row))) (:data table)))
          (reset! *deleted? true)
          nil))
      [:div.relative.w-full
       (container config row')])))

(defn build-columns
  [config properties & {:keys [with-object-name? add-tags-column?]
                        :or {with-object-name? true
                             add-tags-column? true}}]
  (let [;; FIXME: Shouldn't file graphs have :block/tags?
        add-tags-column?' (and (config/db-based-graph? (state/get-current-repo)) add-tags-column?)
        properties' (if (or (some #(= (:db/ident %) :block/tags) properties) (not add-tags-column?'))
                      properties
                      (conj properties (db/entity :block/tags)))]
    (->> (concat
          [{:id :select
            :name "Select"
            :header (fn [table _column] (header-checkbox table))
            :cell (fn [table row column]
                    (row-checkbox table row column))
            :column-list? false
            :resizable? false}
           (when with-object-name?
             {:id :block/title
              :name "Name"
              :type :string
              :header header-cp
              :cell (fn [table row _column]
                      (block-container (assoc config
                                              :raw-title? (ldb/asset? row)
                                              :table? true)
                                       row
                                       table))
              :disable-hide? true})]
          (keep
           (fn [column]
             (let [ident (or (:db/ident column) (:id column))]
               ;; Hide properties that shouldn't ever be editable or that do not display well in a table
<<<<<<< HEAD
               (when-not (or (contains? #{:logseq.property/built-in? :logseq.property.asset/checksum :logseq.property.class/properties
                                          :block/created-at :block/updated-at :block/order :block/collapsed?
                                          :logseq.property/created-from-property}
                                        ident)
                             (and with-object-name? (= :block/title ident))
                             (contains? #{:map :entity} (get-in column [:block/schema :type])))
                 (let [property (if (de/entity? column)
                                  column
                                  (or (db/entity ident) column))
=======
               (when-not (or (contains? #{:logseq.property/built-in? :logseq.property/created-from-property} ident)
                             (contains? #{:map} (get-in property [:block/schema :type])))
                 (let [property (if (de/entity? property)
                                  property
                                  (or (merge (db/entity ident) property) ; otherwise, :cell/:header/etc. will be removed
                                      property))
>>>>>>> 1084f98d
                       get-value (if-let [f (:get-value property)]
                                   (fn [row]
                                     (f row))
                                   (when (de/entity? property)
                                     (fn [row] (get-property-value-for-search row property))))
                       closed-values (seq (:property/closed-values property))
                       closed-value->sort-number (when closed-values
                                                   (->> (zipmap (map :db/id closed-values) (range 0 (count closed-values)))
                                                        (into {})))
                       get-value-for-sort (fn [row]
                                            (cond
                                              (= (:db/ident property) :logseq.task/deadline)
                                              (:block/journal-day (get row :logseq.task/deadline))
                                              closed-values
                                              (closed-value->sort-number (:db/id (get row (:db/ident property))))
                                              :else
                                              (if (fn? get-value)
                                                (get-value row)
                                                (get row ident))))]
                   {:id ident
                    :name (or (:name column)
                              (:block/title property))
                    :header (or (:header property)
                                header-cp)
                    :cell (or (:cell property)
                              (when (de/entity? property)
                                (fn [_table row _column]
                                  (pv/property-value row property (get row (:db/ident property)) {}))))
                    :get-value get-value
                    :get-value-for-sort get-value-for-sort
                    :type (:type property)}))))
           properties')

          [{:id :block/created-at
            :name (t :page/created-at)
            :type :datetime
            :header header-cp
            :cell timestamp-cell-cp}
           {:id :block/updated-at
            :name (t :page/updated-at)
            :type :datetime
            :header header-cp
            :cell timestamp-cell-cp}])
         (remove nil?))))

(defn- sort-columns
  [columns ordered-column-ids]
  (if (seq ordered-column-ids)
    (let [id->columns (zipmap (map :id columns) columns)
          ordered-id-set (set ordered-column-ids)]
      (concat
       (keep (fn [id]
               (get id->columns id))
             ordered-column-ids)
       (remove
        (fn [column] (ordered-id-set (:id column)))
        columns)))
    columns))

(rum/defc more-actions
  [columns {:keys [column-visible? column-toggle-visibility]}]
  (shui/dropdown-menu
   (shui/dropdown-menu-trigger
    {:asChild true}
    (shui/button
     {:variant "ghost"
      :class "text-muted-foreground !px-1"
      :size :sm}
     (ui/icon "dots")))
   (shui/dropdown-menu-content
    {:align "end"}
    (shui/dropdown-menu-group
     (shui/dropdown-menu-sub
      (shui/dropdown-menu-sub-trigger
       "Columns visibility")
      (shui/dropdown-menu-sub-content
       (for [column (remove #(or (false? (:column-list? %))
                                 (:disable-hide? %)) columns)]
         (shui/dropdown-menu-checkbox-item
          {:key (str (:id column))
           :className "capitalize"
           :checked (column-visible? column)
           :onCheckedChange #(column-toggle-visibility column %)
           :onSelect (fn [e] (.preventDefault e))}
          (:name column)))))))))

(defn- get-column-size
  [column sized-columns]
  (let [id (:id column)
        size (get sized-columns id)]
    (cond
      (number? size)
      size

      (= id :logseq.property/query)
      400

      :else
      (case id
        :select 32
        :add-property 160
        (:block/title :block/name) 360
        (:block/created-at :block/updated-at) 160
        180))))

(rum/defc add-property-button < rum/static
  []
  [:div.ls-table-header-cell.!border-0
   (shui/button
    {:variant "text"
     :class "h-8 !pl-4 !px-2 !py-0 hover:text-foreground w-full justify-start"}
    (ui/icon "plus")
    "New property")])

(rum/defc action-bar < rum/static
  [table selected-rows {:keys [on-delete-rows]}]
  (shui/table-actions
   {}
   (shui/button
    {:variant "ghost"
     :class "h-8 !pl-4 !px-2 !py-0 hover:text-foreground w-full justify-start"
     :disabled true}
    (str (count selected-rows) " selected"))
   (when (fn? on-delete-rows)
     (shui/button
      {:variant "ghost"
       :class "h-8 !pl-4 !px-2 !py-0 hover:text-foreground w-full justify-start"
       :on-click (fn []
                   (on-delete-rows table selected-rows))}
      (ui/icon "trash")))))

(rum/defc column-resizer
  [_column on-sized!]
  (let [*el (rum/use-ref nil)
        [dx set-dx!] (rum/use-state nil)
        [width set-width!] (rum/use-state nil)
        add-resizing-class #(dom/add-class! js/document.documentElement "is-resizing-buf")
        remove-resizing-class #(dom/remove-class! js/document.documentElement "is-resizing-buf")]

    (rum/use-effect!
     (fn []
       (when (number? dx)
         (some-> (rum/deref *el)
                 (dom/set-style! :transform (str "translate3D(" dx "px , 0, 0)")))))
     [dx])

    (rum/use-effect!
     (fn []
       (when-let [el (and (fn? js/window.interact) (rum/deref *el))]
         (let [*field-rect (atom nil)
               min-width 120
               max-width 500]
           (-> (js/interact el)
               (.draggable
                (bean/->js
                 {:listeners
                  {:start (fn []
                            (let [{:keys [width right] :as rect} (bean/->clj (.toJSON (.getBoundingClientRect (.closest el ".ls-table-header-cell"))))
                                  left-dx (if (>= width min-width) (- min-width width) 0)
                                  right-dx (if (<= width max-width) (- max-width width) 0)]
                              (reset! *field-rect rect)
                              (swap! *field-rect assoc
                                 ;; calculate left/right boundary
                                     :left-dx left-dx
                                     :right-dx right-dx
                                     :left-b (inc (+ left-dx right))
                                     :right-b (inc (+ right-dx right)))
                              (dom/add-class! el "is-active")))
                   :move (fn [^js e]
                           (let [dx (.-dx e)
                                 pointer-x (js/Math.floor (.-clientX e))
                                 {:keys [left-b right-b]} @*field-rect
                                 left-b (js/Math.floor left-b)
                                 right-b (js/Math.floor right-b)]
                             (when (and (> pointer-x left-b)
                                        (< pointer-x right-b))
                               (set-dx! (fn [dx']
                                          (if (contains? #{min-width max-width} (abs dx'))
                                            dx'
                                            (let [to-dx (+ (or dx' 0) dx)
                                                  {:keys [left-dx right-dx]} @*field-rect]
                                              (cond
                                                 ;; left
                                                (neg? to-dx) (if (> (abs left-dx) (abs to-dx)) to-dx left-dx)
                                                 ;; right
                                                (pos? to-dx) (if (> right-dx to-dx) to-dx right-dx)))))))))
                   :end (fn []
                          (set-dx!
                           (fn [dx]
                             (let [w (js/Math.round (+ dx (:width @*field-rect)))]
                               (set-width! (cond
                                             (< w min-width) min-width
                                             (> w max-width) max-width
                                             :else w)))
                             (reset! *field-rect nil)
                             (dom/remove-class! el "is-active")
                             0)))}}))
               (.styleCursor false)
               (.on "dragstart" add-resizing-class)
               (.on "dragend" remove-resizing-class)
               (.on "mousedown" util/stop-propagation)))))
     [])

    (rum/use-effect!
     (fn []
       (when (number? width)
         (on-sized! width)))
     [width])

    [:a.ls-table-resize-handle
     {:data-no-dnd true
      :ref *el}]))

(defn- table-header
  [table columns {:keys [show-add-property? add-property!] :as option} selected-rows]
  (let [set-ordered-columns! (get-in table [:data-fns :set-ordered-columns!])
        set-sized-columns! (get-in table [:data-fns :set-sized-columns!])
        sized-columns (get-in table [:state :sized-columns])
        items (mapv (fn [column]
                      {:id (:name column)
                       :value (:id column)
                       :content (let [header-fn (:header column)
                                      width (get-column-size column sized-columns)
                                      select? (= :select (:id column))]
                                  [:div.ls-table-header-cell
                                   {:style {:width width
                                            :min-width width}
                                    :class (when select? "!border-0")}
                                   (if (fn? header-fn)
                                     (header-fn table column)
                                     header-fn)
                                   ;; resize handle
                                   (when-not (false? (:resizable? column))
                                     (column-resizer column
                                                     (fn [size]
                                                       (set-sized-columns! (assoc sized-columns (:id column) size)))))])
                       :disabled? (= (:id column) :select)}) columns)
        items (if show-add-property?
                (conj items
                      {:id "add property"
                       :prop {:style {:width "-webkit-fill-available"
                                      :min-width 160}
                              :on-click (fn [] (when (fn? add-property!) (add-property!)))}
                       :value :add-new-property
                       :content (add-property-button)
                       :disabled? true})
                items)
        selection-rows-count (count selected-rows)]
    (shui/table-header
     (dnd/items items {:vertical? false
                       :on-drag-end (fn [ordered-columns _m]
                                      (set-ordered-columns! ordered-columns))})
     (when (pos? selection-rows-count)
       [:div.absolute.top-0.left-8
        (action-bar table selected-rows option)]))))

(rum/defc table-row < rum/reactive
  [{:keys [row-selected?] :as table} row columns props {:keys [show-add-property?]}]
  (let [row' (db/sub-block (:id row))
        ;; merge entity temporal attributes
        row (reduce (fn [e [k v]] (assoc e k v)) row' (.-kv ^js row))
        columns (if show-add-property?
                  (conj (vec columns)
                        {:id :add-property
                         :cell (fn [_table _row _column])})
                  columns)
        sized-columns (get-in table [:state :sized-columns])]
    (shui/table-row
     (merge
      props
      {:key (str (:id row))
       :data-state (when (row-selected? row) "selected")})
     (for [column columns]
       (let [id (str (:id row) "-" (:id column))
             render (get column :cell)
             width (get-column-size column sized-columns)
             select? (= (:id column) :select)
             add-property? (= (:id column) :add-property)]
         (when render
           (shui/table-cell
            {:key id
             :select? select?
             :add-property? add-property?
             :style {:width width
                     :min-width width}}
            (render table row column))))))))

(rum/defc search
  [input {:keys [on-change set-input!]}]
  (let [[show-input? set-show-input!] (rum/use-state false)]
    (if show-input?
      [:div.flex.flex-row.items-center
       (shui/input
        {:placeholder "Type to search"
         :auto-focus true
         :value input
         :onChange (fn [e]
                     (let [value (util/evalue e)]
                       (on-change value)))
         :on-key-down (fn [e]
                        (when (= "Escape" (util/ekey e))
                          (set-show-input! false)
                          (set-input! "")))
         :class "max-w-sm !h-7 !py-0 border-none focus-visible:ring-0 focus-visible:ring-offset-0"})
       (shui/button
        {:variant "ghost"
         :class "text-muted-foreground !px-1"
         :size :sm
         :on-click #(do
                      (set-show-input! false)
                      (set-input! ""))}
        (ui/icon "x"))]
      (shui/button
       {:variant "ghost"
        ;; FIXME: remove ring when focused
        :class "text-muted-foreground !px-1"
        :size :sm
        :on-click #(set-show-input! true)}
       (ui/icon "search")))))

(comment
  (defn- property-ref-type?
    [property]
    (let [schema (:block/schema property)
          type (:type schema)]
      (db-property-type/all-ref-property-types type))))

(defn- get-property-values
  [rows property]
  (let [property-ident (:db/ident property)
        block-type? (= property-ident :block/type)
        values (->> (mapcat (fn [e] (let [e' (db/entity (:db/id e))
                                          v (get e' property-ident)]
                                      (if (set? v) v #{v}))) rows)
                    (remove nil?)
                    (distinct))]
    (->>
     (map (fn [e]
            (let [label (get-property-value-content e)
                  label' (if (and block-type? (= label "class")) "tag" label)]
              {:label label' :value e}))
          values)
     (sort-by :label))))

(defn datetime-property?
  [property]
  (or
   (= :datetime (get-in property [:block/schema :type]))
   (contains? #{:block/created-at :block/updated-at} (:db/ident property))))

(def timestamp-options
  [{:value "1 week ago"
    :label "1 week ago"}
   {:value "1 month ago"
    :label "1 month ago"}
   {:value "3 months ago"
    :label "3 months ago"}
   {:value "1 year ago"
    :label "1 year ago"}
   ;; TODO: support date picker
   ;; {:value "Custom time"
   ;;  :label "Custom time"}
   ])

(defn- get-timestamp
  [value]
  (let [now (t/now)
        f t/minus]
    (case value
      "1 week ago"
      (tc/to-long (f now (t/weeks 1)))
      "1 month ago"
      (tc/to-long (f now (t/months 1)))
      "3 months ago"
      (tc/to-long (f now (t/months 3)))
      "1 year ago"
      (tc/to-long (f now (t/years 1)))
      nil)))

(rum/defc filter-property < rum/static
  [columns {:keys [data-fns] :as table}]
  (let [[property set-property!] (rum/use-state nil)
        schema (:schema (db/get-db))
        timestamp? (datetime-property? property)
        set-filters! (:set-filters! data-fns)
        filters (get-in table [:state :filters])
        columns (remove #(false? (:column-list? %)) columns)
        items (map (fn [column]
                     {:label (:name column)
                      :value column}) columns)
        option {:input-default-placeholder "Filter"
                :input-opts {:class "!px-3 !py-1"}
                :items items
                :extract-fn :label
                :extract-chosen-fn :value
                :on-chosen (fn [column]
                             (let [id (:id column)
                                   property (db/entity id)
                                   internal-property {:db/ident (:id column)
                                                      :block/title (:name column)
                                                      :block/schema {:type (:type column)}}]
                               (if (or property
                                       (= :db.cardinality/many (:db/cardinality (get schema id)))
                                       (not= (:type column) :string))
                                 (set-property! (or property internal-property))
                                 (do
                                   (shui/popup-hide!)
                                   (let [property internal-property
                                         new-filter [(:db/ident property) (if (= (:db/ident property) :block/type) :is :text-contains)]
                                         filters' (if (seq filters)
                                                    (conj filters new-filter)
                                                    [new-filter])]
                                     (set-filters! filters'))))))}
        option (cond
                 timestamp?
                 (merge option
                        {:items timestamp-options
                         :input-default-placeholder (if property (:block/title property) "Select")
                         :on-chosen (fn [value]
                                      (shui/popup-hide!)
                                      (let [filters' (conj filters [(:db/ident property) :after value])]
                                        (set-filters! filters')))})
                 property
                 (if (= :checkbox (get-in property [:block/schema :type]))
                   (let [items [{:value true :label "true"}
                                {:value false :label "false"}]]
                     (merge option
                            {:items items
                             :input-default-placeholder (if property (:block/title property) "Select")
                             :on-chosen (fn [value]
                                          (let [filters' (conj filters [(:db/ident property) :is value])]
                                            (set-filters! filters')))}))
                   (let [items (get-property-values (:data table) property)]
                     (merge option
                            {:items items
                             :input-default-placeholder (if property (:block/title property) "Select")
                             :multiple-choices? true
                             :on-chosen (fn [_value _selected? selected]
                                          (let [selected-value (if (de/entity? (first selected))
                                                                 (set (map :block/uuid selected))
                                                                 selected)
                                                filters' (if (seq selected)
                                                           (conj filters [(:db/ident property) :is selected-value])
                                                           filters)]
                                            (set-filters! filters')))})))
                 :else
                 option)]
    (select/select option)))

(rum/defc filter-properties < rum/static
  [columns table]
  (shui/button
   {:variant "ghost"
    :class "text-muted-foreground !px-1"
    :size :sm
    :on-click (fn [e]
                (shui/popup-show! (.-target e)
                                  (fn []
                                    (filter-property columns table))
                                  {:align :end
                                   :auto-focus? true}))}
   (ui/icon "filter")))

(defn operator->text
  [operator]
  (case operator
    :is "is"
    :is-not "is not"
    :text-contains "text contains"
    :text-not-contains "text not contains"
    :date-before "date before"
    :date-after "date after"
    :before "before"
    :after "after"
    :number-gt ">"
    :number-lt "<"
    :number-gte ">="
    :number-lte "<="
    :between "between"))

(defn get-property-operators
  [property]
  (if (datetime-property? property)
    [:before :after]
    (concat
     [:is :is-not]
     (when-not (= :block/type (:db/ident property))
       (case (get-in property [:block/schema :type])
         (:default :url :node)
         [:text-contains :text-not-contains]
         (:date)
         [:date-before :date-after]
         :number
         [:number-gt :number-lt :number-gte :number-lte :between]
         nil)))))

(defn- get-filter-with-changed-operator
  [_property operator value]
  (case operator
    (:is :is-not)
    (when (set? value) value)

    (:text-contains :text-not-contains)
    (when (string? value) value)

    (:number-gt :number-lt :number-gte :number-lte)
    (when (number? value) value)

    :between
    (when (and (vector? value) (every? number? value))
      value)

    (:date-before :date-after :before :after)
    ;; FIXME: should be a valid date number
    (when (number? value) value)))

(rum/defc filter-operator < rum/static
  [property operator filters set-filters! idx]
  (shui/dropdown-menu
   (shui/dropdown-menu-trigger
    {:asChild true}
    (shui/button
     {:class "!px-2 rounded-none border-r"
      :variant "ghost"
      :size :sm}
     [:span.text-xs (operator->text operator)]))
   (shui/dropdown-menu-content
    {:align "start"}
    (let [operators (get-property-operators property)]
      (for [operator operators]
        (shui/dropdown-menu-item
         {:on-click (fn []
                      (let [new-filters (update filters idx
                                                (fn [[property _old-operator value]]
                                                  (let [value' (get-filter-with-changed-operator property operator value)]
                                                    (if value'
                                                      [property operator value']
                                                      [property operator]))))]
                        (set-filters! new-filters)))}
         (operator->text operator)))))))

(rum/defc between < rum/static
  [_property [start end] filters set-filters! idx]
  [:<>
   (shui/input
    {:auto-focus true
     :placeholder "from"
     :value (str start)
     :onChange (fn [e]
                 (let [input-value (util/evalue e)
                       number-value (when-not (string/blank? input-value)
                                      (util/safe-parse-float input-value))
                       value [number-value end]
                       value (if (every? nil? value) nil value)]
                   (let [new-filters (update filters idx
                                             (fn [[property operator _old_value]]
                                               (if (nil? value)
                                                 [property operator]
                                                 [property operator value])))]
                     (set-filters! new-filters))))
     :class "w-24 !h-6 !py-0 border-none focus-visible:ring-0 focus-visible:ring-offset-0"})
   (shui/input
    {:value (str end)
     :placeholder "to"
     :onChange (fn [e]
                 (let [input-value (util/evalue e)
                       number-value (when-not (string/blank? input-value)
                                      (util/safe-parse-float input-value))
                       value [start number-value]
                       value (if (every? nil? value) nil value)]
                   (let [new-filters (update filters idx
                                             (fn [[property operator _old_value]]
                                               (if (nil? value)
                                                 [property operator]
                                                 [property operator value])))]
                     (set-filters! new-filters))))
     :class "w-24 !h-6 !py-0 border-none focus-visible:ring-0 focus-visible:ring-offset-0"})])

(rum/defc filter-value-select < rum/static
  [{:keys [data-fns] :as table} property value operator idx]
  (let [type (get-in property [:block/schema :type])
        items (cond
                (contains? #{:before :after} operator)
                timestamp-options
                (= type :checkbox)
                [{:value true :label "true"} {:value false :label "false"}]
                :else
                (->> (get-property-values (:data table) property)
                     (map (fn [{:keys [value label]}]
                            {:label label
                             :value (or (:block/uuid value) value)}))))
        filters (get-in table [:state :filters])
        set-filters! (:set-filters! data-fns)
        many? (if (or (contains? #{:date-before :date-after :before :after} operator)
                      (contains? #{:checkbox} type))
                false
                true)
        option (cond->
                {:input-default-placeholder (:block/title property)
                 :input-opts {:class "!px-3 !py-1"}
                 :items items
                 :extract-fn :label
                 :extract-chosen-fn :value
                 :on-chosen (fn [value _selected? selected]
                              (when-not many?
                                (shui/popup-hide!))
                              (let [value' (if many? selected value)
                                    new-filters (update filters idx
                                                        (fn [[property operator _value]]
                                                          [property operator value']))]
                                (set-filters! new-filters)))}
                 many?
                 (assoc
                  :multiple-choices? true
                  :selected-choices value))]
    (shui/dropdown-menu
     (shui/dropdown-menu-trigger
      {:asChild true}
      (shui/button
       {:class "!px-2 rounded-none border-r"
        :variant "ghost"
        :size :sm}
       (let [block-type? (= (:db/ident property) :block/type)
             value (cond
                     (uuid? value)
                     (db/entity [:block/uuid value])
                     (and (coll? value) (every? uuid? value))
                     (set (map #(db/entity [:block/uuid %]) value))
                     (and block-type? (coll? value))
                     (map (fn [v] (if (= v "class") "tag" v)) value)
                     (and block-type? (= value "class"))
                     "tag"
                     :else
                     value)]
         [:div.flex.flex-row.items-center.gap-1.text-xs
          (cond
            (de/entity? value)
            [:div (get-property-value-content value)]

            (string? value)
            [:div value]

            (boolean? value)
            [:div (str value)]

            (seq value)
            (->> (map (fn [v] [:div (get-property-value-content v)]) value)
                 (interpose [:div "or"]))
            :else
            "All")])))
     (shui/dropdown-menu-content
      {:align "start"}
      (select/select option)))))

(rum/defc filter-value < rum/static
  [table property operator value filters set-filters! idx]
  (let [number-operator? (string/starts-with? (name operator) "number-")]
    (case operator
      :between
      (between property value filters set-filters! idx)

      (:text-contains :text-not-contains :number-gt :number-lt :number-gte :number-lte)
      (shui/input
       {:auto-focus false
        :value (or value "")
        :onChange (fn [e]
                    (let [value (util/evalue e)
                          number-value (and number-operator? (when-not (string/blank? value)
                                                               (util/safe-parse-float value)))]
                      (let [new-filters (update filters idx
                                                (fn [[property operator _value]]
                                                  (if (and number-operator? (nil? number-value))
                                                    [property operator]
                                                    [property operator (or number-value value)])))]
                        (set-filters! new-filters))))
        :class "w-24 !h-6 !py-0 border-none focus-visible:ring-0 focus-visible:ring-offset-0"})

      (filter-value-select table property value operator idx))))

(rum/defc filters-row < rum/static
  [{:keys [data-fns columns] :as table}]
  (let [filters (get-in table [:state :filters])
        {:keys [set-filters!]} data-fns]
    (when (seq filters)
      [:div.filters-row.flex.flex-row.items-center.gap-4.flex-wrap.pb-2
       (map-indexed
        (fn [idx filter']
          (let [[property-ident operator value] filter'
                property (if (= property-ident :block/title)
                           {:db/ident property-ident
                            :block/title "Name"}
                           (or (db/entity property-ident)
                               (some (fn [column] (when (= (:id column) property-ident)
                                                    {:db/ident (:id column)
                                                     :block/title (:name column)})) columns)))]
            [:div.flex.flex-row.items-center.border.rounded
             (shui/button
              {:class "!px-2 rounded-none border-r"
               :variant "ghost"
               :size :sm
               :disabled true}
              [:span.text-xs (:block/title property)])
             (filter-operator property operator filters set-filters! idx)
             (filter-value table property operator value filters set-filters! idx)
             (shui/button
              {:class "!px-1 rounded-none"
               :variant "ghost"
               :size :sm
               :on-click (fn [_e]
                           (let [new-filters (vec (remove #{filter'} filters))]
                             (set-filters! new-filters)))}
              (ui/icon "x"))]))
        filters)])))

(defn- row-matched?
  [row input filters]
  (let [row (get-latest-entity row)]
    (and
     ;; full-text-search match
     (if (string/blank? input)
       true
       (when row
       ;; fuzzy search is too slow
         (string/includes? (string/lower-case (:block/title row)) (string/lower-case input))))
     ;; filters check
     (every?
      (fn [[property-ident operator match]]
        (if (nil? match)
          true
          (let [value (get row property-ident)
                value' (cond
                         (set? value) value
                         (nil? value) #{}
                         :else #{value})
                entity? (de/entity? (first value'))
                result
                (case operator
                  :is
                  (if (boolean? match)
                    (= (boolean (get-property-value-content (get row property-ident))) match)
                    (cond
                      (empty? match)
                      true
                      (and (empty? match) (empty? value'))
                      true
                      :else
                      (if entity?
                        (boolean (seq (set/intersection (set (map :block/uuid value')) match)))
                        (boolean (seq (set/intersection (set value') match))))))

                  :is-not
                  (if (boolean? match)
                    (not= (boolean (get-property-value-content (get row property-ident))) match)
                    (cond
                      (and (empty? match) (seq value'))
                      true
                      (and (seq match) (empty? value'))
                      true
                      :else
                      (if entity?
                        (boolean (empty? (set/intersection (set (map :block/uuid value')) match)))
                        (boolean (empty? (set/intersection (set value') match))))))

                  :text-contains
                  (some (fn [v]
                          (if-let [property-value (get-property-value-content v)]
                            (string/includes? (string/lower-case property-value) (string/lower-case match))
                            false))
                        value')

                  :text-not-contains
                  (not-any? #(string/includes? (str (get-property-value-content %)) match) value')

                  :number-gt
                  (if match (some #(> (get-property-value-content %) match) value') true)
                  :number-gte
                  (if match (some #(>= (get-property-value-content %) match) value') true)
                  :number-lt
                  (if match (some #(< (get-property-value-content %) match) value') true)
                  :number-lte
                  (if match (some #(<= (get-property-value-content %) match) value') true)

                  :between
                  (if (seq match)
                    (some (fn [value-entity]
                            (let [[start end] match
                                  value (get-property-value-content value-entity)
                                  conditions [(if start (<= start value) true)
                                              (if end (<= value end) true)]]
                              (if (seq match) (every? true? conditions) true))) value')
                    true)

                  :date-before
                  (if match (some #(< (:block/journal-day %) (:block/journal-day match)) value') true)

                  :date-after
                  (if match (some #(> (:block/journal-day %) (:block/journal-day match)) value') true)

                  :before
                  (let [search-value (get-timestamp match)]
                    (if search-value (<= (get row property-ident) search-value) true))

                  :after
                  (let [search-value (get-timestamp match)]
                    (if search-value (>= (get row property-ident) search-value) true))

                  true)]
            result)))
      filters))))

(rum/defc new-record-button < rum/static
  [table]
  (ui/tooltip
   (shui/button
    {:variant "ghost"
     :class "!px-1 text-muted-foreground"
     :size :sm
     :on-click (get-in table [:data-fns :add-new-object!])}
    (ui/icon "plus"))
   [:div "New record"]))

(rum/defc add-new-row < rum/static
  [table]
  [:div.py-1.px-2.cursor-pointer.flex.flex-row.items-center.gap-1.text-muted-foreground.hover:text-foreground.w-full.text-sm.border-b
   {:on-click (get-in table [:data-fns :add-new-object!])}
   (ui/icon "plus" {:size 14})
   [:div "New"]])

(defn- table-filters->persist-state
  [filters]
  (mapv
   (fn [[property operator matches]]
     (let [matches' (cond
                      (de/entity? matches)
                      (:block/uuid matches)

                      (and (coll? matches) (every? de/entity? matches))
                      (set (map :block/uuid matches))

                      :else
                      matches)]
       (if matches'
         [property operator matches']
         [property operator])))
   filters))

(defn- db-set-table-state!
  [entity {:keys [set-sorting! set-filters! set-visible-columns!
                  set-ordered-columns! set-sized-columns!]}]
  (let [repo (state/get-current-repo)]
    {:set-sorting!
     (fn [sorting]
       (set-sorting! sorting)
       (property-handler/set-block-property! repo (:db/id entity) :logseq.property.table/sorting sorting))
     :set-filters!
     (fn [filters]
       (let [filters (table-filters->persist-state filters)]
         (set-filters! filters)
         (property-handler/set-block-property! repo (:db/id entity) :logseq.property.table/filters filters)))
     :set-visible-columns!
     (fn [columns]
       (let [hidden-columns (vec (keep (fn [[column visible?]]
                                         (when (false? visible?)
                                           column)) columns))]
         (set-visible-columns! columns)
         (property-handler/set-block-property! repo (:db/id entity) :logseq.property.table/hidden-columns hidden-columns)))
     :set-ordered-columns!
     (fn [ordered-columns]
       (let [ids (vec (remove #{:select} ordered-columns))]
         (set-ordered-columns! ordered-columns)
         (property-handler/set-block-property! repo (:db/id entity) :logseq.property.table/ordered-columns ids)))
     :set-sized-columns!
     (fn [sized-columns]
       (set-sized-columns! sized-columns)
       (property-handler/set-block-property! repo (:db/id entity) :logseq.property.table/sized-columns sized-columns))}))

(rum/defc table-view < rum/static
  [table option row-selection add-new-object! *scroller-ref]
  (let [selected-rows (shui/table-get-selection-rows row-selection (:rows table))]
    (shui/table
     (let [columns' (:columns table)
           rows (:rows table)]
       [:div.ls-table-rows.content.overflow-x-auto.force-visible-scrollbar
        [:div.relative
         (table-header table columns' option selected-rows)

         (ui/virtualized-list
          {:ref #(reset! *scroller-ref %)
           :custom-scroll-parent (gdom/getElement "main-content-container")
           :increase-viewport-by 128
           :overscan 128
           :compute-item-key (fn [idx]
                               (let [block (nth rows idx)]
                                 (str "table-row-" (:db/id block))))
           :total-count (count rows)
           :item-content (fn [idx]
                           (let [row (nth rows idx)]
                             (table-row table row columns' {} option)))})

         (when add-new-object!
           (shui/table-footer (add-new-row table)))]]))))

(rum/defc list-view < rum/static
  [config view-entity result]
  (when-let [->hiccup (state/get-component :block/->hiccup)]
    (let [group-by-page? (not (every? db/page? result))
          result (if group-by-page?
                   (group-by :block/page result)
                   result)]
      (->hiccup result
                (assoc config
                       :custom-query? true
                       :current-block (:db/id view-entity)
                       :query (:block/title view-entity)
                       :breadcrumb-show? (if group-by-page? true false)
                       :group-by-page? group-by-page?
                       :ref? true)))))

(rum/defc gallery-card-item
  [table view-entity block config]
  [:div.ls-card-item.content
   {:key (str "view-card-" (:db/id view-entity) "-" (:db/id block))}
   [:div.-ml-4
    (block-container (assoc config
                            :id (str (:block/uuid block))
                            :gallery-view? true)
                     block
                     table)]])

(rum/defcs gallery-view < rum/static mixins/container-id
  [state config table view-entity blocks *scroller-ref]
  (let [config' (assoc config :container-id (:container-id state))]
    [:div.ls-cards
     (when (seq blocks)
       (ui/virtualized-grid
        {:ref #(reset! *scroller-ref %)
         :total-count (count blocks)
         :custom-scroll-parent (gdom/getElement "main-content-container")
         :item-content (fn [idx]
                         (when-let [block (nth blocks idx)]
                           (gallery-card-item table view-entity block config')))}))]))

(defn- run-effects!
  [option {:keys [data columns state data-fns]} input input-filters set-input-filters! *scroller-ref gallery?]
  (let [{:keys [filters sorting]} state
        {:keys [set-row-filter! set-data!]} data-fns]
    (rum/use-effect!
     (fn []
       (let [new-input-filters [input filters]]
         (when-not (= input-filters new-input-filters)
           (set-input-filters! [input filters])
           (set-row-filter!
            (fn []
              (fn [row]
                (row-matched? row input filters)))))))
     [input filters])

    (rum/use-effect!
     (fn []
       ;; Entities might be outdated
       (let [;; TODO: should avoid this for better performance, 300ms for 40k pages
             new-data (map get-latest-entity data)
             ;; TODO: db support native order-by, limit, offset, 350ms for 40k pages
             data' (table-core/table-sort-rows new-data sorting columns)]
         (set-data! data')
         (when (and (:current-page? (:config option)) (seq data) (map? (first data)) (:block/uuid (first data)))
           (ui-handler/scroll-to-anchor-block @*scroller-ref data' gallery?)
           (state/set-state! :editor/virtualized-scroll-fn #(ui-handler/scroll-to-anchor-block @*scroller-ref data' gallery?)))))
     [sorting])))

(rum/defc view-inner < rum/static
  [view-entity {:keys [data set-data! columns add-new-object! views-title title-key render-empty-title?] :as option
                :or {render-empty-title? false}}
   *scroller-ref]
  (let [[input set-input!] (rum/use-state "")
        sorting (:logseq.property.table/sorting view-entity)
        [sorting set-sorting!] (rum/use-state (or sorting [{:id :block/updated-at, :asc? false}]))
        filters (:logseq.property.table/filters view-entity)
        [filters set-filters!] (rum/use-state (or filters []))
        hidden-columns (:logseq.property.table/hidden-columns view-entity)
        [visible-columns set-visible-columns!] (rum/use-state (zipmap hidden-columns (repeat false)))
        ordered-columns (vec (concat [:select] (:logseq.property.table/ordered-columns view-entity)))
        sized-columns (:logseq.property.table/sized-columns view-entity)
        [ordered-columns set-ordered-columns!] (rum/use-state ordered-columns)
        [sized-columns set-sized-columns!] (rum/use-state sized-columns)
        {:keys [set-sorting! set-filters! set-visible-columns! set-ordered-columns! set-sized-columns!]}
        (db-set-table-state! view-entity {:set-sorting! set-sorting!
                                          :set-filters! set-filters!
                                          :set-visible-columns! set-visible-columns!
                                          :set-sized-columns! set-sized-columns!
                                          :set-ordered-columns! set-ordered-columns!})
        row-filter-fn (fn []
                        (fn [row]
                          (row-matched? row input filters)))
        [row-filter set-row-filter!] (rum/use-state row-filter-fn)
        [input-filters set-input-filters!] (rum/use-state [input filters])
        [row-selection set-row-selection!] (rum/use-state {})
        columns (sort-columns columns ordered-columns)
        table-map {:data data
                   :columns columns
                   :state {:sorting sorting
                           :filters filters
                           :row-filter row-filter
                           :row-selection row-selection
                           :visible-columns visible-columns
                           :sized-columns sized-columns
                           :ordered-columns ordered-columns}
                   :data-fns {:set-data! set-data!
                              :set-row-filter! set-row-filter!
                              :set-filters! set-filters!
                              :set-sorting! set-sorting!
                              :set-visible-columns! set-visible-columns!
                              :set-ordered-columns! set-ordered-columns!
                              :set-sized-columns! set-sized-columns!
                              :set-row-selection! set-row-selection!
                              :add-new-object! add-new-object!}}
        table (shui/table-option table-map)
        *view-ref (rum/use-ref nil)
        display-type (or (:db/ident (get view-entity :logseq.property.view/type))
                         :logseq.property.view/type.table)
        gallery? (= display-type :logseq.property.view/type.gallery)]

    (run-effects! option table-map input input-filters set-input-filters! *scroller-ref gallery?)

    [:div.flex.flex-col.gap-2.grid
     {:ref *view-ref}
     [:div.flex.flex-wrap.items-center.justify-between.gap-1
      (when-not render-empty-title?
        [:div.flex.flex-row.items-center.gap-2
         (or
          views-title
          [:div.font-medium.opacity-50.text-sm
           (t (or title-key :views.table/default-title)
              (count (:rows table)))])])
      [:div.view-actions.flex.items-center.gap-1

       (filter-properties columns table)

       (search input {:on-change set-input!
                      :set-input! set-input!})

       [:div.text-muted-foreground.text-sm
        (pv/property-value view-entity (db/entity :logseq.property.view/type)
                           (db/entity display-type) {})]

       (more-actions columns table)

       (when add-new-object! (new-record-button table))]]

     (filters-row table)

     (case display-type
       :logseq.property.view/type.list
       (list-view (:config option) view-entity (:rows table))

       :logseq.property.view/type.gallery
       (gallery-view (:config option) table view-entity (:rows table) *scroller-ref)

       (table-view table option row-selection add-new-object! *scroller-ref))]))

(rum/defcs view
  "Provides a view for data like query results and tagged objects, multiple
   layouts such as table and list are supported. Args:
   * view-entity: a db Entity
   * option:
     * title-key: dict key defaults to `:views.table/default-title`
     * data: a collections of entities
     * set-data!: `fn` to update `data`
     * columns: view columns including properties and db attributes, which could be built by `build-columns`
     * add-new-object!: `fn` to create a new object (or row)
     * show-add-property?: whether to show `Add property`
     * add-property!: `fn` to add a new property (or column)
     * on-delete-rows: `fn` to trigger when deleting selected objects"
  < rum/reactive
  (rum/local nil ::scroller-ref)
  [state view-entity option]
  (let [view-entity' (db/sub-block (:db/id view-entity))]
    (rum/with-key (view-inner view-entity' option (::scroller-ref state))
      (str "view-" (:db/id view-entity')))))<|MERGE_RESOLUTION|>--- conflicted
+++ resolved
@@ -162,32 +162,21 @@
                                        table))
               :disable-hide? true})]
           (keep
-           (fn [column]
-             (let [ident (or (:db/ident column) (:id column))]
+           (fn [property]
+             (let [ident (or (:db/ident property) (:id property))]
                ;; Hide properties that shouldn't ever be editable or that do not display well in a table
-<<<<<<< HEAD
                (when-not (or (contains? #{:logseq.property/built-in? :logseq.property.asset/checksum :logseq.property.class/properties
                                           :block/created-at :block/updated-at :block/order :block/collapsed?
                                           :logseq.property/created-from-property}
                                         ident)
                              (and with-object-name? (= :block/title ident))
-                             (contains? #{:map :entity} (get-in column [:block/schema :type])))
-                 (let [property (if (de/entity? column)
-                                  column
-                                  (or (db/entity ident) column))
-=======
-               (when-not (or (contains? #{:logseq.property/built-in? :logseq.property/created-from-property} ident)
-                             (contains? #{:map} (get-in property [:block/schema :type])))
+                             (contains? #{:map :entity} (get-in property [:block/schema :type])))
                  (let [property (if (de/entity? property)
                                   property
-                                  (or (merge (db/entity ident) property) ; otherwise, :cell/:header/etc. will be removed
-                                      property))
->>>>>>> 1084f98d
-                       get-value (if-let [f (:get-value property)]
-                                   (fn [row]
-                                     (f row))
-                                   (when (de/entity? property)
-                                     (fn [row] (get-property-value-for-search row property))))
+                                  (or (merge (db/entity ident) property) property)) ; otherwise, :cell/:header/etc. will be removed
+                       get-value (or (:get-value property)
+                                     (when (de/entity? property)
+                                       (fn [row] (get-property-value-for-search row property))))
                        closed-values (seq (:property/closed-values property))
                        closed-value->sort-number (when closed-values
                                                    (->> (zipmap (map :db/id closed-values) (range 0 (count closed-values)))
@@ -203,7 +192,7 @@
                                                 (get-value row)
                                                 (get row ident))))]
                    {:id ident
-                    :name (or (:name column)
+                    :name (or (:name property)
                               (:block/title property))
                     :header (or (:header property)
                                 header-cp)
