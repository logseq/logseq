(ns frontend.components.views
  "Different views of blocks"
  (:require [cljs-bean.core :as bean]
            [cljs-time.coerce :as tc]
            [cljs-time.core :as t]
            [clojure.set :as set]
            [clojure.string :as string]
            [datascript.impl.entity :as de]
            [dommy.core :as dom]
            [frontend.components.dnd :as dnd]
            [frontend.components.property.config :as property-config]
            [frontend.components.property.value :as pv]
            [frontend.components.select :as select]
            [frontend.config :as config]
            [frontend.context.i18n :refer [t]]
            [frontend.date :as date]
            [frontend.db :as db]
            [frontend.db-mixins :as db-mixins]
            [frontend.handler.db-based.property :as db-property-handler]
            [frontend.handler.property :as property-handler]
            [frontend.handler.ui :as ui-handler]
            [frontend.hooks :as hooks]
            [frontend.mixins :as mixins]
            [frontend.state :as state]
            [frontend.ui :as ui]
            [frontend.util :as util]
            [goog.dom :as gdom]
            [logseq.db :as ldb]
            [logseq.db.frontend.property :as db-property]
            [logseq.db.frontend.property.type :as db-property-type]
            [logseq.shui.table.core :as table-core]
            [logseq.shui.ui :as shui]
            [rum.core :as rum]))

(defn- get-latest-entity
  [e]
  (let [transacted-ids (:updated-ids @(:db/latest-transacted-entity-uuids @state/state))]
    (if (and transacted-ids (contains? transacted-ids (:block/uuid e)))
      (assoc (db/entity (:db/id e))
             :id (:id e)
             :block.temp/refs-count (:block.temp/refs-count e))
      e)))

(rum/defc header-checkbox < rum/static
  [{:keys [selected-all? selected-some? toggle-selected-all!]}]
  (let [[show? set-show!] (rum/use-state false)]
    [:label.h-8.w-8.flex.items-center.justify-center.cursor-pointer
     {:html-for "header-checkbox"
      :on-mouse-over #(set-show! true)
      :on-mouse-out #(set-show! false)}
     (shui/checkbox
      {:id "header-checkbox"
       :checked (or selected-all? (and selected-some? "indeterminate"))
       :on-checked-change toggle-selected-all!
       :aria-label "Select all"
       :class (str "flex transition-opacity "
                   (if (or show? selected-all? selected-some?) "opacity-100" "opacity-0"))})]))

(rum/defc header-index < rum/static
  []
  [:label.h-8.w-6.flex.items-center.justify-center
   {:html-for "header-index"
    :title "Row number"}
   "ID"])

(rum/defc row-checkbox < rum/static
  [{:keys [row-selected? row-toggle-selected!]} row _column]
  (let [id (str (:id row) "-" "checkbox")
        [show? set-show!] (rum/use-state false)
        checked? (row-selected? row)]
    [:label.h-8.w-8.flex.items-center.justify-center.cursor-pointer
     {:html-for (str (:id row) "-" "checkbox")
      :on-mouse-over #(set-show! true)
      :on-mouse-out #(set-show! false)}
     (shui/checkbox
      {:id id
       :checked checked?
       :on-checked-change (fn [v] (row-toggle-selected! row v))
       :aria-label "Select row"
       :class (str "flex transition-opacity "
                   (if (or show? checked?) "opacity-100" "opacity-0"))})]))

(defn header-cp
  [{:keys [view-entity column-set-sorting! state]} column]
  (let [sorting (:sorting state)
        [asc?] (some (fn [item] (when (= (:id item) (:id column))
                                  (when-some [asc? (:asc? item)]
                                    [asc?]))) sorting)
        property (db/entity (:id column))
        pinned? (when property
                  (contains? (set (map :db/id (:logseq.property.table/pinned-columns view-entity)))
                             (:db/id property)))
        sub-content (fn [{:keys [id]}]
                      [:<>
                       (when property
                         (shui/dropdown-menu-sub
                          (shui/dropdown-menu-sub-trigger
                           [:div.flex.flex-row.items-center.gap-1
                            (ui/icon "settings" {:size 15})
                            [:div "Configure"]])
                          (shui/dropdown-menu-sub-content
                           [:div.ls-property-dropdown-editor.-m-1
                            (property-config/dropdown-editor property nil {})])))
                       (shui/dropdown-menu-item
                        {:key "asc"
                         :on-click #(column-set-sorting! sorting column true)}
                        [:div.flex.flex-row.items-center.gap-1
                         (ui/icon "arrow-up" {:size 15})
                         [:div "Sort ascending"]])
                       (shui/dropdown-menu-item
                        {:key "desc"
                         :on-click #(column-set-sorting! sorting column false)}
                        [:div.flex.flex-row.items-center.gap-1
                         (ui/icon "arrow-down" {:size 15})
<<<<<<< HEAD
                         [:div "Sort desending"]])
=======
                         [:div "Sort descending"]])
>>>>>>> 423a4b08
                       (when property
                         (shui/dropdown-menu-item
                          {:on-click (fn [_e]
                                       (if pinned?
                                         (db-property-handler/delete-property-value! (:db/id view-entity)
                                                                                     :logseq.property.table/pinned-columns
                                                                                     (:db/id property))
                                         (property-handler/set-block-property! (state/get-current-repo)
                                                                               (:db/id view-entity)
                                                                               :logseq.property.table/pinned-columns
                                                                               (:db/id property)))
                                       (shui/popup-hide! id))}
                          [:div.flex.flex-row.items-center.gap-1
                           (ui/icon "pin" {:size 15})
                           [:div (if pinned? "Unpin" "Pin")]]))])]
    (shui/button
     {:variant "text"
      :class "h-8 !pl-4 !px-2 !py-0 hover:text-foreground w-full justify-start"
      :on-mouse-up (fn [^js e]
                     (when (string/blank? (some-> (.-target e) (.closest "[aria-roledescription=sortable]") (.-style) (.-transform)))
                       (shui/popup-show! (.-target e) sub-content {:align "start" :as-dropdown? true})))}
     (let [title (str (:name column))]
       [:span {:title title
               :class "max-w-full overflow-hidden text-ellipsis"}
        title])
     (case asc?
       true
       (ui/icon "arrow-up")
       false
       (ui/icon "arrow-down")
       nil))))

(defn- timestamp-cell-cp
  [_table row column]
  (some-> (get row (:id column))
          date/int->local-time-2))

(defn- get-property-value-content
  [entity]
  (when entity
    (cond
      (uuid? entity)
      (db-property/property-value-content (db/entity [:block/uuid entity]))
      (de/entity? entity)
      (db-property/property-value-content entity)
      (keyword? entity)
      (str entity)
      :else
      entity)))

(defn- get-property-value-for-search
  [block property]
  (let [type (:logseq.property/type property)
        many? (= :db.cardinality/many (get property :db/cardinality))
        number-type? (= :number type)
        v (get block (:db/ident property))
        v' (if many? v [v])
        col (->> (if (db-property-type/all-ref-property-types type) (map db-property/property-value-content v') v')
                 (remove nil?))]
    (if number-type?
      (reduce + (filter number? col))
      (string/join ", " col))))

(rum/defcs block-container < rum/reactive db-mixins/query
  (rum/local false ::deleted?)
  [state config row table]
  (let [*deleted? (::deleted? state)
        container (state/get-component :block/container)
        row' (db/sub-block (:db/id row))]
    (if (nil? row')                    ; this row has been deleted
      (when-not @*deleted?
        (when-let [f (get-in table [:data-fns :set-data!])]
          (f (remove (fn [r] (= (:id r) (:id row))) (:data table)))
          (reset! *deleted? true)
          nil))
      [:div.relative.w-full
       (container config row')])))

(defn build-columns
  [config properties & {:keys [with-object-name? with-id? add-tags-column?]
                        :or {with-object-name? true
                             with-id? true
                             add-tags-column? true}}]
  (let [;; FIXME: Shouldn't file graphs have :block/tags?
        add-tags-column?' (and (config/db-based-graph? (state/get-current-repo)) add-tags-column?)
        properties' (->>
                     (if (or (some #(= (:db/ident %) :block/tags) properties) (not add-tags-column?'))
                       properties
                       (conj properties (db/entity :block/tags)))
                     (remove nil?))]
    (->> (concat
          [{:id :select
            :name "Select"
            :header (fn [table _column] (header-checkbox table))
            :cell (fn [table row column]
                    (row-checkbox table row column))
            :column-list? false
            :resizable? false}
           (when with-id?
             {:id :id
              :name "ID"
              :header (fn [_table _column] (header-index))
              :cell (fn [table row _column]
                      (let [rows (map :id (:rows table))]
                        (inc (.indexOf rows (:id row)))))
              :resizable? false})
           (when with-object-name?
             {:id :block/title
              :name "Name"
              :type :string
              :header header-cp
              :cell (fn [table row _column]
                      (block-container (assoc config
                                              :raw-title? (ldb/asset? row)
                                              :table? true)
                                       row
                                       table))
              :disable-hide? true})]
          (keep
           (fn [property]
             (when-let [ident (or (:db/ident property) (:id property))]
               ;; Hide properties that shouldn't ever be editable or that do not display well in a table
               (when-not (or (contains? #{:logseq.property/built-in? :logseq.property.asset/checksum :logseq.property.class/properties
                                          :block/created-at :block/updated-at :block/order :block/collapsed?
                                          :logseq.property/created-from-property}
                                        ident)
                             (and with-object-name? (= :block/title ident))
                             (contains? #{:map :entity} (:logseq.property/type property)))
                 (let [property (if (de/entity? property)
                                  property
                                  (or (merge (db/entity ident) property) property)) ; otherwise, :cell/:header/etc. will be removed
                       get-value (or (:get-value property)
                                     (when (de/entity? property)
                                       (fn [row] (get-property-value-for-search row property))))
                       closed-values (seq (:property/closed-values property))
                       closed-value->sort-number (when closed-values
                                                   (->> (zipmap (map :db/id closed-values) (range 0 (count closed-values)))
                                                        (into {})))
                       get-value-for-sort (fn [row]
                                            (cond
                                              closed-values
                                              (closed-value->sort-number (:db/id (get row (:db/ident property))))
                                              :else
                                              (if (fn? get-value)
                                                (get-value row)
                                                (get row ident))))]
                   {:id ident
                    :name (or (:name property)
                              (:block/title property))
                    :header (or (:header property)
                                header-cp)
                    :cell (or (:cell property)
                              (when (de/entity? property)
                                (fn [_table row _column]
                                  (pv/property-value row property {}))))
                    :get-value get-value
                    :get-value-for-sort get-value-for-sort
                    :type (:type property)}))))
           properties')

          [{:id :block/created-at
            :name (t :page/created-at)
            :type :datetime
            :header header-cp
            :cell timestamp-cell-cp}
           {:id :block/updated-at
            :name (t :page/updated-at)
            :type :datetime
            :header header-cp
            :cell timestamp-cell-cp}])
         (remove nil?))))

(defn- sort-columns
  [columns ordered-column-ids]
  (if (seq ordered-column-ids)
    (let [id->columns (zipmap (map :id columns) columns)
          ordered-id-set (set ordered-column-ids)]
      (concat
       (keep (fn [id]
               (get id->columns id))
             ordered-column-ids)
       (remove
        (fn [column] (ordered-id-set (:id column)))
        columns)))
    columns))

(rum/defc more-actions
  [columns {:keys [column-visible? column-toggle-visibility]}]
  (shui/dropdown-menu
   (shui/dropdown-menu-trigger
    {:asChild true}
    (shui/button
     {:variant "ghost"
      :class "text-muted-foreground !px-1"
      :size :sm}
     (ui/icon "dots")))
   (shui/dropdown-menu-content
    {:align "end"}
    (shui/dropdown-menu-group
     (shui/dropdown-menu-sub
      (shui/dropdown-menu-sub-trigger
       "Columns visibility")
      (shui/dropdown-menu-sub-content
       (for [column (remove #(or (false? (:column-list? %))
                                 (:disable-hide? %)) columns)]
         (shui/dropdown-menu-checkbox-item
          {:key (str (:id column))
           :className "capitalize"
           :checked (column-visible? column)
           :onCheckedChange #(column-toggle-visibility column %)
           :onSelect (fn [e] (.preventDefault e))}
          (:name column)))))))))

(defn- get-column-size
  [column sized-columns]
  (let [id (:id column)
        size (get sized-columns id)]
    (cond
      (= id :id)
      48

      (number? size)
      size

      (= id :logseq.property/query)
      400

      :else
      (case id
        :select 32
        :add-property 160
        (:block/title :block/name) 360
        (:block/created-at :block/updated-at) 160
        180))))

(rum/defc add-property-button < rum/static
  []
  [:div.ls-table-header-cell.!border-0
   (shui/button
    {:variant "text"
     :class "h-8 !pl-4 !px-2 !py-0 hover:text-foreground w-full justify-start"}
    (ui/icon "plus")
    "New property")])

(rum/defc action-bar < rum/static
  [table selected-rows {:keys [on-delete-rows]}]
  (shui/table-actions
   {}
   (shui/button
    {:variant "ghost"
     :class "h-8 !pl-4 !px-2 !py-0 hover:text-foreground w-full justify-start"
     :disabled true}
    (str (count selected-rows) " selected"))
   (when (fn? on-delete-rows)
     (shui/button
      {:variant "ghost"
       :class "h-8 !pl-0 !px-2 !py-0 text-muted-foreground hover:text-foreground w-full justify-start"
       :on-click (fn []
                   (on-delete-rows table selected-rows))}
      (ui/icon "trash")))))

(rum/defc column-resizer
  [_column on-sized!]
  (let [*el (rum/use-ref nil)
        [dx set-dx!] (rum/use-state nil)
        [width set-width!] (rum/use-state nil)
        add-resizing-class #(dom/add-class! js/document.documentElement "is-resizing-buf")
        remove-resizing-class #(dom/remove-class! js/document.documentElement "is-resizing-buf")]

    (hooks/use-effect!
     (fn []
       (when (number? dx)
         (some-> (rum/deref *el)
                 (dom/set-style! :transform (str "translate3D(" dx "px , 0, 0)")))))
     [dx])

    (hooks/use-effect!
     (fn []
       (when-let [el (and (fn? js/window.interact) (rum/deref *el))]
         (let [*field-rect (atom nil)
               min-width 40
               max-width 500]
           (-> (js/interact el)
               (.draggable
                (bean/->js
                 {:listeners
                  {:start (fn []
                            (let [{:keys [width right] :as rect} (bean/->clj (.toJSON (.getBoundingClientRect (.closest el ".ls-table-header-cell"))))
                                  left-dx (if (>= width min-width) (- min-width width) 0)
                                  right-dx (if (<= width max-width) (- max-width width) 0)]
                              (reset! *field-rect rect)
                              (swap! *field-rect assoc
                                 ;; calculate left/right boundary
                                     :left-dx left-dx
                                     :right-dx right-dx
                                     :left-b (inc (+ left-dx right))
                                     :right-b (inc (+ right-dx right)))
                              (dom/add-class! el "is-active")))
                   :move (fn [^js e]
                           (let [dx (.-dx e)
                                 pointer-x (js/Math.floor (.-clientX e))
                                 {:keys [left-b right-b]} @*field-rect
                                 left-b (js/Math.floor left-b)
                                 right-b (js/Math.floor right-b)]
                             (when (and (> pointer-x left-b)
                                        (< pointer-x right-b))
                               (set-dx! (fn [dx']
                                          (if (contains? #{min-width max-width} (abs dx'))
                                            dx'
                                            (let [to-dx (+ (or dx' 0) dx)
                                                  {:keys [left-dx right-dx]} @*field-rect]
                                              (cond
                                                 ;; left
                                                (neg? to-dx) (if (> (abs left-dx) (abs to-dx)) to-dx left-dx)
                                                 ;; right
                                                (pos? to-dx) (if (> right-dx to-dx) to-dx right-dx)))))))))
                   :end (fn []
                          (set-dx!
                           (fn [dx]
                             (let [w (js/Math.round (+ dx (:width @*field-rect)))]
                               (set-width! (cond
                                             (< w min-width) min-width
                                             (> w max-width) max-width
                                             :else w)))
                             (reset! *field-rect nil)
                             (dom/remove-class! el "is-active")
                             0)))}}))
               (.styleCursor false)
               (.on "dragstart" add-resizing-class)
               (.on "dragend" remove-resizing-class)
               (.on "mousedown" util/stop-propagation)))))
     [])

    (hooks/use-effect!
     (fn []
       (when (number? width)
         (on-sized! width)))
     [width])

    [:a.ls-table-resize-handle
     {:data-no-dnd true
      :ref *el}]))

(defn- table-header-cell
  [table column]
  (let [header-fn (:header column)
        sized-columns (get-in table [:state :sized-columns])
        set-sized-columns! (get-in table [:data-fns :set-sized-columns!])
        width (get-column-size column sized-columns)
        select? (= :select (:id column))]
    [:div.ls-table-header-cell
     {:style {:width width
              :min-width width}
      :class (when select? "!border-0")}
     (if (fn? header-fn)
       (header-fn table column)
       header-fn)
                                   ;; resize handle
     (when-not (false? (:resizable? column))
       (column-resizer column
                       (fn [size]
                         (set-sized-columns! (assoc sized-columns (:id column) size)))))]))

(defn- table-header
  [table {:keys [show-add-property? add-property!] :as option} selected-rows]
  (let [set-ordered-columns! (get-in table [:data-fns :set-ordered-columns!])
        pinned (get-in table [:state :pinned-columns])
        unpinned (get-in table [:state :unpinned-columns])
        build-item (fn [column]
                     {:id (:name column)
                      :value (:id column)
                      :content (table-header-cell table column)
                      :disabled? (= (:id column) :select)})
        pinned-items (mapv build-item pinned)
        unpinned-items (if show-add-property?
                         (conj (mapv build-item unpinned)
                               {:id "add property"
                                :prop {:style {:width "-webkit-fill-available"
                                               :min-width 160}
                                       :on-click (fn [] (when (fn? add-property!) (add-property!)))}
                                :value :add-new-property
                                :content (add-property-button)
                                :disabled? true})
                         (mapv build-item unpinned))
        selection-rows-count (count selected-rows)]
    (shui/table-header
     (when (seq pinned-items)
       [:div.sticky-columns.flex.flex-row
        (dnd/items pinned-items {:vertical? false
                                 :on-drag-end (fn [ordered-columns _m]
                                                (set-ordered-columns! ordered-columns))})])
     (when (seq unpinned-items)
       [:div.flex.flex-row
        (dnd/items unpinned-items
                   {:vertical? false
                    :on-drag-end (fn [ordered-columns _m]
                                   (set-ordered-columns! ordered-columns))})])
     (when (pos? selection-rows-count)
       [:div.table-action-bar.absolute.top-0.left-8
        (action-bar table selected-rows option)]))))

(rum/defc row-cell < rum/static
  [table row column render cell-opts idx first-col-rendered? set-first-col-rendered!]
  (let [primary-key? (or (= idx 1) (= (:id column) :block/title))]
    (when primary-key?
      (hooks/use-effect!
       (fn []
         (let [timeout (js/setTimeout #(set-first-col-rendered! true) 0)]
           #(js/clearTimeout timeout)))
       []))

    (shui/table-cell cell-opts
                     (when (or primary-key? first-col-rendered?)
                       (render table row column)))))

(rum/defc table-row-inner < rum/static
  [{:keys [row-selected?] :as table} row props {:keys [show-add-property?]}]
  (let [[first-col-rendered? set-first-col-rendered!] (rum/use-state false)
        pinned-columns (get-in table [:state :pinned-columns])
        unpinned (get-in table [:state :unpinned-columns])
        unpinned-columns (if show-add-property?
                           (conj (vec unpinned)
                                 {:id :add-property
                                  :cell (fn [_table _row _column])})
                           unpinned)
        sized-columns (get-in table [:state :sized-columns])
        row-cell-f (fn [idx column]
                     (let [idx (inc idx)
                           id (str (:id row) "-" (:id column))
                           render (get column :cell)
                           width (get-column-size column sized-columns)
                           select? (= (:id column) :select)
                           add-property? (= (:id column) :add-property)
                           cell-opts {:key id
                                      :select? select?
                                      :add-property? add-property?
                                      :style {:width width
                                              :min-width width}}]
                       (when render
                         (row-cell table row column render cell-opts idx first-col-rendered? set-first-col-rendered!))))]
    (shui/table-row
     (merge
      props
      {:key (str (:id row))
       :data-state (when (row-selected? row) "selected")})
     [:div.sticky-columns.flex.flex-row
      (map-indexed row-cell-f pinned-columns)]
     [:div.flex.flex-row
      (map-indexed row-cell-f unpinned-columns)])))

(rum/defc table-row < rum/reactive
  [table row props option]
  (let [row' (db/sub-block (:id row))
        ;; merge entity temporal attributes
        row (reduce (fn [e [k v]] (assoc e k v)) row' (.-kv ^js row))]
    (table-row-inner table row props option)))

(rum/defc search
  [input {:keys [on-change set-input!]}]
  (let [[show-input? set-show-input!] (rum/use-state false)]
    (if show-input?
      [:div.flex.flex-row.items-center
       (shui/input
        {:placeholder "Type to search"
         :auto-focus true
         :value input
         :onChange (fn [e]
                     (let [value (util/evalue e)]
                       (on-change value)))
         :on-key-down (fn [e]
                        (when (= "Escape" (util/ekey e))
                          (set-show-input! false)
                          (set-input! "")))
         :class "max-w-sm !h-7 !py-0 border-none focus-visible:ring-0 focus-visible:ring-offset-0"})
       (shui/button
        {:variant "ghost"
         :class "text-muted-foreground !px-1"
         :size :sm
         :on-click #(do
                      (set-show-input! false)
                      (set-input! ""))}
        (ui/icon "x"))]
      (shui/button
       {:variant "ghost"
        ;; FIXME: remove ring when focused
        :class "text-muted-foreground !px-1"
        :size :sm
        :on-click #(set-show-input! true)}
       (ui/icon "search")))))

(defn- get-property-values
  [rows property]
  (let [property-ident (:db/ident property)
        values (->> (mapcat (fn [e] (let [e' (db/entity (:db/id e))
                                          v (get e' property-ident)]
                                      (if (set? v) v #{v}))) rows)
                    (remove nil?)
                    (distinct))]
    (->>
     (map (fn [e]
            (let [label (get-property-value-content e)]
              {:label (str label) :value e}))
          values)
     (sort-by :label))))

(defn datetime-property?
  [property]
  (or
   (= :datetime (:logseq.property/type property))
   (contains? #{:block/created-at :block/updated-at} (:db/ident property))))

(def timestamp-options
  [{:value "1 week ago"
    :label "1 week ago"}
   {:value "1 month ago"
    :label "1 month ago"}
   {:value "3 months ago"
    :label "3 months ago"}
   {:value "1 year ago"
    :label "1 year ago"}
   ;; TODO: support date picker
   ;; {:value "Custom time"
   ;;  :label "Custom time"}
   ])

(defn- get-timestamp
  [value]
  (let [now (t/now)
        f t/minus]
    (case value
      "1 week ago"
      (tc/to-long (f now (t/weeks 1)))
      "1 month ago"
      (tc/to-long (f now (t/months 1)))
      "3 months ago"
      (tc/to-long (f now (t/months 3)))
      "1 year ago"
      (tc/to-long (f now (t/years 1)))
      nil)))

(rum/defc filter-property < rum/static
  [columns {:keys [data-fns] :as table}]
  (let [[property set-property!] (rum/use-state nil)
        schema (:schema (db/get-db))
        timestamp? (datetime-property? property)
        set-filters! (:set-filters! data-fns)
        filters (get-in table [:state :filters])
        columns (remove #(or (false? (:column-list? %))
                             (= :id (:id %))) columns)
        items (map (fn [column]
                     {:label (:name column)
                      :value column}) columns)
        option {:input-default-placeholder "Filter"
                :input-opts {:class "!px-3 !py-1"}
                :items items
                :extract-fn :label
                :extract-chosen-fn :value
                :on-chosen (fn [column]
                             (let [id (:id column)
                                   property (db/entity id)
                                   internal-property {:db/ident (:id column)
                                                      :block/title (:name column)
                                                      :logseq.property/type (:type column)}]
                               (if (or property
                                       (= :db.cardinality/many (:db/cardinality (get schema id)))
                                       (not= (:type column) :string))
                                 (set-property! (or property internal-property))
                                 (do
                                   (shui/popup-hide!)
                                   (let [property internal-property
                                         new-filter [(:db/ident property) :text-contains]
                                         filters' (if (seq (:filters filters))
                                                    (conj (:filters filters) new-filter)
                                                    [new-filter])]
                                     (set-filters! {:or? (:or? filters)
                                                    :filters filters'}))))))}
        option (cond
                 timestamp?
                 (merge option
                        {:items timestamp-options
                         :input-default-placeholder (if property (:block/title property) "Select")
                         :on-chosen (fn [value]
                                      (shui/popup-hide!)
                                      (let [filters' (conj (:filters filters) [(:db/ident property) :after value])]
                                        (set-filters! {:or? (:or? filters)
                                                       :filters filters'})))})
                 property
                 (if (= :checkbox (:logseq.property/type property))
                   (let [items [{:value true :label "true"}
                                {:value false :label "false"}]]
                     (merge option
                            {:items items
                             :input-default-placeholder (if property (:block/title property) "Select")
                             :on-chosen (fn [value]
                                          (let [filters' (conj (:filters filters) [(:db/ident property) :is value])]
                                            (set-filters! {:or? (:or? filters)
                                                           :filters filters'})))}))
                   (let [items (get-property-values (:data table) property)]
                     (merge option
                            {:items items
                             :input-default-placeholder (if property (:block/title property) "Select")
                             :multiple-choices? true
                             :on-chosen (fn [_value _selected? selected]
                                          (let [selected-value (if (de/entity? (first selected))
                                                                 (set (map :block/uuid selected))
                                                                 selected)
                                                filters' (if (seq selected)
                                                           (conj (:filters filters) [(:db/ident property) :is selected-value])
                                                           (:filters filters))]
                                            (set-filters! {:or? (:or? filters)
                                                           :filters filters'})))})))
                 :else
                 option)]
    (select/select option)))

(rum/defc filter-properties < rum/static
  [columns table]
  (shui/button
   {:variant "ghost"
    :class "text-muted-foreground !px-1"
    :size :sm
    :on-click (fn [e]
                (shui/popup-show! (.-target e)
                                  (fn []
                                    (filter-property columns table))
                                  {:align :end
                                   :auto-focus? true}))}
   (ui/icon "filter")))

(defn operator->text
  [operator]
  (case operator
    :is "is"
    :is-not "is not"
    :text-contains "text contains"
    :text-not-contains "text not contains"
    :date-before "date before"
    :date-after "date after"
    :before "before"
    :after "after"
    :number-gt ">"
    :number-lt "<"
    :number-gte ">="
    :number-lte "<="
    :between "between"))

(defn get-property-operators
  [property]
  (if (datetime-property? property)
    [:before :after]
    (concat
     [:is :is-not]
     (case (:logseq.property/type property)
       (:default :url :node)
       [:text-contains :text-not-contains]
       (:date)
       [:date-before :date-after]
       :number
       [:number-gt :number-lt :number-gte :number-lte :between]
       nil))))

(defn- get-filter-with-changed-operator
  [_property operator value]
  (case operator
    (:is :is-not)
    (when (set? value) value)

    (:text-contains :text-not-contains)
    (when (string? value) value)

    (:number-gt :number-lt :number-gte :number-lte)
    (when (number? value) value)

    :between
    (when (and (vector? value) (every? number? value))
      value)

    (:date-before :date-after :before :after)
    ;; FIXME: should be a valid date number
    (when (number? value) value)))

(rum/defc filter-operator < rum/static
  [property operator filters set-filters! idx]
  (shui/dropdown-menu
   (shui/dropdown-menu-trigger
    {:asChild true}
    (shui/button
     {:class "!px-2 rounded-none border-r"
      :variant "ghost"
      :size :sm}
     [:span.text-xs (operator->text operator)]))
   (shui/dropdown-menu-content
    {:align "start"}
    (let [operators (get-property-operators property)]
      (for [operator operators]
        (shui/dropdown-menu-item
         {:on-click (fn []
                      (let [new-filters (update filters :filters
                                                (fn [col]
                                                  (update col idx
                                                          (fn [[property _old-operator value]]
                                                            (let [value' (get-filter-with-changed-operator property operator value)]
                                                              (if value'
                                                                [property operator value']
                                                                [property operator]))))))]
                        (set-filters! new-filters)))}
         (operator->text operator)))))))

(rum/defc between < rum/static
  [_property [start end] filters set-filters! idx]
  [:<>
   (shui/input
    {:auto-focus true
     :placeholder "from"
     :value (str start)
     :onChange (fn [e]
                 (let [input-value (util/evalue e)
                       number-value (when-not (string/blank? input-value)
                                      (util/safe-parse-float input-value))
                       value [number-value end]
                       value (if (every? nil? value) nil value)]
                   (let [new-filters (update filters :filters
                                             (fn [col]
                                               (update col idx
                                                       (fn [[property operator _old_value]]
                                                         (if (nil? value)
                                                           [property operator]
                                                           [property operator value])))))]
                     (set-filters! new-filters))))
     :class "w-24 !h-6 !py-0 border-none focus-visible:ring-0 focus-visible:ring-offset-0"})
   (shui/input
    {:value (str end)
     :placeholder "to"
     :onChange (fn [e]
                 (let [input-value (util/evalue e)
                       number-value (when-not (string/blank? input-value)
                                      (util/safe-parse-float input-value))
                       value [start number-value]
                       value (if (every? nil? value) nil value)]
                   (let [new-filters (update filters :filters
                                             (fn [col]
                                               (update col idx
                                                       (fn [[property operator _old_value]]
                                                         (if (nil? value)
                                                           [property operator]
                                                           [property operator value])))))]
                     (set-filters! new-filters))))
     :class "w-24 !h-6 !py-0 border-none focus-visible:ring-0 focus-visible:ring-offset-0"})])

(rum/defc filter-value-select < rum/static
  [{:keys [data-fns] :as table} property value operator idx]
  (let [type (:logseq.property/type property)
        items (cond
                (contains? #{:before :after} operator)
                timestamp-options
                (= type :checkbox)
                [{:value true :label "true"} {:value false :label "false"}]
                :else
                (->> (get-property-values (:data table) property)
                     (map (fn [{:keys [value label]}]
                            {:label label
                             :value (or (:block/uuid value) value)}))))
        filters (get-in table [:state :filters])
        set-filters! (:set-filters! data-fns)
        many? (if (or (contains? #{:date-before :date-after :before :after} operator)
                      (contains? #{:checkbox} type))
                false
                true)
        option (cond->
                {:input-default-placeholder (:block/title property)
                 :input-opts {:class "!px-3 !py-1"}
                 :items items
                 :extract-fn :label
                 :extract-chosen-fn :value
                 :on-chosen (fn [value _selected? selected]
                              (when-not many?
                                (shui/popup-hide!))
                              (let [value' (if many? selected value)
                                    new-filters (update filters :filters
                                                        (fn [col]
                                                          (update col idx
                                                                  (fn [[property operator _value]]
                                                                    [property operator value']))))]
                                (set-filters! new-filters)))}
                 many?
                 (assoc
                  :multiple-choices? true
                  :selected-choices value))]
    (shui/dropdown-menu
     (shui/dropdown-menu-trigger
      {:asChild true}
      (shui/button
       {:class "!px-2 rounded-none border-r"
        :variant "ghost"
        :size :sm}
       (let [value (cond
                     (uuid? value)
                     (db/entity [:block/uuid value])
                     (and (coll? value) (every? uuid? value))
                     (set (map #(db/entity [:block/uuid %]) value))
                     :else
                     value)]
         [:div.flex.flex-row.items-center.gap-1.text-xs
          (cond
            (de/entity? value)
            [:div (get-property-value-content value)]

            (string? value)
            [:div value]

            (boolean? value)
            [:div (str value)]

            (seq value)
            (->> (map (fn [v] [:div (get-property-value-content v)]) value)
                 (interpose [:div "or"]))
            :else
            "All")])))
     (shui/dropdown-menu-content
      {:align "start"}
      (select/select option)))))

(rum/defc filter-value < rum/static
  [table property operator value filters set-filters! idx]
  (let [number-operator? (string/starts-with? (name operator) "number-")]
    (case operator
      :between
      (between property value filters set-filters! idx)

      (:text-contains :text-not-contains :number-gt :number-lt :number-gte :number-lte)
      (shui/input
       {:auto-focus false
        :value (or value "")
        :onChange (fn [e]
                    (let [value (util/evalue e)
                          number-value (and number-operator? (when-not (string/blank? value)
                                                               (util/safe-parse-float value)))]
                      (let [new-filters (update filters :filters
                                                (fn [col]
                                                  (update col idx
                                                          (fn [[property operator _value]]
                                                            (if (and number-operator? (nil? number-value))
                                                              [property operator]
                                                              [property operator (or number-value value)])))))]
                        (set-filters! new-filters))))
        :class "w-24 !h-6 !py-0 border-none focus-visible:ring-0 focus-visible:ring-offset-0"})

      (filter-value-select table property value operator idx))))

(rum/defc filters-row < rum/static
  [{:keys [data-fns columns] :as table}]
  (let [filters (get-in table [:state :filters])
        {:keys [set-filters!]} data-fns]
    (when (seq (:filters filters))
      [:div.filters-row.flex.flex-row.items-center.gap-4.justify-between.flex-wrap.py-2
       [:div.flex.flex-row.items-center.gap-2
        (map-indexed
         (fn [idx filter']
           (let [[property-ident operator value] filter'
                 property (if (= property-ident :block/title)
                            {:db/ident property-ident
                             :block/title "Name"}
                            (or (db/entity property-ident)
                                (some (fn [column] (when (= (:id column) property-ident)
                                                     {:db/ident (:id column)
                                                      :block/title (:name column)})) columns)))]
             [:div.flex.flex-row.items-center.border.rounded
              (shui/button
               {:class "!px-2 rounded-none border-r"
                :variant "ghost"
                :size :sm
                :disabled true}
               [:span.text-xs (:block/title property)])
              (filter-operator property operator filters set-filters! idx)
              (filter-value table property operator value filters set-filters! idx)
              (shui/button
               {:class "!px-1 rounded-none text-muted-foreground"
                :variant "ghost"
                :size :sm
                :on-click (fn [_e]
                            (let [new-filters (update filters :filters (fn [col] (vec (remove #{filter'} col))))]
                              (set-filters! new-filters)))}
               (ui/icon "x"))]))
         (:filters filters))]
       (when (> (count (:filters filters)) 1)
         [:div
          (shui/select
           {:default-value (if (:or? filter) "or" "and")
            :on-value-change (fn [v]
                               (set-filters! (assoc filters :or? (= v "or"))))}
           (shui/select-trigger
            {:class "opacity-75 hover:opacity-100 !px-2 !py-0 !h-6"}
            (shui/select-value
             {:placeholder "Match"}))
           (shui/select-content
            (shui/select-group
             (shui/select-item {:value "and"} "Match all filters")
             (shui/select-item {:value "or"} "Match any filter"))))])])))

(defn- row-matched?
  [row input filters]
  (let [row (get-latest-entity row)
        or? (:or? filters)
        check-f (if or? any? every?)]
    (and
     ;; full-text-search match
     (if (string/blank? input)
       true
       (when row
       ;; fuzzy search is too slow
         (string/includes? (string/lower-case (:block/title row)) (string/lower-case input))))
     ;; filters check
     (check-f
      (fn [[property-ident operator match]]
        (if (nil? match)
          true
          (let [value (get row property-ident)
                value' (cond
                         (set? value) value
                         (nil? value) #{}
                         :else #{value})
                entity? (de/entity? (first value'))
                result
                (case operator
                  :is
                  (if (boolean? match)
                    (= (boolean (get-property-value-content (get row property-ident))) match)
                    (cond
                      (empty? match)
                      true
                      (and (empty? match) (empty? value'))
                      true
                      :else
                      (if entity?
                        (boolean (seq (set/intersection (set (map :block/uuid value')) match)))
                        (boolean (seq (set/intersection (set value') match))))))

                  :is-not
                  (if (boolean? match)
                    (not= (boolean (get-property-value-content (get row property-ident))) match)
                    (cond
                      (and (empty? match) (seq value'))
                      true
                      (and (seq match) (empty? value'))
                      true
                      :else
                      (if entity?
                        (boolean (empty? (set/intersection (set (map :block/uuid value')) match)))
                        (boolean (empty? (set/intersection (set value') match))))))

                  :text-contains
                  (some (fn [v]
                          (if-let [property-value (get-property-value-content v)]
                            (string/includes? (string/lower-case property-value) (string/lower-case match))
                            false))
                        value')

                  :text-not-contains
                  (not-any? #(string/includes? (str (get-property-value-content %)) match) value')

                  :number-gt
                  (if match (some #(> (get-property-value-content %) match) value') true)
                  :number-gte
                  (if match (some #(>= (get-property-value-content %) match) value') true)
                  :number-lt
                  (if match (some #(< (get-property-value-content %) match) value') true)
                  :number-lte
                  (if match (some #(<= (get-property-value-content %) match) value') true)

                  :between
                  (if (seq match)
                    (some (fn [value-entity]
                            (let [[start end] match
                                  value (get-property-value-content value-entity)
                                  conditions [(if start (<= start value) true)
                                              (if end (<= value end) true)]]
                              (if (seq match) (every? true? conditions) true))) value')
                    true)

                  :date-before
                  (if match (some #(< (:block/journal-day %) (:block/journal-day match)) value') true)

                  :date-after
                  (if match (some #(> (:block/journal-day %) (:block/journal-day match)) value') true)

                  :before
                  (let [search-value (get-timestamp match)]
                    (if search-value (<= (get row property-ident) search-value) true))

                  :after
                  (let [search-value (get-timestamp match)]
                    (if search-value (>= (get row property-ident) search-value) true))

                  true)]
            result)))
      (:filters filters)))))

(rum/defc new-record-button < rum/static
  [table view-entity]
  (let [asset? (and (:logseq.property/built-in? view-entity)
                    (= (:block/name view-entity) "asset"))]
    (ui/tooltip
     (shui/button
      {:variant "ghost"
       :class "!px-1 text-muted-foreground"
       :size :sm
       :on-click (get-in table [:data-fns :add-new-object!])}
      (ui/icon (if asset? "upload" "plus")))
     [:div "New record"])))

(rum/defc add-new-row < rum/static
  [table]
  [:div.py-1.px-2.cursor-pointer.flex.flex-row.items-center.gap-1.text-muted-foreground.hover:text-foreground.w-full.text-sm.border-b
   {:on-click (get-in table [:data-fns :add-new-object!])}
   (ui/icon "plus" {:size 14})
   [:div "New"]])

(defn- table-filters->persist-state
  [filters]
  (mapv
   (fn [[property operator matches]]
     (let [matches' (cond
                      (de/entity? matches)
                      (:block/uuid matches)

                      (and (coll? matches) (every? de/entity? matches))
                      (set (map :block/uuid matches))

                      :else
                      matches)]
       (if (some? matches')
         [property operator matches']
         [property operator])))
   filters))

(defn- db-set-table-state!
  [entity {:keys [set-sorting! set-filters! set-visible-columns!
                  set-ordered-columns! set-sized-columns!]}]
  (let [repo (state/get-current-repo)]
    {:set-sorting!
     (fn [sorting]
       (set-sorting! sorting)
       (property-handler/set-block-property! repo (:db/id entity) :logseq.property.table/sorting sorting))
     :set-filters!
     (fn [filters]
       (let [filters (-> (update filters :filters table-filters->persist-state)
                         (update :or? boolean))]
         (set-filters! filters)
         (property-handler/set-block-property! repo (:db/id entity) :logseq.property.table/filters filters)))
     :set-visible-columns!
     (fn [columns]
       (let [hidden-columns (vec (keep (fn [[column visible?]]
                                         (when (false? visible?)
                                           column)) columns))]
         (set-visible-columns! columns)
         (property-handler/set-block-property! repo (:db/id entity) :logseq.property.table/hidden-columns hidden-columns)))
     :set-ordered-columns!
     (fn [ordered-columns]
       (let [ids (vec (remove #{:select} ordered-columns))]
         (set-ordered-columns! ordered-columns)
         (property-handler/set-block-property! repo (:db/id entity) :logseq.property.table/ordered-columns ids)))
     :set-sized-columns!
     (fn [sized-columns]
       (set-sized-columns! sized-columns)
       (property-handler/set-block-property! repo (:db/id entity) :logseq.property.table/sized-columns sized-columns))}))

(rum/defc table-view < rum/static
  [table option row-selection add-new-object! *scroller-ref]
  (let [selected-rows (shui/table-get-selection-rows row-selection (:rows table))
        [ready? set-ready?] (rum/use-state false)
        *rows-wrap (rum/use-ref nil)]

    (hooks/use-effect!
     (fn [] (set-ready? true))
     [])

    (shui/table
     (let [rows (:rows table)]
       [:div.ls-table-rows.content.overflow-x-auto.force-visible-scrollbar
        {:ref *rows-wrap}
        (when ready?
          [:div.relative
           (table-header table option selected-rows)

           (ui/virtualized-list
            {:ref #(reset! *scroller-ref %)
             :custom-scroll-parent (or (some-> (rum/deref *rows-wrap) (.closest ".sidebar-item-list"))
                                       (gdom/getElement "main-content-container"))
             :increase-viewport-by {:top 300 :bottom 300}
             :compute-item-key (fn [idx]
                                 (let [block (nth rows idx)]
                                   (str "table-row-" (:db/id block))))
             :total-count (count rows)
             :item-content (fn [idx]
                             (let [row (nth rows idx)]
                               (table-row table row {} option)))})

           (when add-new-object!
             (shui/table-footer (add-new-row table)))])]))))

(rum/defc list-view < rum/static
  [config view-entity result]
  (when-let [->hiccup (state/get-component :block/->hiccup)]
    (let [group-by-page? (not (every? db/page? result))
          result (if group-by-page?
                   (group-by :block/page result)
                   result)]
      (->hiccup result
                (assoc config
                       :custom-query? true
                       :current-block (:db/id view-entity)
                       :query (:block/title view-entity)
                       :breadcrumb-show? (if group-by-page? true false)
                       :group-by-page? group-by-page?
                       :ref? true)))))

(rum/defc gallery-card-item
  [table view-entity block config]
  [:div.ls-card-item.content
   {:key (str "view-card-" (:db/id view-entity) "-" (:db/id block))}
   [:div.-ml-4
    (block-container (assoc config
                            :id (str (:block/uuid block))
                            :gallery-view? true)
                     block
                     table)]])

(rum/defcs gallery-view < rum/static mixins/container-id
  [state config table view-entity blocks *scroller-ref]
  (let [config' (assoc config :container-id (:container-id state))]
    [:div.ls-cards
     (when (seq blocks)
       (ui/virtualized-grid
        {:ref #(reset! *scroller-ref %)
         :total-count (count blocks)
         :custom-scroll-parent (gdom/getElement "main-content-container")
         :item-content (fn [idx]
                         (when-let [block (nth blocks idx)]
                           (gallery-card-item table view-entity block config')))}))]))

(defn- run-effects!
  [option {:keys [data columns state data-fns]} input input-filters set-input-filters! *scroller-ref gallery?]
  (let [{:keys [filters sorting]} state
        {:keys [set-row-filter! set-data!]} data-fns]
    (hooks/use-effect!
     (fn []
       (let [new-input-filters [input filters]]
         (when-not (= input-filters new-input-filters)
           (set-input-filters! [input filters])
           (set-row-filter!
            (fn []
              (fn [row]
                (row-matched? row input filters)))))))
     [input filters])

    (hooks/use-effect!
     (fn []
       ;; Entities might be outdated
       (let [;; TODO: should avoid this for better performance, 300ms for 40k pages
             new-data (map get-latest-entity data)
             ;; TODO: db support native order-by, limit, offset, 350ms for 40k pages
             data' (table-core/table-sort-rows new-data sorting columns)]
         (when (not= data' data)
           (set-data! data'))
         (when (and (:current-page? (:config option)) (seq data) (map? (first data)) (:block/uuid (first data)))
           (ui-handler/scroll-to-anchor-block @*scroller-ref data' gallery?)
           (state/set-state! :editor/virtualized-scroll-fn #(ui-handler/scroll-to-anchor-block @*scroller-ref data' gallery?)))))
     [sorting data])))

(rum/defc view-sorting-item
  [table sorting id name asc? set-sorting!]
  [:div.flex.flex-row.gap-2.items-center.justify-between.px-2
   [:div:div.flex.flex-row.gap-1.items-center
    (shui/button
     {:size :sm
      :class "!px-1"
      :variant :ghost
      :title "Drag && Drop to reorder"}
     (shui/tabler-icon "grip-vertical" {:size 14}))
    [:div.text-muted-foreground.whitespace-nowrap (str name ":")]]

   [:div.flex.flex-row.gap-2.items-center
    (shui/select
     {:default-value (if asc? "asc" "desc")
      :on-value-change (fn [v]
                         (let [asc? (= v "asc")
                               f (:column-set-sorting! sorting table)]
                           (f sorting {:id id} asc?)))}
     (shui/select-trigger
      {:class "order-button !px-2 !py-0 !h-8"}
      (shui/select-value
       {:placeholder "Select order"}))
     (shui/select-content
      (shui/select-group
       (shui/select-item {:value "asc"} "Ascending")
       (shui/select-item {:value "desc"} "Descending"))))
    (shui/button
     {:variant "ghost"
      :class "text-muted-foreground !px-1"
      :size :sm
      :on-click (fn []
                  (let [f (:column-set-sorting! table)
                        new-sorting (f sorting {:id id} nil)
                        f (get-in table [:data-fns :set-sorting!])]
                    (set-sorting! new-sorting)
                    (f new-sorting)
                    (when (empty? new-sorting)
                      (shui/popup-hide!))))}
     (ui/icon "x"))]])

(rum/defc view-sorting-config
  [table sorting columns]
  (let [[sorting set-sorting!] (rum/use-state sorting)]
    [:div.ls-view-order-setting.flex.flex-col.gap-2.py-2.text-sm
     (let [items (for [{:keys [id asc?]} sorting]
                   (when-let [name (some (fn [column] (when (= id (:id column))
                                                        (:name column))) columns)]
                     {:id (str id)
                      :value id
                      :content (view-sorting-item table sorting id name asc? set-sorting!)}))]
       (dnd/items items
                  {:on-drag-end (fn [ordered-columns]
                                  (let [f (get-in table [:data-fns :set-sorting!])
                                        new-sorting (mapv (fn [column] (some #(when (= column (:id %)) %) sorting)) ordered-columns)]
                                    (set-sorting! new-sorting)
                                    (f new-sorting)))}))
     (shui/dropdown-menu-item
      {:class "text-muted-foreground"
       :on-click (fn []
                   (let [f (get-in table [:data-fns :set-sorting!])]
                     (set-sorting! nil)
                     (f nil)
                     (shui/popup-hide!)))}
      (ui/icon "trash" {:size 15})
      [:span.ml-1 "Delete sort"])]))

(rum/defc view-sorting
  [table columns sorting]
  (shui/button
   {:variant "ghost"
    :class "text-muted-foreground !px-1"
    :size :sm
    :on-click (fn [e]
                (shui/popup-show! (.-target e)
                                  (fn [] (view-sorting-config table sorting columns))
                                  {:align :end}))}
   (ui/icon "arrows-up-down")))

(rum/defc ^:large-vars/cleanup-todo view-inner < rum/static
  [view-entity {:keys [data set-data! columns add-new-object! views-title title-key render-empty-title?] :as option
                :or {render-empty-title? false}}
   *scroller-ref]
  (let [[input set-input!] (rum/use-state "")
        sorting* (:logseq.property.table/sorting view-entity)
        sorting (if (= sorting* :logseq.property/empty-placeholder) nil sorting*)
<<<<<<< HEAD
        [sorting set-sorting!] (rum/use-state (or sorting [{:id :block/updated-at, :asc? false}]))
=======
        [sorting set-sorting!] (rum/use-state sorting)
>>>>>>> 423a4b08
        filters (:logseq.property.table/filters view-entity)
        [filters set-filters!] (rum/use-state (or filters {}))
        default-visible-columns (if-let [hidden-columns (conj (:logseq.property.table/hidden-columns view-entity) :id)]
                                  (zipmap hidden-columns (repeat false))
                                  ;; This case can happen for imported tables
                                  (if (seq (:logseq.property.table/ordered-columns view-entity))
                                    (zipmap (set/difference (set (map :id columns))
                                                            (set (:logseq.property.table/ordered-columns view-entity))
                                                            #{:select :block/created-at :block/updated-at})
                                            (repeat false))
                                    {}))
        [visible-columns set-visible-columns!] (rum/use-state default-visible-columns)
        ordered-columns (vec (concat [:select] (:logseq.property.table/ordered-columns view-entity)))
        sized-columns (:logseq.property.table/sized-columns view-entity)
        [ordered-columns set-ordered-columns!] (rum/use-state ordered-columns)
        [sized-columns set-sized-columns!] (rum/use-state sized-columns)
        {:keys [set-sorting! set-filters! set-visible-columns! set-ordered-columns! set-sized-columns!]}
        (db-set-table-state! view-entity {:set-sorting! set-sorting!
                                          :set-filters! set-filters!
                                          :set-visible-columns! set-visible-columns!
                                          :set-sized-columns! set-sized-columns!
                                          :set-ordered-columns! set-ordered-columns!})
        row-filter-fn (fn []
                        (fn [row]
                          (row-matched? row input filters)))
        [row-filter set-row-filter!] (rum/use-state row-filter-fn)
        [input-filters set-input-filters!] (rum/use-state [input filters])
        [row-selection set-row-selection!] (rum/use-state {})
        columns (sort-columns columns ordered-columns)
        select? (first (filter (fn [item] (= (:id item) :select)) columns))
        id? (first (filter (fn [item] (= (:id item) :id)) columns))
        pinned-properties (set (cond->> (map :db/ident (:logseq.property.table/pinned-columns view-entity))
                                 id?
                                 (cons :id)
                                 select?
                                 (cons :select)))
        {pinned true unpinned false} (group-by (fn [item]
                                                 (contains? pinned-properties (:id item)))
                                               (remove (fn [column]
                                                         (false? (get visible-columns (:id column))))
                                                       columns))
        table-map {:view-entity view-entity
                   :data data
                   :columns columns
                   :state {:sorting sorting
                           :filters filters
                           :row-filter row-filter
                           :row-selection row-selection
                           :visible-columns visible-columns
                           :sized-columns sized-columns
                           :ordered-columns ordered-columns
                           :pinned-columns pinned
                           :unpinned-columns unpinned}
                   :data-fns {:set-data! set-data!
                              :set-row-filter! set-row-filter!
                              :set-filters! set-filters!
                              :set-sorting! set-sorting!
                              :set-visible-columns! set-visible-columns!
                              :set-ordered-columns! set-ordered-columns!
                              :set-sized-columns! set-sized-columns!
                              :set-row-selection! set-row-selection!
                              :add-new-object! add-new-object!}}
        table (shui/table-option table-map)
        *view-ref (rum/use-ref nil)
        display-type (or (:db/ident (get view-entity :logseq.property.view/type))
                         :logseq.property.view/type.table)
        gallery? (= display-type :logseq.property.view/type.gallery)]

    (run-effects! option table-map input input-filters set-input-filters! *scroller-ref gallery?)

    [:div.flex.flex-col.gap-2.grid
     {:ref *view-ref}
     (ui/foldable
      [:div.flex.flex-1.flex-wrap.items-center.justify-between.gap-1
       (when-not render-empty-title?
         [:div.flex.flex-row.items-center.gap-2
          (or
           views-title
           [:div.font-medium.opacity-50.text-sm
            (t (or title-key :views.table/default-title)
               (count (:rows table)))])])
       [:div.view-actions.flex.items-center.gap-1

        (when (seq sorting)
          (view-sorting table columns sorting))

        (filter-properties columns table)

        (search input {:on-change set-input!
                       :set-input! set-input!})

        [:div.text-muted-foreground.text-sm
         (pv/property-value view-entity (db/entity :logseq.property.view/type) {})]

        (more-actions columns table)

        (when add-new-object! (new-record-button table view-entity))]]
      [:div.ls-view-body.flex.flex-col.gap-2.grid
       (filters-row table)

       (case display-type
         :logseq.property.view/type.list
         (list-view (:config option) view-entity (:rows table))

         :logseq.property.view/type.gallery
         (gallery-view (:config option) table view-entity (:rows table) *scroller-ref)

         (table-view table option row-selection add-new-object! *scroller-ref))]
      {:title-trigger? false})]))

(rum/defcs view
  "Provides a view for data like query results and tagged objects, multiple
   layouts such as table and list are supported. Args:
   * view-entity: a db Entity
   * option:
     * title-key: dict key defaults to `:views.table/default-title`
     * data: a collections of entities
     * set-data!: `fn` to update `data`
     * columns: view columns including properties and db attributes, which could be built by `build-columns`
     * add-new-object!: `fn` to create a new object (or row)
     * show-add-property?: whether to show `Add property`
     * add-property!: `fn` to add a new property (or column)
     * on-delete-rows: `fn` to trigger when deleting selected objects"
  < rum/reactive
  (rum/local nil ::scroller-ref)
  [state view-entity option]
  (let [view-entity' (db/sub-block (:db/id view-entity))]
    (rum/with-key (view-inner view-entity'
                              (cond-> option
                                config/publishing?
                                (dissoc :add-new-object!))
                              (::scroller-ref state))
      (str "view-" (:db/id view-entity')))))<|MERGE_RESOLUTION|>--- conflicted
+++ resolved
@@ -112,11 +112,7 @@
                          :on-click #(column-set-sorting! sorting column false)}
                         [:div.flex.flex-row.items-center.gap-1
                          (ui/icon "arrow-down" {:size 15})
-<<<<<<< HEAD
-                         [:div "Sort desending"]])
-=======
                          [:div "Sort descending"]])
->>>>>>> 423a4b08
                        (when property
                          (shui/dropdown-menu-item
                           {:on-click (fn [_e]
@@ -1372,11 +1368,7 @@
   (let [[input set-input!] (rum/use-state "")
         sorting* (:logseq.property.table/sorting view-entity)
         sorting (if (= sorting* :logseq.property/empty-placeholder) nil sorting*)
-<<<<<<< HEAD
-        [sorting set-sorting!] (rum/use-state (or sorting [{:id :block/updated-at, :asc? false}]))
-=======
         [sorting set-sorting!] (rum/use-state sorting)
->>>>>>> 423a4b08
         filters (:logseq.property.table/filters view-entity)
         [filters set-filters!] (rum/use-state (or filters {}))
         default-visible-columns (if-let [hidden-columns (conj (:logseq.property.table/hidden-columns view-entity) :id)]
