(ns frontend.components.views
  "Different views of blocks"
  (:require [cljs-bean.core :as bean]
            [cljs-time.coerce :as tc]
            [cljs-time.core :as t]
            [clojure.set :as set]
            [clojure.string :as string]
            [datascript.impl.entity :as de]
            [frontend.components.dnd :as dnd]
            [frontend.components.property.value :as pv]
            [frontend.components.select :as select]
            [frontend.context.i18n :refer [t]]
            [frontend.date :as date]
            [frontend.db :as db]
            [frontend.handler.property :as property-handler]
            [frontend.state :as state]
            [frontend.ui :as ui]
            [frontend.util :as util]
            [goog.dom :as gdom]
            [dommy.core :as dom]
            [logseq.db.frontend.property :as db-property]
            [logseq.db.frontend.property.type :as db-property-type]
            [logseq.shui.ui :as shui]
            [rum.core :as rum]
            [frontend.mixins :as mixins]
            [logseq.shui.table.core :as table-core]
            [logseq.db :as ldb]))

(defn- get-latest-entity
  [e]
  (assoc (db/entity (:db/id e))
         :id (:id e)
         :block.temp/refs-count (:block.temp/refs-count e)))

(rum/defc header-checkbox < rum/static
  [{:keys [selected-all? selected-some? toggle-selected-all!]}]
  (let [[show? set-show!] (rum/use-state false)]
    [:label.h-8.w-8.flex.items-center.justify-center.cursor-pointer
     {:html-for "header-checkbox"
      :on-mouse-over #(set-show! true)
      :on-mouse-out #(set-show! false)}
     (shui/checkbox
      {:id "header-checkbox"
       :checked (or selected-all? (and selected-some? "indeterminate"))
       :on-checked-change toggle-selected-all!
       :aria-label "Select all"
       :class (str "flex transition-opacity "
                   (if (or show? selected-all? selected-some?) "opacity-100" "opacity-0"))})]))

(rum/defc row-checkbox < rum/static
  [{:keys [row-selected? row-toggle-selected!]} row _column]
  (let [id (str (:id row) "-" "checkbox")
        [show? set-show!] (rum/use-state false)
        checked? (row-selected? row)]
    [:label.h-8.w-8.flex.items-center.justify-center.cursor-pointer
     {:html-for (str (:id row) "-" "checkbox")
      :on-mouse-over #(set-show! true)
      :on-mouse-out #(set-show! false)}
     (shui/checkbox
      {:id id
       :checked checked?
       :on-checked-change (fn [v] (row-toggle-selected! row v))
       :aria-label "Select row"
       :class (str "flex transition-opacity "
                   (if (or show? checked?) "opacity-100" "opacity-0"))})]))

(defn header-cp
  [{:keys [column-toggle-sorting! state]} column]
  (let [sorting (:sorting state)
        [asc?] (some (fn [item] (when (= (:id item) (:id column))
                                  (when-some [asc? (:asc? item)]
                                    [asc?]))) sorting)]
    (shui/button
     {:variant "text"
      :class "h-8 !pl-4 !px-2 !py-0 hover:text-foreground w-full justify-start"
      :on-click #(column-toggle-sorting! column)}
     (:name column)
     (case asc?
       true
       (ui/icon "arrow-up")
       false
       (ui/icon "arrow-down")
       [:div {:style {:width 18 :height 18}}]))))

(defn- timestamp-cell-cp
  [_table row column]
  (some-> (get row (:id column))
          date/int->local-time-2))

(defn- get-property-value-content
  [entity]
  (when entity
    (cond
      (uuid? entity)
      (db-property/property-value-content (db/entity [:block/uuid entity]))
      (de/entity? entity)
      (db-property/property-value-content entity)
      :else
      entity)))

(defn- get-property-value-for-search
  [block property]
  (let [type (get-in property [:block/schema :type])
        many? (= :db.cardinality/many (get property :db/cardinality))
        number-type? (= :number type)
        v (get block (:db/ident property))
        v' (if many? v [v])
        col (->> (if (db-property-type/all-ref-property-types type) (map db-property/property-value-content v') v')
                 (remove nil?))]
    (if number-type?
      (reduce + (filter number? col))
      (string/join ", " col))))

(rum/defc block-container < rum/static
  [config row]
  (let [container (state/get-component :block/container)]
    [:div.relative.w-full
     (container config row)]))

(defn build-columns
  [config properties & {:keys [with-object-name? add-tags-column?]
                        :or {with-object-name? true
                             add-tags-column? true}}]
  (let [properties (if (or (some #(= (:db/ident %) :block/tags) properties) (not add-tags-column?))
                     properties
                     (conj properties (db/entity :block/tags)))]
    (->> (concat
          [{:id :select
            :name "Select"
            :header (fn [table _column] (header-checkbox table))
            :cell (fn [table row column]
                    (row-checkbox table row column))
            :column-list? false
            :resizable? false}
           (when with-object-name?
             {:id :block/title
              :name "Name"
              :type :string
              :header header-cp
              :cell (fn [_table row _column]
                      (block-container (assoc config
                                              :raw-title? (ldb/asset? row)
                                              :table? true) row))
              :disable-hide? true})]
          (keep
<<<<<<< HEAD
           (fn [column]
             (let [ident (or (:db/ident column) (:id column))]
               (when-not (or (contains? #{:logseq.property/built-in? :logseq.property.asset/checksum :logseq.property.class/properties
                                          :block/created-at :block/updated-at :block/order :block/collapsed?}
                                        ident)
                             (and with-object-name? (= :block/title ident))
                             (contains? #{:map :entity} (get-in column [:block/schema :type])))
                 (let [property (if (de/entity? column)
                                  column
                                  (or (db/entity ident) column))
                       get-value (or (:get-value property)
                                     (when (de/entity? property)
                                       (fn [row] (get-property-value-for-search row property))))
=======
           (fn [property]
             (let [ident (or (:db/ident property) (:id property))]
               ;; Hide properties that shouldn't ever be editable or that do not display well in a table
               (when-not (or (contains? #{:logseq.property/built-in? :logseq.property/created-from-property} ident)
                             (contains? #{:map} (get-in property [:block/schema :type])))
                 (let [property (if (de/entity? property)
                                  property
                                  (or (db/entity ident) property))
                       get-value (if-let [f (:get-value property)]
                                   (fn [row]
                                     (f (get-latest-entity row)))
                                   (when (de/entity? property)
                                     (fn [row] (get-property-value-for-search (get-latest-entity row) property))))
>>>>>>> a4c6962d
                       closed-values (seq (:property/closed-values property))
                       closed-value->sort-number (when closed-values
                                                   (->> (zipmap (map :db/id closed-values) (range 0 (count closed-values)))
                                                        (into {})))
                       get-value-for-sort (fn [row]
                                            (let [row (get-latest-entity row)]
                                              (cond
                                                (= (:db/ident property) :logseq.task/deadline)
                                                (:block/journal-day (get row :logseq.task/deadline))
                                                closed-values
                                                (closed-value->sort-number (:db/id (get row (:db/ident property))))
                                                :else
                                                (if (fn? get-value)
                                                  (get-value row)
                                                  (get row ident)))))]
                   {:id ident
                    :name (or (:name column)
                              (:block/title property))
                    :header (or (:header property)
                                header-cp)
                    :cell (or (:cell property)
                              (when (de/entity? property)
                                (fn [_table row _column]
                                  (pv/property-value row property (get row (:db/ident property)) {}))))
                    :get-value get-value
                    :get-value-for-sort get-value-for-sort
                    :type (:type property)}))))
           properties)

          [{:id :block/created-at
            :name (t :page/created-at)
            :type :datetime
            :header header-cp
            :cell timestamp-cell-cp}
           {:id :block/updated-at
            :name (t :page/updated-at)
            :type :datetime
            :header header-cp
            :cell timestamp-cell-cp}])
         (remove nil?))))

(defn- sort-columns
  [columns ordered-column-ids]
  (if (seq ordered-column-ids)
    (let [id->columns (zipmap (map :id columns) columns)
          ordered-id-set (set ordered-column-ids)]
      (concat
       (keep (fn [id]
               (get id->columns id))
             ordered-column-ids)
       (remove
        (fn [column] (ordered-id-set (:id column)))
        columns)))
    columns))

(rum/defc more-actions
  [columns {:keys [column-visible? column-toggle-visibility]}]
  (shui/dropdown-menu
   (shui/dropdown-menu-trigger
    {:asChild true}
    (shui/button
     {:variant "ghost"
      :class "text-muted-foreground !px-1"
      :size :sm}
     (ui/icon "dots")))
   (shui/dropdown-menu-content
    {:align "end"}
    (shui/dropdown-menu-group
     (shui/dropdown-menu-sub
      (shui/dropdown-menu-sub-trigger
       "Columns visibility")
      (shui/dropdown-menu-sub-content
       (for [column (remove #(or (false? (:column-list? %))
                                 (:disable-hide? %)) columns)]
         (shui/dropdown-menu-checkbox-item
          {:key (str (:id column))
           :className "capitalize"
           :checked (column-visible? column)
           :onCheckedChange #(column-toggle-visibility column %)
           :onSelect (fn [e] (.preventDefault e))}
          (:name column)))))))))

(defn- get-column-size
  [column sized-columns]
  (let [id (:id column)
        size (get sized-columns id)]
    (cond
      (number? size)
      size

      (= id :logseq.property/query)
      400

      :else
      (case id
        :select 32
        :add-property 160
        (:block/title :block/name) 360
        (:block/created-at :block/updated-at) 160
        180))))

(rum/defc add-property-button < rum/static
  []
  [:div.ls-table-header-cell.!border-0
   (shui/button
    {:variant "text"
     :class "h-8 !pl-4 !px-2 !py-0 hover:text-foreground w-full justify-start"}
    (ui/icon "plus")
    "New property")])

(rum/defc action-bar < rum/static
  [table selected-rows {:keys [on-delete-rows]}]
  (shui/table-actions
   {}
   (shui/button
    {:variant "ghost"
     :class "h-8 !pl-4 !px-2 !py-0 hover:text-foreground w-full justify-start"
     :disabled true}
    (str (count selected-rows) " selected"))
   (when (fn? on-delete-rows)
     (shui/button
      {:variant "ghost"
       :class "h-8 !pl-4 !px-2 !py-0 hover:text-foreground w-full justify-start"
       :on-click (fn []
                   (on-delete-rows table selected-rows))}
      (ui/icon "trash")))))

(rum/defc column-resizer
  [_column on-sized!]
  (let [*el (rum/use-ref nil)
        [dx set-dx!] (rum/use-state nil)
        [width set-width!] (rum/use-state nil)
        add-resizing-class #(dom/add-class! js/document.documentElement "is-resizing-buf")
        remove-resizing-class #(dom/remove-class! js/document.documentElement "is-resizing-buf")]

    (rum/use-effect!
     (fn []
       (when (number? dx)
         (some-> (rum/deref *el)
                 (dom/set-style! :transform (str "translate3D(" dx "px , 0, 0)")))))
     [dx])

    (rum/use-effect!
     (fn []
       (when-let [el (and (fn? js/window.interact) (rum/deref *el))]
         (let [*field-rect (atom nil)
               min-width 120
               max-width 500]
           (-> (js/interact el)
               (.draggable
                (bean/->js
                 {:listeners
                  {:start (fn []
                            (let [{:keys [width right] :as rect} (bean/->clj (.toJSON (.getBoundingClientRect (.closest el ".ls-table-header-cell"))))
                                  left-dx (if (>= width min-width) (- min-width width) 0)
                                  right-dx (if (<= width max-width) (- max-width width) 0)]
                              (reset! *field-rect rect)
                              (swap! *field-rect assoc
                                 ;; calculate left/right boundary
                                     :left-dx left-dx
                                     :right-dx right-dx
                                     :left-b (inc (+ left-dx right))
                                     :right-b (inc (+ right-dx right)))
                              (dom/add-class! el "is-active")))
                   :move (fn [^js e]
                           (let [dx (.-dx e)
                                 pointer-x (js/Math.floor (.-clientX e))
                                 {:keys [left-b right-b]} @*field-rect
                                 left-b (js/Math.floor left-b)
                                 right-b (js/Math.floor right-b)]
                             (when (and (> pointer-x left-b)
                                        (< pointer-x right-b))
                               (set-dx! (fn [dx']
                                          (if (contains? #{min-width max-width} (abs dx'))
                                            dx'
                                            (let [to-dx (+ (or dx' 0) dx)
                                                  {:keys [left-dx right-dx]} @*field-rect]
                                              (cond
                                                 ;; left
                                                (neg? to-dx) (if (> (abs left-dx) (abs to-dx)) to-dx left-dx)
                                                 ;; right
                                                (pos? to-dx) (if (> right-dx to-dx) to-dx right-dx)))))))))
                   :end (fn []
                          (set-dx!
                           (fn [dx]
                             (let [w (js/Math.round (+ dx (:width @*field-rect)))]
                               (set-width! (cond
                                             (< w min-width) min-width
                                             (> w max-width) max-width
                                             :else w)))
                             (reset! *field-rect nil)
                             (dom/remove-class! el "is-active")
                             0)))}}))
               (.styleCursor false)
               (.on "dragstart" add-resizing-class)
               (.on "dragend" remove-resizing-class)
               (.on "mousedown" util/stop-propagation)))))
     [])

    (rum/use-effect!
     (fn []
       (when (number? width)
         (on-sized! width)))
     [width])

    [:a.ls-table-resize-handle
     {:data-no-dnd true
      :ref *el}]))

(defn- table-header
  [table columns {:keys [show-add-property? add-property!] :as option} selected-rows]
  (let [set-ordered-columns! (get-in table [:data-fns :set-ordered-columns!])
        set-sized-columns! (get-in table [:data-fns :set-sized-columns!])
        sized-columns (get-in table [:state :sized-columns])
        items (mapv (fn [column]
                      {:id (:name column)
                       :value (:id column)
                       :content (let [header-fn (:header column)
                                      width (get-column-size column sized-columns)
                                      select? (= :select (:id column))]
                                  [:div.ls-table-header-cell
                                   {:style {:width width
                                            :min-width width}
                                    :class (when select? "!border-0")}
                                   (if (fn? header-fn)
                                     (header-fn table column)
                                     header-fn)
                                   ;; resize handle
                                   (when-not (false? (:resizable? column))
                                     (column-resizer column
                                                     (fn [size]
                                                       (set-sized-columns! (assoc sized-columns (:id column) size)))))])
                       :disabled? (= (:id column) :select)}) columns)
        items (if show-add-property?
                (conj items
                      {:id "add property"
                       :prop {:style {:width "-webkit-fill-available"
                                      :min-width 160}
                              :on-click (fn [] (when (fn? add-property!) (add-property!)))}
                       :value :add-new-property
                       :content (add-property-button)
                       :disabled? true})
                items)
        selection-rows-count (count selected-rows)]
    (shui/table-header
     (dnd/items items {:vertical? false
                       :on-drag-end (fn [ordered-columns _m]
                                      (set-ordered-columns! ordered-columns))})
     (when (pos? selection-rows-count)
       [:div.absolute.top-0.left-8
        (action-bar table selected-rows option)]))))

(rum/defc table-row < rum/reactive
  [{:keys [row-selected?] :as table} row columns props {:keys [show-add-property?]}]
  (let [row' (db/sub-block (:id row))
        ;; merge entity temporal attributes
        row (reduce (fn [e [k v]] (assoc e k v)) row' (.-kv ^js row))
        columns (if show-add-property?
                  (conj (vec columns)
                        {:id :add-property
                         :cell (fn [_table _row _column])})
                  columns)
        sized-columns (get-in table [:state :sized-columns])]
    (shui/table-row
     (merge
      props
      {:key (str (:id row))
       :data-state (when (row-selected? row) "selected")})
     (for [column columns]
       (let [id (str (:id row) "-" (:id column))
             render (get column :cell)
             width (get-column-size column sized-columns)
             select? (= (:id column) :select)
             add-property? (= (:id column) :add-property)]
         (when render
           (shui/table-cell
            {:key id
             :select? select?
             :add-property? add-property?
             :style {:width width
                     :min-width width}}
            (render table row column))))))))

(rum/defc search
  [input {:keys [on-change set-input!]}]
  (let [[show-input? set-show-input!] (rum/use-state false)]
    (if show-input?
      [:div.flex.flex-row.items-center
       (shui/input
        {:placeholder "Type to search"
         :auto-focus true
         :value input
         :onChange (fn [e]
                     (let [value (util/evalue e)]
                       (on-change value)))
         :on-key-down (fn [e]
                        (when (= "Escape" (util/ekey e))
                          (set-show-input! false)
                          (set-input! "")))
         :class "max-w-sm !h-7 !py-0 border-none focus-visible:ring-0 focus-visible:ring-offset-0"})
       (shui/button
        {:variant "ghost"
         :class "text-muted-foreground !px-1"
         :size :sm
         :on-click #(do
                      (set-show-input! false)
                      (set-input! ""))}
        (ui/icon "x"))]
      (shui/button
       {:variant "ghost"
        ;; FIXME: remove ring when focused
        :class "text-muted-foreground !px-1"
        :size :sm
        :on-click #(set-show-input! true)}
       (ui/icon "search")))))

(comment
  (defn- property-ref-type?
    [property]
    (let [schema (:block/schema property)
          type (:type schema)]
      (db-property-type/all-ref-property-types type))))

(defn- get-property-values
  [rows property]
  (let [property-ident (:db/ident property)
        block-type? (= property-ident :block/type)
        values (->> (mapcat (fn [e] (let [e' (db/entity (:db/id e))
                                          v (get e' property-ident)]
                                      (if (set? v) v #{v}))) rows)
                    (remove nil?)
                    (distinct))]
    (->>
     (map (fn [e]
            (let [label (get-property-value-content e)
                  label' (if (and block-type? (= label "class")) "tag" label)]
              {:label label' :value e}))
          values)
     (sort-by :label))))

(defn datetime-property?
  [property]
  (or
   (= :datetime (get-in property [:block/schema :type]))
   (contains? #{:block/created-at :block/updated-at} (:db/ident property))))

(def timestamp-options
  [{:value "1 week ago"
    :label "1 week ago"}
   {:value "1 month ago"
    :label "1 month ago"}
   {:value "3 months ago"
    :label "3 months ago"}
   {:value "1 year ago"
    :label "1 year ago"}
   ;; TODO: support date picker
   ;; {:value "Custom time"
   ;;  :label "Custom time"}
   ])

(defn- get-timestamp
  [value]
  (let [now (t/now)
        f t/minus]
    (case value
      "1 week ago"
      (tc/to-long (f now (t/weeks 1)))
      "1 month ago"
      (tc/to-long (f now (t/months 1)))
      "3 months ago"
      (tc/to-long (f now (t/months 3)))
      "1 year ago"
      (tc/to-long (f now (t/years 1)))
      nil)))

(rum/defc filter-property < rum/static
  [columns {:keys [data-fns] :as table}]
  (let [[property set-property!] (rum/use-state nil)
        schema (:schema (db/get-db))
        timestamp? (datetime-property? property)
        set-filters! (:set-filters! data-fns)
        filters (get-in table [:state :filters])
        columns (remove #(false? (:column-list? %)) columns)
        items (map (fn [column]
                     {:label (:name column)
                      :value column}) columns)
        option {:input-default-placeholder "Filter"
                :input-opts {:class "!px-3 !py-1"}
                :items items
                :extract-fn :label
                :extract-chosen-fn :value
                :on-chosen (fn [column]
                             (let [id (:id column)
                                   property (db/entity id)
                                   internal-property {:db/ident (:id column)
                                                      :block/title (:name column)
                                                      :block/schema {:type (:type column)}}]
                               (if (or property
                                       (= :db.cardinality/many (:db/cardinality (get schema id)))
                                       (not= (:type column) :string))
                                 (set-property! (or property internal-property))
                                 (do
                                   (shui/popup-hide!)
                                   (let [property internal-property
                                         new-filter [(:db/ident property) (if (= (:db/ident property) :block/type) :is :text-contains)]
                                         filters' (if (seq filters)
                                                    (conj filters new-filter)
                                                    [new-filter])]
                                     (set-filters! filters'))))))}
        option (cond
                 timestamp?
                 (merge option
                        {:items timestamp-options
                         :input-default-placeholder (if property (:block/title property) "Select")
                         :on-chosen (fn [value]
                                      (shui/popup-hide!)
                                      (let [filters' (conj filters [(:db/ident property) :after value])]
                                        (set-filters! filters')))})
                 property
                 (if (= :checkbox (get-in property [:block/schema :type]))
                   (let [items [{:value true :label "true"}
                                {:value false :label "false"}]]
                     (merge option
                            {:items items
                             :input-default-placeholder (if property (:block/title property) "Select")
                             :on-chosen (fn [value]
                                          (let [filters' (conj filters [(:db/ident property) :is value])]
                                            (set-filters! filters')))}))
                   (let [items (get-property-values (:data table) property)]
                     (merge option
                            {:items items
                             :input-default-placeholder (if property (:block/title property) "Select")
                             :multiple-choices? true
                             :on-chosen (fn [_value _selected? selected]
                                          (let [selected-value (if (de/entity? (first selected))
                                                                 (set (map :block/uuid selected))
                                                                 selected)
                                                filters' (if (seq selected)
                                                           (conj filters [(:db/ident property) :is selected-value])
                                                           filters)]
                                            (set-filters! filters')))})))
                 :else
                 option)]
    (select/select option)))

(rum/defc filter-properties < rum/static
  [columns table]
  (shui/button
   {:variant "ghost"
    :class "text-muted-foreground !px-1"
    :size :sm
    :on-click (fn [e]
                (shui/popup-show! (.-target e)
                                  (fn []
                                    (filter-property columns table))
                                  {:align :end
                                   :auto-focus? true}))}
   (ui/icon "filter")))

(defn operator->text
  [operator]
  (case operator
    :is "is"
    :is-not "is not"
    :text-contains "text contains"
    :text-not-contains "text not contains"
    :date-before "date before"
    :date-after "date after"
    :before "before"
    :after "after"
    :number-gt ">"
    :number-lt "<"
    :number-gte ">="
    :number-lte "<="
    :between "between"))

(defn get-property-operators
  [property]
  (if (datetime-property? property)
    [:before :after]
    (concat
     [:is :is-not]
     (when-not (= :block/type (:db/ident property))
       (case (get-in property [:block/schema :type])
         (:default :url :node)
         [:text-contains :text-not-contains]
         (:date)
         [:date-before :date-after]
         :number
         [:number-gt :number-lt :number-gte :number-lte :between]
         nil)))))

(defn- get-filter-with-changed-operator
  [_property operator value]
  (case operator
    (:is :is-not)
    (when (set? value) value)

    (:text-contains :text-not-contains)
    (when (string? value) value)

    (:number-gt :number-lt :number-gte :number-lte)
    (when (number? value) value)

    :between
    (when (and (vector? value) (every? number? value))
      value)

    (:date-before :date-after :before :after)
    ;; FIXME: should be a valid date number
    (when (number? value) value)))

(rum/defc filter-operator < rum/static
  [property operator filters set-filters! idx]
  (shui/dropdown-menu
   (shui/dropdown-menu-trigger
    {:asChild true}
    (shui/button
     {:class "!px-2 rounded-none border-r"
      :variant "ghost"
      :size :sm}
     [:span.text-xs (operator->text operator)]))
   (shui/dropdown-menu-content
    {:align "start"}
    (let [operators (get-property-operators property)]
      (for [operator operators]
        (shui/dropdown-menu-item
         {:on-click (fn []
                      (let [new-filters (update filters idx
                                                (fn [[property _old-operator value]]
                                                  (let [value' (get-filter-with-changed-operator property operator value)]
                                                    (if value'
                                                      [property operator value']
                                                      [property operator]))))]
                        (set-filters! new-filters)))}
         (operator->text operator)))))))

(rum/defc between < rum/static
  [_property [start end] filters set-filters! idx]
  [:<>
   (shui/input
    {:auto-focus true
     :placeholder "from"
     :value (str start)
     :onChange (fn [e]
                 (let [input-value (util/evalue e)
                       number-value (when-not (string/blank? input-value)
                                      (util/safe-parse-float input-value))
                       value [number-value end]
                       value (if (every? nil? value) nil value)]
                   (let [new-filters (update filters idx
                                             (fn [[property operator _old_value]]
                                               (if (nil? value)
                                                 [property operator]
                                                 [property operator value])))]
                     (set-filters! new-filters))))
     :class "w-24 !h-6 !py-0 border-none focus-visible:ring-0 focus-visible:ring-offset-0"})
   (shui/input
    {:value (str end)
     :placeholder "to"
     :onChange (fn [e]
                 (let [input-value (util/evalue e)
                       number-value (when-not (string/blank? input-value)
                                      (util/safe-parse-float input-value))
                       value [start number-value]
                       value (if (every? nil? value) nil value)]
                   (let [new-filters (update filters idx
                                             (fn [[property operator _old_value]]
                                               (if (nil? value)
                                                 [property operator]
                                                 [property operator value])))]
                     (set-filters! new-filters))))
     :class "w-24 !h-6 !py-0 border-none focus-visible:ring-0 focus-visible:ring-offset-0"})])

(rum/defc filter-value-select < rum/static
  [{:keys [data-fns] :as table} property value operator idx]
  (let [type (get-in property [:block/schema :type])
        items (cond
                (contains? #{:before :after} operator)
                timestamp-options
                (= type :checkbox)
                [{:value true :label "true"} {:value false :label "false"}]
                :else
                (->> (get-property-values (:data table) property)
                     (map (fn [{:keys [value label]}]
                            {:label label
                             :value (or (:block/uuid value) value)}))))
        filters (get-in table [:state :filters])
        set-filters! (:set-filters! data-fns)
        many? (if (or (contains? #{:date-before :date-after :before :after} operator)
                      (contains? #{:checkbox} type))
                false
                true)
        option (cond->
                {:input-default-placeholder (:block/title property)
                 :input-opts {:class "!px-3 !py-1"}
                 :items items
                 :extract-fn :label
                 :extract-chosen-fn :value
                 :on-chosen (fn [value _selected? selected]
                              (when-not many?
                                (shui/popup-hide!))
                              (let [value' (if many? selected value)
                                    new-filters (update filters idx
                                                        (fn [[property operator _value]]
                                                          [property operator value']))]
                                (set-filters! new-filters)))}
                 many?
                 (assoc
                  :multiple-choices? true
                  :selected-choices value))]
    (shui/dropdown-menu
     (shui/dropdown-menu-trigger
      {:asChild true}
      (shui/button
       {:class "!px-2 rounded-none border-r"
        :variant "ghost"
        :size :sm}
       (let [block-type? (= (:db/ident property) :block/type)
             value (cond
                     (uuid? value)
                     (db/entity [:block/uuid value])
                     (and (coll? value) (every? uuid? value))
                     (set (map #(db/entity [:block/uuid %]) value))
                     (and block-type? (coll? value))
                     (map (fn [v] (if (= v "class") "tag" v)) value)
                     (and block-type? (= value "class"))
                     "tag"
                     :else
                     value)]
         [:div.flex.flex-row.items-center.gap-1.text-xs
          (cond
            (de/entity? value)
            [:div (get-property-value-content value)]

            (string? value)
            [:div value]

            (boolean? value)
            [:div (str value)]

            (seq value)
            (->> (map (fn [v] [:div (get-property-value-content v)]) value)
                 (interpose [:div "or"]))
            :else
            "All")])))
     (shui/dropdown-menu-content
      {:align "start"}
      (select/select option)))))

(rum/defc filter-value < rum/static
  [table property operator value filters set-filters! idx]
  (let [number-operator? (string/starts-with? (name operator) "number-")]
    (case operator
      :between
      (between property value filters set-filters! idx)

      (:text-contains :text-not-contains :number-gt :number-lt :number-gte :number-lte)
      (shui/input
       {:auto-focus false
        :value (or value "")
        :onChange (fn [e]
                    (let [value (util/evalue e)
                          number-value (and number-operator? (when-not (string/blank? value)
                                                               (util/safe-parse-float value)))]
                      (let [new-filters (update filters idx
                                                (fn [[property operator _value]]
                                                  (if (and number-operator? (nil? number-value))
                                                    [property operator]
                                                    [property operator (or number-value value)])))]
                        (set-filters! new-filters))))
        :class "w-24 !h-6 !py-0 border-none focus-visible:ring-0 focus-visible:ring-offset-0"})

      (filter-value-select table property value operator idx))))

(rum/defc filters-row < rum/static
  [{:keys [data-fns columns] :as table}]
  (let [filters (get-in table [:state :filters])
        {:keys [set-filters!]} data-fns]
    (when (seq filters)
      [:div.filters-row.flex.flex-row.items-center.gap-4.flex-wrap.pb-2
       (map-indexed
        (fn [idx filter']
          (let [[property-ident operator value] filter'
                property (if (= property-ident :block/title)
                           {:db/ident property-ident
                            :block/title "Name"}
                           (or (db/entity property-ident)
                               (some (fn [column] (when (= (:id column) property-ident)
                                                    {:db/ident (:id column)
                                                     :block/title (:name column)})) columns)))]
            [:div.flex.flex-row.items-center.border.rounded
             (shui/button
              {:class "!px-2 rounded-none border-r"
               :variant "ghost"
               :size :sm
               :disabled true}
              [:span.text-xs (:block/title property)])
             (filter-operator property operator filters set-filters! idx)
             (filter-value table property operator value filters set-filters! idx)
             (shui/button
              {:class "!px-1 rounded-none"
               :variant "ghost"
               :size :sm
               :on-click (fn [_e]
                           (let [new-filters (vec (remove #{filter'} filters))]
                             (set-filters! new-filters)))}
              (ui/icon "x"))]))
        filters)])))

(defn- row-matched?
  [row input filters]
  (let [row (get-latest-entity row)]
    (and
     ;; full-text-search match
     (if (string/blank? input)
       true
       (when row
       ;; fuzzy search is too slow
         (string/includes? (string/lower-case (:block/title row)) (string/lower-case input))))
     ;; filters check
     (every?
      (fn [[property-ident operator match]]
        (if (nil? match)
          true
          (let [value (get row property-ident)
                value' (cond
                         (set? value) value
                         (nil? value) #{}
                         :else #{value})
                entity? (de/entity? (first value'))
                result
                (case operator
                  :is
                  (if (boolean? match)
                    (= (boolean (get-property-value-content (get row property-ident))) match)
                    (cond
                      (empty? match)
                      true
                      (and (empty? match) (empty? value'))
                      true
                      :else
                      (if entity?
                        (boolean (seq (set/intersection (set (map :block/uuid value')) match)))
                        (boolean (seq (set/intersection (set value') match))))))

                  :is-not
                  (if (boolean? match)
                    (not= (boolean (get-property-value-content (get row property-ident))) match)
                    (cond
                      (and (empty? match) (seq value'))
                      true
                      (and (seq match) (empty? value'))
                      true
                      :else
                      (if entity?
                        (boolean (empty? (set/intersection (set (map :block/uuid value')) match)))
                        (boolean (empty? (set/intersection (set value') match))))))

                  :text-contains
                  (some (fn [v]
                          (if-let [property-value (get-property-value-content v)]
                            (string/includes? (string/lower-case property-value) (string/lower-case match))
                            false))
                        value')

                  :text-not-contains
                  (not-any? #(string/includes? (str (get-property-value-content %)) match) value')

                  :number-gt
                  (if match (some #(> (get-property-value-content %) match) value') true)
                  :number-gte
                  (if match (some #(>= (get-property-value-content %) match) value') true)
                  :number-lt
                  (if match (some #(< (get-property-value-content %) match) value') true)
                  :number-lte
                  (if match (some #(<= (get-property-value-content %) match) value') true)

                  :between
                  (if (seq match)
                    (some (fn [value-entity]
                            (let [[start end] match
                                  value (get-property-value-content value-entity)
                                  conditions [(if start (<= start value) true)
                                              (if end (<= value end) true)]]
                              (if (seq match) (every? true? conditions) true))) value')
                    true)

                  :date-before
                  (if match (some #(< (:block/journal-day %) (:block/journal-day match)) value') true)

                  :date-after
                  (if match (some #(> (:block/journal-day %) (:block/journal-day match)) value') true)

                  :before
                  (let [search-value (get-timestamp match)]
                    (if search-value (<= (get row property-ident) search-value) true))

                  :after
                  (let [search-value (get-timestamp match)]
                    (if search-value (>= (get row property-ident) search-value) true))

                  true)]
            result)))
      filters))))

(rum/defc new-record-button < rum/static
  [table]
  (ui/tooltip
   (shui/button
    {:variant "ghost"
     :class "!px-1 text-muted-foreground"
     :size :sm
     :on-click (get-in table [:data-fns :add-new-object!])}
    (ui/icon "plus"))
   [:div "New record"]))

(rum/defc add-new-row < rum/static
  [table]
  [:div.py-1.px-2.cursor-pointer.flex.flex-row.items-center.gap-1.text-muted-foreground.hover:text-foreground.w-full.text-sm.border-b
   {:on-click (get-in table [:data-fns :add-new-object!])}
   (ui/icon "plus" {:size 14})
   [:div "New"]])

(defn- table-filters->persist-state
  [filters]
  (mapv
   (fn [[property operator matches]]
     (let [matches' (cond
                      (de/entity? matches)
                      (:block/uuid matches)

                      (and (coll? matches) (every? de/entity? matches))
                      (set (map :block/uuid matches))

                      :else
                      matches)]
       (if matches'
         [property operator matches']
         [property operator])))
   filters))

(defn- db-set-table-state!
  [entity {:keys [set-sorting! set-filters! set-visible-columns!
                  set-ordered-columns! set-sized-columns!]}]
  (let [repo (state/get-current-repo)]
    {:set-sorting!
     (fn [sorting]
       (set-sorting! sorting)
       (property-handler/set-block-property! repo (:db/id entity) :logseq.property.table/sorting sorting))
     :set-filters!
     (fn [filters]
       (let [filters (table-filters->persist-state filters)]
         (set-filters! filters)
         (property-handler/set-block-property! repo (:db/id entity) :logseq.property.table/filters filters)))
     :set-visible-columns!
     (fn [columns]
       (let [hidden-columns (vec (keep (fn [[column visible?]]
                                         (when (false? visible?)
                                           column)) columns))]
         (set-visible-columns! columns)
         (property-handler/set-block-property! repo (:db/id entity) :logseq.property.table/hidden-columns hidden-columns)))
     :set-ordered-columns!
     (fn [ordered-columns]
       (let [ids (vec (remove #{:select} ordered-columns))]
         (set-ordered-columns! ordered-columns)
         (property-handler/set-block-property! repo (:db/id entity) :logseq.property.table/ordered-columns ids)))
     :set-sized-columns!
     (fn [sized-columns]
       (set-sized-columns! sized-columns)
       (property-handler/set-block-property! repo (:db/id entity) :logseq.property.table/sized-columns sized-columns))}))

(rum/defc table-view < rum/static
  [table option row-selection add-new-object!]
  (let [selected-rows (shui/table-get-selection-rows row-selection (:rows table))]
    (shui/table
     (let [columns' (:columns table)
           rows (:rows table)]
       [:div.ls-table-rows.content.overflow-x-auto.force-visible-scrollbar
        [:div.relative
         (table-header table columns' option selected-rows)

         (ui/virtualized-list
          {:custom-scroll-parent (gdom/getElement "main-content-container")
           :increase-viewport-by 128
           :overscan 128
           :compute-item-key (fn [idx]
                               (let [block (nth rows idx)]
                                 (str "table-row-" (:db/id block))))
           :total-count (count rows)
           :item-content (fn [idx]
                           (let [row (nth rows idx)]
                             (table-row table row columns' {} option)))})

         (when add-new-object!
           (shui/table-footer (add-new-row table)))]]))))

(rum/defc list-view < rum/static
  [config view-entity result]
  (when-let [->hiccup (state/get-component :block/->hiccup)]
    (let [group-by-page? (not (every? db/page? result))
          result (if group-by-page?
                   (group-by :block/page result)
                   result)]
      (->hiccup result
                (assoc config
                       :custom-query? true
                       :current-block (:db/id view-entity)
                       :query (:block/title view-entity)
                       :breadcrumb-show? (if group-by-page? true false)
                       :group-by-page? group-by-page?
                       :ref? true)))))

(rum/defcs gallery-view < rum/static mixins/container-id
  [state config view-entity result]
  (let [config' (assoc config :container-id (:container-id state))]
    [:div.ls-cards
     (for [block result]
       [:div.ls-card-item
        {:key (str "view-card-" (:db/id view-entity) "-" (:db/id block))}
        [:div.-ml-4
         (block-container (assoc config' :id (str (:block/uuid block))) block)]])]))

(defn- run-effects!
  [{:keys [data columns state data-fns]} input input-filters set-input-filters!]
  (let [{:keys [filters sorting]} state
        {:keys [set-row-filter! set-data!]} data-fns]
    (rum/use-effect!
     (fn []
       (let [new-input-filters [input filters]]
         (when-not (= input-filters new-input-filters)
           (set-input-filters! [input filters])
           (set-row-filter!
            (fn []
              (fn [row]
                (row-matched? row input filters)))))))
     [input filters])

    (rum/use-effect!
     (fn []
       ;; Entities might be outdated
       (let [new-data (map get-latest-entity data)
             data' (table-core/table-sort-rows new-data sorting columns)]
         (set-data! data')))
     [sorting])))

(rum/defc view-inner < rum/static
  [view-entity {:keys [data set-data! columns add-new-object! views-title title-key render-empty-title?] :as option
                :or {render-empty-title? false}}]
  (let [[input set-input!] (rum/use-state "")
        sorting (:logseq.property.table/sorting view-entity)
        [sorting set-sorting!] (rum/use-state (or sorting [{:id :block/updated-at, :asc? false}]))
        filters (:logseq.property.table/filters view-entity)
        [filters set-filters!] (rum/use-state (or filters []))
        hidden-columns (:logseq.property.table/hidden-columns view-entity)
        [visible-columns set-visible-columns!] (rum/use-state (zipmap hidden-columns (repeat false)))
        ordered-columns (vec (concat [:select] (:logseq.property.table/ordered-columns view-entity)))
        sized-columns (:logseq.property.table/sized-columns view-entity)
        [ordered-columns set-ordered-columns!] (rum/use-state ordered-columns)
        [sized-columns set-sized-columns!] (rum/use-state sized-columns)
        {:keys [set-sorting! set-filters! set-visible-columns! set-ordered-columns! set-sized-columns!]}
        (db-set-table-state! view-entity {:set-sorting! set-sorting!
                                          :set-filters! set-filters!
                                          :set-visible-columns! set-visible-columns!
                                          :set-sized-columns! set-sized-columns!
                                          :set-ordered-columns! set-ordered-columns!})
        row-filter-fn (fn []
                        (fn [row]
                          (row-matched? row input filters)))
        [row-filter set-row-filter!] (rum/use-state row-filter-fn)
        [input-filters set-input-filters!] (rum/use-state [input filters])
        [row-selection set-row-selection!] (rum/use-state {})
        columns (sort-columns columns ordered-columns)
        table-map {:data data
                   :columns columns
                   :state {:sorting sorting
                           :filters filters
                           :row-filter row-filter
                           :row-selection row-selection
                           :visible-columns visible-columns
                           :sized-columns sized-columns
                           :ordered-columns ordered-columns}
                   :data-fns {:set-data! set-data!
                              :set-row-filter! set-row-filter!
                              :set-filters! set-filters!
                              :set-sorting! set-sorting!
                              :set-visible-columns! set-visible-columns!
                              :set-ordered-columns! set-ordered-columns!
                              :set-sized-columns! set-sized-columns!
                              :set-row-selection! set-row-selection!
                              :add-new-object! add-new-object!}}
        table (shui/table-option table-map)
        *view-ref (rum/use-ref nil)
        display-type (or (:db/ident (get view-entity :logseq.property.view/type))
                         :logseq.property.view/type.table)]

    (run-effects! table-map input input-filters set-input-filters!)

    [:div.flex.flex-col.gap-2.grid
     {:ref *view-ref}
     [:div.flex.flex-wrap.items-center.justify-between.gap-1
      (when-not render-empty-title?
        [:div.flex.flex-row.items-center.gap-2
         (or
          views-title
          [:div.font-medium.opacity-50.text-sm
           (t (or title-key :views.table/default-title)
              (count (:rows table)))])])
      [:div.view-actions.flex.items-center.gap-1

       (filter-properties columns table)

       (search input {:on-change set-input!
                      :set-input! set-input!})

       [:div.text-muted-foreground.text-sm
        (pv/property-value view-entity (db/entity :logseq.property.view/type)
                           (db/entity display-type) {})]

       (more-actions columns table)

       (when add-new-object! (new-record-button table))]]

     (filters-row table)

     (case display-type
       :logseq.property.view/type.list
       (list-view (:config option) view-entity (:rows table))

       :logseq.property.view/type.gallery
       (gallery-view (:config option) view-entity (:rows table))

       (table-view table option row-selection add-new-object!))]))

(rum/defc view
  "Provides a view for data like query results and tagged objects, multiple
   layouts such as table and list are supported. Args:
   * view-entity: a db Entity
   * option:
     * title-key: dict key defaults to `:views.table/default-title`
     * data: a collections of entities
     * set-data!: `fn` to update `data`
     * columns: view columns including properties and db attributes, which could be built by `build-columns`
     * add-new-object!: `fn` to create a new object (or row)
     * show-add-property?: whether to show `Add property`
     * add-property!: `fn` to add a new property (or column)
     * on-delete-rows: `fn` to trigger when deleting selected objects"
  < rum/reactive
  [view-entity option]
  (let [view-entity' (db/sub-block (:db/id view-entity))]
    (rum/with-key (view-inner view-entity' option)
      (str "view-" (:db/id view-entity')))))<|MERGE_RESOLUTION|>--- conflicted
+++ resolved
@@ -143,35 +143,23 @@
                                               :table? true) row))
               :disable-hide? true})]
           (keep
-<<<<<<< HEAD
            (fn [column]
              (let [ident (or (:db/ident column) (:id column))]
+               ;; Hide properties that shouldn't ever be editable or that do not display well in a table
                (when-not (or (contains? #{:logseq.property/built-in? :logseq.property.asset/checksum :logseq.property.class/properties
-                                          :block/created-at :block/updated-at :block/order :block/collapsed?}
+                                          :block/created-at :block/updated-at :block/order :block/collapsed?
+                                          :logseq.property/created-from-property}
                                         ident)
                              (and with-object-name? (= :block/title ident))
                              (contains? #{:map :entity} (get-in column [:block/schema :type])))
                  (let [property (if (de/entity? column)
                                   column
                                   (or (db/entity ident) column))
-                       get-value (or (:get-value property)
-                                     (when (de/entity? property)
-                                       (fn [row] (get-property-value-for-search row property))))
-=======
-           (fn [property]
-             (let [ident (or (:db/ident property) (:id property))]
-               ;; Hide properties that shouldn't ever be editable or that do not display well in a table
-               (when-not (or (contains? #{:logseq.property/built-in? :logseq.property/created-from-property} ident)
-                             (contains? #{:map} (get-in property [:block/schema :type])))
-                 (let [property (if (de/entity? property)
-                                  property
-                                  (or (db/entity ident) property))
                        get-value (if-let [f (:get-value property)]
                                    (fn [row]
                                      (f (get-latest-entity row)))
                                    (when (de/entity? property)
                                      (fn [row] (get-property-value-for-search (get-latest-entity row) property))))
->>>>>>> a4c6962d
                        closed-values (seq (:property/closed-values property))
                        closed-value->sort-number (when closed-values
                                                    (->> (zipmap (map :db/id closed-values) (range 0 (count closed-values)))
