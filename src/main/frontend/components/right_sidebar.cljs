--- conflicted
+++ resolved
@@ -66,57 +66,6 @@
                          :sidebar-key sidebar-key} repo block-id {:indent? false})]
      (block-cp repo idx block)]))
 
-(comment
-  (rum/defc history-action-info
-   [[k v]]
-   (when v [:.ml-4 (ui/foldable
-                    [:div (str k)]
-                    [:.ml-4 (case k
-                              :tx-id
-                              [:.my-1 [:pre.code.pre-wrap-white-space.bg-base-4 (str v)]]
-
-                              :blocks
-                              (map (fn [block]
-                                     [:.my-1 [:pre.code.pre-wrap-white-space.bg-base-4 (str block)]]) v)
-
-                              :txs
-                              (map (fn [[_ key val]]
-                                     (when val
-                                       [:pre.code.pre-wrap-white-space.bg-base-4
-                                        [:span.font-bold (str key) " "] (str val)])) v)
-
-                              (map (fn [[key val]]
-                                     (when val
-                                       [:pre.code.pre-wrap-white-space.bg-base-4
-                                        [:span.font-bold (str key) " "] (str val)])) v))]
-                    {:default-collapsed? true})])))
-
-(comment
-  (rum/defc history-stack
-   [label stack]
-   [:.ml-4 (ui/foldable
-            [:div label " (" (count stack) ")"]
-            (map-indexed (fn [index item]
-                           [:.ml-4 (ui/foldable [:div (str index " " (-> item :tx-meta :outliner-op))]
-                                                (map history-action-info item)
-                                                {:default-collapsed? true})]) stack)
-            {:default-collapsed? true})]))
-
-<<<<<<< HEAD
-(comment
-  (rum/defc history < rum/reactive
-   []
-  ;; (let [state (undo-redo/get-state)
-  ;;       page-only-mode? (state/sub :history/page-only-mode?)]
-  ;;   [:div.ml-4
-  ;;    [:div.ml-3.font-bold (if page-only-mode? (t :right-side-bar/history-pageonly) (t :right-side-bar/history-global))]
-  ;;    [:div.p-4 [:.ml-4.mb-2
-  ;;               (history-stack (t :right-side-bar/history-undos) (rum/react (:undo-stack state)))
-  ;;               (history-stack (t :right-side-bar/history-redos) (rum/react (:redo-stack state)))]]])
-   ))
-
-=======
->>>>>>> 419eac1b
 (defn build-sidebar-item
   [repo idx db-id block-type *db-id init-key]
   (case (keyword block-type)
@@ -130,10 +79,6 @@
     :page-graph
     [[:.flex.items-center (ui/icon "hierarchy" {:class "text-md mr-2"}) (t :right-side-bar/page-graph)]
      (page/page-graph)]
-
-    ;; :history
-    ;; [[:.flex.items-center (ui/icon "history" {:class "text-md mr-2"}) (t :right-side-bar/history)]
-    ;;  (history)]
 
     :block-ref
     #_:clj-kondo/ignore
@@ -460,14 +405,7 @@
           [:div.text-sm
            [:button.button.cp__right-sidebar-settings-btn {:on-click (fn [_e]
                                                                        (state/sidebar-add-block! repo "rtc" :rtc))}
-            "(Dev) RTC"]])
-
-        ;; (when (and config/dev? (state/sub [:ui/developer-mode?]))
-        ;;   [:div.text-sm
-        ;;    [:button.button.cp__right-sidebar-settings-btn {:on-click (fn [_e]
-        ;;                                                                (state/sidebar-add-block! repo "history" :history))}
-        ;;     (t :right-side-bar/history)]])
-        ]]
+            "(Dev) RTC"]])]]
 
       [:.sidebar-item-list.flex-1.scrollbar-spacing.px-2
        (if @*anim-finished?
