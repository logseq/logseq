(ns frontend.components.right-sidebar
  (:require [cljs-bean.core :as bean]
            [clojure.string :as string]
            [frontend.components.block :as block]
            [frontend.components.onboarding :as onboarding]
            [frontend.components.page :as page]
            [frontend.components.shortcut-help :as shortcut-help]
            [frontend.components.cmdk :as cmdk]
            [frontend.context.i18n :refer [t]]
            [frontend.date :as date]
            [frontend.db :as db]
            [frontend.db-mixins :as db-mixins]
            [frontend.db.model :as db-model]
            [frontend.extensions.slide :as slide]
            [frontend.handler.editor :as editor-handler]
            [frontend.handler.ui :as ui-handler]
            [frontend.state :as state]
            [frontend.ui :as ui]
            [logseq.shui.ui :as shui]
            [frontend.util :as util]
            [frontend.config :as config]
            [frontend.modules.editor.undo-redo :as undo-redo]
            [medley.core :as medley]
            [reitit.frontend.easy :as rfe]
<<<<<<< HEAD
            [rum.core :as rum]
            [frontend.handler.common :as common-handler]
            [frontend.db.rtc.debug-ui :as rtc-debug-ui]
            [frontend.handler.property.util :as pu]))
=======
            [rum.core :as rum]))
>>>>>>> d0005bb6

(rum/defc toggle
  []
  (when-not (util/sm-breakpoint?)
    (ui/with-shortcut :ui/toggle-right-sidebar "left"
      [:button.button.icon.toggle-right-sidebar
       {:title (t :right-side-bar/toggle-right-sidebar)
        :on-click ui-handler/toggle-right-sidebar!}
       (ui/icon "layout-sidebar-right" {:size 20})])))

(rum/defc block-cp < rum/reactive
  [repo idx block]
  (let [id (:block/uuid block)]
    (page/page {:parameters  {:path {:name (str id)}}
                :sidebar?    true
                :sidebar/idx idx
                :repo        repo})))

(rum/defc page-cp < rum/reactive
  [repo page-name]
  (page/page {:parameters {:path {:name page-name}}
              :sidebar?   true
              :repo       repo}))

(rum/defc contents < rum/reactive db-mixins/query
  []
  [:div.contents.flex-col.flex.ml-3
   (when-let [contents (db/entity [:block/name "contents"])]
     (page/contents-page contents))])

(rum/defc shortcut-settings
  []
  [:div.contents.flex-col.flex.ml-3
   (shortcut-help/shortcut-page {:show-title? false})])

(defn- block-with-breadcrumb
  [repo block idx sidebar-key ref?]
  (when-let [block-id (:block/uuid block)]
    [[:.flex.items-center {:class (when ref? "ml-8")}
      (ui/icon "block" {:class "text-md mr-2"})
      (block/breadcrumb {:id     "block-parent"
                         :block? true
                         :sidebar-key sidebar-key} repo block-id {:indent? false})]
     (block-cp repo idx block)]))

(rum/defc history-action-info
  [[k v]]
  (when v [:.ml-4 (ui/foldable
                   [:div (str k v)]
                   [:.ml-4 (case k
                             :blocks
                             (map (fn [block]
                                    [:.my-1 [:pre.code.pre-wrap-white-space.bg-base-4 (str block)]]) v)

                             :txs
                             (map (fn [[_ key val]]
                                    (when val
                                      [:pre.code.pre-wrap-white-space.bg-base-4
                                       [:span.font-bold (str key) " "] (str val)])) v)

                             (if (coll? v)
                               (map (fn [[key val]]
                                      (when val
                                        [:pre.code.pre-wrap-white-space.bg-base-4
                                         [:span.font-bold (str key) " "] (str val)])) v)
                               (when v
                                 [:pre.code.pre-wrap-white-space.bg-base-4
                                  [:span.font-bold (str key) " "] (str v)])))]
                   {:default-collapsed? true})]))

(rum/defc history-stack
  [label stack]
  [:.ml-4 (ui/foldable
           [:div label " (" (count stack) ")"]
           (map-indexed (fn [index item]
                          [:.ml-4 (ui/foldable [:div (str index " " (-> item :tx-meta :outliner-op))]
                                               (map history-action-info item)
                                               {:default-collapsed? true})]) stack)
           {:default-collapsed? true})])

(rum/defc history < rum/reactive
  []
  (let [state (undo-redo/get-state)
        page-only-mode? (state/sub :history/page-only-mode?)]
    [:div.ml-4
     [:div.ml-3.font-bold (if page-only-mode? (t :right-side-bar/history-pageonly) (t :right-side-bar/history-global))]
     [:div.p-4 [:.ml-4.mb-2
                (history-stack (t :right-side-bar/history-undos) (rum/react (:undo-stack state)))
                (history-stack (t :right-side-bar/history-redos) (rum/react (:redo-stack state)))]]]))

(defn build-sidebar-item
  [repo idx db-id block-type *db-id init-key]
  (case (keyword block-type)
    :contents
    [[:.flex.items-center (ui/icon "list-details" {:class "text-md mr-2"}) (t :right-side-bar/contents)]
     (contents)]

    :help
    [[:.flex.items-center (ui/icon "help" {:class "text-md mr-2"}) (t :right-side-bar/help)] (onboarding/help)]

    :page-graph
    [[:.flex.items-center (ui/icon "hierarchy" {:class "text-md mr-2"}) (t :right-side-bar/page-graph)]
     (page/page-graph)]

    :history
    [[:.flex.items-center (ui/icon "history" {:class "text-md mr-2"}) (t :right-side-bar/history)]
     (history)]

    :block-ref
    #_:clj-kondo/ignore
    (let [lookup (if (integer? db-id) db-id [:block/uuid db-id])]
      (when-let [block (db/entity repo lookup)]
        [(t :right-side-bar/block-ref)
         (block-with-breadcrumb repo block idx [repo db-id block-type] true)]))

    :block
    #_:clj-kondo/ignore
    (let [lookup (if (integer? db-id) db-id [:block/uuid db-id])]
      (when-let [block (db/entity repo lookup)]
        (block-with-breadcrumb repo block idx [repo db-id block-type] false)))

    :page
    (let [lookup (if (integer? db-id) db-id [:block/uuid db-id])
          page (db/entity repo lookup)
          page-name (:block/name page)]
      [[:.flex.items-center.page-title
        (if-let [icon (pu/lookup (:block/properties page) :icon)]
          [:.text-md.mr-2 icon]
          (ui/icon (if (contains? (set (:block/type page)) "whiteboard") "whiteboard" "page") {:class "text-md mr-2"}))
        [:span.overflow-hidden.text-ellipsis (db-model/get-page-original-name page-name)]]
       (page-cp repo page-name)])

    :search
    [[:.flex.items-center.page-title
      (ui/icon "search" {:class "text-md mr-2"})
      (let [input (rum/react *db-id)
            input' (if (string/blank? input) "Blank input" input)]
        [:span.overflow-hidden.text-ellipsis input'])]
     (rum/with-key
       (cmdk/cmdk-block {:initial-input db-id
                         :sidebar? true
                         :on-input-change (fn [new-value]
                                            (reset! *db-id new-value))
                         :on-input-blur (fn [new-value]
                                            (state/sidebar-replace-block! [repo db-id block-type]
                                                                          [repo new-value block-type]))})
       (str init-key))]

    :page-slide-view
    (let [page-name (:block/name (db/entity db-id))]
      [[:a.page-title {:href (rfe/href :page {:name page-name})}
        (db-model/get-page-original-name page-name)]
       [:div.ml-2.slide.mt-2
        (slide/slide page-name)]])

    :shortcut-settings
    [[:.flex.items-center (ui/icon "command" {:class "text-md mr-2"}) (t :help/shortcuts)]
     (shortcut-settings)]

    :rtc
    [[:.flex.items-center (ui/icon "cloud" {:class "text-md mr-2"}) "(Dev) RTC"]
     (rtc-debug-ui/rtc-debug-ui)]

    ["" [:span]]))

(defonce *drag-to
  (atom nil))

(defonce *drag-from
  (atom nil))

(rum/defc x-menu-content
  [db-id idx type collapsed? block-count toggle-fn as-dropdown?]
  (let [menu-content (if as-dropdown? shui/dropdown-menu-content shui/context-menu-content)
        menu-item (if as-dropdown? shui/dropdown-menu-item shui/context-menu-content)
        multi-items? (> block-count 1)]

    (menu-content
      {:on-click toggle-fn :class "w-48" :align "end"}

      (menu-item {:on-click #(state/sidebar-remove-block! idx)} (t :right-side-bar/pane-close))
      (when multi-items? (menu-item {:on-click #(state/sidebar-remove-rest! db-id)} (t :right-side-bar/pane-close-others)))
      (when multi-items? (menu-item {:on-click (fn []
                                                 (state/clear-sidebar-blocks!)
                                                 (state/hide-right-sidebar!))} (t :right-side-bar/pane-close-all)))
      (when (and (not collapsed?) multi-items?) [:hr.menu-separator])
      (when-not collapsed? (menu-item {:on-click #(state/sidebar-block-toggle-collapse! db-id)} (t :right-side-bar/pane-collapse)))
      (when multi-items? (menu-item {:on-click #(state/sidebar-block-collapse-rest! db-id)} (t :right-side-bar/pane-collapse-others)))
      (when multi-items? (menu-item {:on-click #(state/sidebar-block-set-collapsed-all! true)} (t :right-side-bar/pane-collapse-all)))
      (when (and collapsed? multi-items?) [:hr.menu-separator])
      (when collapsed? (menu-item {:on-click #(state/sidebar-block-toggle-collapse! db-id)} (t :right-side-bar/pane-expand)))
      (when multi-items? (menu-item {:on-click #(state/sidebar-block-set-collapsed-all! false)} (t :right-side-bar/pane-expand-all)))
      (when (= type :page) [:hr.menu-separator])
      (when (= type :page)
        (let [name (:block/name (db/entity db-id))]
          (menu-item {:href (if (db-model/whiteboard-page? name)
                              (rfe/href :whiteboard {:name name})
                              (rfe/href :page {:name name}))} (t :right-side-bar/pane-open-as-page)))))))

(rum/defc drop-indicator
  [idx drag-to]
  [:.sidebar-drop-indicator {:on-drag-enter #(when drag-to (reset! *drag-to idx))
                             :on-drag-over util/stop
                             :class (when (= idx drag-to) "drag-over")}])

(rum/defc drop-area
  [idx]
  [:.sidebar-item-drop-area
   {:on-drag-over util/stop}
   [:.sidebar-item-drop-area-overlay.top
    {:on-drag-enter #(reset! *drag-to (dec idx))}]
   [:.sidebar-item-drop-area-overlay.bottom
    {:on-drag-enter #(reset! *drag-to idx)}]])

(rum/defc inner-component <
  {:should-update (fn [_prev-state state] (last (:rum/args state)))}
  [component _should-update?]
  component)

(rum/defcs sidebar-item < rum/reactive
  {:init (fn [state] (assoc state
                            ::db-id (atom (nth (:rum/args state) 2))
                            ::init-key (random-uuid)))}
  [state repo idx db-id block-type block-count]
  (let [drag-from (rum/react *drag-from)
        drag-to (rum/react *drag-to)
        item (build-sidebar-item repo idx db-id block-type
                                 (::db-id state)
                                 (::init-key state))]
    (when item
      (let [collapsed? (state/sub [:ui/sidebar-collapsed-blocks db-id])]
        [:<>
         (when (zero? idx) (drop-indicator (dec idx) drag-to))
         [:div.flex.sidebar-item.content.color-level.rounded-md.shadow-lg
          {:class [(str "item-type-" (name block-type))
                   (when collapsed? "collapsed")]}
          (let [[title component] item]
            [:div.flex.flex-col.w-full.relative
             [:.flex.flex-row.justify-between.pr-2.sidebar-item-header.color-level.rounded-t-md
              {:class         (when collapsed? "rounded-b-md")
               :draggable     true
               :on-drag-start (fn [event]
                                (editor-handler/block->data-transfer! (:block/name (db/entity db-id)) event)
                                (reset! *drag-from idx))
               :on-drag-end   (fn [_event]
                                (when drag-to (state/sidebar-move-block! idx drag-to))
                                (reset! *drag-to nil)
                                (reset! *drag-from nil))
               :on-mouse-up   (fn [event]
                                (when (= (.-which (.-nativeEvent event)) 2)
                                  (state/sidebar-remove-block! idx)))}

              [:button.flex.flex-row.p-2.items-center.w-full.overflow-hidden
               {:aria-expanded (str (not collapsed?))
                :id            (str "sidebar-panel-header-" idx)
                :aria-controls (str "sidebar-panel-content-" idx)
                :on-click      (fn [event]
                                 (util/stop event)
                                 (state/sidebar-block-toggle-collapse! db-id))}
               [:span.opacity-50.hover:opacity-100.flex.items-center.pr-1
                (ui/rotating-arrow collapsed?)]
               [:div.ml-1.font-medium.overflow-hidden.whitespace-nowrap
                title]]
              [:.item-actions.flex.items-center
               (shui/dropdown-menu
                 (shui/dropdown-menu-trigger
                   {:as-child true}
                   (shui/button
                     {:title   (t :right-side-bar/pane-more)
                      :class   "px-3"
                      :variant :text}
                     (ui/icon "dots")))
                 (x-menu-content db-id idx block-type collapsed? block-count #() true))

               (shui/button
                 {:title    (t :right-side-bar/pane-close)
                  :variant  :text
                  :class "px-3"
                  :on-click #(state/sidebar-remove-block! idx)}
                 (ui/icon "x"))]]

             [:div {:role            "region"
                    :id              (str "sidebar-panel-content-" idx)
                    :aria-labelledby (str "sidebar-panel-header-" idx)
<<<<<<< HEAD
                    :class (util/classnames [{:hidden collapsed?
                                              :initial (not collapsed?)
                                              :p-4 (not (contains? #{:page :block :contents :search :shortcut-settings} block-type))
                                              :pt-4 (not (contains? #{:search :shortcut-settings} block-type))
                                              :p-1 (not (contains? #{:search :shortcut-settings} block-type))}])}
              (ui/catch-error
               [:span.warning "Something wrong happens"]
               (inner-component component (not drag-from)))]
=======
                    :class           (util/classnames [{:hidden  collapsed?
                                                        :initial (not collapsed?)
                                                        :p-4     (not (contains? #{:page :block :contents :search :shortcut-settings} block-type))
                                                        :pt-4    (not (contains? #{:search :shortcut-settings} block-type))
                                                        :p-1     (not (contains? #{:search :shortcut-settings} block-type))}])}
              (inner-component component (not drag-from))]
>>>>>>> d0005bb6
             (when drag-from (drop-area idx))])]
         (drop-indicator idx drag-to)]))))

(defn- get-page
  [match]
  (let [route-name (get-in match [:data :name])
        page (case route-name
               :page
               (get-in match [:path-params :name])

               :file
               (get-in match [:path-params :path])

               (date/journal-name))]
    (when page
      (string/lower-case page))))

(defn get-current-page
  []
  (let [match (:route-match @state/state)]
    (get-page match)))

(rum/defc sidebar-resizer
  [sidebar-open? sidebar-id handler-position]
  (let [el-ref (rum/use-ref nil)
        min-px-width 320 ; Custom window controls width
        min-ratio 0.1
        max-ratio 0.7
        keyboard-step 5
        add-resizing-class #(.. js/document.documentElement -classList (add "is-resizing-buf"))
        remove-resizing-class (fn []
                                (.. js/document.documentElement -classList (remove "is-resizing-buf"))
                                (reset! ui-handler/*right-sidebar-resized-at (js/Date.now))
                                (when-let [element js/document.activeElement]
                                  (.blur element)))
        set-width! (fn [ratio]
                     (when el-ref
                       (let [value (* ratio 100)
                             width (str value "%")]
                         (.setAttribute (rum/deref el-ref) "aria-valuenow" value)
                         (ui-handler/persist-right-sidebar-width! width))))]
    (rum/use-effect!
     (fn []
       (when-let [el (and (fn? js/window.interact) (rum/deref el-ref))]
         (-> (js/interact el)
             (.draggable
              (bean/->js
               {:listeners
                {:move
                 (fn [^js/MouseEvent e]
                   (let [width js/document.documentElement.clientWidth
                         min-ratio (max min-ratio (/ min-px-width width))
                         sidebar-el (js/document.getElementById sidebar-id)
                         offset (.-pageX e)
                         ratio (.toFixed (/ offset width) 6)
                         ratio (if (= handler-position :west) (- 1 ratio) ratio)
                         cursor-class (str "cursor-" (first (name handler-position)) "-resize")]
                     (if (= (.getAttribute el "data-expanded") "true")
                       (cond
                         (< ratio (/ min-ratio 2))
                         (state/hide-right-sidebar!)

                         (< ratio min-ratio)
                         (.. js/document.documentElement -classList (add cursor-class))

                         (and (< ratio max-ratio) sidebar-el)
                         (when sidebar-el
                           (#(.. js/document.documentElement -classList (remove cursor-class))
                            (set-width! ratio)))
                         :else
                         #(.. js/document.documentElement -classList (remove cursor-class)))
                       (when (> ratio (/ min-ratio 2)) (state/open-right-sidebar!)))))}}))
             (.styleCursor false)
             (.on "dragstart" add-resizing-class)
             (.on "dragend" remove-resizing-class)
             (.on "keydown" (fn [e]
                              (when-let [sidebar-el (js/document.getElementById sidebar-id)]
                                (let [width js/document.documentElement.clientWidth
                                      min-ratio (max min-ratio (/ min-px-width width))
                                      keyboard-step (case (.-code e)
                                                      "ArrowLeft" (- keyboard-step)
                                                      "ArrowRight" keyboard-step
                                                      0)
                                      offset (+ (.-x (.getBoundingClientRect sidebar-el)) keyboard-step)
                                      ratio (.toFixed (/ offset width) 6)
                                      ratio (if (= handler-position :west) (- 1 ratio) ratio)]
                                  (when (and (> ratio min-ratio) (< ratio max-ratio) (not (zero? keyboard-step)))
                                    (do (add-resizing-class)
                                        (set-width! ratio)))))))
             (.on "keyup" remove-resizing-class)))
       #())
     [])

    (rum/use-effect!
     (fn []
        ;; sidebar animation duration
       (js/setTimeout
        #(reset! ui-handler/*right-sidebar-resized-at (js/Date.now)) 300))
     [sidebar-open?])

    [:.resizer
     {:ref              el-ref
      :role             "separator"
      :aria-orientation "vertical"
      :aria-label       (t :right-side-bar/separator)
      :aria-valuemin    (* min-ratio 100)
      :aria-valuemax    (* max-ratio 100)
      :aria-valuenow    50
      :tabIndex         "0"
      :data-expanded    sidebar-open?}]))

(rum/defcs sidebar-inner <
  (rum/local false ::anim-finished?)
  {:will-mount (fn [state]
                 (js/setTimeout (fn [] (reset! (get state ::anim-finished?) true)) 300)
                 state)}
  [state repo t blocks]
  (let [*anim-finished? (get state ::anim-finished?)
        block-count (count blocks)]
    [:div.cp__right-sidebar-inner.flex.flex-col.h-full#right-sidebar-container

     [:div.cp__right-sidebar-scrollable
      {:on-drag-over util/stop}
      [:div.cp__right-sidebar-topbar.flex.flex-row.justify-between.items-center
       [:div.cp__right-sidebar-settings.hide-scrollbar.gap-1 {:key "right-sidebar-settings"}
        [:div.text-sm
         [:button.button.cp__right-sidebar-settings-btn {:on-click (fn [_e]
                                                                     (state/sidebar-add-block! repo "contents" :contents))}
          (t :right-side-bar/contents)]]

        [:div.text-sm
         [:button.button.cp__right-sidebar-settings-btn {:on-click (fn []
                                                                     (when-let [page (get-current-page)]
                                                                       (state/sidebar-add-block!
                                                                        repo
                                                                        page
                                                                        :page-graph)))}
          (t :right-side-bar/page-graph)]]

        [:div.text-sm
         [:button.button.cp__right-sidebar-settings-btn {:on-click (fn [_e]
                                                                     (state/sidebar-add-block! repo "help" :help))}
          (t :right-side-bar/help)]]

        (when (and config/dev? (state/sub [:ui/developer-mode?]))
          [:div.text-sm
           [:button.button.cp__right-sidebar-settings-btn {:on-click (fn [_e]
                                                                       (state/sidebar-add-block! repo "rtc" :rtc))}
            "(Dev) RTC"]])

        (when (and config/dev? (state/sub [:ui/developer-mode?]))
          [:div.text-sm
           [:button.button.cp__right-sidebar-settings-btn {:on-click (fn [_e]
                                                                       (state/sidebar-add-block! repo "history" :history))}
            (t :right-side-bar/history)]])
        ]]

      [:.sidebar-item-list.flex-1.scrollbar-spacing.px-2
       (if @*anim-finished?
         (for [[idx [repo db-id block-type]] (medley/indexed blocks)]
            (rum/with-key
              (sidebar-item repo idx db-id block-type block-count)
              (str "sidebar-block-" db-id)))
         [:div.p-4
          [:span.font-medium.opacity-50 "Loading ..."]])]]]))

(rum/defcs sidebar < rum/reactive
  [state]
  (let [blocks (->> (state/sub-right-sidebar-blocks)
                    (remove (fn [item]
                              (and (contains? #{:page :block} (last item))
                                   (nil? (db/entity (second item)))))))
        blocks (if (empty? blocks)
                 [[(state/get-current-repo) "contents" :contents nil]]
                 blocks)
        sidebar-open? (state/sub :ui/sidebar-open?)
        width (state/sub :ui/sidebar-width)
        repo (state/sub :git/current-repo)]
    [:div#right-sidebar.cp__right-sidebar.h-screen
     {:class (if sidebar-open? "open" "closed")
      :style {:width width}}
     (sidebar-resizer sidebar-open? "right-sidebar" :west)
     (when sidebar-open?
       (sidebar-inner repo t blocks))]))<|MERGE_RESOLUTION|>--- conflicted
+++ resolved
@@ -22,14 +22,7 @@
             [frontend.modules.editor.undo-redo :as undo-redo]
             [medley.core :as medley]
             [reitit.frontend.easy :as rfe]
-<<<<<<< HEAD
-            [rum.core :as rum]
-            [frontend.handler.common :as common-handler]
-            [frontend.db.rtc.debug-ui :as rtc-debug-ui]
-            [frontend.handler.property.util :as pu]))
-=======
             [rum.core :as rum]))
->>>>>>> d0005bb6
 
 (rum/defc toggle
   []
@@ -78,8 +71,11 @@
 (rum/defc history-action-info
   [[k v]]
   (when v [:.ml-4 (ui/foldable
-                   [:div (str k v)]
+                   [:div (str k)]
                    [:.ml-4 (case k
+                             :tx-id
+                             [:.my-1 [:pre.code.pre-wrap-white-space.bg-base-4 (str v)]]
+
                              :blocks
                              (map (fn [block]
                                     [:.my-1 [:pre.code.pre-wrap-white-space.bg-base-4 (str block)]]) v)
@@ -90,14 +86,10 @@
                                       [:pre.code.pre-wrap-white-space.bg-base-4
                                        [:span.font-bold (str key) " "] (str val)])) v)
 
-                             (if (coll? v)
-                               (map (fn [[key val]]
-                                      (when val
-                                        [:pre.code.pre-wrap-white-space.bg-base-4
-                                         [:span.font-bold (str key) " "] (str val)])) v)
-                               (when v
-                                 [:pre.code.pre-wrap-white-space.bg-base-4
-                                  [:span.font-bold (str key) " "] (str v)])))]
+                             (map (fn [[key val]]
+                                    (when val
+                                      [:pre.code.pre-wrap-white-space.bg-base-4
+                                       [:span.font-bold (str key) " "] (str val)])) v))]
                    {:default-collapsed? true})]))
 
 (rum/defc history-stack
@@ -156,9 +148,9 @@
           page (db/entity repo lookup)
           page-name (:block/name page)]
       [[:.flex.items-center.page-title
-        (if-let [icon (pu/lookup (:block/properties page) :icon)]
+        (if-let [icon (get-in page [:block/properties :icon])]
           [:.text-md.mr-2 icon]
-          (ui/icon (if (contains? (set (:block/type page)) "whiteboard") "whiteboard" "page") {:class "text-md mr-2"}))
+          (ui/icon (if (= "whiteboard" (:block/type page)) "whiteboard" "page") {:class "text-md mr-2"}))
         [:span.overflow-hidden.text-ellipsis (db-model/get-page-original-name page-name)]]
        (page-cp repo page-name)])
 
@@ -188,10 +180,6 @@
     :shortcut-settings
     [[:.flex.items-center (ui/icon "command" {:class "text-md mr-2"}) (t :help/shortcuts)]
      (shortcut-settings)]
-
-    :rtc
-    [[:.flex.items-center (ui/icon "cloud" {:class "text-md mr-2"}) "(Dev) RTC"]
-     (rtc-debug-ui/rtc-debug-ui)]
 
     ["" [:span]]))
 
@@ -314,23 +302,12 @@
              [:div {:role            "region"
                     :id              (str "sidebar-panel-content-" idx)
                     :aria-labelledby (str "sidebar-panel-header-" idx)
-<<<<<<< HEAD
-                    :class (util/classnames [{:hidden collapsed?
-                                              :initial (not collapsed?)
-                                              :p-4 (not (contains? #{:page :block :contents :search :shortcut-settings} block-type))
-                                              :pt-4 (not (contains? #{:search :shortcut-settings} block-type))
-                                              :p-1 (not (contains? #{:search :shortcut-settings} block-type))}])}
-              (ui/catch-error
-               [:span.warning "Something wrong happens"]
-               (inner-component component (not drag-from)))]
-=======
                     :class           (util/classnames [{:hidden  collapsed?
                                                         :initial (not collapsed?)
                                                         :p-4     (not (contains? #{:page :block :contents :search :shortcut-settings} block-type))
                                                         :pt-4    (not (contains? #{:search :shortcut-settings} block-type))
                                                         :p-1     (not (contains? #{:search :shortcut-settings} block-type))}])}
               (inner-component component (not drag-from))]
->>>>>>> d0005bb6
              (when drag-from (drop-area idx))])]
          (drop-indicator idx drag-to)]))))
 
@@ -363,9 +340,7 @@
         add-resizing-class #(.. js/document.documentElement -classList (add "is-resizing-buf"))
         remove-resizing-class (fn []
                                 (.. js/document.documentElement -classList (remove "is-resizing-buf"))
-                                (reset! ui-handler/*right-sidebar-resized-at (js/Date.now))
-                                (when-let [element js/document.activeElement]
-                                  (.blur element)))
+                                (reset! ui-handler/*right-sidebar-resized-at (js/Date.now)))
         set-width! (fn [ratio]
                      (when el-ref
                        (let [value (* ratio 100)
@@ -425,11 +400,11 @@
      [])
 
     (rum/use-effect!
-     (fn []
+      (fn []
         ;; sidebar animation duration
-       (js/setTimeout
-        #(reset! ui-handler/*right-sidebar-resized-at (js/Date.now)) 300))
-     [sidebar-open?])
+        (js/setTimeout
+          #(reset! ui-handler/*right-sidebar-resized-at (js/Date.now)) 300))
+      [sidebar-open?])
 
     [:.resizer
      {:ref              el-ref
@@ -478,15 +453,8 @@
         (when (and config/dev? (state/sub [:ui/developer-mode?]))
           [:div.text-sm
            [:button.button.cp__right-sidebar-settings-btn {:on-click (fn [_e]
-                                                                       (state/sidebar-add-block! repo "rtc" :rtc))}
-            "(Dev) RTC"]])
-
-        (when (and config/dev? (state/sub [:ui/developer-mode?]))
-          [:div.text-sm
-           [:button.button.cp__right-sidebar-settings-btn {:on-click (fn [_e]
                                                                        (state/sidebar-add-block! repo "history" :history))}
-            (t :right-side-bar/history)]])
-        ]]
+            (t :right-side-bar/history)]])]]
 
       [:.sidebar-item-list.flex-1.scrollbar-spacing.px-2
        (if @*anim-finished?
@@ -499,10 +467,7 @@
 
 (rum/defcs sidebar < rum/reactive
   [state]
-  (let [blocks (->> (state/sub-right-sidebar-blocks)
-                    (remove (fn [item]
-                              (and (contains? #{:page :block} (last item))
-                                   (nil? (db/entity (second item)))))))
+  (let [blocks (state/sub-right-sidebar-blocks)
         blocks (if (empty? blocks)
                  [[(state/get-current-repo) "contents" :contents nil]]
                  blocks)
