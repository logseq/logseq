--- conflicted
+++ resolved
@@ -294,17 +294,6 @@
                               (context-menu-content db-id idx block-type collapsed? block-count close-fn)))
                [:button.button.close {:title (t :right-side-bar/pane-close)
                                       :on-click #(state/sidebar-remove-block! idx)} (ui/icon "x")]]]
-<<<<<<< HEAD
-             [:div.pt-4.p-1 {:role "region"
-                             :id (str "sidebar-panel-content-" idx)
-                             :aria-labelledby (str "sidebar-panel-header-" idx)
-                             :class (util/classnames [{:hidden collapsed?
-                                                       :initial (not collapsed?)
-                                                       :p-4 (not (contains? #{:page :block :contents} block-type))}])}
-              (ui/catch-error
-               [:span.warning "Something wrong happens"]
-               (inner-component component (not drag-from)))]
-=======
              [:div {:role "region"
                     :id (str "sidebar-panel-content-" idx)
                     :aria-labelledby (str "sidebar-panel-header-" idx)
@@ -313,8 +302,9 @@
                                               :p-4 (not (contains? #{:page :block :contents :search :shortcut-settings} block-type))
                                               :pt-4 (not (contains? #{:search :shortcut-settings} block-type))
                                               :p-1 (not (contains? #{:search :shortcut-settings} block-type))}])}
-              (inner-component component (not drag-from))]
->>>>>>> 9917f06b
+              (ui/catch-error
+               [:span.warning "Something wrong happens"]
+               (inner-component component (not drag-from)))]
              (when drag-from (drop-area idx))])]
          (drop-indicator idx drag-to)]))))
 
