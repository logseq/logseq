(ns frontend.components.right-sidebar
  (:require [cljs-bean.core :as bean]
            [clojure.string :as string]
            [frontend.components.block :as block]
            [frontend.components.onboarding :as onboarding]
            [frontend.components.page :as page]
            [frontend.components.shortcut-help :as shortcut-help]
            [frontend.components.cmdk :as cmdk]
            [frontend.context.i18n :refer [t]]
            [frontend.date :as date]
            [frontend.db :as db]
            [frontend.db-mixins :as db-mixins]
            [frontend.extensions.slide :as slide]
            [frontend.handler.editor :as editor-handler]
            [frontend.handler.ui :as ui-handler]
            [frontend.state :as state]
            [frontend.ui :as ui]
            [logseq.shui.ui :as shui]
            [frontend.util :as util]
            [medley.core :as medley]
            [reitit.frontend.easy :as rfe]
            [rum.core :as rum]
            [frontend.db.rtc.debug-ui :as rtc-debug-ui]
            [frontend.handler.property.util :as pu]))

(rum/defc toggle
  []
  (when-not (util/sm-breakpoint?)
    (ui/with-shortcut :ui/toggle-right-sidebar "left"
      [:button.button.icon.toggle-right-sidebar
       {:title (t :right-side-bar/toggle-right-sidebar)
        :on-click ui-handler/toggle-right-sidebar!}
       (ui/icon "layout-sidebar-right" {:size 20})])))

(rum/defc block-cp < rum/reactive
  [repo idx block]
  (let [id (:block/uuid block)]
    (page/page {:parameters  {:path {:name (str id)}}
                :sidebar?    true
                :sidebar/idx idx
                :repo        repo})))

(rum/defc page-cp < rum/reactive
  [repo page-name]
  (page/page {:parameters {:path {:name page-name}}
              :sidebar?   true
              :repo       repo}))

(rum/defc contents < rum/reactive db-mixins/query
  []
  [:div.contents.flex-col.flex.ml-3
   (when-let [contents (db/get-page "contents")]
     (page/contents-page contents))])

(rum/defc shortcut-settings
  []
  [:div.contents.flex-col.flex.ml-3
   (shortcut-help/shortcut-page {:show-title? false})])

(defn- block-with-breadcrumb
  [repo block idx sidebar-key ref?]
  (when-let [block-id (:block/uuid block)]
    [[:.flex.items-center {:class (when ref? "ml-8")}
      (ui/icon "block" {:class "text-md mr-2"})
      (block/breadcrumb {:id     "block-parent"
                         :block? true
                         :sidebar-key sidebar-key} repo block-id {:indent? false})]
     (block-cp repo idx block)]))

(defn build-sidebar-item
  [repo idx db-id block-type *db-id init-key]
  (case (keyword block-type)
    :contents
    [[:.flex.items-center (ui/icon "list-details" {:class "text-md mr-2"}) (t :right-side-bar/contents)]
     (contents)]

    :help
    [[:.flex.items-center (ui/icon "help" {:class "text-md mr-2"}) (t :right-side-bar/help)] (onboarding/help)]

    :page-graph
    [[:.flex.items-center (ui/icon "hierarchy" {:class "text-md mr-2"}) (t :right-side-bar/page-graph)]
     (page/page-graph)]

    :block-ref
    #_:clj-kondo/ignore
    (let [lookup (if (integer? db-id) db-id [:block/uuid db-id])]
      (when-let [block (db/entity repo lookup)]
        [(t :right-side-bar/block-ref)
         (block-with-breadcrumb repo block idx [repo db-id block-type] true)]))

    :block
    #_:clj-kondo/ignore
    (let [lookup (if (integer? db-id) db-id [:block/uuid db-id])]
      (when-let [block (db/entity repo lookup)]
        (block-with-breadcrumb repo block idx [repo db-id block-type] false)))

    :page
    (let [lookup (if (integer? db-id) db-id [:block/uuid db-id])
          page (db/entity repo lookup)
          page-name (:block/name page)]
      [[:.flex.items-center.page-title
        (if-let [icon (pu/get-block-property-value page :logseq.property/icon)]
          [:.text-md.mr-2 icon]
          (ui/icon (if (= "whiteboard" (:block/type page)) "whiteboard" "page") {:class "text-md mr-2"}))
        [:span.overflow-hidden.text-ellipsis (:block/original-name page)]]
       (page-cp repo page-name)])

    :search
    [[:.flex.items-center.page-title
      (ui/icon "search" {:class "text-md mr-2"})
      (let [input (rum/react *db-id)
            input' (if (string/blank? input) "Blank input" input)]
        [:span.overflow-hidden.text-ellipsis input'])]
     (rum/with-key
       (cmdk/cmdk-block {:initial-input db-id
                         :sidebar? true
                         :on-input-change (fn [new-value]
                                            (reset! *db-id new-value))
                         :on-input-blur (fn [new-value]
                                          (state/sidebar-replace-block! [repo db-id block-type]
                                                                        [repo new-value block-type]))})
       (str init-key))]

    :page-slide-view
    (let [page (db/entity db-id)]
      [[:a.page-title {:href (rfe/href :page {:name (str (:block/uuid page))})}
        (:block/original-name page)]
       [:div.ml-2.slide.mt-2
        (slide/slide page)]])

    :shortcut-settings
    [[:.flex.items-center (ui/icon "command" {:class "text-md mr-2"}) (t :help/shortcuts)]
     (shortcut-settings)]
    :rtc
    [[:.flex.items-center (ui/icon "cloud" {:class "text-md mr-2"}) "(Dev) RTC"]
     (rtc-debug-ui/rtc-debug-ui)]

    ["" [:span]]))

(defonce *drag-to
  (atom nil))

(defonce *drag-from
  (atom nil))

<<<<<<< HEAD
(rum/defc x-menu-content
  [db-id idx type collapsed? block-count toggle-fn as-dropdown?]
  (let [menu-content (if as-dropdown? shui/dropdown-menu-content shui/context-menu-content)
        menu-item (if as-dropdown? shui/dropdown-menu-item shui/context-menu-content)
        multi-items? (> block-count 1)]

    (menu-content
     {:on-click toggle-fn :class "w-48" :align "end"}

=======
(rum/defc actions-menu-content
  [db-id idx type collapsed? block-count]
  (let [multi-items? (> block-count 1)
        menu-item shui/dropdown-menu-item]
    [:<>
>>>>>>> 179b4fa4
     (menu-item {:on-click #(state/sidebar-remove-block! idx)} (t :right-side-bar/pane-close))
     (when multi-items? (menu-item {:on-click #(state/sidebar-remove-rest! db-id)} (t :right-side-bar/pane-close-others)))
     (when multi-items? (menu-item {:on-click (fn []
                                                (state/clear-sidebar-blocks!)
                                                (state/hide-right-sidebar!))} (t :right-side-bar/pane-close-all)))
     (when (and (not collapsed?) multi-items?) [:hr.menu-separator])
     (when-not collapsed? (menu-item {:on-click #(state/sidebar-block-toggle-collapse! db-id)} (t :right-side-bar/pane-collapse)))
     (when multi-items? (menu-item {:on-click #(state/sidebar-block-collapse-rest! db-id)} (t :right-side-bar/pane-collapse-others)))
     (when multi-items? (menu-item {:on-click #(state/sidebar-block-set-collapsed-all! true)} (t :right-side-bar/pane-collapse-all)))
     (when (and collapsed? multi-items?) [:hr.menu-separator])
     (when collapsed? (menu-item {:on-click #(state/sidebar-block-toggle-collapse! db-id)} (t :right-side-bar/pane-expand)))
     (when multi-items? (menu-item {:on-click #(state/sidebar-block-set-collapsed-all! false)} (t :right-side-bar/pane-expand-all)))
     (when (= type :page) [:hr.menu-separator])
     (when (= type :page)
<<<<<<< HEAD
       (let [page  (db/entity db-id)]
         (menu-item {:href (rfe/href :page {:name (str (:block/uuid page))})} (t :right-side-bar/pane-open-as-page)))))))
=======
       (let [name (:block/name (db/entity db-id))]
         (menu-item {:href (if (db-model/whiteboard-page? name)
                             (rfe/href :whiteboard {:name name})
                             (rfe/href :page {:name name}))} (t :right-side-bar/pane-open-as-page))))]))
>>>>>>> 179b4fa4

(rum/defc drop-indicator
  [idx drag-to]
  [:.sidebar-drop-indicator {:on-drag-enter #(when drag-to (reset! *drag-to idx))
                             :on-drag-over util/stop
                             :class (when (= idx drag-to) "drag-over")}])

(rum/defc drop-area
  [idx]
  [:.sidebar-item-drop-area
   {:on-drag-over util/stop}
   [:.sidebar-item-drop-area-overlay.top
    {:on-drag-enter #(reset! *drag-to (dec idx))}]
   [:.sidebar-item-drop-area-overlay.bottom
    {:on-drag-enter #(reset! *drag-to idx)}]])

(rum/defc inner-component <
  {:should-update (fn [_prev-state state] (last (:rum/args state)))}
  [component _should-update?]
  component)

(rum/defcs sidebar-item < rum/reactive
  {:init (fn [state] (assoc state
                            ::db-id (atom (nth (:rum/args state) 2))
                            ::init-key (random-uuid)))}
  [state repo idx db-id block-type block-count]
  (let [drag-from (rum/react *drag-from)
        drag-to (rum/react *drag-to)
        item (build-sidebar-item repo idx db-id block-type
                                 (::db-id state)
                                 (::init-key state))]
    (when item
      (let [collapsed? (state/sub [:ui/sidebar-collapsed-blocks db-id])]
        [:<>
         (when (zero? idx) (drop-indicator (dec idx) drag-to))
         [:div.flex.sidebar-item.content.color-level.rounded-md.shadow-lg
          {:class [(str "item-type-" (name block-type))
                   (when collapsed? "collapsed")]}
          (let [[title component] item]
            [:div.flex.flex-col.w-full.relative
             [:.flex.flex-row.justify-between.pr-2.sidebar-item-header.color-level.rounded-t-md
              {:class         (when collapsed? "rounded-b-md")
               :draggable     true
               :on-context-menu #(shui/popup-show! %
                                   (actions-menu-content db-id idx block-type collapsed? block-count)
                                   {:as-dropdown? true
                                    :content-props {:on-click (fn [] (shui/popup-hide!))}})
               :on-drag-start (fn [event]
                                (editor-handler/block->data-transfer! (:block/name (db/entity db-id)) event true)
                                (reset! *drag-from idx))
               :on-drag-end   (fn [_event]
                                (when drag-to (state/sidebar-move-block! idx drag-to))
                                (reset! *drag-to nil)
                                (reset! *drag-from nil))
               :on-pointer-up   (fn [event]
                                (when (= (.-which (.-nativeEvent event)) 2)
                                  (state/sidebar-remove-block! idx)))}

              [:button.flex.flex-row.p-2.items-center.w-full.overflow-hidden
               {:aria-expanded (str (not collapsed?))
                :id            (str "sidebar-panel-header-" idx)
                :aria-controls (str "sidebar-panel-content-" idx)
                :on-click      (fn [event]
                                 (util/stop event)
                                 (state/sidebar-block-toggle-collapse! db-id))}
               [:span.opacity-50.hover:opacity-100.flex.items-center.pr-1
                (ui/rotating-arrow collapsed?)]
               [:div.ml-1.font-medium.overflow-hidden.whitespace-nowrap
                title]]
              [:.item-actions.flex.items-center
               (shui/button
                 {:title (t :right-side-bar/pane-more)
                  :class "px-3"
                  :variant :text
                  :on-click #(shui/popup-show!
                               (.-target %)
                               (actions-menu-content db-id idx block-type collapsed? block-count)
                               {:as-dropdown? true
                                :content-props {:on-click (fn [] (shui/popup-hide!))}})}
                 (ui/icon "dots"))

               (shui/button
                 {:title (t :right-side-bar/pane-close)
                  :variant :text
                  :class "px-3"
                  :on-click #(state/sidebar-remove-block! idx)}
                 (ui/icon "x"))]]

             [:div {:role "region"
                    :id (str "sidebar-panel-content-" idx)
                    :aria-labelledby (str "sidebar-panel-header-" idx)
                    :class           (util/classnames [{:hidden  collapsed?
                                                        :initial (not collapsed?)
                                                        :p-4     (not (contains? #{:page :block :contents :search :shortcut-settings} block-type))
                                                        :pt-4    (not (contains? #{:search :shortcut-settings} block-type))
                                                        :p-1     (not (contains? #{:search :shortcut-settings} block-type))}])}
              (inner-component component (not drag-from))]
             (when drag-from (drop-area idx))])]
         (drop-indicator idx drag-to)]))))

(defn- get-page
  [match]
  (let [route-name (get-in match [:data :name])
        page (case route-name
               :page
               (get-in match [:path-params :name])

               :file
               (get-in match [:path-params :path])

               (date/journal-name))]
    (when page
      (string/lower-case page))))

(defn get-current-page
  []
  (let [match (:route-match @state/state)]
    (get-page match)))

(rum/defc sidebar-resizer
  [sidebar-open? sidebar-id handler-position]
  (let [el-ref (rum/use-ref nil)
        min-px-width 320 ; Custom window controls width
        min-ratio 0.1
        max-ratio 0.7
        keyboard-step 5
        add-resizing-class #(.. js/document.documentElement -classList (add "is-resizing-buf"))
        remove-resizing-class (fn []
                                (.. js/document.documentElement -classList (remove "is-resizing-buf"))
                                (reset! ui-handler/*right-sidebar-resized-at (js/Date.now)))
        set-width! (fn [ratio]
                     (when el-ref
                       (let [value (* ratio 100)
                             width (str value "%")]
                         (.setAttribute (rum/deref el-ref) "aria-valuenow" value)
                         (ui-handler/persist-right-sidebar-width! width))))]
    (rum/use-effect!
     (fn []
       (when-let [el (and (fn? js/window.interact) (rum/deref el-ref))]
         (-> (js/interact el)
             (.draggable
              (bean/->js
               {:listeners
                {:move
                 (fn [^js/MouseEvent e]
                   (let [width js/document.documentElement.clientWidth
                         min-ratio (max min-ratio (/ min-px-width width))
                         sidebar-el (js/document.getElementById sidebar-id)
                         offset (.-pageX e)
                         ratio (.toFixed (/ offset width) 6)
                         ratio (if (= handler-position :west) (- 1 ratio) ratio)
                         cursor-class (str "cursor-" (first (name handler-position)) "-resize")]
                     (if (= (.getAttribute el "data-expanded") "true")
                       (cond
                         (< ratio (/ min-ratio 2))
                         (state/hide-right-sidebar!)

                         (< ratio min-ratio)
                         (.. js/document.documentElement -classList (add cursor-class))

                         (and (< ratio max-ratio) sidebar-el)
                         (when sidebar-el
                           (#(.. js/document.documentElement -classList (remove cursor-class))
                            (set-width! ratio)))
                         :else
                         #(.. js/document.documentElement -classList (remove cursor-class)))
                       (when (> ratio (/ min-ratio 2)) (state/open-right-sidebar!)))))}}))
             (.styleCursor false)
             (.on "dragstart" add-resizing-class)
             (.on "dragend" remove-resizing-class)
             (.on "keydown" (fn [e]
                              (when-let [sidebar-el (js/document.getElementById sidebar-id)]
                                (let [width js/document.documentElement.clientWidth
                                      min-ratio (max min-ratio (/ min-px-width width))
                                      keyboard-step (case (.-code e)
                                                      "ArrowLeft" (- keyboard-step)
                                                      "ArrowRight" keyboard-step
                                                      0)
                                      offset (+ (.-x (.getBoundingClientRect sidebar-el)) keyboard-step)
                                      ratio (.toFixed (/ offset width) 6)
                                      ratio (if (= handler-position :west) (- 1 ratio) ratio)]
                                  (when (and (> ratio min-ratio) (< ratio max-ratio) (not (zero? keyboard-step)))
                                    (do (add-resizing-class)
                                        (set-width! ratio)))))))
             (.on "keyup" remove-resizing-class)))
       #())
     [])

    (rum/use-effect!
      (fn []
        ;; sidebar animation duration
        (js/setTimeout
          #(reset! ui-handler/*right-sidebar-resized-at (js/Date.now)) 300))
      [sidebar-open?])

    [:.resizer
     {:ref              el-ref
      :role             "separator"
      :aria-orientation "vertical"
      :aria-label       (t :right-side-bar/separator)
      :aria-valuemin    (* min-ratio 100)
      :aria-valuemax    (* max-ratio 100)
      :aria-valuenow    50
      :tabIndex         "0"
      :data-expanded    sidebar-open?}]))

(rum/defcs sidebar-inner <
  (rum/local false ::anim-finished?)
  {:will-mount (fn [state]
                 (js/setTimeout (fn [] (reset! (get state ::anim-finished?) true)) 300)
                 state)}
  [state repo t blocks]
  (let [*anim-finished? (get state ::anim-finished?)
        block-count (count blocks)]
    [:div.cp__right-sidebar-inner.flex.flex-col.h-full#right-sidebar-container

     [:div.cp__right-sidebar-scrollable
      {:on-drag-over util/stop}
      [:div.cp__right-sidebar-topbar.flex.flex-row.justify-between.items-center
       [:div.cp__right-sidebar-settings.hide-scrollbar.gap-1 {:key "right-sidebar-settings"}
        [:div.text-sm
         [:button.button.cp__right-sidebar-settings-btn {:on-click (fn [_e]
                                                                     (state/sidebar-add-block! repo "contents" :contents))}
          (t :right-side-bar/contents)]]

        [:div.text-sm
         [:button.button.cp__right-sidebar-settings-btn {:on-click (fn []
                                                                     (when-let [page (get-current-page)]
                                                                       (state/sidebar-add-block!
                                                                        repo
                                                                        page
                                                                        :page-graph)))}
          (t :right-side-bar/page-graph)]]

        [:div.text-sm
         [:button.button.cp__right-sidebar-settings-btn {:on-click (fn [_e]
                                                                     (state/sidebar-add-block! repo "help" :help))}
          (t :right-side-bar/help)]]

        (when (state/sub [:ui/developer-mode?])
          [:div.text-sm
           [:button.button.cp__right-sidebar-settings-btn {:on-click (fn [_e]
                                                                       (state/sidebar-add-block! repo "rtc" :rtc))}
            "(Dev) RTC"]])]]

      [:.sidebar-item-list.flex-1.scrollbar-spacing.px-2
       (if @*anim-finished?
         (for [[idx [repo db-id block-type]] (medley/indexed blocks)]
           (rum/with-key
             (sidebar-item repo idx db-id block-type block-count)
             (str "sidebar-block-" db-id)))
         [:div.p-4
          [:span.font-medium.opacity-50 "Loading ..."]])]]]))

(rum/defcs sidebar < rum/reactive
  [state]
  (let [blocks (state/sub-right-sidebar-blocks)
        blocks (if (empty? blocks)
                 [[(state/get-current-repo) "contents" :contents nil]]
                 blocks)
        sidebar-open? (state/sub :ui/sidebar-open?)
        width (state/sub :ui/sidebar-width)
        repo (state/sub :git/current-repo)]
    [:div#right-sidebar.cp__right-sidebar.h-screen
     {:class (if sidebar-open? "open" "closed")
      :style {:width width}}
     (sidebar-resizer sidebar-open? "right-sidebar" :west)
     (when sidebar-open?
       (sidebar-inner repo t blocks))]))<|MERGE_RESOLUTION|>--- conflicted
+++ resolved
@@ -143,23 +143,11 @@
 (defonce *drag-from
   (atom nil))
 
-<<<<<<< HEAD
-(rum/defc x-menu-content
-  [db-id idx type collapsed? block-count toggle-fn as-dropdown?]
-  (let [menu-content (if as-dropdown? shui/dropdown-menu-content shui/context-menu-content)
-        menu-item (if as-dropdown? shui/dropdown-menu-item shui/context-menu-content)
-        multi-items? (> block-count 1)]
-
-    (menu-content
-     {:on-click toggle-fn :class "w-48" :align "end"}
-
-=======
 (rum/defc actions-menu-content
   [db-id idx type collapsed? block-count]
   (let [multi-items? (> block-count 1)
         menu-item shui/dropdown-menu-item]
     [:<>
->>>>>>> 179b4fa4
      (menu-item {:on-click #(state/sidebar-remove-block! idx)} (t :right-side-bar/pane-close))
      (when multi-items? (menu-item {:on-click #(state/sidebar-remove-rest! db-id)} (t :right-side-bar/pane-close-others)))
      (when multi-items? (menu-item {:on-click (fn []
@@ -174,15 +162,8 @@
      (when multi-items? (menu-item {:on-click #(state/sidebar-block-set-collapsed-all! false)} (t :right-side-bar/pane-expand-all)))
      (when (= type :page) [:hr.menu-separator])
      (when (= type :page)
-<<<<<<< HEAD
        (let [page  (db/entity db-id)]
-         (menu-item {:href (rfe/href :page {:name (str (:block/uuid page))})} (t :right-side-bar/pane-open-as-page)))))))
-=======
-       (let [name (:block/name (db/entity db-id))]
-         (menu-item {:href (if (db-model/whiteboard-page? name)
-                             (rfe/href :whiteboard {:name name})
-                             (rfe/href :page {:name name}))} (t :right-side-bar/pane-open-as-page))))]))
->>>>>>> 179b4fa4
+         (menu-item {:href (rfe/href :page {:name (str (:block/uuid page))})} (t :right-side-bar/pane-open-as-page))))]))
 
 (rum/defc drop-indicator
   [idx drag-to]
