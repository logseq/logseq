(ns frontend.components.right-sidebar
  (:require [cljs-bean.core :as bean]
            [clojure.string :as string]
            [frontend.components.block :as block]
            [frontend.components.cmdk.core :as cmdk]
            [frontend.components.icon :as icon]
            [frontend.components.onboarding :as onboarding]
            [frontend.components.page :as page]
            [frontend.components.profiler :as profiler]
            [frontend.components.shortcut-help :as shortcut-help]
<<<<<<< HEAD
            [frontend.components.vector-search.sidebar :as vector-search]
=======
            [frontend.config :as config]
>>>>>>> 24e3a08b
            [frontend.context.i18n :refer [t]]
            [frontend.date :as date]
            [frontend.db :as db]
            [frontend.db.async :as db-async]
            [frontend.db.rtc.debug-ui :as rtc-debug-ui]
            [frontend.handler.editor :as editor-handler]
            [frontend.handler.route :as route-handler]
            [frontend.handler.ui :as ui-handler]
            [frontend.state :as state]
            [frontend.ui :as ui]
            [frontend.util :as util]
            [logseq.db :as ldb]
            [logseq.shui.hooks :as hooks]
            [logseq.shui.ui :as shui]
            [medley.core :as medley]
            [promesa.core :as p]
            [rum.core :as rum]))

(rum/defc toggle
  []
  (when-not (util/sm-breakpoint?)
    (ui/with-shortcut :ui/toggle-right-sidebar "left"
      (shui/button-ghost-icon :layout-sidebar-right
                              {:title (t :right-side-bar/toggle-right-sidebar)
                               :class "toggle-right-sidebar"
                               :on-click ui-handler/toggle-right-sidebar!}))))

(rum/defc block-cp < rum/reactive
  [repo idx block]
  (let [id (:block/uuid block)]
    [:div.mt-2
     (page/page-cp {:parameters  {:path {:name (str id)}}
                    :sidebar?    true
                    :sidebar/idx idx
                    :repo        repo})]))

(defn get-scrollable-container
  []
  (js/document.querySelector ".sidebar-item-list"))

(rum/defc page-cp < rum/reactive
  [repo page-name]
  (page/page-cp {:parameters {:path {:name page-name}}
                 :sidebar?   true
                 :scroll-container (get-scrollable-container)
                 :repo repo}))

(rum/defc shortcut-settings
  []
  [:div.contents.flex-col.flex.ml-3
   (shortcut-help/shortcut-page {:show-title? false})])

(defn- block-with-breadcrumb
  [repo block idx sidebar-key ref?]
  (when-let [block-id (:block/uuid block)]
    [[:.flex.items-center {:class (when ref? "ml-2")}
      (block/breadcrumb {:id     "block-parent"
                         :block? true
                         :sidebar-key sidebar-key} repo block-id {:indent? false})]
     (block-cp repo idx block)]))

(rum/defc search-title < rum/reactive
  [*input]
  (let [input (rum/react *input)
        input' (if (string/blank? input) "Blank input" input)]
    [:span.overflow-hidden.text-ellipsis input']))

(rum/defc sidebar-search
  [repo block-type init-key input *input]
  (rum/with-key
    (cmdk/cmdk-block {:initial-input input
                      :sidebar? true
                      :on-input-change (fn [new-value]
                                         (reset! *input new-value))
                      :on-input-blur (fn [new-value]
                                       (state/sidebar-replace-block! [repo input block-type]
                                                                     [repo new-value block-type]))})
    (str init-key)))

(defn- <build-sidebar-item
  [repo idx db-id block-type *db-id init-key]
<<<<<<< HEAD
  (case (keyword block-type)
    :contents
    [[:.flex.items-center (ui/icon "list-details" {:class "text-md mr-2"}) (t :right-side-bar/contents)]
     (page-cp repo "contents")]

    :help
    [[:.flex.items-center (ui/icon "help" {:class "text-md mr-2"}) (t :right-side-bar/help)] (onboarding/help)]

    :page-graph
    [[:.flex.items-center (ui/icon "hierarchy" {:class "text-md mr-2"}) (t :right-side-bar/page-graph)]
     (page/page-graph)]

    :block-ref
    #_:clj-kondo/ignore
    (let [lookup (if (integer? db-id) db-id [:block/uuid db-id])]
      (when-let [block (db/entity repo lookup)]
        [(t :right-side-bar/block-ref)
         (block-with-breadcrumb repo block idx [repo db-id block-type] true)]))

    :block
    #_:clj-kondo/ignore
    (let [lookup (if (integer? db-id) db-id [:block/uuid db-id])]
      (when-let [block (db/entity repo lookup)]
        (block-with-breadcrumb repo block idx [repo db-id block-type] false)))

    :page
    (let [lookup (if (integer? db-id) db-id [:block/uuid db-id])
          page (db/entity repo lookup)]
      (if (ldb/page? page)
        [[:.flex.items-center.page-title.gap-1
          (icon/get-node-icon-cp page {:class "text-md"})
          [:span.overflow-hidden.text-ellipsis (:block/title page)]]
         (page-cp repo (str (:block/uuid page)))]
        (block-with-breadcrumb repo page idx [repo db-id block-type] false)))

    :search
    [[:.flex.items-center.page-title
      (ui/icon "search" {:class "text-md mr-2"})
      (let [input (rum/react *db-id)
            input' (if (string/blank? input) "Blank input" input)]
        [:span.overflow-hidden.text-ellipsis input'])]
     (rum/with-key
       (cmdk/cmdk-block {:initial-input db-id
                         :sidebar? true
                         :on-input-change (fn [new-value]
                                            (reset! *db-id new-value))
                         :on-input-blur (fn [new-value]
                                          (state/sidebar-replace-block! [repo db-id block-type]
                                                                        [repo new-value block-type]))})
       (str init-key))]

    :page-slide-view
    (let [page (db/entity db-id)]
      [[:a.page-title {:href (rfe/href :page {:name (str (:block/uuid page))})}
        (:block/title page)]
       [:div.ml-2.slide.mt-2
        (slide/slide page)]])

    :shortcut-settings
    [[:.flex.items-center (ui/icon "command" {:class "text-md mr-2"}) (t :help/shortcuts)]
     (shortcut-settings)]
    :rtc
    [[:.flex.items-center (ui/icon "cloud" {:class "text-md mr-2"}) "(Dev) RTC"]
     (rtc-debug-ui/rtc-debug-ui)]

    :profiler
    [[:.flex.items-center (ui/icon "cloud" {:class "text-md mr-2"}) "(Dev) Profiler"]
     (profiler/profiler)]

    :vector-search
    [[:.flex.items-center (ui/icon "file-search" {:class "text-md mr-2"}) "(Dev) VectorSearch"]
     (vector-search/vector-search-sidebar)]

    ["" [:span]]))
=======
  (->
   (p/do!
    (when-not (contains? #{:contents :search} block-type)
      (db-async/<get-block repo db-id))
    (let [lookup (cond
                   (integer? db-id) db-id
                   (uuid? db-id) [:block/uuid db-id]
                   :else nil)
          entity (when lookup (db/entity repo lookup))
          page? (ldb/page? entity)
          block-render (fn []
                         (when entity
                           (if page?
                             [[:.flex.items-center.page-title.gap-1
                               (icon/get-node-icon-cp entity {:class "text-md"})
                               [:span.overflow-hidden.text-ellipsis (:block/title entity)]]
                              (page-cp repo (str (:block/uuid entity)))]
                             (block-with-breadcrumb repo entity idx [repo db-id block-type] false))))]
      (case (keyword block-type)
        :contents
        (when-let [page (db/get-page "Contents")]
          [[:.flex.items-center (ui/icon "list-details" {:class "text-md mr-2"}) (t :right-side-bar/contents)]
           (page-cp repo (str (:block/uuid page)))])

        :help
        [[:.flex.items-center (ui/icon "help" {:class "text-md mr-2"}) (t :right-side-bar/help)] (onboarding/help)]

        :page-graph
        [[:.flex.items-center (ui/icon "hierarchy" {:class "text-md mr-2"}) (t :right-side-bar/page-graph)]
         (page/page-graph)]

        :block-ref
        (let [lookup (if (integer? db-id) db-id [:block/uuid db-id])]
          (when-let [block (db/entity repo lookup)]
            [(t :right-side-bar/block-ref)
             (block-with-breadcrumb repo block idx [repo db-id block-type] true)]))

        :block
        (block-render)

        :page
        (block-render)

        :search
        [[:.flex.items-center.page-title
          (ui/icon "search" {:class "text-md mr-2"})
          (search-title *db-id)]
         (sidebar-search repo block-type init-key db-id *db-id)]

        :shortcut-settings
        [[:.flex.items-center (ui/icon "command" {:class "text-md mr-2"}) (t :help/shortcuts)]
         (shortcut-settings)]
        :rtc
        [[:.flex.items-center (ui/icon "cloud" {:class "text-md mr-2"}) "(Dev) RTC"]
         (rtc-debug-ui/rtc-debug-ui)]

        :profiler
        [[:.flex.items-center (ui/icon "cloud" {:class "text-md mr-2"}) "(Dev) Profiler"]
         (profiler/profiler)]

        ["" [:span]])))
   (p/catch (fn [error]
              (js/console.error error)))))
>>>>>>> 24e3a08b

(defonce *drag-to
  (atom nil))

(defonce *drag-from
  (atom nil))

(rum/defc actions-menu-content
  [db-id idx type collapsed? block-count]
  (let [multi-items? (> block-count 1)
        menu-item shui/dropdown-menu-item
        block (when (integer? db-id) (db/entity db-id))
        page? (or (contains? #{:page :contents} type) (ldb/page? block))]
    [:<>
     (menu-item {:on-click #(state/sidebar-remove-block! idx)} (t :right-side-bar/pane-close))
     (when multi-items? (menu-item {:on-click #(state/sidebar-remove-rest! db-id)} (t :right-side-bar/pane-close-others)))
     (when multi-items? (menu-item {:on-click (fn []
                                                (state/clear-sidebar-blocks!)
                                                (state/hide-right-sidebar!))} (t :right-side-bar/pane-close-all)))
     (when (and (not collapsed?) multi-items?) [:hr.menu-separator])
     (when-not collapsed? (menu-item {:on-click #(state/sidebar-block-toggle-collapse! db-id)} (t :right-side-bar/pane-collapse)))
     (when multi-items? (menu-item {:on-click #(state/sidebar-block-collapse-rest! db-id)} (t :right-side-bar/pane-collapse-others)))
     (when multi-items? (menu-item {:on-click #(state/sidebar-block-set-collapsed-all! true)} (t :right-side-bar/pane-collapse-all)))
     (when (and collapsed? multi-items?) [:hr.menu-separator])
     (when collapsed? (menu-item {:on-click #(state/sidebar-block-toggle-collapse! db-id)} (t :right-side-bar/pane-expand)))
     (when multi-items? (menu-item {:on-click #(state/sidebar-block-set-collapsed-all! false)} (t :right-side-bar/pane-expand-all)))
     (when page? [:hr.menu-separator])
     (when page?
       (menu-item {:on-click (fn [] (route-handler/redirect-to-page! (:block/uuid block)))}
                  (t :right-side-bar/pane-open-as-page)))]))

(rum/defc drop-indicator
  [idx drag-to]
  [:.sidebar-drop-indicator {:on-drag-enter #(when drag-to (reset! *drag-to idx))
                             :on-drag-over util/stop
                             :class (when (= idx drag-to) "drag-over")}])

(rum/defc drop-area
  [idx]
  [:.sidebar-item-drop-area
   {:on-drag-over util/stop}
   [:.sidebar-item-drop-area-overlay.top
    {:on-drag-enter #(reset! *drag-to (dec idx))}]
   [:.sidebar-item-drop-area-overlay.bottom
    {:on-drag-enter #(reset! *drag-to idx)}]])

(rum/defc inner-component <
  {:should-update (fn [_prev-state state] (last (:rum/args state)))}
  [component _should-update?]
  component)

(rum/defc sidebar-item-inner
  [db-id {:keys [repo idx block-type collapsed? drag-from drag-to block-count *db-id init-key]}]
  (let [[item set-item!] (hooks/use-state nil)]
    (hooks/use-effect!
     (fn []
       (p/let [item (<build-sidebar-item repo idx db-id block-type *db-id init-key)]
         (set-item! item)))
     [])
    (when item
      [:<>
       (when (zero? idx) (drop-indicator (dec idx) drag-to))
       [:div.flex.sidebar-item.content.color-level.rounded-md.shadow-lg
        {:class [(str "item-type-" (name block-type))
                 (when collapsed? "collapsed")]}
        (let [[title component] item]
          [:div.flex.flex-col.w-full.relative
           [:.flex.flex-row.justify-between.sidebar-item-header.color-level.rounded-t-md
            {:class         (when collapsed? "rounded-b-md")
             :draggable     true
             :on-context-menu (fn [e]
                                (util/stop e)
                                (shui/popup-show! e
                                                  (actions-menu-content db-id idx block-type collapsed? block-count)
                                                  {:as-dropdown? true
                                                   :content-props {:on-click (fn [] (shui/popup-hide!))}}))
             :on-drag-start (fn [event]
                              (editor-handler/block->data-transfer! (:block/name (db/entity db-id)) event true)
                              (reset! *drag-from idx))
             :on-drag-end   (fn [_event]
                              (when drag-to (state/sidebar-move-block! idx drag-to))
                              (reset! *drag-to nil)
                              (reset! *drag-from nil))
             :on-pointer-up   (fn [event]
                                (when (= (.-which (.-nativeEvent event)) 2)
                                  (state/sidebar-remove-block! idx)))}

            [:button.flex.flex-row.px-2.items-center.w-full.overflow-hidden
             {:aria-expanded (str (not collapsed?))
              :id            (str "sidebar-panel-header-" idx)
              :aria-controls (str "sidebar-panel-content-" idx)
              :on-click      (fn [event]
                               (util/stop event)
                               (state/sidebar-block-toggle-collapse! db-id))}
             [:span.opacity-50.hover:opacity-100.flex.items-center.pr-1
              (ui/rotating-arrow collapsed?)]
             [:div.ml-1.font-medium.text-sm.overflow-hidden.whitespace-nowrap
              title]]
            [:.item-actions.flex.items-center
             (shui/button
              {:title (t :right-side-bar/pane-more)
               :class "px-2 py-2 h-8 w-8 text-muted-foreground"
               :variant :ghost
               :on-click #(shui/popup-show!
                           (.-target %)
                           (actions-menu-content db-id idx block-type collapsed? block-count)
                           {:as-dropdown? true
                            :content-props {:on-click (fn [] (shui/popup-hide!))}})}
              (ui/icon "dots"))

             (shui/button
              {:title (t :right-side-bar/pane-close)
               :variant :ghost
               :class "px-2 py-2 h-8 w-8 text-muted-foreground"
               :on-click #(state/sidebar-remove-block! idx)}
              (ui/icon "x"))]]

           [:div {:role "region"
                  :id (str "sidebar-panel-content-" idx)
                  :aria-labelledby (str "sidebar-panel-header-" idx)
                  :class           (util/classnames [{:hidden  collapsed?
                                                      :initial (not collapsed?)
                                                      :sidebar-panel-content true
                                                      :px-2    (not (contains? #{:search :shortcut-settings} block-type))}])}
            (inner-component component (not drag-from))]
           (when drag-from (drop-area idx))])]
       (drop-indicator idx drag-to)])))

(rum/defcs sidebar-item < rum/reactive
  {:init (fn [state] (assoc state
                            ::db-id (atom (nth (:rum/args state) 2))
                            ::init-key (random-uuid)))}
  [state repo idx db-id block-type block-count]
  (let [drag-from (rum/react *drag-from)
        drag-to (rum/react *drag-to)]
    (let [collapsed? (state/sub [:ui/sidebar-collapsed-blocks db-id])]
      (sidebar-item-inner db-id {:repo repo
                                 :idx idx
                                 :block-type block-type
                                 :collapsed? collapsed?
                                 :drag-from drag-from
                                 :drag-to drag-to
                                 :block-count block-count
                                 :*db-id (::db-id state)
                                 :init-key (::init-key state)}))))

(defn- get-page
  [match]
  (let [route-name (get-in match [:data :name])
        page (case route-name
               :page
               (get-in match [:path-params :name])

               :file
               (get-in match [:path-params :path])

               (date/journal-name))]
    (when page
      (string/lower-case page))))

(defn get-current-page
  []
  (let [match (:route-match @state/state)]
    (get-page match)))

(rum/defc sidebar-resizer
  [sidebar-open? sidebar-id handler-position]
  (let [el-ref (rum/use-ref nil)
        min-px-width 320 ; Custom window controls width
        min-ratio 0.1
        max-ratio 0.7
        keyboard-step 5
        add-resizing-class #(.. js/document.documentElement -classList (add "is-resizing-buf"))
        remove-resizing-class (fn []
                                (.. js/document.documentElement -classList (remove "is-resizing-buf"))
                                (reset! ui-handler/*right-sidebar-resized-at (js/Date.now)))
        set-width! (fn [ratio]
                     (when el-ref
                       (let [value (* ratio 100)
                             width (str value "%")]
                         (.setAttribute (rum/deref el-ref) "aria-valuenow" value)
                         (ui-handler/persist-right-sidebar-width! width))))]
    (hooks/use-effect!
     (fn []
       (when-let [el (and (fn? js/window.interact) (rum/deref el-ref))]
         (-> (js/interact el)
             (.draggable
              (bean/->js
               {:listeners
                {:move
                 (fn [^js/MouseEvent e]
                   (let [width js/document.documentElement.clientWidth
                         min-ratio (max min-ratio (/ min-px-width width))
                         sidebar-el (js/document.getElementById sidebar-id)
                         offset (.-pageX e)
                         ratio (.toFixed (/ offset width) 6)
                         ratio (if (= handler-position :west) (- 1 ratio) ratio)
                         cursor-class (str "cursor-" (first (name handler-position)) "-resize")]
                     (if (= (.getAttribute el "data-expanded") "true")
                       (cond
                         (< ratio (/ min-ratio 2))
                         (state/hide-right-sidebar!)

                         (< ratio min-ratio)
                         (.. js/document.documentElement -classList (add cursor-class))

                         (and (< ratio max-ratio) sidebar-el)
                         (when sidebar-el
                           (#(.. js/document.documentElement -classList (remove cursor-class))
                            (set-width! ratio)))
                         :else
                         #(.. js/document.documentElement -classList (remove cursor-class)))
                       (when (> ratio (/ min-ratio 2)) (state/open-right-sidebar!)))))}}))
             (.styleCursor false)
             (.on "dragstart" add-resizing-class)
             (.on "dragend" remove-resizing-class)
             (.on "keydown" (fn [e]
                              (when-let [sidebar-el (js/document.getElementById sidebar-id)]
                                (let [width js/document.documentElement.clientWidth
                                      min-ratio (max min-ratio (/ min-px-width width))
                                      keyboard-step (case (.-code e)
                                                      "ArrowLeft" (- keyboard-step)
                                                      "ArrowRight" keyboard-step
                                                      0)
                                      offset (+ (.-x (.getBoundingClientRect sidebar-el)) keyboard-step)
                                      ratio (.toFixed (/ offset width) 6)
                                      ratio (if (= handler-position :west) (- 1 ratio) ratio)]
                                  (when (and (> ratio min-ratio) (< ratio max-ratio) (not (zero? keyboard-step)))
                                    (do (add-resizing-class)
                                        (set-width! ratio)))))))
             (.on "keyup" remove-resizing-class)))
       #())
     [])

    (hooks/use-effect!
     (fn []
        ;; sidebar animation duration
       (js/setTimeout
        #(reset! ui-handler/*right-sidebar-resized-at (js/Date.now)) 300))
     [sidebar-open?])

    [:.resizer
     {:ref              el-ref
      :role             "separator"
      :aria-orientation "vertical"
      :aria-label       (t :right-side-bar/separator)
      :aria-valuemin    (* min-ratio 100)
      :aria-valuemax    (* max-ratio 100)
      :aria-valuenow    50
      :tabIndex         "0"
      :data-expanded    sidebar-open?}]))

(rum/defcs sidebar-inner <
  (rum/local false ::anim-finished?)
  {:will-mount (fn [state]
                 (js/setTimeout (fn [] (reset! (get state ::anim-finished?) true)) 300)
                 state)}
  [state repo t blocks]
  (let [*anim-finished? (get state ::anim-finished?)
        block-count (count blocks)]
    [:div.cp__right-sidebar-inner.flex.flex-col.h-full#right-sidebar-container

     [:div.cp__right-sidebar-scrollable
      {:on-drag-over util/stop}
      [:div.cp__right-sidebar-topbar.flex.flex-row.justify-between.items-center
       [:div.cp__right-sidebar-settings.hide-scrollbar.gap-1 {:key "right-sidebar-settings"}
        [:div.text-sm
         [:button.button.cp__right-sidebar-settings-btn {:on-click (fn [_e]
                                                                     (state/sidebar-add-block! repo "contents" :contents))}
          (t :right-side-bar/contents)]]

        [:div.text-sm
         [:button.button.cp__right-sidebar-settings-btn {:on-click (fn []
                                                                     (when-let [page (get-current-page)]
                                                                       (state/sidebar-add-block!
                                                                        repo
                                                                        page
                                                                        :page-graph)))}
          (t :right-side-bar/page-graph)]]

        [:div.text-sm
         [:button.button.cp__right-sidebar-settings-btn {:on-click (fn [_e]
                                                                     (state/sidebar-add-block! repo "help" :help))}
          (t :right-side-bar/help)]]

        (when (and (state/sub [:ui/developer-mode?]) (not config/publishing?))
          [:div.text-sm
           [:button.button.cp__right-sidebar-settings-btn {:on-click (fn [_e]
                                                                       (state/sidebar-add-block! repo "rtc" :rtc))}
            "(Dev) RTC"]])
        (when (state/sub [:ui/developer-mode?])
          [:div.text-sm
           [:button.button.cp__right-sidebar-settings-btn
            {:on-click (fn [_e]
                         (state/sidebar-add-block! repo "vector-search" :vector-search))}
            "(Dev) vector-search"]])
        (when (state/sub [:ui/developer-mode?])
          [:div.text-sm
           [:button.button.cp__right-sidebar-settings-btn {:on-click (fn [_e]
                                                                       (state/sidebar-add-block! repo "profiler" :profiler))}
            "(Dev) Profiler"]])]]

      [:.sidebar-item-list.flex-1.scrollbar-spacing.px-2
       (if @*anim-finished?
         (for [[idx [repo db-id block-type]] (medley/indexed blocks)]
           (rum/with-key
             (sidebar-item repo idx db-id block-type block-count)
             (str "sidebar-block-" db-id)))
         [:div.p-4
          [:span.font-medium.opacity-50 "Loading ..."]])]]]))

(rum/defcs sidebar < rum/reactive
  [state]
  (let [blocks (state/sub-right-sidebar-blocks)
        blocks (if (empty? blocks)
                 [[(state/get-current-repo) "contents" :contents nil]]
                 blocks)
        sidebar-open? (state/sub :ui/sidebar-open?)
        width (state/sub :ui/sidebar-width)
        repo (state/sub :git/current-repo)]
    [:div#right-sidebar.cp__right-sidebar.h-screen
     {:class (if sidebar-open? "open" "closed")
      :style {:width width}}
     (sidebar-resizer sidebar-open? "right-sidebar" :west)
     (when sidebar-open?
       (sidebar-inner repo t blocks))]))<|MERGE_RESOLUTION|>--- conflicted
+++ resolved
@@ -8,11 +8,8 @@
             [frontend.components.page :as page]
             [frontend.components.profiler :as profiler]
             [frontend.components.shortcut-help :as shortcut-help]
-<<<<<<< HEAD
             [frontend.components.vector-search.sidebar :as vector-search]
-=======
             [frontend.config :as config]
->>>>>>> 24e3a08b
             [frontend.context.i18n :refer [t]]
             [frontend.date :as date]
             [frontend.db :as db]
@@ -94,82 +91,6 @@
 
 (defn- <build-sidebar-item
   [repo idx db-id block-type *db-id init-key]
-<<<<<<< HEAD
-  (case (keyword block-type)
-    :contents
-    [[:.flex.items-center (ui/icon "list-details" {:class "text-md mr-2"}) (t :right-side-bar/contents)]
-     (page-cp repo "contents")]
-
-    :help
-    [[:.flex.items-center (ui/icon "help" {:class "text-md mr-2"}) (t :right-side-bar/help)] (onboarding/help)]
-
-    :page-graph
-    [[:.flex.items-center (ui/icon "hierarchy" {:class "text-md mr-2"}) (t :right-side-bar/page-graph)]
-     (page/page-graph)]
-
-    :block-ref
-    #_:clj-kondo/ignore
-    (let [lookup (if (integer? db-id) db-id [:block/uuid db-id])]
-      (when-let [block (db/entity repo lookup)]
-        [(t :right-side-bar/block-ref)
-         (block-with-breadcrumb repo block idx [repo db-id block-type] true)]))
-
-    :block
-    #_:clj-kondo/ignore
-    (let [lookup (if (integer? db-id) db-id [:block/uuid db-id])]
-      (when-let [block (db/entity repo lookup)]
-        (block-with-breadcrumb repo block idx [repo db-id block-type] false)))
-
-    :page
-    (let [lookup (if (integer? db-id) db-id [:block/uuid db-id])
-          page (db/entity repo lookup)]
-      (if (ldb/page? page)
-        [[:.flex.items-center.page-title.gap-1
-          (icon/get-node-icon-cp page {:class "text-md"})
-          [:span.overflow-hidden.text-ellipsis (:block/title page)]]
-         (page-cp repo (str (:block/uuid page)))]
-        (block-with-breadcrumb repo page idx [repo db-id block-type] false)))
-
-    :search
-    [[:.flex.items-center.page-title
-      (ui/icon "search" {:class "text-md mr-2"})
-      (let [input (rum/react *db-id)
-            input' (if (string/blank? input) "Blank input" input)]
-        [:span.overflow-hidden.text-ellipsis input'])]
-     (rum/with-key
-       (cmdk/cmdk-block {:initial-input db-id
-                         :sidebar? true
-                         :on-input-change (fn [new-value]
-                                            (reset! *db-id new-value))
-                         :on-input-blur (fn [new-value]
-                                          (state/sidebar-replace-block! [repo db-id block-type]
-                                                                        [repo new-value block-type]))})
-       (str init-key))]
-
-    :page-slide-view
-    (let [page (db/entity db-id)]
-      [[:a.page-title {:href (rfe/href :page {:name (str (:block/uuid page))})}
-        (:block/title page)]
-       [:div.ml-2.slide.mt-2
-        (slide/slide page)]])
-
-    :shortcut-settings
-    [[:.flex.items-center (ui/icon "command" {:class "text-md mr-2"}) (t :help/shortcuts)]
-     (shortcut-settings)]
-    :rtc
-    [[:.flex.items-center (ui/icon "cloud" {:class "text-md mr-2"}) "(Dev) RTC"]
-     (rtc-debug-ui/rtc-debug-ui)]
-
-    :profiler
-    [[:.flex.items-center (ui/icon "cloud" {:class "text-md mr-2"}) "(Dev) Profiler"]
-     (profiler/profiler)]
-
-    :vector-search
-    [[:.flex.items-center (ui/icon "file-search" {:class "text-md mr-2"}) "(Dev) VectorSearch"]
-     (vector-search/vector-search-sidebar)]
-
-    ["" [:span]]))
-=======
   (->
    (p/do!
     (when-not (contains? #{:contents :search} block-type)
@@ -230,10 +151,13 @@
         [[:.flex.items-center (ui/icon "cloud" {:class "text-md mr-2"}) "(Dev) Profiler"]
          (profiler/profiler)]
 
+        :vector-search
+        [[:.flex.items-center (ui/icon "file-search" {:class "text-md mr-2"}) "(Dev) VectorSearch"]
+         (vector-search/vector-search-sidebar)]
+
         ["" [:span]])))
    (p/catch (fn [error]
               (js/console.error error)))))
->>>>>>> 24e3a08b
 
 (defonce *drag-to
   (atom nil))
