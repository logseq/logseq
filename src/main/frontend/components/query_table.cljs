(ns frontend.components.query-table
  (:require [frontend.components.svg :as svg]
            [frontend.config :as config]
            [frontend.date :as date]
            [frontend.db :as db]
            [frontend.db.query-dsl :as query-dsl]
            [frontend.db.utils :as db-utils]
            [frontend.format.block :as block]
            [frontend.handler.common :as common-handler]
            [frontend.handler.property :as property-handler]
            [frontend.shui :refer [get-shui-component-version make-shui-context]]
            [frontend.state :as state]
            [frontend.util :as util]
            [frontend.util.clock :as clock]
            [frontend.handler.file-based.property :as file-property]
            [logseq.shui.core :as shui]
            [medley.core :as medley]
            [rum.core :as rum]
            [logseq.graph-parser.text :as text]
            [logseq.db.property :as db-property]
            [frontend.handler.property.util :as pu]))

;; Util fns
;; ========
(defn- attach-clock-property
  [result]
  (let [ks [:block/properties :clock-time]
        result (map (fn [b]
                      (let [b (block/parse-title-and-body b)]
                        (assoc-in b ks (or (clock/clock-summary (:block/body b) false) 0))))
                    result)]
    (if (every? #(zero? (get-in % ks)) result)
      (map #(medley/dissoc-in % ks) result)
      result)))

(defn- sort-by-fn [sort-by-column item {:keys [page?]}]
  (case sort-by-column
    :created-at
    (:block/created-at item)
    :updated-at
    (:block/updated-at item)
    :block
    (:block/content item)
    :page
    (if page? (:block/name item) (get-in item [:block/page :block/name]))
    (get-in item [:block/properties sort-by-column])))

(defn- locale-compare
  "Use locale specific comparison for strings and general comparison for others."
  [x y]
  (if (and (number? x) (number? y))
    (< x y)
    (.localeCompare (str x) (str y) (state/sub :preferred-language) #js {:numeric true})))

(defn- sort-result [result {:keys [sort-by-column sort-desc? sort-nlp-date? page?]}]
  (if (some? sort-by-column)
    (let [comp-fn (if sort-desc? #(locale-compare %2 %1) locale-compare)]
      (sort-by (fn [item]
                 (block/normalize-block (sort-by-fn sort-by-column item {:page? page?})
                                        sort-nlp-date?))
               comp-fn
               result))
    result))

(defn- get-sort-state
  "Return current sort direction and column being sorted, respectively
  :sort-desc? and :sort-by-column. :sort-by-column is nil if no sorting is to be
  done"
  [current-block]
  (let [properties (:block/properties current-block)
        p-desc? (pu/lookup properties :query-sort-desc)
        desc? (if (some? p-desc?) p-desc? true)
        properties (:block/properties current-block)
        query-sort-by (pu/lookup properties :query-sort-by)
        ;; Starting with #6105, we started putting properties under namespaces.
        nlp-date? (pu/lookup properties :logseq.query/nlp-date)
        sort-by-column (or (if (uuid? query-sort-by) query-sort-by (keyword query-sort-by))
                           (if (query-dsl/query-contains-filter? (:block/content current-block) "sort-by")
                             nil
                             :updated-at))]
    {:sort-desc? desc?
     :sort-by-column sort-by-column
     :sort-nlp-date? nlp-date?}))

;; Components
;; ==========
(rum/defc sortable-title
  [title column {:keys [sort-by-column sort-desc?]} block-id]
  (let [repo (state/get-current-repo)]
    [:th.whitespace-nowrap
     [:a {:on-click (fn []
                      (property-handler/set-block-property! repo block-id :query-sort-by (if (uuid? column) column (name column)))
                      (property-handler/set-block-property! repo block-id :query-sort-desc (not sort-desc?)))}
      [:div.flex.items-center
       [:span.mr-1 title]
       (when (= sort-by-column column)
         [:span
          (if sort-desc? (svg/caret-down) (svg/caret-up))])]]]))

(defn get-all-columns-for-result
  "Gets all possible columns for a given result. For a db graph, this is a mix
  of property uuids and special keywords like :page. For a file graph, these are
  all property names as keywords"
  [result page?]
  (let [repo (state/get-current-repo)
        db-graph? (config/db-based-graph? repo)
        hidden-properties (if db-graph?
                            ;; TODO: Support additional hidden properties e.g. from user config
                            ;; or gp-property/built-in-extended properties
                            (set (map #(:block/uuid (db/entity repo [:block/name %]))
                                      db-property/built-in-properties-keys-str))
                            (conj (file-property/built-in-properties) :template))
        prop-keys* (->> (distinct (mapcat keys (map :block/properties result)))
                        (remove hidden-properties))
        prop-keys (cond-> (if page? (cons :page prop-keys*) (concat '(:block :page) prop-keys*))
                    (or db-graph? page?)
                    (concat [:created-at :updated-at]))]
    prop-keys))

(defn get-columns [current-block result {:keys [page?]}]
  (let [properties (:block/properties current-block)
        query-properties (pu/lookup properties :query-properties)
        query-properties (if (config/db-based-graph? (state/get-current-repo))
                           query-properties
                           (some-> query-properties
                                   (common-handler/safe-read-string "Parsing query properties failed")))
        query-properties (if page? (remove #{:block} query-properties) query-properties)
        columns (if (seq query-properties)
                  query-properties
                  (get-all-columns-for-result result page?))
        included-columns #{:created-at :updated-at}]
    (distinct
     ;; Ensure that timestamp columns are last columns since they take up space
     (if (some included-columns columns)
       (concat (remove included-columns columns)
               (filter included-columns columns))
       columns))))

(defn- build-column-value
  "Builds a column's tuple value for a query table given a row, column and
  options"
  [row column {:keys [page? ->elem map-inline comma-separated-property?]}]
  (case column
    :page
    [:string (if page?
               (or (:block/original-name row)
                   (:block/name row))
               (or (get-in row [:block/page :block/original-name])
                   (get-in row [:block/page :block/name])))]

    :block       ; block title
    (let [content (:block/content row)
          uuid (:block/uuid row)
          {:block/keys [title]} (block/parse-title-and-body
                                 (:block/uuid row)
                                 (:block/format row)
                                 (:block/pre-block? row)
                                 content)]
      (if (seq title)
        [:element (->elem :div (map-inline {:block/uuid uuid} title))]
        [:string content]))

    :created-at
    [:string (when-let [created-at (:block/created-at row)]
               (date/int->local-time-2 created-at))]

    :updated-at
    [:string (when-let [updated-at (:block/updated-at row)]
               (date/int->local-time-2 updated-at))]

    [:string (if comma-separated-property?
               ;; Return original properties since comma properties need to
               ;; return collections for display purposes
               (get-in row [:block/properties column])
               (or (get-in row [:block/properties-text-values column])
                   ;; Fallback to original properties for page blocks
                   (get-in row [:block/properties column])))]))

(defn build-column-text [row column]
  (case column
    :page  (or (get-in row [:block/page :block/original-name])
               (get-in row [:block/original-name])
               (get-in row [:block/content]))
    :block (or (get-in row [:block/original-name])
               (get-in row [:block/content]))
    (or (get-in row [:block/properties column])
        (get-in row [:block/properties-text-values column])
        (get-in row [(keyword :block column)]))))

(defn- render-column-value
  [{:keys [row-format cell-format value]} page-cp inline-text {:keys [uuid-names db-graph?]}]
  (cond
    ;; elements should be rendered as they are provided
    (= :element cell-format) value
    ;; collections are treated as a comma separated list of page-cps if they
    ;; have uuids or else as normal values
    (coll? value) (if db-graph?
                    (->> (map #(if (uuid? %)
                                 (page-cp {} {:block/name (get uuid-names %)})
                                 (str %))
                              value)
                         (interpose [:span ", "]))
                    (->> (map #(page-cp {} {:block/name %}) value)
                         (interpose [:span ", "])))
    ;; boolean values need to first be stringified
    (boolean? value) (str value)
    ;; string values will attempt to be rendered as pages, falling back to
    ;; inline-text when no page entity is found
    (string? value) (if-let [page (db/entity [:block/name (util/page-name-sanity-lc value)])]
                      (page-cp {} page)
                      (inline-text row-format value))
    ;; render uuids as page refs
    (uuid? value)
    (page-cp {} {:block/name (get uuid-names value)})
    ;; anything else should just be rendered as provided
    :else value))

(rum/defcs result-table-v1 < rum/reactive
  (rum/local false ::select?)
  (rum/local false ::mouse-down?)
  [state config current-block sort-result sort-state columns {:keys [page?]} map-inline page-cp ->elem inline-text]
  (let [select? (get state ::select?)
        *mouse-down? (::mouse-down? state)
        clock-time-total (when-not page?
                           (->> (map #(get-in % [:block/properties :clock-time] 0) sort-result)
                                (apply +)))
        property-separated-by-commas? (partial text/separated-by-commas? (state/get-config))
        db-graph? (config/db-based-graph? (state/get-current-repo))
        ;; Fetch all uuid's names once so we aren't doing it N times for N appearances in a table
        uuid-names
        (when db-graph?
          (let [property-ref-vals (->> sort-result
                                       (map :block/properties)
                                       (mapcat (fn [m]
                                                 (concat (->> m vals (filter #(and (set? %) (every? uuid? %))) (mapcat identity))
                                                         (->> m vals (filter uuid?)))))
                                       set)]
            (some->> (seq (concat property-ref-vals (filter uuid? columns)))
                     (map #(vector :block/uuid %))
                     (db-utils/pull-many '[:block/uuid :block/original-name])
                     (map (juxt :block/uuid :block/original-name))
                     (into {}))))]
    [:div.overflow-x-auto {:on-mouse-down (fn [e] (.stopPropagation e))
                           :style {:width "100%"}
                           :class (when-not page? "query-table")}
     [:table.table-auto
      [:thead
       [:tr.cursor
        (for [column columns]
          (let [column-name (if (uuid? column) (get uuid-names column) column)
                title (if (and (= column :clock-time) (integer? clock-time-total))
                        (util/format "clock-time(total: %s)" (clock/seconds->days:hours:minutes:seconds
                                                              clock-time-total))
                        (name column-name))]
            (sortable-title title column sort-state (:block/uuid current-block))))]]
      [:tbody
       (for [row sort-result]
         (let [format (:block/format row)]
           [:tr.cursor
            (for [column columns]
              (let [[cell-format value] (build-column-value row
                                                            column
                                                            {:page? page?
                                                             :->elem ->elem
                                                             :map-inline map-inline
                                                             :config config
                                                             :comma-separated-property? (property-separated-by-commas? column)})]
                [:td.whitespace-nowrap {:on-mouse-down (fn []
                                                         (reset! *mouse-down? true)
                                                         (reset! select? false))
                                        :on-mouse-move (fn [] (reset! select? true))
                                        :on-mouse-up (fn []
                                                       (when (and @*mouse-down? (not @select?))
                                                         (state/sidebar-add-block!
                                                          (state/get-current-repo)
                                                          (:db/id row)
                                                          :block-ref)
                                                         (reset! *mouse-down? false)))}
                 (when value
                   (render-column-value {:format format :cell-format cell-format :value value}
                                        page-cp
                                        inline-text
                                        {:uuid-names uuid-names
                                         :db-graph? db-graph?}))]))]))]]]))

(rum/defc result-table < rum/reactive
  [config current-block result {:keys [page?] :as options} map-inline page-cp ->elem inline-text inline]
  (when current-block
    (let [result' (if page? result (attach-clock-property result))
          columns (get-columns current-block result' {:page? page?})
          ;; Sort state needs to be in sync between final result and sortable title
          ;; as user needs to know if there result is sorted
          sort-state (get-sort-state current-block)
          sort-result (sort-result result (assoc sort-state :page? page?))
<<<<<<< HEAD
          table-version (get-shui-component-version :table config)]
=======
          property-separated-by-commas? (partial text/separated-by-commas? (state/get-config))
          table-version (get-shui-component-version :table config)
          result-as-text (for [row sort-result]
                           (for [column columns] 
                             (build-column-text row column)))
          render-column-value (fn [row-format cell-format value]
                                (cond 
                                  ;; elements should be rendered as they are provided
                                  (= :element cell-format) value
                                  ;; collections are treated as a comma separated list of page-cps
                                  (coll? value) (->> (map #(page-cp {} {:block/name %}) value)
                                                     (interpose [:span ", "]))
                                  ;; boolean values need to first be stringified
                                  (boolean? value) (str value) 
                                  ;; string values will attempt to be rendered as pages, falling back to 
                                  ;; inline-text when no page entity is found
                                  (string? value) (if-let [page (db/entity [:block/name (util/page-name-sanity-lc value)])]
                                                    (page-cp {} page)
                                                    (inline-text row-format value))
                                  ;; anything else should just be rendered as provided
                                  :else value))]
                      
>>>>>>> 0cef9110
      (case table-version
        2 (let [v2-columns (mapv #(if (uuid? %) (pu/get-property-name %) %) columns)
                v2-config (assoc-in config [:block :properties]
                                    (update-keys (get-in config [:block :block/properties])
                                                 #(-> (db/entity (state/get-current-repo) [:block/uuid %])
                                                      :block/name
                                                      keyword)))
                result-as-text (for [row result]
                                 (for [column columns]
                                   (build-column-text row column)))]
            (shui/table-v2 {:data (conj [[v2-columns]] result-as-text)}
                           (make-shui-context v2-config inline)))
        1 (result-table-v1 config current-block sort-result sort-state columns options map-inline page-cp ->elem inline-text)))))<|MERGE_RESOLUTION|>--- conflicted
+++ resolved
@@ -292,32 +292,7 @@
           ;; as user needs to know if there result is sorted
           sort-state (get-sort-state current-block)
           sort-result (sort-result result (assoc sort-state :page? page?))
-<<<<<<< HEAD
           table-version (get-shui-component-version :table config)]
-=======
-          property-separated-by-commas? (partial text/separated-by-commas? (state/get-config))
-          table-version (get-shui-component-version :table config)
-          result-as-text (for [row sort-result]
-                           (for [column columns] 
-                             (build-column-text row column)))
-          render-column-value (fn [row-format cell-format value]
-                                (cond 
-                                  ;; elements should be rendered as they are provided
-                                  (= :element cell-format) value
-                                  ;; collections are treated as a comma separated list of page-cps
-                                  (coll? value) (->> (map #(page-cp {} {:block/name %}) value)
-                                                     (interpose [:span ", "]))
-                                  ;; boolean values need to first be stringified
-                                  (boolean? value) (str value) 
-                                  ;; string values will attempt to be rendered as pages, falling back to 
-                                  ;; inline-text when no page entity is found
-                                  (string? value) (if-let [page (db/entity [:block/name (util/page-name-sanity-lc value)])]
-                                                    (page-cp {} page)
-                                                    (inline-text row-format value))
-                                  ;; anything else should just be rendered as provided
-                                  :else value))]
-                      
->>>>>>> 0cef9110
       (case table-version
         2 (let [v2-columns (mapv #(if (uuid? %) (pu/get-property-name %) %) columns)
                 v2-config (assoc-in config [:block :properties]
