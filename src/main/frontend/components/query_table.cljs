(ns frontend.components.query-table
  (:require [frontend.components.svg :as svg]
            [frontend.config :as config]
            [frontend.date :as date]
            [frontend.db :as db]
            [frontend.db.query-dsl :as query-dsl]
            [frontend.db.utils :as db-utils]
            [frontend.format.block :as block]
            [frontend.handler.common :as common-handler]
            [frontend.handler.property :as property-handler]
            [frontend.shui :refer [get-shui-component-version make-shui-context]]
            [frontend.state :as state]
            [frontend.util :as util]
            [frontend.util.clock :as clock]
            [frontend.handler.file-based.property :as file-property-handler]
            [logseq.shui.core :as shui]
            [medley.core :as medley]
            [rum.core :as rum]
            [logseq.graph-parser.text :as text]
            [logseq.db.frontend.property :as db-property]
            [frontend.handler.property.util :as pu]
            [frontend.handler.db-based.property.util :as db-pu]))

;; Util fns
;; ========
(defn- attach-clock-property
  [result]
  ;; FIXME: Look up by property id if still supporting clock-time
  (let [ks [:block/properties :clock-time]
        result (map (fn [b]
                      (let [b (block/parse-title-and-body b)]
                        (assoc-in b ks (or (clock/clock-summary (:block/body b) false) 0))))
                    result)]
    (if (every? #(zero? (get-in % ks)) result)
      (map #(medley/dissoc-in % ks) result)
      result)))

(defn- sort-by-fn [sort-by-column item {:keys [page?]}]
  (case sort-by-column
    :created-at
    (:block/created-at item)
    :updated-at
    (:block/updated-at item)
    :block
    (:block/content item)
    :page
    (if page? (:block/name item) (get-in item [:block/page :block/name]))
    (get-in item [:block/properties sort-by-column])))

(defn- locale-compare
  "Use locale specific comparison for strings and general comparison for others."
  [x y]
  (if (and (number? x) (number? y))
    (< x y)
    (.localeCompare (str x) (str y) (state/sub :preferred-language) #js {:numeric true})))

(defn- sort-result [result {:keys [sort-by-column sort-desc? sort-nlp-date? page?]}]
  (if (some? sort-by-column)
    (let [comp-fn (if sort-desc? #(locale-compare %2 %1) locale-compare)]
      (sort-by (fn [item]
                 (block/normalize-block (sort-by-fn sort-by-column item {:page? page?})
                                        sort-nlp-date?))
               comp-fn
               result))
    result))

(defn- get-sort-state
  "Return current sort direction and column being sorted, respectively
  :sort-desc? and :sort-by-column. :sort-by-column is nil if no sorting is to be
  done"
  [current-block {:keys [db-graph?]}]
  (let [properties (:block/properties current-block)
        p-desc? (pu/lookup properties :query-sort-desc)
        desc? (if (some? p-desc?) p-desc? true)
        properties (:block/properties current-block)
        query-sort-by (pu/lookup properties :query-sort-by)
        ;; Starting with #6105, we started putting properties under namespaces.
        nlp-date? (and (not db-graph?) (pu/lookup properties :logseq.query/nlp-date))
        sort-by-column (or (if (uuid? query-sort-by) query-sort-by (keyword query-sort-by))
                           (if (query-dsl/query-contains-filter? (:block/content current-block) "sort-by")
                             nil
                             :updated-at))]
    {:sort-desc? desc?
     :sort-by-column sort-by-column
     :sort-nlp-date? nlp-date?}))

;; Components
;; ==========
(rum/defc sortable-title
  [title column {:keys [sort-by-column sort-desc?]} block-id]
  (let [repo (state/get-current-repo)]
    [:th.whitespace-nowrap
     [:a {:on-click (fn []
                      (property-handler/set-block-property! repo block-id :query-sort-by (if (uuid? column) column (name column)))
                      (property-handler/set-block-property! repo block-id :query-sort-desc (not sort-desc?)))}
      [:div.flex.items-center
       [:span.mr-1 title]
       (when (= sort-by-column column)
         [:span
          (if sort-desc? (svg/caret-down) (svg/caret-up))])]]]))

(defn get-all-columns-for-result
  "Gets all possible columns for a given result. For a db graph, this is a mix
  of property uuids and special keywords like :page. For a file graph, these are
  all property names as keywords"
  [result page?]
  (let [repo (state/get-current-repo)
        db-graph? (config/db-based-graph? repo)
        hidden-properties (if db-graph?
                            ;; TODO: Support additional hidden properties e.g. from user config
                            ;; or gp-property/built-in-extended properties
                            (set (map #(db-pu/get-built-in-property-uuid repo %)
                                      db-property/built-in-properties-keys-str))
                            (conj (file-property-handler/built-in-properties) :template))
        prop-keys* (->> (distinct (mapcat keys (map :block/properties result)))
                        (remove hidden-properties))
        prop-keys (cond-> (if page? (cons :page prop-keys*) (concat '(:block :page) prop-keys*))
                    (or db-graph? page?)
                    (concat [:created-at :updated-at]))]
    prop-keys))

(defn get-columns [current-block result {:keys [page?]}]
  (let [properties (:block/properties current-block)
        query-properties (pu/lookup properties :query-properties)
        query-properties (if (config/db-based-graph? (state/get-current-repo))
                           query-properties
                           (some-> query-properties
                                   (common-handler/safe-read-string "Parsing query properties failed")))
        query-properties (if page? (remove #{:block} query-properties) query-properties)
        columns (if (seq query-properties)
                  query-properties
<<<<<<< HEAD
                  (get-all-columns-for-result result page?))
        included-columns #{:created-at :updated-at}]
    (distinct
     ;; Ensure that timestamp columns are last columns since they take up space
     (if (some included-columns columns)
       (concat (remove included-columns columns)
               (filter included-columns columns))
       columns))))
=======
                  (get-keys result page?))]
    (distinct columns)))
>>>>>>> b6382d5c

(defn- build-column-value
  "Builds a column's tuple value for a query table given a row, column and
  options"
  [row column {:keys [page? ->elem map-inline comma-separated-property?]}]
  (case column
    :page
    [:string (if page?
               (or (:block/original-name row)
                   (:block/name row))
               (or (get-in row [:block/page :block/original-name])
                   (get-in row [:block/page :block/name])))]

    :block       ; block title
    (let [content (:block/content row)
          uuid (:block/uuid row)
          {:block/keys [title]} (block/parse-title-and-body
                                 (:block/uuid row)
                                 (:block/format row)
                                 (:block/pre-block? row)
                                 content)]
      (if (seq title)
        [:element (->elem :div (map-inline {:block/uuid uuid} title))]
        [:string content]))

    :created-at
    [:string (when-let [created-at (:block/created-at row)]
               (date/int->local-time-2 created-at))]

    :updated-at
    [:string (when-let [updated-at (:block/updated-at row)]
               (date/int->local-time-2 updated-at))]

    [:string (if comma-separated-property?
               ;; Return original properties since comma properties need to
               ;; return collections for display purposes
               (get-in row [:block/properties column])
               (or (get-in row [:block/properties-text-values column])
                   ;; Fallback to original properties for page blocks
                   (get-in row [:block/properties column])))]))

(defn build-column-text [row column]
  (case column
    :page  (or (get-in row [:block/page :block/original-name])
               (get-in row [:block/original-name])
               (get-in row [:block/content]))
    :block (or (get-in row [:block/original-name])
               (get-in row [:block/content]))
<<<<<<< HEAD
    (or (get-in row [:block/properties column])
        (get-in row [:block/properties-text-values column])
        (get-in row [(keyword :block column)]))))
=======
           (or (get-in row [:block/properties column])
               (get-in row [:block/properties-text-values column])
               (get-in row [(keyword :block column)]))))
>>>>>>> b6382d5c

(defn- render-column-value
  [{:keys [row-format cell-format value]} page-cp inline-text {:keys [uuid-names db-graph?]}]
  (cond
    ;; elements should be rendered as they are provided
    (= :element cell-format) value
    ;; collections are treated as a comma separated list of page-cps if they
    ;; have uuids or else as normal values
    (coll? value) (if db-graph?
                    (->> (map #(if (uuid? %)
                                 (page-cp {} {:block/name (get uuid-names %)})
                                 (str %))
                              value)
                         (interpose [:span ", "]))
                    (->> (map #(page-cp {} {:block/name %}) value)
                         (interpose [:span ", "])))
    ;; boolean values need to first be stringified
    (boolean? value) (str value)
    ;; string values will attempt to be rendered as pages, falling back to
    ;; inline-text when no page entity is found
    (string? value) (if-let [page (db/entity [:block/name (util/page-name-sanity-lc value)])]
                      (page-cp {} page)
                      (inline-text row-format value))
    ;; render uuids as page refs
    (uuid? value)
    (page-cp {} {:block/name (get uuid-names value)})
    ;; anything else should just be rendered as provided
    :else value))

(rum/defcs result-table-v1 < rum/reactive
  (rum/local false ::select?)
  (rum/local false ::mouse-down?)
  [state config current-block sort-result sort-state columns {:keys [page?]} map-inline page-cp ->elem inline-text]
  (let [select? (get state ::select?)
        *mouse-down? (::mouse-down? state)
        clock-time-total (when-not page?
                           (->> (map #(get-in % [:block/properties :clock-time] 0) sort-result)
                                (apply +)))
        property-separated-by-commas? (partial text/separated-by-commas? (state/get-config))
        db-graph? (config/db-based-graph? (state/get-current-repo))
        ;; Fetch all uuid's names once so we aren't doing it N times for N appearances in a table
        uuid-names
        (when db-graph?
          (let [property-ref-vals (->> sort-result
                                       (map :block/properties)
                                       (mapcat (fn [m]
                                                 (concat (->> m vals (filter #(and (set? %) (every? uuid? %))) (mapcat identity))
                                                         (->> m vals (filter uuid?)))))
                                       set)]
            (some->> (seq (concat property-ref-vals (filter uuid? columns)))
                     (map #(vector :block/uuid %))
                     (db-utils/pull-many '[:block/uuid :block/original-name])
                     (map (juxt :block/uuid :block/original-name))
                     (into {}))))]
    [:div.overflow-x-auto {:on-mouse-down (fn [e] (.stopPropagation e))
                           :style {:width "100%"}
                           :class (when-not page? "query-table")}
     [:table.table-auto
      [:thead
       [:tr.cursor
        (for [column columns]
          (let [column-name (if (uuid? column) (get uuid-names column) column)
                title (if (and (= column :clock-time) (integer? clock-time-total))
                        (util/format "clock-time(total: %s)" (clock/seconds->days:hours:minutes:seconds
                                                              clock-time-total))
                        (name column-name))]
            (sortable-title title column sort-state (:block/uuid current-block))))]]
      [:tbody
       (for [row sort-result]
         (let [format (:block/format row)]
           [:tr.cursor
            (for [column columns]
              (let [[cell-format value] (build-column-value row
                                                            column
                                                            {:page? page?
                                                             :->elem ->elem
                                                             :map-inline map-inline
                                                             :config config
                                                             :comma-separated-property? (property-separated-by-commas? column)})]
                [:td.whitespace-nowrap {:on-mouse-down (fn []
                                                         (reset! *mouse-down? true)
                                                         (reset! select? false))
                                        :on-mouse-move (fn [] (reset! select? true))
                                        :on-mouse-up (fn []
                                                       (when (and @*mouse-down? (not @select?))
                                                         (state/sidebar-add-block!
                                                          (state/get-current-repo)
                                                          (:db/id row)
                                                          :block-ref)
                                                         (reset! *mouse-down? false)))}
                 (when value
                   (render-column-value {:format format :cell-format cell-format :value value}
                                        page-cp
                                        inline-text
                                        {:uuid-names uuid-names
                                         :db-graph? db-graph?}))]))]))]]]))

(rum/defc result-table < rum/reactive
  [config current-block result {:keys [page?] :as options} map-inline page-cp ->elem inline-text inline]
  (when current-block
    (let [result' (if page? result (attach-clock-property result))
          columns (get-columns current-block result' {:page? page?})
          db-graph? (config/db-based-graph? (state/get-current-repo))
          ;; Sort state needs to be in sync between final result and sortable title
          ;; as user needs to know if there result is sorted
          sort-state (get-sort-state current-block {:db-graph? db-graph?})
          sort-result (sort-result result (assoc sort-state :page? page?))
<<<<<<< HEAD
          table-version (get-shui-component-version :table config)]
      (case table-version
        2 (let [v2-columns (mapv #(if (uuid? %) (db-pu/get-property-name %) %) columns)
                v2-config (cond-> config
                            db-graph?
                            (assoc-in [:block :properties]
                                      (db-pu/readable-properties (get-in config [:block :block/properties]))))
                result-as-text (for [row result]
                                 (for [column columns]
                                   (build-column-text row column)))]
            (shui/table-v2 {:data (conj [[v2-columns]] result-as-text)}
                           (make-shui-context v2-config inline)))
        1 (result-table-v1 config current-block sort-result sort-state columns options map-inline page-cp ->elem inline-text)))))
=======
          property-separated-by-commas? (partial text/separated-by-commas? (state/get-config))
          table-version (get-shui-component-version :table config)
          result-as-text (for [row sort-result]
                           (for [column columns]
                             (build-column-text row column)))
          render-column-value (fn [row-block row-format cell-format value]
                                (cond
                                  ;; elements should be rendered as they are provided
                                  (= :element cell-format) value
                                  ;; collections are treated as a comma separated list of page-cps
                                  (coll? value) (->> (map #(page-cp {} {:block/name %}) value)
                                                     (interpose [:span ", "]))
                                  ;; boolean values need to first be stringified
                                  (boolean? value) (str value)
                                  ;; string values will attempt to be rendered as pages, falling back to
                                  ;; inline-text when no page entity is found
                                  (string? value) (if-let [page (db/entity [:block/name (util/page-name-sanity-lc value)])]
                                                    (page-cp {} page)
                                                    (inline-text row-block row-format value))
                                  ;; anything else should just be rendered as provided
                                  :else value))]

      (case table-version
        2 (shui/table-v2 {:data (conj [[columns]] result-as-text)}
                         (make-shui-context config inline))
        1 [:div.overflow-x-auto {:on-mouse-down (fn [e] (.stopPropagation e))
                                 :style {:width "100%"}
                                 :class (when-not page? "query-table")}
           [:table.table-auto
            [:thead
             [:tr.cursor
              (for [column columns]
                (let [title (if (and (= column :clock-time) (integer? clock-time-total))
                              (util/format "clock-time(total: %s)" (clock/seconds->days:hours:minutes:seconds
                                                                    clock-time-total))
                              (name column))]
                  (sortable-title title column sort-state (:block/uuid current-block))))]]
            [:tbody
             (for [row sort-result]
               (let [format (:block/format row)]
                 [:tr.cursor
                  (for [column columns]
                    (let [value (build-column-value row
                                                    column
                                                    {:page? page?
                                                     :->elem ->elem
                                                     :map-inline map-inline
                                                     :config config
                                                     :comma-separated-property? (property-separated-by-commas? column)})]
                      [:td.whitespace-nowrap {:on-mouse-down (fn []
                                                               (reset! *mouse-down? true)
                                                               (reset! select? false))
                                              :on-mouse-move (fn [] (reset! select? true))
                                              :on-mouse-up (fn []
                                                             (when (and @*mouse-down? (not @select?))
                                                               (state/sidebar-add-block!
                                                                (state/get-current-repo)
                                                                (:db/id row)
                                                                :block-ref)
                                                               (reset! *mouse-down? false)))}
                       (when value
                         (apply render-column-value row format value))]))]))]]]))))
>>>>>>> b6382d5c
<|MERGE_RESOLUTION|>--- conflicted
+++ resolved
@@ -129,19 +129,8 @@
         query-properties (if page? (remove #{:block} query-properties) query-properties)
         columns (if (seq query-properties)
                   query-properties
-<<<<<<< HEAD
-                  (get-all-columns-for-result result page?))
-        included-columns #{:created-at :updated-at}]
-    (distinct
-     ;; Ensure that timestamp columns are last columns since they take up space
-     (if (some included-columns columns)
-       (concat (remove included-columns columns)
-               (filter included-columns columns))
-       columns))))
-=======
-                  (get-keys result page?))]
+                  (get-all-columns-for-result result page?))]
     (distinct columns)))
->>>>>>> b6382d5c
 
 (defn- build-column-value
   "Builds a column's tuple value for a query table given a row, column and
@@ -190,18 +179,13 @@
                (get-in row [:block/content]))
     :block (or (get-in row [:block/original-name])
                (get-in row [:block/content]))
-<<<<<<< HEAD
-    (or (get-in row [:block/properties column])
-        (get-in row [:block/properties-text-values column])
-        (get-in row [(keyword :block column)]))))
-=======
+
            (or (get-in row [:block/properties column])
                (get-in row [:block/properties-text-values column])
                (get-in row [(keyword :block column)]))))
->>>>>>> b6382d5c
 
 (defn- render-column-value
-  [{:keys [row-format cell-format value]} page-cp inline-text {:keys [uuid-names db-graph?]}]
+  [{:keys [row-block row-format cell-format value]} page-cp inline-text {:keys [uuid-names db-graph?]}]
   (cond
     ;; elements should be rendered as they are provided
     (= :element cell-format) value
@@ -221,7 +205,7 @@
     ;; inline-text when no page entity is found
     (string? value) (if-let [page (db/entity [:block/name (util/page-name-sanity-lc value)])]
                       (page-cp {} page)
-                      (inline-text row-format value))
+                      (inline-text row-block row-format value))
     ;; render uuids as page refs
     (uuid? value)
     (page-cp {} {:block/name (get uuid-names value)})
@@ -290,7 +274,10 @@
                                                           :block-ref)
                                                          (reset! *mouse-down? false)))}
                  (when value
-                   (render-column-value {:format format :cell-format cell-format :value value}
+                   (render-column-value {:row-block row
+                                         :row-format format
+                                         :cell-format cell-format
+                                         :value value}
                                         page-cp
                                         inline-text
                                         {:uuid-names uuid-names
@@ -306,7 +293,6 @@
           ;; as user needs to know if there result is sorted
           sort-state (get-sort-state current-block {:db-graph? db-graph?})
           sort-result (sort-result result (assoc sort-state :page? page?))
-<<<<<<< HEAD
           table-version (get-shui-component-version :table config)]
       (case table-version
         2 (let [v2-columns (mapv #(if (uuid? %) (db-pu/get-property-name %) %) columns)
@@ -319,68 +305,4 @@
                                    (build-column-text row column)))]
             (shui/table-v2 {:data (conj [[v2-columns]] result-as-text)}
                            (make-shui-context v2-config inline)))
-        1 (result-table-v1 config current-block sort-result sort-state columns options map-inline page-cp ->elem inline-text)))))
-=======
-          property-separated-by-commas? (partial text/separated-by-commas? (state/get-config))
-          table-version (get-shui-component-version :table config)
-          result-as-text (for [row sort-result]
-                           (for [column columns]
-                             (build-column-text row column)))
-          render-column-value (fn [row-block row-format cell-format value]
-                                (cond
-                                  ;; elements should be rendered as they are provided
-                                  (= :element cell-format) value
-                                  ;; collections are treated as a comma separated list of page-cps
-                                  (coll? value) (->> (map #(page-cp {} {:block/name %}) value)
-                                                     (interpose [:span ", "]))
-                                  ;; boolean values need to first be stringified
-                                  (boolean? value) (str value)
-                                  ;; string values will attempt to be rendered as pages, falling back to
-                                  ;; inline-text when no page entity is found
-                                  (string? value) (if-let [page (db/entity [:block/name (util/page-name-sanity-lc value)])]
-                                                    (page-cp {} page)
-                                                    (inline-text row-block row-format value))
-                                  ;; anything else should just be rendered as provided
-                                  :else value))]
-
-      (case table-version
-        2 (shui/table-v2 {:data (conj [[columns]] result-as-text)}
-                         (make-shui-context config inline))
-        1 [:div.overflow-x-auto {:on-mouse-down (fn [e] (.stopPropagation e))
-                                 :style {:width "100%"}
-                                 :class (when-not page? "query-table")}
-           [:table.table-auto
-            [:thead
-             [:tr.cursor
-              (for [column columns]
-                (let [title (if (and (= column :clock-time) (integer? clock-time-total))
-                              (util/format "clock-time(total: %s)" (clock/seconds->days:hours:minutes:seconds
-                                                                    clock-time-total))
-                              (name column))]
-                  (sortable-title title column sort-state (:block/uuid current-block))))]]
-            [:tbody
-             (for [row sort-result]
-               (let [format (:block/format row)]
-                 [:tr.cursor
-                  (for [column columns]
-                    (let [value (build-column-value row
-                                                    column
-                                                    {:page? page?
-                                                     :->elem ->elem
-                                                     :map-inline map-inline
-                                                     :config config
-                                                     :comma-separated-property? (property-separated-by-commas? column)})]
-                      [:td.whitespace-nowrap {:on-mouse-down (fn []
-                                                               (reset! *mouse-down? true)
-                                                               (reset! select? false))
-                                              :on-mouse-move (fn [] (reset! select? true))
-                                              :on-mouse-up (fn []
-                                                             (when (and @*mouse-down? (not @select?))
-                                                               (state/sidebar-add-block!
-                                                                (state/get-current-repo)
-                                                                (:db/id row)
-                                                                :block-ref)
-                                                               (reset! *mouse-down? false)))}
-                       (when value
-                         (apply render-column-value row format value))]))]))]]]))))
->>>>>>> b6382d5c
+        1 (result-table-v1 config current-block sort-result sort-state columns options map-inline page-cp ->elem inline-text)))))