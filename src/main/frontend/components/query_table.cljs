(ns frontend.components.query-table
  (:require [frontend.components.svg :as svg]
            [frontend.config :as config]
            [frontend.date :as date]
            [frontend.db :as db]
            [frontend.db.query-dsl :as query-dsl]
            [frontend.db.utils :as db-utils]
            [frontend.format.block :as block]
            [frontend.handler.common :as common-handler]
            [frontend.handler.property :as property-handler]
            [frontend.shui :refer [get-shui-component-version make-shui-context]]
            [frontend.state :as state]
            [frontend.util :as util]
            [frontend.util.clock :as clock]
            [frontend.handler.file-based.property :as file-property-handler]
            [logseq.shui.core :as shui]
            [medley.core :as medley]
            [rum.core :as rum]
            [logseq.graph-parser.text :as text]
            [logseq.db.frontend.property :as db-property]
            [frontend.handler.property.util :as pu]
            [frontend.handler.db-based.property.util :as db-pu]))

;; Util fns
;; ========
(defn- attach-clock-property
  [result]
  ;; FIXME: Look up by property id if still supporting clock-time
  (let [ks [:block/properties :clock-time]
        result (map (fn [b]
                      (let [b (block/parse-title-and-body b)]
                        (assoc-in b ks (or (clock/clock-summary (:block/body b) false) 0))))
                    result)]
    (if (every? #(zero? (get-in % ks)) result)
      (map #(medley/dissoc-in % ks) result)
      result)))

(defn- sort-by-fn [sort-by-column item {:keys [page?]}]
  (case sort-by-column
    :created-at
    (:block/created-at item)
    :updated-at
    (:block/updated-at item)
    :block
    (:block/content item)
    :page
    (if page? (:block/name item) (get-in item [:block/page :block/name]))
    (get-in item [:block/properties sort-by-column])))

(defn- locale-compare
  "Use locale specific comparison for strings and general comparison for others."
  [x y]
  (if (and (number? x) (number? y))
    (< x y)
    (.localeCompare (str x) (str y) (state/sub :preferred-language) #js {:numeric true})))

(defn- sort-result [result {:keys [sort-by-column sort-desc? sort-nlp-date? page?]}]
  (if (some? sort-by-column)
    (let [comp-fn (if sort-desc? #(locale-compare %2 %1) locale-compare)]
      (sort-by (fn [item]
                 (block/normalize-block (sort-by-fn sort-by-column item {:page? page?})
                                        sort-nlp-date?))
               comp-fn
               result))
    result))

(defn- get-sort-state
  "Return current sort direction and column being sorted, respectively
  :sort-desc? and :sort-by-column. :sort-by-column is nil if no sorting is to be
  done"
  [current-block {:keys [db-graph?]}]
  (let [properties (:block/properties current-block)
        p-desc? (pu/lookup properties :query-sort-desc)
        desc? (if (some? p-desc?) p-desc? true)
        properties (:block/properties current-block)
        query-sort-by (pu/lookup properties :query-sort-by)
        ;; Starting with #6105, we started putting properties under namespaces.
        nlp-date? (and (not db-graph?) (pu/lookup properties :logseq.query/nlp-date))
        sort-by-column (or (if (uuid? query-sort-by) query-sort-by (keyword query-sort-by))
                           (if (query-dsl/query-contains-filter? (:block/content current-block) "sort-by")
                             nil
                             :updated-at))]
    {:sort-desc? desc?
     :sort-by-column sort-by-column
     :sort-nlp-date? nlp-date?}))

;; Components
;; ==========
(rum/defc sortable-title
  [title column {:keys [sort-by-column sort-desc?]} block-id]
  (let [repo (state/get-current-repo)]
    [:th.whitespace-nowrap
     [:a {:on-click (fn []
                      (property-handler/set-block-property! repo block-id :query-sort-by (if (uuid? column) column (name column)))
                      (property-handler/set-block-property! repo block-id :query-sort-desc (not sort-desc?)))}
      [:div.flex.items-center
       [:span.mr-1 title]
       (when (= sort-by-column column)
         [:span
          (if sort-desc? (svg/caret-down) (svg/caret-up))])]]]))

(defn get-all-columns-for-result
  "Gets all possible columns for a given result. For a db graph, this is a mix
  of property uuids and special keywords like :page. For a file graph, these are
  all property names as keywords"
  [result page?]
  (let [repo (state/get-current-repo)
        db-graph? (config/db-based-graph? repo)
        hidden-properties (if db-graph?
                            ;; TODO: Support additional hidden properties e.g. from user config
                            ;; or gp-property/built-in-extended properties
                            (set (map #(db-pu/get-built-in-property-uuid repo %)
                                      db-property/built-in-properties-keys-str))
                            (conj (file-property-handler/built-in-properties) :template))
        prop-keys* (->> (distinct (mapcat keys (map :block/properties result)))
                        (remove hidden-properties))
        prop-keys (cond-> (if page? (cons :page prop-keys*) (concat '(:block :page) prop-keys*))
                    (or db-graph? page?)
                    (concat [:created-at :updated-at]))]
    prop-keys))

(defn get-columns [current-block result {:keys [page?]}]
  (let [properties (:block/properties current-block)
        query-properties (pu/lookup properties :query-properties)
        query-properties (if (config/db-based-graph? (state/get-current-repo))
                           query-properties
                           (some-> query-properties
                                   (common-handler/safe-read-string "Parsing query properties failed")))
        query-properties (if page? (remove #{:block} query-properties) query-properties)
        columns (if (seq query-properties)
                  query-properties
                  (get-all-columns-for-result result page?))]
    (distinct columns)))

(defn- build-column-value
  "Builds a column's tuple value for a query table given a row, column and
  options"
  [row column {:keys [page? ->elem map-inline comma-separated-property?]}]
  (case column
    :page
    [:string (if page?
               (or (:block/original-name row)
                   (:block/name row))
               (or (get-in row [:block/page :block/original-name])
                   (get-in row [:block/page :block/name])))]

    :block       ; block title
    (let [content (:block/content row)
          uuid (:block/uuid row)
          {:block/keys [title]} (block/parse-title-and-body
                                 (:block/uuid row)
                                 (:block/format row)
                                 (:block/pre-block? row)
                                 content)]
      (if (seq title)
        [:element (->elem :div (map-inline {:block/uuid uuid} title))]
        [:string content]))

    :created-at
    [:string (when-let [created-at (:block/created-at row)]
               (date/int->local-time-2 created-at))]

    :updated-at
    [:string (when-let [updated-at (:block/updated-at row)]
               (date/int->local-time-2 updated-at))]

    [:string (if comma-separated-property?
               ;; Return original properties since comma properties need to
               ;; return collections for display purposes
               (get-in row [:block/properties column])
               (or (get-in row [:block/properties-text-values column])
                   ;; Fallback to original properties for page blocks
                   (get-in row [:block/properties column])))]))

(defn build-column-text [row column]
  (case column
    :page  (or (get-in row [:block/page :block/original-name])
               (get-in row [:block/original-name])
               (get-in row [:block/content]))
    :block (or (get-in row [:block/original-name])
               (get-in row [:block/content]))

           (or (get-in row [:block/properties column])
               (get-in row [:block/properties-text-values column])
               (get-in row [(keyword :block column)]))))

(defn- render-column-value
  [{:keys [row-block row-format cell-format value]} page-cp inline-text {:keys [uuid-names db-graph?]}]
  (cond
    ;; elements should be rendered as they are provided
    (= :element cell-format) value
    ;; collections are treated as a comma separated list of page-cps if they
    ;; have uuids or else as normal values
    (coll? value) (if db-graph?
                    (->> (map #(if (uuid? %)
                                 (page-cp {} {:block/name (get uuid-names %)})
                                 (str %))
                              value)
                         (interpose [:span ", "]))
                    (->> (map #(page-cp {} {:block/name %}) value)
                         (interpose [:span ", "])))
    ;; boolean values need to first be stringified
    (boolean? value) (str value)
    ;; string values will attempt to be rendered as pages, falling back to
    ;; inline-text when no page entity is found
    (string? value) (if-let [page (db/entity [:block/name (util/page-name-sanity-lc value)])]
                      (page-cp {} page)
<<<<<<< HEAD
                       (inline-text row-block row-format value))
=======
                      (inline-text row-block row-format value))
>>>>>>> a9e8340a
    ;; render uuids as page refs
    (uuid? value)
    (page-cp {} {:block/name (get uuid-names value)})
    ;; anything else should just be rendered as provided
    :else value))

(rum/defcs result-table-v1 < rum/reactive
  (rum/local false ::select?)
  (rum/local false ::mouse-down?)
  [state config current-block sort-result sort-state columns {:keys [page?]} map-inline page-cp ->elem inline-text]
  (let [select? (get state ::select?)
        *mouse-down? (::mouse-down? state)
        clock-time-total (when-not page?
                           (->> (map #(get-in % [:block/properties :clock-time] 0) sort-result)
                                (apply +)))
        property-separated-by-commas? (partial text/separated-by-commas? (state/get-config))
        db-graph? (config/db-based-graph? (state/get-current-repo))
        ;; Fetch all uuid's names once so we aren't doing it N times for N appearances in a table
        uuid-names
        (when db-graph?
          (let [property-ref-vals (->> sort-result
                                       (map :block/properties)
                                       (mapcat (fn [m]
                                                 (concat (->> m vals (filter #(and (set? %) (every? uuid? %))) (mapcat identity))
                                                         (->> m vals (filter uuid?)))))
                                       set)]
            (some->> (seq (concat property-ref-vals (filter uuid? columns)))
                     (map #(vector :block/uuid %))
                     (db-utils/pull-many '[:block/uuid :block/original-name])
                     (map (juxt :block/uuid :block/original-name))
                     (into {}))))]
    [:div.overflow-x-auto {:on-mouse-down (fn [e] (.stopPropagation e))
                           :style {:width "100%"}
                           :class (when-not page? "query-table")}
     [:table.table-auto
      [:thead
       [:tr.cursor
        (for [column columns]
          (let [column-name (if (uuid? column) (get uuid-names column) column)
                title (if (and (= column :clock-time) (integer? clock-time-total))
                        (util/format "clock-time(total: %s)" (clock/seconds->days:hours:minutes:seconds
                                                              clock-time-total))
                        (name column-name))]
            (sortable-title title column sort-state (:block/uuid current-block))))]]
      [:tbody
       (for [row sort-result]
         (let [row-format (:block/format row)]
           [:tr.cursor
            (for [column columns]
              (let [[cell-format value] (build-column-value row
                                                            column
                                                            {:page? page?
                                                             :->elem ->elem
                                                             :map-inline map-inline
                                                             :config config
                                                             :comma-separated-property? (property-separated-by-commas? column)})]
                [:td.whitespace-nowrap {:on-mouse-down (fn []
                                                         (reset! *mouse-down? true)
                                                         (reset! select? false))
                                        :on-mouse-move (fn [] (reset! select? true))
                                        :on-mouse-up (fn []
                                                       (when (and @*mouse-down? (not @select?))
                                                         (state/sidebar-add-block!
                                                          (state/get-current-repo)
                                                          (:db/id row)
                                                          :block-ref)
                                                         (reset! *mouse-down? false)))}
                 (when value
<<<<<<< HEAD
                   (render-column-value {:row-block row :row-format row-format :cell-format cell-format :value value}
=======
                   (render-column-value {:row-block row
                                         :row-format format
                                         :cell-format cell-format
                                         :value value}
>>>>>>> a9e8340a
                                        page-cp
                                        inline-text
                                        {:uuid-names uuid-names
                                         :db-graph? db-graph?}))]))]))]]]))

(rum/defc result-table < rum/reactive
  [config current-block result {:keys [page?] :as options} map-inline page-cp ->elem inline-text inline]
  (when current-block
    (let [result' (if page? result (attach-clock-property result))
          columns (get-columns current-block result' {:page? page?})
          db-graph? (config/db-based-graph? (state/get-current-repo))
          ;; Sort state needs to be in sync between final result and sortable title
          ;; as user needs to know if there result is sorted
          sort-state (get-sort-state current-block {:db-graph? db-graph?})
          sort-result (sort-result result (assoc sort-state :page? page?))
          table-version (get-shui-component-version :table config)]
      (case table-version
        2 (let [v2-columns (mapv #(if (uuid? %) (db-pu/get-property-name %) %) columns)
                v2-config (cond-> config
                            db-graph?
                            (assoc-in [:block :properties]
                                      (db-pu/readable-properties (get-in config [:block :block/properties]))))
                result-as-text (for [row result]
                                 (for [column columns]
                                   (build-column-text row column)))]
            (shui/table-v2 {:data (conj [[v2-columns]] result-as-text)}
                           (make-shui-context v2-config inline)))
        1 (result-table-v1 config current-block sort-result sort-state columns options map-inline page-cp ->elem inline-text)))))<|MERGE_RESOLUTION|>--- conflicted
+++ resolved
@@ -205,11 +205,7 @@
     ;; inline-text when no page entity is found
     (string? value) (if-let [page (db/entity [:block/name (util/page-name-sanity-lc value)])]
                       (page-cp {} page)
-<<<<<<< HEAD
-                       (inline-text row-block row-format value))
-=======
                       (inline-text row-block row-format value))
->>>>>>> a9e8340a
     ;; render uuids as page refs
     (uuid? value)
     (page-cp {} {:block/name (get uuid-names value)})
@@ -256,7 +252,7 @@
             (sortable-title title column sort-state (:block/uuid current-block))))]]
       [:tbody
        (for [row sort-result]
-         (let [row-format (:block/format row)]
+         (let [format (:block/format row)]
            [:tr.cursor
             (for [column columns]
               (let [[cell-format value] (build-column-value row
@@ -278,14 +274,10 @@
                                                           :block-ref)
                                                          (reset! *mouse-down? false)))}
                  (when value
-<<<<<<< HEAD
-                   (render-column-value {:row-block row :row-format row-format :cell-format cell-format :value value}
-=======
                    (render-column-value {:row-block row
                                          :row-format format
                                          :cell-format cell-format
                                          :value value}
->>>>>>> a9e8340a
                                         page-cp
                                         inline-text
                                         {:uuid-names uuid-names
