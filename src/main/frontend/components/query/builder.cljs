--- conflicted
+++ resolved
@@ -11,6 +11,7 @@
             [frontend.db.query-dsl :as query-dsl]
             [frontend.handler.editor :as editor-handler]
             [frontend.handler.query.builder :as query-builder]
+            [frontend.hooks :as hooks]
             [frontend.mixins :as mixins]
             [frontend.state :as state]
             [frontend.ui :as ui]
@@ -21,16 +22,10 @@
             [logseq.db.frontend.property :as db-property]
             [logseq.db.frontend.property.type :as db-property-type]
             [logseq.db.sqlite.util :as sqlite-util]
-<<<<<<< HEAD
             [logseq.graph-parser.db :as gp-db]
             [logseq.shui.ui :as shui]
             [promesa.core :as p]
             [rum.core :as rum]))
-=======
-            [frontend.db-mixins :as db-mixins]
-            [logseq.db :as ldb]
-            [frontend.hooks :as hooks]))
->>>>>>> f485eeef
 
 (rum/defc page-block-selector
   [*find]
