--- conflicted
+++ resolved
@@ -49,7 +49,6 @@
         columns' (columns (assoc config :container-id (::container-id state)) result')
         set-data! (fn [data] (reset! *result data))]
     [:div.query-result.w-full
-<<<<<<< HEAD
      (views/view
       {:title-key :views.table/live-query-title
        :view-entity view-entity
@@ -58,8 +57,8 @@
        :set-data! set-data!
        :columns columns'
        :on-delete-rows (fn [table selected-rows]
-                         (let [pages (filter ldb/page? selected-rows)
-                               blocks (remove ldb/page? selected-rows)
+                         (let [pages (filter entity-util/page? selected-rows)
+                               blocks (remove entity-util/page? selected-rows)
                                selected (set (map :id (remove :logseq.property/built-in? selected-rows)))
                                data' (remove (fn [row] (contains? selected (:id row))) (:data table))]
                            (p/do!
@@ -70,25 +69,4 @@
                                (outliner-op/delete-blocks! blocks nil))
                              (doseq [page pages]
                                (when-let [id (:block/uuid page)]
-                                 (outliner-op/delete-page! id)))))))})]))
-=======
-     (views/view view-entity
-                 {:title-key :views.table/live-query-title
-                  :data result'
-                  :set-data! set-data!
-                  :columns columns'
-                  :on-delete-rows (fn [table selected-rows]
-                                    (let [pages (filter entity-util/page? selected-rows)
-                                          blocks (remove entity-util/page? selected-rows)
-                                          selected (set (map :id (remove :logseq.property/built-in? selected-rows)))
-                                          data' (remove (fn [row] (contains? selected (:id row))) (:data table))]
-                                      (p/do!
-                                       (set-data! data')
-                                       (ui-outliner-tx/transact!
-                                        {:outliner-op :delete-blocks}
-                                        (when (seq blocks)
-                                          (outliner-op/delete-blocks! blocks nil))
-                                        (doseq [page pages]
-                                          (when-let [id (:block/uuid page)]
-                                            (outliner-op/delete-page! id)))))))})]))
->>>>>>> fdda66a8
+                                 (outliner-op/delete-page! id)))))))})]))