--- conflicted
+++ resolved
@@ -40,8 +40,7 @@
 (rum/defc custom-context-menu-content
   []
   (let [repo (state/get-current-repo)]
-<<<<<<< HEAD
-    [:.menu-links-wrapper
+    [:<>
      (ui/menu-background-color #(property-handler/batch-set-block-property! repo
                                                                             (state/get-selection-block-ids)
                                                                             (pu/get-pid :logseq.property/background-color)
@@ -49,12 +48,6 @@
                                #(property-handler/batch-remove-block-property! repo
                                                                                (state/get-selection-block-ids)
                                                                                (pu/get-pid :logseq.property/background-color)))
-=======
-    [:<>
-     (ui/menu-background-color #(property-handler/batch-set-block-property! repo (state/get-selection-block-ids) :background-color %)
-                               #(property-handler/batch-remove-block-property! repo (state/get-selection-block-ids) :background-color))
->>>>>>> 179b4fa4
-
      (ui/menu-heading #(editor-handler/batch-set-heading! (state/get-selection-block-ids) %)
                       #(editor-handler/batch-set-heading! (state/get-selection-block-ids) true)
                       #(editor-handler/batch-remove-heading! (state/get-selection-block-ids)))
@@ -181,25 +174,12 @@
                                           [:p (t :context-menu/template-exists-warning)]
                                           :error)
                                          (p/do!
-<<<<<<< HEAD
                                           (property-handler/set-block-property! repo block-id (pu/get-pid :logseq.property/template) title)
                                           (when (false? template-including-parent?)
                                             (property-handler/set-block-property! repo block-id
                                                                                   (pu/get-pid :logseq.property/template-including-parent)
                                                                                   false))
                                           (state/hide-custom-context-menu!))))))))]
-         [:hr.menu-separator]])
-      (ui/menu-link
-       {:key "Make a Template"
-        :on-click (fn [e]
-                    (util/stop e)
-                    (reset! edit? true))}
-       (t :context-menu/make-a-template)))))
-=======
-                                           (property-handler/set-block-property! repo block-id :template title)
-                                           (when (false? template-including-parent?)
-                                             (property-handler/set-block-property! repo block-id :template-including-parent false))
-                                           (state/hide-custom-context-menu!))))))))]
          (shui/dropdown-menu-separator)])
       (shui/dropdown-menu-item
         {:key "Make a Template"
@@ -207,7 +187,6 @@
                      (util/stop e)
                      (reset! edit? true))}
         (t :context-menu/make-a-template)))))
->>>>>>> 179b4fa4
 
 (rum/defc ^:large-vars/cleanup-todo block-context-menu-content <
   shortcut/disable-all-shortcuts
@@ -218,19 +197,12 @@
       (let [properties (:block/properties block)
             heading (or (pu/lookup properties :logseq.property/heading)
                         false)]
-<<<<<<< HEAD
-        [:.menu-links-wrapper
+        [:<>
          (ui/menu-background-color #(property-handler/set-block-property! repo block-id
                                                                           (pu/get-pid :logseq.property/background-color)
                                                                           %)
                                    #(property-handler/remove-block-property! repo block-id
                                                                              (pu/get-pid :logseq.property/background-color)))
-=======
-
-        [:<>
-         (ui/menu-background-color #(property-handler/set-block-property! repo block-id :background-color %)
-                                   #(property-handler/remove-block-property! repo block-id :background-color))
->>>>>>> 179b4fa4
 
          (ui/menu-heading heading
                           #(editor-handler/set-heading! block-id %)
