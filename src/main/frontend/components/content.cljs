(ns frontend.components.content
  (:require [clojure.string :as string]
            [dommy.core :as d]
            [frontend.commands :as commands]
            [frontend.components.editor :as editor]
            [frontend.components.page-menu :as page-menu]
            [frontend.components.export :as export]
            [frontend.context.i18n :refer [t]]
            [frontend.db :as db]
            [frontend.extensions.srs :as srs]
            [frontend.handler.common :as common-handler]
            [frontend.handler.editor :as editor-handler]
            [frontend.handler.image :as image-handler]
            [frontend.handler.notification :as notification]
            [frontend.handler.page :as page-handler]
            [frontend.handler.common.developer :as dev-common-handler]
            [frontend.mixins :as mixins]
            [frontend.state :as state]
            [frontend.ui :as ui]
            [frontend.util :as util]
            [logseq.graph-parser.util :as gp-util]
            [logseq.graph-parser.util.block-ref :as block-ref]
            [frontend.util.url :as url-util]
            [goog.dom :as gdom]
            [goog.object :as gobj]
            [rum.core :as rum]))

;; TODO i18n support

(rum/defc custom-context-menu-content
  []
  [:.menu-links-wrapper
   (ui/menu-link
    {:key "cut"
     :on-click #(editor-handler/cut-selection-blocks true)}
    "Cut"
    nil)
   (ui/menu-link
    {:key      "delete"
     :on-click #(do (editor-handler/delete-selection %)
                    (state/hide-custom-context-menu!))}
    "Delete"
    nil)
   (ui/menu-link
    {:key "copy"
     :on-click editor-handler/copy-selection-blocks}
    "Copy"
    nil)
   (ui/menu-link
    {:key "copy as"
     :on-click (fn [_]
                 (let [block-uuids (editor-handler/get-selected-toplevel-block-uuids)]
                   (state/set-modal!
                    #(export/export-blocks block-uuids))))}
    "Copy as..."
    nil)
   (ui/menu-link
    {:key "copy block refs"
     :on-click editor-handler/copy-block-refs}
    "Copy block refs"
    nil)
   (ui/menu-link
    {:key "copy block embeds"
     :on-click editor-handler/copy-block-embeds}
    "Copy block embeds"
    nil)

   [:hr.menu-separator]

   (ui/menu-link
    {:key "cycle todos"
     :on-click editor-handler/cycle-todos!}
    "Cycle todos"
    nil)])

(defonce *template-including-parent? (atom nil))

(rum/defc template-checkbox
  [template-including-parent?]
  [:div.flex.flex-row.w-auto.items-center
   [:p.text-medium.mr-2 "Including the parent block in the template?"]
   (ui/toggle template-including-parent?
              #(swap! *template-including-parent? not))])

(rum/defcs block-template < rum/reactive
  (rum/local false ::edit?)
  (rum/local "" ::input)
  {:will-unmount (fn [state]
                   (reset! *template-including-parent? nil)
                   state)}
  [state block-id]
  (let [edit? (get state ::edit?)
        input (get state ::input)
        template-including-parent? (rum/react *template-including-parent?)
        block-id (if (string? block-id) (uuid block-id) block-id)
        block (db/entity [:block/uuid block-id])
        has-children? (seq (:block/_parent block))]
    (when (and (nil? template-including-parent?) has-children?)
      (reset! *template-including-parent? true))

    (if @edit?
      (do
        (state/clear-edit!)
        [:<>
         [:div.px-4.py-2.text-sm {:on-click (fn [e] (util/stop e))}
          [:p "What's the template's name?"]
          [:input#new-template.form-input.block.w-full.sm:text-sm.sm:leading-5.my-2
           {:auto-focus true
            :on-change (fn [e]
                         (reset! input (util/evalue e)))}]
          (when has-children?
            (template-checkbox template-including-parent?))
          (ui/button "Submit"
                     :on-click (fn []
                                 (let [title (string/trim @input)]
                                   (when (not (string/blank? title))
                                     (if (page-handler/template-exists? title)
                                       (notification/show!
                                        [:p "Template already exists!"]
                                        :error)
                                       (do
                                         (editor-handler/set-block-property! block-id :template title)
                                         (when (false? template-including-parent?)
                                           (editor-handler/set-block-property! block-id :template-including-parent false))
                                         (state/hide-custom-context-menu!)))))))]
         [:hr.menu-separator]])
      (ui/menu-link
       {:key "Make a Template"
        :on-click (fn [e]
                    (util/stop e)
                    (reset! edit? true))}
       "Make a Template"
       nil))))

(rum/defc ^:large-vars/cleanup-todo block-context-menu-content
  [_target block-id]
    (when-let [block (db/entity [:block/uuid block-id])]
      (let [format (:block/format block)
            heading (-> block :block/properties :heading)]
        [:.menu-links-wrapper
         [:div.flex.flex-row.justify-between.py-1.px-2.items-center
          [:div.flex.flex-row.justify-between.flex-1.mx-2.mt-2
           (for [color ui/block-background-colors]
             [:a.shadow-sm
              {:title (t (keyword "color" color))
               :on-click (fn [_e]
                           (editor-handler/set-block-property! block-id "background-color" color))}
              [:div.heading-bg {:style {:background-color (str "var(--color-" color "-500)")}}]])
           [:a.shadow-sm
            {:title    (t :remove-background)
             :on-click (fn [_e]
                         (editor-handler/remove-block-property! block-id "background-color"))}
            [:div.heading-bg.remove "-"]]]]

         [:div.flex.flex-row.justify-between.pb-2.pt-1.px-2.items-center
          [:div.flex.flex-row.justify-between.flex-1.px-1
           (for [i (range 1 7)]
             (ui/button
              ""
              :disabled (= heading i)
              :icon (str "h-" i)
              :title (t :heading i)
              :class "to-heading-button"
              :on-click (fn [_e]
                          (editor-handler/set-heading! block-id format i))
              :intent "link"
              :small? true))
           (ui/button
            ""
            :icon "h-auto"
            :disabled (= heading true)
            :icon-props {:extension? true}
            :class "to-heading-button"
<<<<<<< HEAD
            :title (t :auto-heading)
=======
            :title (if (= format :markdown)
                     (str (t :auto-heading) " - " (t :not-available-in-mode format))
                     (t :auto-heading))
            :disabled (= format :markdown)
>>>>>>> 6d628483
            :on-click (fn [_e]
                        (editor-handler/set-heading! block-id format true))
            :intent "link"
            :small? true)
           (ui/button
            ""
            :icon "heading-off"
            :disabled (not heading)
            :icon-props {:extension? true}
            :class "to-heading-button"
            :title (t :remove-heading)
            :on-click (fn [_e]
                        (editor-handler/remove-heading! block-id format))
            :intent "link"
            :small? true)]]

         [:hr.menu-separator]

         (ui/menu-link
          {:key      "Open in sidebar"
           :on-click (fn [_e]
                       (editor-handler/open-block-in-sidebar! block-id))}
          (t :content/open-in-sidebar)
          ["⇧" "click"])

         [:hr.menu-separator]

         (ui/menu-link
          {:key      "Copy block ref"
           :on-click (fn [_e]
                       (editor-handler/copy-block-ref! block-id block-ref/->block-ref))}
          (t :content/copy-block-ref)
          nil)

         (ui/menu-link
          {:key      "Copy block embed"
           :on-click (fn [_e]
                       (editor-handler/copy-block-ref! block-id #(util/format "{{embed ((%s))}}" %)))}
          (t :content/copy-block-emebed)
          nil)

         ;; TODO Logseq protocol mobile support
         (when (util/electron?)
           (ui/menu-link
            {:key      "Copy block URL"
             :on-click (fn [_e]
                         (let [current-repo (state/get-current-repo)
                               tap-f (fn [block-id]
                                       (url-util/get-logseq-graph-uuid-url nil current-repo block-id))]
                           (editor-handler/copy-block-ref! block-id tap-f)))}
            "Copy block URL"
            nil))

         (ui/menu-link
          {:key      "Copy as"
           :on-click (fn [_]
                       (state/set-modal! #(export/export-blocks [block-id])))}
          "Copy as..."
          nil)

         (ui/menu-link
          {:key      "Cut"
           :on-click (fn [_e]
                       (editor-handler/cut-block! block-id))}
          "Cut"
          nil)

         (ui/menu-link
          {:key      "delete"
           :on-click #(editor-handler/delete-block-aux! block true)}
          "Delete"
          nil)

         [:hr.menu-separator]

         (block-template block-id)

         (cond
           (srs/card-block? block)
           (ui/menu-link
            {:key      "Preview Card"
             :on-click #(srs/preview (:db/id block))}
            "Preview Card"
            nil)
           (state/enable-flashcards?)
           (ui/menu-link
            {:key      "Make a Card"
             :on-click #(srs/make-block-a-card! block-id)}
            "Make a Flashcard"
            nil)
           :else
           nil)

         [:hr.menu-separator]

         (ui/menu-link
          {:key      "Expand all"
           :on-click (fn [_e]
                       (editor-handler/expand-all! block-id))}
          "Expand all"
          nil)

         (ui/menu-link
          {:key      "Collapse all"
           :on-click (fn [_e]
                       (editor-handler/collapse-all! block-id {}))}
          "Collapse all"
          nil)

         (when (state/sub [:plugin/simple-commands])
           (when-let [cmds (state/get-plugins-commands-with-type :block-context-menu-item)]
             (for [[_ {:keys [key label] :as cmd} action pid] cmds]
               (ui/menu-link
                {:key      key
                 :on-click #(commands/exec-plugin-simple-command!
                             pid (assoc cmd :uuid block-id) action)}
                label
                nil))))

         (when (state/sub [:ui/developer-mode?])
           (ui/menu-link
            {:key      "(Dev) Show block data"
             :on-click (fn []
                         (dev-common-handler/show-entity-data [:block/uuid block-id]))}
            "(Dev) Show block data"
            nil))

         (when (state/sub [:ui/developer-mode?])
           (ui/menu-link
            {:key      "(Dev) Show block AST"
             :on-click (fn []
                         (let [block (db/pull [:block/uuid block-id])]
                           (dev-common-handler/show-content-ast (:block/content block) (:block/format block))))}
            "(Dev) Show block AST"
            nil))])))

(rum/defc block-ref-custom-context-menu-content
  [block block-ref-id]
  (when (and block block-ref-id)
    [:.menu-links-wrapper
     (ui/menu-link
      {:key "open-in-sidebar"
       :on-click (fn []
                   (state/sidebar-add-block!
                    (state/get-current-repo)
                    block-ref-id
                    :block-ref))}
      "Open in sidebar"
      ["⇧" "click"])
     (ui/menu-link
      {:key "copy"
       :on-click (fn [] (editor-handler/copy-current-ref block-ref-id))}
      "Copy this reference"
      nil)
     (ui/menu-link
      {:key "delete"
       :on-click (fn [] (editor-handler/delete-current-ref! block block-ref-id))}
      "Delete this reference"
      nil)
     (ui/menu-link
      {:key "replace-with-text"
       :on-click (fn [] (editor-handler/replace-ref-with-text! block block-ref-id))}
      "Replace with text"
      nil)
     (ui/menu-link
      {:key "replace-with-embed"
       :on-click (fn [] (editor-handler/replace-ref-with-embed! block block-ref-id))}
      "Replace with embed"
      nil)]))

(rum/defc page-title-custom-context-menu-content
  [page]
  (when-not (string/blank? page)
    (let [page-menu-options (page-menu/page-menu page)]
      [:.menu-links-wrapper
       (for [{:keys [title options]} page-menu-options]
         (rum/with-key
           (ui/menu-link options title nil)
           title))])))

;; TODO: content could be changed
;; Also, keyboard bindings should only be activated after
;; blocks were already selected.
(rum/defc hiccup-content < rum/static
  (mixins/event-mixin
   (fn [state]
     ;; fixme: this mixin will register global event listeners on window
     ;; which might cause unexpected issues
     (mixins/listen state js/window "contextmenu"
                    (fn [e]
                      (let [target (gobj/get e "target")
                            block-id (d/attr target "blockid")
                            {:keys [block block-ref]} (state/sub :block-ref/context)
                            {:keys [page]} (state/sub :page-title/context)]
                        (cond
                          page
                          (do
                            (common-handler/show-custom-context-menu!
                             e
                             (page-title-custom-context-menu-content page))
                            (state/set-state! :page-title/context nil))

                          block-ref
                          (do
                            (common-handler/show-custom-context-menu!
                             e
                             (block-ref-custom-context-menu-content block block-ref))
                            (state/set-state! :block-ref/context nil))

                          (and (state/selection?) (not (d/has-class? target "bullet")))
                          (common-handler/show-custom-context-menu!
                           e
                           (custom-context-menu-content))

                          (and block-id (parse-uuid block-id))
                          (let [block (.closest target ".ls-block")]
                            (when block
                              (util/select-highlight! [block]))
                            (common-handler/show-custom-context-menu!
                             e
                             (block-context-menu-content target (uuid block-id))))

                          :else
                          nil))))))
  [id {:keys [hiccup]}]
  [:div {:id id}
   (if hiccup
     hiccup
     [:div.cursor "Click to edit"])])

(rum/defc non-hiccup-content < rum/reactive
  [id content on-click on-hide config format]
  (let [edit? (state/sub [:editor/editing? id])]
    (if edit?
      (editor/box {:on-hide on-hide
                   :format format}
                  id
                  config)
      (let [on-click (fn [e]
                       (when-not (util/link? (gobj/get e "target"))
                         (util/stop e)
                         (editor-handler/reset-cursor-range! (gdom/getElement (str id)))
                         (state/set-edit-content! id content)
                         (state/set-edit-input-id! id)
                         (when on-click
                           (on-click e))))]
        [:pre.cursor.content.pre-white-space
         {:id id
          :on-click on-click}
         (if (string/blank? content)
           [:div.cursor "Click to edit"]
           content)]))))

(defn- set-draw-iframe-style!
  []
  (let [width (gobj/get js/window "innerWidth")]
    (when (>= width 1024)
      (let [draws (d/by-class "draw-iframe")
            width (- width 200)]
        (doseq [draw draws]
          (d/set-style! draw :width (str width "px"))
          (let [height (max 700 (/ width 2))]
            (d/set-style! draw :height (str height "px")))
          (d/set-style! draw :margin-left (str (- (/ (- width 570) 2)) "px")))))))

(rum/defcs content < rum/reactive
  {:did-mount (fn [state]
                (set-draw-iframe-style!)
                (image-handler/render-local-images!)
                state)
   :did-update (fn [state]
                 (set-draw-iframe-style!)
                 (image-handler/render-local-images!)
                 state)}
  [state id {:keys [format
                    config
                    hiccup
                    content
                    on-click
                    on-hide]
             :as option}]
  (if hiccup
    [:div
     (hiccup-content id option)]
    (let [format (gp-util/normalize-format format)]
      (non-hiccup-content id content on-click on-hide config format))))<|MERGE_RESOLUTION|>--- conflicted
+++ resolved
@@ -171,14 +171,7 @@
             :disabled (= heading true)
             :icon-props {:extension? true}
             :class "to-heading-button"
-<<<<<<< HEAD
             :title (t :auto-heading)
-=======
-            :title (if (= format :markdown)
-                     (str (t :auto-heading) " - " (t :not-available-in-mode format))
-                     (t :auto-heading))
-            :disabled (= format :markdown)
->>>>>>> 6d628483
             :on-click (fn [_e]
                         (editor-handler/set-heading! block-id format true))
             :intent "link"
