--- conflicted
+++ resolved
@@ -234,22 +234,6 @@
                           (editor-handler/cut-block! block-id))}
              "Cut")
 
-<<<<<<< HEAD
-            (when (editor-handler/expand-all? block-id)
-              (ui/menu-link
-               {:key      "Expand all"
-                :on-click (fn [_e]
-                            (editor-handler/expand-all! block-id))}
-               "Expand all"))
-
-            (when (editor-handler/collapse-all? block-id)
-
-              (ui/menu-link
-               {:key      "Collapse all"
-                :on-click (fn [_e]
-                            (editor-handler/collapse-all! block-id))}
-               "Collapse all"))
-=======
             (ui/menu-link
              {:key      "Expand all"
               :on-click (fn [_e]
@@ -261,7 +245,6 @@
               :on-click (fn [_e]
                           (editor-handler/collapse-all! block-id))}
              "Collapse all")
->>>>>>> a175b516
 
             (when (state/sub [:plugin/simple-commands])
               (when-let [cmds (state/get-plugins-commands-with-type :block-context-menu-item)]
