(ns frontend.components.content
  (:require [cljs.pprint :as pprint]
            [clojure.string :as string]
            [dommy.core :as d]
            [frontend.commands :as commands]
            [frontend.components.editor :as editor]
            [frontend.components.page-menu :as page-menu]
            [frontend.components.export :as export]
            [frontend.config :as config]
            [frontend.context.i18n :refer [t]]
            [frontend.db :as db]
            [frontend.extensions.srs :as srs]
            [frontend.format :as format]
            [frontend.format.protocol :as protocol]
            [frontend.handler.common :as common-handler]
            [frontend.handler.editor :as editor-handler]
            [frontend.handler.image :as image-handler]
            [frontend.handler.notification :as notification]
            [frontend.handler.page :as page-handler]
            [frontend.mixins :as mixins]
            [frontend.state :as state]
            [frontend.ui :as ui]
            [frontend.util :as util]
            [logseq.graph-parser.util :as gp-util]
            [logseq.graph-parser.util.block-ref :as block-ref]
            [frontend.util.url :as url-util]
            [goog.dom :as gdom]
            [goog.object :as gobj]
            [rum.core :as rum]))

;; TODO i18n support

(defn- set-format-js-loading!
  [format value]
  (when format
    (swap! state/state assoc-in [:format/loading format] value)))

(defn- lazy-load
  [format]
  (let [format (gp-util/normalize-format format)]
    (when-let [record (format/get-format-record format)]
      (when-not (protocol/loaded? record)
        (set-format-js-loading! format true)
        (protocol/lazyLoad record
                           (fn [_result]
                             (set-format-js-loading! format false)))))))

(defn lazy-load-js
  [state]
  (when-let [format (:format (last (:rum/args state)))]
    (let [loader? (contains? config/html-render-formats format)]
      (when loader?
        (when-not (format/loaded? format)
          (lazy-load format))))))

(rum/defc custom-context-menu-content
  []
  [:.menu-links-wrapper
   (ui/menu-link
    {:key "cut"
     :on-click #(editor-handler/cut-selection-blocks true)}
    "Cut"
    nil)
   (ui/menu-link
    {:key "copy"
     :on-click editor-handler/copy-selection-blocks}
    "Copy"
    nil)
   (ui/menu-link
    {:key "copy as"
     :on-click (fn [_]
                 (let [block-uuids (editor-handler/get-selected-toplevel-block-uuids)]
                   (state/set-modal!
                    #(export/export-blocks block-uuids))))}
    "Copy as..."
    nil)
   (ui/menu-link
    {:key "copy block refs"
     :on-click editor-handler/copy-block-refs}
    "Copy block refs"
    nil)
   (ui/menu-link
    {:key "copy block embeds"
     :on-click editor-handler/copy-block-embeds}
    "Copy block embeds"
    nil)

   [:hr.menu-separator]

   (ui/menu-link
    {:key "cycle todos"
     :on-click editor-handler/cycle-todos!}
    "Cycle todos"
    nil)])

<<<<<<< HEAD
=======
;; FIXME: Make it configurable
(def block-background-colors
  ["#533e7d"
   "#497d46"
   "#787f97"
   "#978626"
   "#49767b"
   "#264c9b"])

>>>>>>> 8677c74f
(defonce *template-including-parent? (atom nil))

(rum/defc template-checkbox
  [template-including-parent?]
  [:div.flex.flex-row
   [:span.text-medium.mr-2 "Including the parent block in the template?"]
   (ui/toggle template-including-parent?
              #(swap! *template-including-parent? not))])

(rum/defcs block-template < rum/reactive
  (rum/local false ::edit?)
  (rum/local "" ::input)
  {:will-unmount (fn [state]
                   (reset! *template-including-parent? nil)
                   state)}
  [state block-id]
  (let [edit? (get state ::edit?)
        input (get state ::input)
        template-including-parent? (rum/react *template-including-parent?)
        block-id (if (string? block-id) (uuid block-id) block-id)
        block (db/entity [:block/uuid block-id])
        has-children? (seq (:block/_parent block))]
    (when (and (nil? template-including-parent?) has-children?)
      (reset! *template-including-parent? true))

    (if @edit?
      (do
        (state/clear-edit!)
        [:div.px-4.py-2 {:on-click (fn [e] (util/stop e))}
         [:p "What's the template's name?"]
         [:input#new-template.form-input.block.w-full.sm:text-sm.sm:leading-5.my-2
          {:auto-focus true
           :on-change (fn [e]
                        (reset! input (util/evalue e)))}]
         (when has-children?
           (template-checkbox template-including-parent?))
         (ui/button "Submit"
                    :on-click (fn []
                                (let [title (string/trim @input)]
                                  (when (not (string/blank? title))
                                    (if (page-handler/template-exists? title)
                                      (notification/show!
                                       [:p "Template already exists!"]
                                       :error)
                                      (do
                                        (editor-handler/set-block-property! block-id :template title)
                                        (when (false? template-including-parent?)
                                          (editor-handler/set-block-property! block-id :template-including-parent false))
                                        (state/hide-custom-context-menu!)))))))])
      (ui/menu-link
       {:key "Make a Template"
        :on-click (fn [e]
                    (util/stop e)
                    (reset! edit? true))}
       "Make a Template"
       nil))))

(rum/defc ^:large-vars/cleanup-todo block-context-menu-content
  [_target block-id]
    (when-let [block (db/entity [:block/uuid block-id])]
      (let [format (:block/format block)]
        [:.menu-links-wrapper
<<<<<<< HEAD
         [:div.flex-row.flex.justify-between.pb-2.pt-1.px-2
          [:div.flex-row.flex.justify-between
           (for [color ui/block-background-colors]
=======
         [:div.flex.flex-row.justify-between.pb-2.pt-1.px-2.items-center
          [:div.flex.flex-row.justify-between.flex-1
           (for [color block-background-colors]
>>>>>>> 8677c74f
             [:a.m-2.shadow-sm
              {:title (t (keyword "color" color))
               :on-click (fn [_e]
                           (editor-handler/set-block-property! block-id "background-color" color))}
              [:div.heading-bg {:style {:background-color (str "var(--color-" color "-500)")}}]])
           [:a.m-2.shadow-sm
            {:title    (t :remove-background)
             :on-click (fn [_e]
                         (editor-handler/remove-block-property! block-id "background-color"))}
            [:div.heading-bg.remove "-"]]]]

         [:div.flex.flex-row.justify-between.pb-2.pt-1.px-2.items-center
          [:div.flex.flex-row.justify-between.flex-1
           (for [i (range 1 7)]
             (ui/button
              (str "H" i)
              :on-click (fn [_e]
                          (editor-handler/set-heading! block-id format i))
              :intent "link"
              :small? true))
           (ui/button
            "H-"
            :title (t :remove-heading)
            :on-click (fn [_e]
                        (editor-handler/remove-heading! block-id format))
            :intent "link"
            :small? true)]]

         [:hr.menu-separator]

         (ui/menu-link
          {:key      "Open in sidebar"
           :on-click (fn [_e]
                       (editor-handler/open-block-in-sidebar! block-id))}
          "Open in sidebar"
          ["⇧" "click"])

         [:hr.menu-separator]

         (ui/menu-link
          {:key      "Copy block ref"
           :on-click (fn [_e]
                       (editor-handler/copy-block-ref! block-id block-ref/->block-ref))}
          "Copy block ref"
          nil)

         (ui/menu-link
          {:key      "Copy block embed"
           :on-click (fn [_e]
                       (editor-handler/copy-block-ref! block-id #(util/format "{{embed ((%s))}}" %)))}
          "Copy block embed"
          nil)

          ;; TODO Logseq protocol mobile support
         (when (util/electron?)
           (ui/menu-link
            {:key      "Copy block URL"
             :on-click (fn [_e]
                         (let [current-repo (state/get-current-repo)
                               tap-f (fn [block-id]
                                       (url-util/get-logseq-graph-uuid-url nil current-repo block-id))]
                           (editor-handler/copy-block-ref! block-id tap-f)))}
            "Copy block URL"
            nil))

         (ui/menu-link
          {:key      "Copy as"
           :on-click (fn [_]
                       (state/set-modal! #(export/export-blocks [block-id])))}
          "Copy as..."
          nil)

         (ui/menu-link
          {:key      "Cut"
           :on-click (fn [_e]
                       (editor-handler/cut-block! block-id))}
          "Cut"
          nil)

         [:hr.menu-separator]

         (block-template block-id)

         (if (srs/card-block? block)
           (ui/menu-link
            {:key      "Preview Card"
             :on-click #(srs/preview (:db/id block))}
            "Preview Card"
            nil)
           (ui/menu-link
            {:key      "Make a Card"
             :on-click #(srs/make-block-a-card! block-id)}
            "Make a Flashcard"
            nil))

         [:hr.menu-separator]

         (ui/menu-link
          {:key      "Expand all"
           :on-click (fn [_e]
                       (editor-handler/expand-all! block-id))}
          "Expand all"
          nil)

         (ui/menu-link
          {:key      "Collapse all"
           :on-click (fn [_e]
                       (editor-handler/collapse-all! block-id {}))}
          "Collapse all"
          nil)

         (when (state/sub [:plugin/simple-commands])
           (when-let [cmds (state/get-plugins-commands-with-type :block-context-menu-item)]
             (for [[_ {:keys [key label] :as cmd} action pid] cmds]
               (ui/menu-link
                {:key      key
                 :on-click #(commands/exec-plugin-simple-command!
                             pid (assoc cmd :uuid block-id) action)}
                label
                nil))))

         (when (state/sub [:ui/developer-mode?])
           (ui/menu-link
            {:key      "(Dev) Show block data"
             :on-click (fn []
                         (let [block-data (with-out-str (pprint/pprint (db/pull [:block/uuid block-id])))]
                           (println block-data)
                           (notification/show!
                            [:div
                             [:pre.code block-data]
                             [:br]
                             (ui/button "Copy to clipboard"
                                        :on-click #(.writeText js/navigator.clipboard block-data))]
                            :success
                            false)))}
            "(Dev) Show block data"
            nil))])))

(rum/defc block-ref-custom-context-menu-content
  [block block-ref-id]
  (when (and block block-ref-id)
    [:.menu-links-wrapper
     (ui/menu-link
      {:key "open-in-sidebar"
       :on-click (fn []
                   (state/sidebar-add-block!
                    (state/get-current-repo)
                    block-ref-id
                    :block-ref))}
      "Open in sidebar"
      ["⇧" "click"])
     (ui/menu-link
      {:key "copy"
       :on-click (fn [] (editor-handler/copy-current-ref block-ref-id))}
      "Copy this reference"
      nil)
     (ui/menu-link
      {:key "delete"
       :on-click (fn [] (editor-handler/delete-current-ref! block block-ref-id))}
      "Delete this reference"
      nil)
     (ui/menu-link
      {:key "replace-with-text"
       :on-click (fn [] (editor-handler/replace-ref-with-text! block block-ref-id))}
      "Replace with text"
      nil)
     (ui/menu-link
      {:key "replace-with-embed"
       :on-click (fn [] (editor-handler/replace-ref-with-embed! block block-ref-id))}
      "Replace with embed"
      nil)]))

(rum/defc page-title-custom-context-menu-content
  [page]
  (when-not (string/blank? page)
    (let [page-menu-options (page-menu/page-menu page)]
      [:.menu-links-wrapper
       (for [{:keys [title options]} page-menu-options]
         (ui/menu-link
          (merge
           {:key title}
           options)
          title
          nil))])))

;; TODO: content could be changed
;; Also, keyboard bindings should only be activated after
;; blocks were already selected.
(rum/defc hiccup-content < rum/static
  (mixins/event-mixin
   (fn [state]
     (mixins/listen state js/window "contextmenu"
                    (fn [e]
                      (let [target (gobj/get e "target")
                            block-id (d/attr target "blockid")
                            {:keys [block block-ref]} (state/sub :block-ref/context)
                            {:keys [page]} (state/sub :page-title/context)]
                        (cond
                          page
                          (do
                            (common-handler/show-custom-context-menu!
                             e
                             (page-title-custom-context-menu-content page))
                            (state/set-state! :page-title/context nil))

                          block-ref
                          (do
                            (common-handler/show-custom-context-menu!
                             e
                             (block-ref-custom-context-menu-content block block-ref))
                            (state/set-state! :block-ref/context nil))

                          (and (state/selection?) (not (d/has-class? target "bullet")))
                          (common-handler/show-custom-context-menu!
                           e
                           (custom-context-menu-content))

                          (and block-id (parse-uuid block-id))
                          (let [block (.closest target ".ls-block")]
                            (when block
                              (util/select-highlight! [block]))
                            (common-handler/show-custom-context-menu!
                            e
                            (block-context-menu-content target (uuid block-id))))

                          :else
                          nil))))))
  [id {:keys [hiccup]}]
  [:div {:id id}
   (if hiccup
     hiccup
     [:div.text-gray-500.cursor "Click to edit"])])

(rum/defc non-hiccup-content < rum/reactive
  [id content on-click on-hide config format]
  (let [edit? (state/sub [:editor/editing? id])
        loading (state/sub :format/loading)]
    (if edit?
      (editor/box {:on-hide on-hide
                   :format format}
                  id
                  config)
      (let [format (gp-util/normalize-format format)
            loading? (get loading format)
            markup? (contains? config/html-render-formats format)
            on-click (fn [e]
                       (when-not (util/link? (gobj/get e "target"))
                         (util/stop e)
                         (editor-handler/reset-cursor-range! (gdom/getElement (str id)))
                         (state/set-edit-content! id content)
                         (state/set-edit-input-id! id)
                         (when on-click
                           (on-click e))))]
        (cond
          (and markup? loading?)
          [:div "loading ..."]

          :else                       ; other text formats
          [:pre.cursor.content.pre-white-space
           {:id id
            :on-click on-click}
           (if (string/blank? content)
             [:div.text-gray-500.cursor "Click to edit"]
             content)])))))

(defn- set-draw-iframe-style!
  []
  (let [width (gobj/get js/window "innerWidth")]
    (when (>= width 1024)
      (let [draws (d/by-class "draw-iframe")
            width (- width 200)]
        (doseq [draw draws]
          (d/set-style! draw :width (str width "px"))
          (let [height (max 700 (/ width 2))]
            (d/set-style! draw :height (str height "px")))
          (d/set-style! draw :margin-left (str (- (/ (- width 570) 2)) "px")))))))

(rum/defcs content < rum/reactive
  {:will-mount (fn [state]
                 (lazy-load-js state)
                 state)
   :did-mount (fn [state]
                (set-draw-iframe-style!)
                (image-handler/render-local-images!)
                state)
   :did-update (fn [state]
                 (set-draw-iframe-style!)
                 (lazy-load-js state)
                 (image-handler/render-local-images!)
                 state)}
  [state id {:keys [format
                    config
                    hiccup
                    content
                    on-click
                    on-hide]
             :as option}]
  (if hiccup
    [:div
     (hiccup-content id option)]
    (let [format (gp-util/normalize-format format)]
      (non-hiccup-content id content on-click on-hide config format))))<|MERGE_RESOLUTION|>--- conflicted
+++ resolved
@@ -93,18 +93,6 @@
     "Cycle todos"
     nil)])
 
-<<<<<<< HEAD
-=======
-;; FIXME: Make it configurable
-(def block-background-colors
-  ["#533e7d"
-   "#497d46"
-   "#787f97"
-   "#978626"
-   "#49767b"
-   "#264c9b"])
-
->>>>>>> 8677c74f
 (defonce *template-including-parent? (atom nil))
 
 (rum/defc template-checkbox
@@ -167,15 +155,9 @@
     (when-let [block (db/entity [:block/uuid block-id])]
       (let [format (:block/format block)]
         [:.menu-links-wrapper
-<<<<<<< HEAD
-         [:div.flex-row.flex.justify-between.pb-2.pt-1.px-2
-          [:div.flex-row.flex.justify-between
+         [:div.flex.flex-row.justify-between.py-1.px-2.items-center
+          [:div.flex.flex-row.justify-between.flex-1
            (for [color ui/block-background-colors]
-=======
-         [:div.flex.flex-row.justify-between.pb-2.pt-1.px-2.items-center
-          [:div.flex.flex-row.justify-between.flex-1
-           (for [color block-background-colors]
->>>>>>> 8677c74f
              [:a.m-2.shadow-sm
               {:title (t (keyword "color" color))
                :on-click (fn [_e]
@@ -188,16 +170,18 @@
             [:div.heading-bg.remove "-"]]]]
 
          [:div.flex.flex-row.justify-between.pb-2.pt-1.px-2.items-center
-          [:div.flex.flex-row.justify-between.flex-1
+          [:div.flex.flex-row.justify-between.flex-1.px-1
            (for [i (range 1 7)]
              (ui/button
               (str "H" i)
+              :class "to-heading-button"
               :on-click (fn [_e]
                           (editor-handler/set-heading! block-id format i))
               :intent "link"
               :small? true))
            (ui/button
             "H-"
+            :class "to-heading-button"
             :title (t :remove-heading)
             :on-click (fn [_e]
                         (editor-handler/remove-heading! block-id format))
