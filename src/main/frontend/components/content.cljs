--- conflicted
+++ resolved
@@ -35,7 +35,6 @@
 
 (rum/defc custom-context-menu-content
   []
-<<<<<<< HEAD
   (let [repo (state/get-current-repo)]
     [:.menu-links-wrapper
      (ui/menu-background-color #(property-handler/batch-set-block-property! repo (state/get-selection-block-ids) :background-color %)
@@ -49,38 +48,35 @@
 
      (ui/menu-link
       {:key "cut"
-       :on-click #(editor-handler/cut-selection-blocks true)}
-      (t :editor/cut)
-      (ui/keyboard-shortcut-from-config :editor/cut))
+       :on-click #(editor-handler/cut-selection-blocks true)
+       :shortcut (ui/keyboard-shortcut-from-config :editor/cut)}
+      (t :editor/cut))
      (ui/menu-link
       {:key "delete"
        :on-click #(do (editor-handler/delete-selection %)
-                      (state/hide-custom-context-menu!))}
-      (t :editor/delete-selection)
-      (ui/keyboard-shortcut-from-config :editor/delete))
+                      (state/hide-custom-context-menu!))
+       :shortcut (ui/keyboard-shortcut-from-config :editor/delete)}
+      (t :editor/delete-selection))
      (ui/menu-link
       {:key "copy"
-       :on-click editor-handler/copy-selection-blocks}
-      (t :editor/copy)
-      (ui/keyboard-shortcut-from-config :editor/copy))
+       :on-click editor-handler/copy-selection-blocks
+       :shortcut (ui/keyboard-shortcut-from-config :editor/copy)}
+      (t :editor/copy))
      (ui/menu-link
       {:key "copy as"
        :on-click (fn [_]
                    (let [block-uuids (editor-handler/get-selected-toplevel-block-uuids)]
                      (state/set-modal!
                       #(export/export-blocks block-uuids {:whiteboard? false}))))}
-      (t :content/copy-export-as)
-      nil)
+      (t :content/copy-export-as))
      (ui/menu-link
       {:key "copy block refs"
        :on-click editor-handler/copy-block-refs}
-      (t :content/copy-block-ref)
-      nil)
+      (t :content/copy-block-ref))
      (ui/menu-link
       {:key "copy block embeds"
        :on-click editor-handler/copy-block-embeds}
-      (t :content/copy-block-emebed)
-      nil)
+      (t :content/copy-block-emebed))
 
      [:hr.menu-separator]
 
@@ -88,110 +84,32 @@
        (ui/menu-link
         {:key "Make a Card"
          :on-click #(srs/batch-make-cards!)}
-        (t :context-menu/make-a-flashcard)
-        nil))
+        (t :context-menu/make-a-flashcard)))
 
      (ui/menu-link
       {:key "Toggle number list"
        :on-click #(state/pub-event! [:editor/toggle-own-number-list (state/get-selection-block-ids)])}
-      (t :context-menu/toggle-number-list)
-      nil)
+      (t :context-menu/toggle-number-list))
 
      (ui/menu-link
       {:key "cycle todos"
-       :on-click editor-handler/cycle-todos!}
-      (t :editor/cycle-todo)
-      (ui/keyboard-shortcut-from-config :editor/cycle-todo))
+       :on-click editor-handler/cycle-todos!
+       :shortcut (ui/keyboard-shortcut-from-config :editor/cycle-todo)}
+      (t :editor/cycle-todo))
 
      [:hr.menu-separator]
 
      (ui/menu-link
       {:key "Expand all"
-       :on-click editor-handler/expand-all-selection!}
-      (t :editor/expand-block-children)
-      (ui/keyboard-shortcut-from-config :editor/expand-block-children))
+       :on-click editor-handler/expand-all-selection!
+       :shortcut (ui/keyboard-shortcut-from-config :editor/expand-block-children)}
+      (t :editor/expand-block-children))
 
      (ui/menu-link
       {:key "Collapse all"
-       :on-click editor-handler/collapse-all-selection!}
-      (t :editor/collapse-block-children)
-      (ui/keyboard-shortcut-from-config :editor/collapse-block-children))]))
-=======
-  [:.menu-links-wrapper
-   (ui/menu-background-color #(editor-property/batch-add-block-property! (state/get-selection-block-ids) :background-color %)
-                             #(editor-property/batch-remove-block-property! (state/get-selection-block-ids) :background-color))
-
-   (ui/menu-heading #(editor-handler/batch-set-heading! (state/get-selection-block-ids) %)
-                    #(editor-handler/batch-set-heading! (state/get-selection-block-ids) true)
-                    #(editor-handler/batch-remove-heading! (state/get-selection-block-ids)))
-
-   [:hr.menu-separator]
-
-   (ui/menu-link
-    {:key "cut"
-     :on-click #(editor-handler/cut-selection-blocks true)
-     :shortcut (ui/keyboard-shortcut-from-config :editor/cut)}
-    (t :editor/cut))
-   (ui/menu-link
-    {:key "delete"
-     :on-click #(do (editor-handler/delete-selection %)
-                    (state/hide-custom-context-menu!))
-     :shortcut (ui/keyboard-shortcut-from-config :editor/delete)}
-    (t :editor/delete-selection))
-   (ui/menu-link
-    {:key "copy"
-     :on-click editor-handler/copy-selection-blocks
-     :shortcut (ui/keyboard-shortcut-from-config :editor/copy)}
-    (t :editor/copy))
-   (ui/menu-link
-    {:key "copy as"
-     :on-click (fn [_]
-                 (let [block-uuids (editor-handler/get-selected-toplevel-block-uuids)]
-                   (state/set-modal!
-                    #(export/export-blocks block-uuids {:whiteboard? false}))))}
-    (t :content/copy-export-as))
-   (ui/menu-link
-    {:key "copy block refs"
-     :on-click editor-handler/copy-block-refs}
-    (t :content/copy-block-ref))
-   (ui/menu-link
-    {:key "copy block embeds"
-     :on-click editor-handler/copy-block-embeds}
-    (t :content/copy-block-emebed))
-
-   [:hr.menu-separator]
-
-   (when (state/enable-flashcards?)
-     (ui/menu-link
-      {:key "Make a Card"
-       :on-click #(srs/batch-make-cards!)}
-      (t :context-menu/make-a-flashcard)))
-
-   (ui/menu-link
-     {:key "Toggle number list"
-      :on-click #(state/pub-event! [:editor/toggle-own-number-list (state/get-selection-block-ids)])}
-     (t :context-menu/toggle-number-list))
-
-   (ui/menu-link
-    {:key "cycle todos"
-     :on-click editor-handler/cycle-todos!
-     :shortcut (ui/keyboard-shortcut-from-config :editor/cycle-todo)}
-    (t :editor/cycle-todo))
-
-   [:hr.menu-separator]
-
-   (ui/menu-link
-    {:key "Expand all"
-     :on-click editor-handler/expand-all-selection!
-     :shortcut (ui/keyboard-shortcut-from-config :editor/expand-block-children)}
-    (t :editor/expand-block-children))
-
-   (ui/menu-link
-    {:key "Collapse all"
-     :on-click editor-handler/collapse-all-selection!
-     :shortcut (ui/keyboard-shortcut-from-config :editor/collapse-block-children)}
-    (t :editor/collapse-block-children))])
->>>>>>> 6ce6b193
+       :on-click editor-handler/collapse-all-selection!
+       :shortcut (ui/keyboard-shortcut-from-config :editor/collapse-block-children)}
+      (t :editor/collapse-block-children))]))
 
 (defonce *template-including-parent? (atom nil))
 
