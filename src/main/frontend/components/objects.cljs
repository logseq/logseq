(ns frontend.components.objects
  "Provides table views for class objects and property related objects"
  (:require [frontend.components.filepicker :as filepicker]
            [frontend.components.views :as views]
            [frontend.db :as db]
            [frontend.db-mixins :as db-mixins]
            [frontend.db.async :as db-async]
            [frontend.db.model :as db-model]
            [frontend.db.react :as react]
            [frontend.handler.editor :as editor-handler]
            [frontend.hooks :as hooks]
            [frontend.mixins :as mixins]
            [frontend.modules.outliner.op :as outliner-op]
            [frontend.modules.outliner.ui :as ui-outliner-tx]
            [frontend.state :as state]
            [logseq.db :as ldb]
            [logseq.db.frontend.property :as db-property]
            [logseq.db.frontend.entity-util :as entity-util]
            [logseq.outliner.property :as outliner-property]
            [logseq.shui.ui :as shui]
            [promesa.core :as p]
            [rum.core :as rum]))

(defn- get-class-objects
  [class]
  (->> (db-model/get-class-objects (state/get-current-repo) (:db/id class))
       (map (fn [row] (assoc row :id (:db/id row))))))

(defn- add-new-class-object!
  [class set-data! properties]
  (p/let [block (editor-handler/api-insert-new-block! ""
                                                      {:page (:block/uuid class)
                                                       :properties (merge properties {:block/tags (:db/id class)})
                                                       :edit-block? false})
          _ (set-data! (get-class-objects class))]
    (editor-handler/edit-block! (db/entity [:block/uuid (:block/uuid block)]) 0 {:container-id :unknown-container})
    block))

(defn- build-asset-file-column
  [config]
  {:id :file
   :name "File"
   :type :string
   :header views/header-cp
   :cell (fn [_table row _column]
           (when-let [asset-cp (state/get-component :block/asset-cp)]
             [:div.block-content (asset-cp (assoc config :disable-resize? true) row)]))
   :disable-hide? true})

(rum/defc class-objects-inner < rum/static
  [config class objects properties]
  (let [[loading? set-loading?] (rum/use-state nil)
        [data set-data!] (rum/use-state objects)
        ;; Properties can be nil for published private graphs
        properties' (remove nil? properties)
        columns* (views/build-columns config properties' {:add-tags-column? (or (= (:db/ident class) :logseq.class/Root)
                                                                                (> (count (distinct (mapcat :block/tags objects))) 1))})
        columns (cond
                  (= (:db/ident class) :logseq.class/Pdf-annotation)
                  (remove #(contains? #{:logseq.property/ls-type} (:id %)) columns*)
                  (= (:db/ident class) :logseq.class/Asset)
                  (remove #(contains? #{:logseq.property.asset/checksum} (:id %)) columns*)
                  :else
                  columns*)
        columns (if (= (:db/ident class) :logseq.class/Asset)
                  ;; Insert in front of tag's properties
                  (let [[before-cols after-cols] (split-with #(not (db-property/logseq-property? (:id %))) columns)]
                    (concat before-cols [(build-asset-file-column config)] after-cols))
                  columns)]

    (hooks/use-effect!
     (fn []
       (when (nil? loading?)
         (set-loading? true)
         (p/let [_result (db-async/<get-tag-objects (state/get-current-repo) (:db/id class))]
           (react/refresh! (state/get-current-repo)
                           [[:frontend.worker.react/objects (:db/id class)]])
           (set-data! (get-class-objects class))
           (set-loading? false))))
     [])

    (views/view {:config config
                 :data data
                 :set-data! set-data!
                 :view-parent class
                 :view-identity :class-objects
                 :columns columns
                 :add-new-object! (fn [{:keys [properties]}]
                                    (if (= :logseq.class/Asset (:db/ident class))
                                      (shui/dialog-open!
                                       (fn []
                                         [:div.flex.flex-col.gap-2
                                          [:div.font-medium "Add assets"]
                                          (filepicker/picker
                                           {:on-change (fn [_e files]
                                                         (p/do!
                                                          (editor-handler/upload-asset! nil files :markdown editor-handler/*asset-uploading? true)
                                                          (set-data! (get-class-objects class))
                                                          (shui/dialog-close!)))})]))
                                      (add-new-class-object! class set-data! properties)))
                 :show-add-property? true
                 :add-property! (fn []
                                  (state/pub-event! [:editor/new-property {:block class
                                                                           :class-schema? true}]))
                 :on-delete-rows (fn [table selected-rows]
                                     ;; Built-in objects must not be deleted e.g. Tag, Property and Root
<<<<<<< HEAD
                                   (let [pages (->> selected-rows (filter ldb/page?) (remove :logseq.property/built-in?))
                                         blocks (->> selected-rows (remove ldb/page?) (remove :logseq.property/built-in?))]
                                     (p/do!
                                      (when-let [f (get-in table [:data-fns :set-row-selection!])]
                                        (f {}))
                                      (ui-outliner-tx/transact!
                                       {:outliner-op :delete-blocks}
                                       (when (seq blocks)
                                         (outliner-op/delete-blocks! blocks nil))
                                       (let [page-ids (map :db/id pages)
                                             tx-data (map (fn [pid] [:db/retract pid :block/tags (:db/id class)]) page-ids)]
                                         (when (seq tx-data)
                                           (outliner-op/transact! tx-data {:outliner-op :save-block}))))
                                      (set-data! (get-class-objects class)))))})))
=======
                                     (let [pages (->> selected-rows (filter entity-util/page?) (remove :logseq.property/built-in?))
                                           blocks (->> selected-rows (remove entity-util/page?) (remove :logseq.property/built-in?))]
                                       (p/do!
                                        (when-let [f (get-in table [:data-fns :set-row-selection!])]
                                          (f {}))
                                        (ui-outliner-tx/transact!
                                         {:outliner-op :delete-blocks}
                                         (when (seq blocks)
                                           (outliner-op/delete-blocks! blocks nil))
                                         (let [page-ids (map :db/id pages)
                                               tx-data (map (fn [pid] [:db/retract pid :block/tags (:db/id class)]) page-ids)]
                                           (when (seq tx-data)
                                             (outliner-op/transact! tx-data {:outliner-op :save-block}))))
                                        (set-data! (get-class-objects class)))))}))))
>>>>>>> fdda66a8

(rum/defcs class-objects < rum/reactive db-mixins/query mixins/container-id
  [state class {:keys [current-page? sidebar?]}]
  (when class
    (let [class (db/sub-block (:db/id class))
          config {:container-id (:container-id state)
                  :current-page? current-page?
                  :sidebar? sidebar?}
          properties (outliner-property/get-class-properties class)
          repo (state/get-current-repo)
          objects (->> (db-model/sub-class-objects repo (:db/id class))
                       (map (fn [row] (assoc row :id (:db/id row)))))]
      [:div.ml-1
       (class-objects-inner config class objects properties)])))

(defn- get-property-related-objects [repo property]
  (->> (db-model/get-property-related-objects repo (:db/id property))
       (map (fn [row] (assoc row :id (:db/id row))))))

(defn- add-new-property-object!
  [property set-data! properties]
  (p/let [block (editor-handler/api-insert-new-block! ""
                                                      {:page (:block/uuid property)
                                                       :properties (merge
                                                                    {(:db/ident property) (:db/id (db/entity :logseq.property/empty-placeholder))}
                                                                    properties)
                                                       :edit-block? false})
          _ (set-data! (get-property-related-objects (state/get-current-repo) property))]
    (editor-handler/edit-block! (db/entity [:block/uuid (:block/uuid block)]) 0 {:container-id :unknown-container})
    block))

(rum/defc property-related-objects-inner < rum/static
  [config property objects properties]
  (let [[loading? set-loading?] (rum/use-state nil)
        [data set-data!] (rum/use-state objects)
        columns (views/build-columns config properties)]

    (hooks/use-effect!
     (fn []
       (when (nil? loading?)
         (set-loading? true)
         (p/let [result (db-async/<get-property-objects (state/get-current-repo) (:db/ident property))]
           (set-data! (mapv (fn [m]
                              (let [e (db/entity (:db/id m))]
                                (assoc e :id (:db/id m)))) result))
           (set-loading? false))))
     [])

<<<<<<< HEAD
    (views/view {:config config
                 :data data
                 :view-parent property
                 :view-identity :property-objects
                 :set-data! set-data!
                 :columns columns
                 :add-new-object! (fn [{:keys [properties]}]
                                    (add-new-property-object! property set-data! properties))
                 ;; TODO: Add support for adding column
                 :show-add-property? false
                 ;; Relationships with built-in properties must not be deleted e.g. built-in? or parent
                 :on-delete-rows (when-not (:logseq.property/built-in? property)
                                   (fn [table selected-rows]
                                     (let [pages (->> selected-rows (filter ldb/page?) (remove :logseq.property/built-in?))
                                           blocks (->> selected-rows (remove ldb/page?) (remove :logseq.property/built-in?))]
                                       (p/do!
                                        (set-data! (get-property-related-objects (state/get-current-repo) property))
                                        (when-let [f (get-in table [:data-fns :set-row-selection!])]
                                          (f {}))
                                        (ui-outliner-tx/transact!
                                         {:outliner-op :delete-blocks}
                                         (when (seq blocks)
                                           (outliner-op/delete-blocks! blocks nil))
                                         (let [page-ids (map :db/id pages)
                                               tx-data (map (fn [pid] [:db/retract pid (:db/ident property)]) page-ids)]
                                           (when (seq tx-data)
                                             (outliner-op/transact! tx-data {:outliner-op :save-block}))))))))})))
=======
    (when (false? loading?)
      (views/view view-entity
                  {:config config
                   :data data
                   :set-data! set-data!
                   :title-key :views.table/property-nodes
                   :columns columns
                   :add-new-object! (fn [{:keys [properties]}]
                                      (add-new-property-object! property set-data! properties))
                   ;; TODO: Add support for adding column
                   :show-add-property? false
                   ;; Relationships with built-in properties must not be deleted e.g. built-in? or parent
                   :on-delete-rows (when-not (:logseq.property/built-in? property)
                                     (fn [table selected-rows]
                                       (let [pages (->> selected-rows (filter entity-util/page?) (remove :logseq.property/built-in?))
                                             blocks (->> selected-rows (remove entity-util/page?) (remove :logseq.property/built-in?))]
                                         (p/do!
                                          (set-data! (get-property-related-objects (state/get-current-repo) property))
                                          (when-let [f (get-in table [:data-fns :set-row-selection!])]
                                            (f {}))
                                          (ui-outliner-tx/transact!
                                           {:outliner-op :delete-blocks}
                                           (when (seq blocks)
                                             (outliner-op/delete-blocks! blocks nil))
                                           (let [page-ids (map :db/id pages)
                                                 tx-data (map (fn [pid] [:db/retract pid (:db/ident property)]) page-ids)]
                                             (when (seq tx-data)
                                               (outliner-op/transact! tx-data {:outliner-op :save-block}))))))))}))))
>>>>>>> fdda66a8

;; Show all nodes containing the given property
(rum/defcs property-related-objects < rum/reactive db-mixins/query mixins/container-id
  [state property current-page?]
  (when property
    (let [property' (db/sub-block (:db/id property))
          config {:container-id (:container-id state)
                  :current-page? current-page?}
          ;; Show tags to help differentiate property rows
          properties [property' (db/entity :block/tags)]
          repo (state/get-current-repo)
          objects (get-property-related-objects repo property)]
      [:div.ml-1
       (property-related-objects-inner config property' objects properties)])))<|MERGE_RESOLUTION|>--- conflicted
+++ resolved
@@ -13,9 +13,8 @@
             [frontend.modules.outliner.op :as outliner-op]
             [frontend.modules.outliner.ui :as ui-outliner-tx]
             [frontend.state :as state]
-            [logseq.db :as ldb]
+            [logseq.db.frontend.entity-util :as entity-util]
             [logseq.db.frontend.property :as db-property]
-            [logseq.db.frontend.entity-util :as entity-util]
             [logseq.outliner.property :as outliner-property]
             [logseq.shui.ui :as shui]
             [promesa.core :as p]
@@ -104,9 +103,8 @@
                                                                            :class-schema? true}]))
                  :on-delete-rows (fn [table selected-rows]
                                      ;; Built-in objects must not be deleted e.g. Tag, Property and Root
-<<<<<<< HEAD
-                                   (let [pages (->> selected-rows (filter ldb/page?) (remove :logseq.property/built-in?))
-                                         blocks (->> selected-rows (remove ldb/page?) (remove :logseq.property/built-in?))]
+                                   (let [pages (->> selected-rows (filter entity-util/page?) (remove :logseq.property/built-in?))
+                                         blocks (->> selected-rows (remove entity-util/page?) (remove :logseq.property/built-in?))]
                                      (p/do!
                                       (when-let [f (get-in table [:data-fns :set-row-selection!])]
                                         (f {}))
@@ -119,22 +117,6 @@
                                          (when (seq tx-data)
                                            (outliner-op/transact! tx-data {:outliner-op :save-block}))))
                                       (set-data! (get-class-objects class)))))})))
-=======
-                                     (let [pages (->> selected-rows (filter entity-util/page?) (remove :logseq.property/built-in?))
-                                           blocks (->> selected-rows (remove entity-util/page?) (remove :logseq.property/built-in?))]
-                                       (p/do!
-                                        (when-let [f (get-in table [:data-fns :set-row-selection!])]
-                                          (f {}))
-                                        (ui-outliner-tx/transact!
-                                         {:outliner-op :delete-blocks}
-                                         (when (seq blocks)
-                                           (outliner-op/delete-blocks! blocks nil))
-                                         (let [page-ids (map :db/id pages)
-                                               tx-data (map (fn [pid] [:db/retract pid :block/tags (:db/id class)]) page-ids)]
-                                           (when (seq tx-data)
-                                             (outliner-op/transact! tx-data {:outliner-op :save-block}))))
-                                        (set-data! (get-class-objects class)))))}))))
->>>>>>> fdda66a8
 
 (rum/defcs class-objects < rum/reactive db-mixins/query mixins/container-id
   [state class {:keys [current-page? sidebar?]}]
@@ -183,7 +165,6 @@
            (set-loading? false))))
      [])
 
-<<<<<<< HEAD
     (views/view {:config config
                  :data data
                  :view-parent property
@@ -197,8 +178,8 @@
                  ;; Relationships with built-in properties must not be deleted e.g. built-in? or parent
                  :on-delete-rows (when-not (:logseq.property/built-in? property)
                                    (fn [table selected-rows]
-                                     (let [pages (->> selected-rows (filter ldb/page?) (remove :logseq.property/built-in?))
-                                           blocks (->> selected-rows (remove ldb/page?) (remove :logseq.property/built-in?))]
+                                     (let [pages (->> selected-rows (filter entity-util/page?) (remove :logseq.property/built-in?))
+                                           blocks (->> selected-rows (remove entity-util/page?) (remove :logseq.property/built-in?))]
                                        (p/do!
                                         (set-data! (get-property-related-objects (state/get-current-repo) property))
                                         (when-let [f (get-in table [:data-fns :set-row-selection!])]
@@ -211,36 +192,6 @@
                                                tx-data (map (fn [pid] [:db/retract pid (:db/ident property)]) page-ids)]
                                            (when (seq tx-data)
                                              (outliner-op/transact! tx-data {:outliner-op :save-block}))))))))})))
-=======
-    (when (false? loading?)
-      (views/view view-entity
-                  {:config config
-                   :data data
-                   :set-data! set-data!
-                   :title-key :views.table/property-nodes
-                   :columns columns
-                   :add-new-object! (fn [{:keys [properties]}]
-                                      (add-new-property-object! property set-data! properties))
-                   ;; TODO: Add support for adding column
-                   :show-add-property? false
-                   ;; Relationships with built-in properties must not be deleted e.g. built-in? or parent
-                   :on-delete-rows (when-not (:logseq.property/built-in? property)
-                                     (fn [table selected-rows]
-                                       (let [pages (->> selected-rows (filter entity-util/page?) (remove :logseq.property/built-in?))
-                                             blocks (->> selected-rows (remove entity-util/page?) (remove :logseq.property/built-in?))]
-                                         (p/do!
-                                          (set-data! (get-property-related-objects (state/get-current-repo) property))
-                                          (when-let [f (get-in table [:data-fns :set-row-selection!])]
-                                            (f {}))
-                                          (ui-outliner-tx/transact!
-                                           {:outliner-op :delete-blocks}
-                                           (when (seq blocks)
-                                             (outliner-op/delete-blocks! blocks nil))
-                                           (let [page-ids (map :db/id pages)
-                                                 tx-data (map (fn [pid] [:db/retract pid (:db/ident property)]) page-ids)]
-                                             (when (seq tx-data)
-                                               (outliner-op/transact! tx-data {:outliner-op :save-block}))))))))}))))
->>>>>>> fdda66a8
 
 ;; Show all nodes containing the given property
 (rum/defcs property-related-objects < rum/reactive db-mixins/query mixins/container-id
