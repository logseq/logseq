(ns frontend.components.onboarding.setups
  (:require [frontend.state :as state]
            [rum.core :as rum]
            [frontend.ui :as ui]
            [frontend.context.i18n :refer [t]]
            [frontend.components.widgets :as widgets]
            [frontend.handler.page :as page-handler]
            [frontend.util :as util]
            [frontend.handler.file-based.nfs :as nfs]
            [frontend.mobile.util :as mobile-util]
            [frontend.mobile.graph-picker :as graph-picker]
            [frontend.modules.shortcut.core :as shortcut]
            [frontend.handler.user :as user-handler]
            [clojure.string :as string]))

(def DEVICE (if (util/mobile?) (t :on-boarding/section-phone) (t :on-boarding/section-computer)))

(rum/defc setups-container
  [flag content]

  [:div.cp__onboarding-setups.flex.flex-1
   (let [picker? (= flag :picker)]
     [:div.inner-card.flex.flex-col.items-center

      [:h1.text-xl
       (if picker?
<<<<<<< HEAD
         [:span (t :on-boarding/main-title)]
         [:span (t :on-boarding/importing-main-title)])]
=======
         [:span.flex.items-center.gap-1
          [:strong (ui/icon "heart" {:size 30})] (t :on-boarding/main-title)]
         [:span.flex.items-center.gap-1
          [:strong (ui/icon "file-import" {:size 30})] (t :on-boarding/importing-main-title)])]
>>>>>>> d0005bb6

      [:h2.opacity-60
       (if picker?
         (t :on-boarding/main-desc)
         (t :on-boarding/importing-main-desc))]

      content])])

(rum/defc mobile-intro
  []
  [:div.mobile-intro
   (cond
     (mobile-util/native-android?)
     [:div.px-4
      "You can save them in your local storage, and use Logseq Sync or any third-party sync service to keep your notes sync with other devices. "
      "If you prefer to use Dropbox to sync your notes, you can use "
      [:a {:href   "https://play.google.com/store/apps/details?id=com.ttxapps.dropsync"
           :target "_blank"}
       "Dropsync"]
      ". Or you can use "
      [:a {:href   "https://play.google.com/store/apps/details?id=dk.tacit.android.foldersync.lite"
           :target "_blank"}
       "FolderSync"]
      "."]

     :else
     nil)])

(rum/defcs picker < rum/reactive
  [_state onboarding-and-home?]
  (let [parsing? (state/sub :repo/parsing-files?)
        _ (state/sub :auth/id-token)
        native-ios? (mobile-util/native-ios?)
        native-icloud? (not (string/blank? (state/sub [:mobile/container-urls :iCloudContainerUrl])))
        logged? (user-handler/logged-in?)]

    (setups-container
      :picker
      [:article.flex.w-full
       [:section.a.
        (when (and (mobile-util/native-platform?) (not native-ios?))
          (mobile-intro))

        (if native-ios?
          ;; TODO: open for all native mobile platforms
          (graph-picker/graph-picker-cp {:onboarding-and-home? onboarding-and-home?
                                         :logged?              logged?
                                         :native-icloud?       native-icloud?})

          (if (or (nfs/supported?) (mobile-util/native-platform?))
            [:div.choose.flex.flex-col.items-center
             {:on-click #(page-handler/ls-dir-files!
                           (fn []
                             (shortcut/refresh!)))}
             [:i]
             [:div.control
              [:label.action-input.flex.items-center.justify-center.flex-col
               {:disabled parsing?}

<<<<<<< HEAD
              (if parsing?
                (ui/loading "")
                [[:strong (t :on-boarding/section-btn-title)]
                 [:small (t :on-boarding/section-btn-desc)]])]]]
           [:div.px-5
            (ui/admonition :warning
                           (widgets/native-fs-api-alert))
            [:div.choose.flex.flex-col.items-center
             (ui/button "Open a DB-based Graph"
                        :on-click #(state/pub-event! [:graph/new-db-graph]))]]))]
      [:section.b.flex.items-center.flex-col
       [:p.flex
        [:i.as-flex-center (ui/icon "zoom-question" {:style {:fontSize "22px"}})]
        [:span.flex-1.flex.flex-col
         [:strong (t :on-boarding/section-title)]
         [:small.opacity-60 (t :on-boarding/section-desc)]]]
=======
               (if parsing?
                 (ui/loading "")
                 [[:strong (t :on-boarding/section-btn-title)]
                  [:small (t :on-boarding/section-btn-desc)]])]]]
            [:div.px-5
             (ui/admonition :warning
               (widgets/native-fs-api-alert))]))]
       [:section.b.flex.items-center.flex-col
        [:p.flex
         [:i.as-flex-center (ui/icon "zoom-question" {:style {:fontSize "22px"}})]
         [:span.flex-1.flex.flex-col
          [:strong (t :on-boarding/section-title)]
          [:small.opacity-60 (t :on-boarding/section-desc)]]]
>>>>>>> d0005bb6

        [:p.text-sm.pt-5.tracking-wide
         [:span (str (t :on-boarding/section-tip-1 DEVICE))]
         [:br]
         [:span (t :on-boarding/section-tip-2)]]

<<<<<<< HEAD
       [:ul
        (for [[title label icon]
              [[(t :on-boarding/section-assets) "/assets" "whiteboard"]
               [(t :on-boarding/section-journals) "/journals" "calendar-plus"]
               [(t :on-boarding/section-pages) "/pages" "page"]
               []
               [(t :on-boarding/section-app) "/logseq" "tool"]
               [(t :on-boarding/section-config) "/logseq/config.edn"]]]
          (if-not title
            [:li.hr]
            [:li
             {:key title}
             [:i.as-flex-center
              {:class (when (string/ends-with? label ".edn") "is-file")}
              (when icon (ui/icon icon))]
             [:span
              [:strong.uppercase title]
              [:small.opacity-50 label]]]))]]])))
=======
        [:ul
         (for [[title label icon]
               [[(t :on-boarding/section-assets) "/assets" "whiteboard"]
                [(t :on-boarding/section-journals) "/journals" "calendar-plus"]
                [(t :on-boarding/section-pages) "/pages" "page"]
                []
                [(t :on-boarding/section-app) "/logseq" "tool"]
                [(t :on-boarding/section-config) "/logseq/config.edn"]]]
           (if-not title
             [:li.hr]
             [:li
              {:key title}
              [:i.as-flex-center
               {:class (when (string/ends-with? label ".edn") "is-file")}
               (when icon (ui/icon icon))]
              [:span
               [:strong.uppercase title]
               [:small.opacity-50 label]]]))]]])))

(defonce *opml-imported-pages (atom nil))

(defn- finished-cb
  []
  (route-handler/redirect-to-home!)
  (notification/show! "Import finished!" :success)
  (ui-handler/re-render-root!))

(defn- roam-import-handler
  [e]
  (let [file (first (array-seq (.-files (.-target e))))
        file-name (gobj/get file "name")]
    (if (string/ends-with? file-name ".json")
      (do
        (state/set-state! :graph/importing :roam-json)
        (let [reader (js/FileReader.)]
          (set! (.-onload reader)
            (fn [e]
              (let [text (.. e -target -result)]
                (external-handler/import-from-roam-json!
                  text
                  #(do
                     (state/set-state! :graph/importing nil)
                     (finished-cb))))))
          (.readAsText reader file)))
      (notification/show! "Please choose a JSON file."
        :error))))

(defn- lsq-import-handler
  [e]
  (let [file (first (array-seq (.-files (.-target e))))
        file-name (some-> (gobj/get file "name")
                    (string/lower-case))
        edn? (string/ends-with? file-name ".edn")
        json? (string/ends-with? file-name ".json")]
    (if (or edn? json?)
      (do
        (state/set-state! :graph/importing :logseq)
        (let [reader (js/FileReader.)
              import-f (if edn?
                         external-handler/import-from-edn!
                         external-handler/import-from-json!)]
          (set! (.-onload reader)
            (fn [e]
              (let [text (.. e -target -result)]
                (import-f
                  text
                  #(do
                     (state/set-state! :graph/importing nil)
                     (finished-cb))))))
          (.readAsText reader file)))
      (notification/show! "Please choose an EDN or a JSON file."
        :error))))

(defn- opml-import-handler
  [e]
  (let [file (first (array-seq (.-files (.-target e))))
        file-name (gobj/get file "name")]
    (if (string/ends-with? file-name ".opml")
      (do
        (state/set-state! :graph/importing :opml)
        (let [reader (js/FileReader.)]
          (set! (.-onload reader)
            (fn [e]
              (let [text (.. e -target -result)]
                (external-handler/import-from-opml! text
                  (fn [pages]
                    (reset! *opml-imported-pages pages)
                    (state/set-state! :graph/importing nil)
                    (finished-cb))))))
          (.readAsText reader file)))
      (notification/show! "Please choose a OPML file."
        :error))))

(rum/defc importer < rum/reactive
  [{:keys [query-params]}]
  (if (state/sub :graph/importing)
    (let [{:keys [total current-idx current-page]} (state/sub :graph/importing-state)
          left-label [:div.flex.flex-row.font-bold
                      (t :importing)
                      [:div.hidden.md:flex.flex-row
                       [:span.mr-1 ": "]
                       [:div.text-ellipsis-wrapper {:style {:max-width 300}}
                        current-page]]]
          width (js/Math.round (* (.toFixed (/ current-idx total) 2) 100))
          process (when (and total current-idx)
                    (str current-idx "/" total))]
      (ui/progress-bar-with-label width left-label process))
    (setups-container
      :importer
      [:article.flex.flex-col.items-center.importer.py-16.px-8
       [:section.c.text-center
        [:h1 (t :on-boarding/importing-title)]
        [:h2 (t :on-boarding/importing-desc)]]
       [:section.d.md:flex
        [:label.action-input.flex.items-center.mx-2.my-2
         [:span.as-flex-center [:i (svg/roam-research 28)]]
         [:div.flex.flex-col
          [[:strong "RoamResearch"]
           [:small (t :on-boarding/importing-roam-desc)]]]
         [:input.absolute.hidden
          {:id        "import-roam"
           :type      "file"
           :on-change roam-import-handler}]]

        [:label.action-input.flex.items-center.mx-2.my-2
         [:span.as-flex-center [:i (svg/logo 28)]]
         [:span.flex.flex-col
          [[:strong "EDN / JSON"]
           [:small (t :on-boarding/importing-lsq-desc)]]]
         [:input.absolute.hidden
          {:id        "import-lsq"
           :type      "file"
           :on-change lsq-import-handler}]]

        [:label.action-input.flex.items-center.mx-2.my-2
         [:span.as-flex-center (ui/icon "sitemap" {:style {:fontSize "26px"}})]
         [:span.flex.flex-col
          [[:strong "OPML"]
           [:small (t :on-boarding/importing-opml-desc)]]]

         [:input.absolute.hidden
          {:id        "import-opml"
           :type      "file"
           :on-change opml-import-handler}]]]

       (when (= "picker" (:from query-params))
         [:section.e
          [:a.button {:on-click #(route-handler/redirect-to-home!)} "Skip"]])])))
>>>>>>> d0005bb6
<|MERGE_RESOLUTION|>--- conflicted
+++ resolved
@@ -3,15 +3,21 @@
             [rum.core :as rum]
             [frontend.ui :as ui]
             [frontend.context.i18n :refer [t]]
+            [frontend.components.svg :as svg]
             [frontend.components.widgets :as widgets]
             [frontend.handler.page :as page-handler]
+            [frontend.handler.route :as route-handler]
+            [frontend.handler.ui :as ui-handler]
             [frontend.util :as util]
-            [frontend.handler.file-based.nfs :as nfs]
+            [frontend.handler.web.nfs :as nfs]
             [frontend.mobile.util :as mobile-util]
             [frontend.mobile.graph-picker :as graph-picker]
+            [frontend.handler.notification :as notification]
+            [frontend.handler.external :as external-handler]
             [frontend.modules.shortcut.core :as shortcut]
             [frontend.handler.user :as user-handler]
-            [clojure.string :as string]))
+            [clojure.string :as string]
+            [goog.object :as gobj]))
 
 (def DEVICE (if (util/mobile?) (t :on-boarding/section-phone) (t :on-boarding/section-computer)))
 
@@ -24,15 +30,10 @@
 
       [:h1.text-xl
        (if picker?
-<<<<<<< HEAD
-         [:span (t :on-boarding/main-title)]
-         [:span (t :on-boarding/importing-main-title)])]
-=======
          [:span.flex.items-center.gap-1
           [:strong (ui/icon "heart" {:size 30})] (t :on-boarding/main-title)]
          [:span.flex.items-center.gap-1
           [:strong (ui/icon "file-import" {:size 30})] (t :on-boarding/importing-main-title)])]
->>>>>>> d0005bb6
 
       [:h2.opacity-60
        (if picker?
@@ -92,24 +93,6 @@
               [:label.action-input.flex.items-center.justify-center.flex-col
                {:disabled parsing?}
 
-<<<<<<< HEAD
-              (if parsing?
-                (ui/loading "")
-                [[:strong (t :on-boarding/section-btn-title)]
-                 [:small (t :on-boarding/section-btn-desc)]])]]]
-           [:div.px-5
-            (ui/admonition :warning
-                           (widgets/native-fs-api-alert))
-            [:div.choose.flex.flex-col.items-center
-             (ui/button "Open a DB-based Graph"
-                        :on-click #(state/pub-event! [:graph/new-db-graph]))]]))]
-      [:section.b.flex.items-center.flex-col
-       [:p.flex
-        [:i.as-flex-center (ui/icon "zoom-question" {:style {:fontSize "22px"}})]
-        [:span.flex-1.flex.flex-col
-         [:strong (t :on-boarding/section-title)]
-         [:small.opacity-60 (t :on-boarding/section-desc)]]]
-=======
                (if parsing?
                  (ui/loading "")
                  [[:strong (t :on-boarding/section-btn-title)]
@@ -123,33 +106,12 @@
          [:span.flex-1.flex.flex-col
           [:strong (t :on-boarding/section-title)]
           [:small.opacity-60 (t :on-boarding/section-desc)]]]
->>>>>>> d0005bb6
 
         [:p.text-sm.pt-5.tracking-wide
          [:span (str (t :on-boarding/section-tip-1 DEVICE))]
          [:br]
          [:span (t :on-boarding/section-tip-2)]]
 
-<<<<<<< HEAD
-       [:ul
-        (for [[title label icon]
-              [[(t :on-boarding/section-assets) "/assets" "whiteboard"]
-               [(t :on-boarding/section-journals) "/journals" "calendar-plus"]
-               [(t :on-boarding/section-pages) "/pages" "page"]
-               []
-               [(t :on-boarding/section-app) "/logseq" "tool"]
-               [(t :on-boarding/section-config) "/logseq/config.edn"]]]
-          (if-not title
-            [:li.hr]
-            [:li
-             {:key title}
-             [:i.as-flex-center
-              {:class (when (string/ends-with? label ".edn") "is-file")}
-              (when icon (ui/icon icon))]
-             [:span
-              [:strong.uppercase title]
-              [:small.opacity-50 label]]]))]]])))
-=======
         [:ul
          (for [[title label icon]
                [[(t :on-boarding/section-assets) "/assets" "whiteboard"]
@@ -297,5 +259,4 @@
 
        (when (= "picker" (:from query-params))
          [:section.e
-          [:a.button {:on-click #(route-handler/redirect-to-home!)} "Skip"]])])))
->>>>>>> d0005bb6
+          [:a.button {:on-click #(route-handler/redirect-to-home!)} "Skip"]])])))