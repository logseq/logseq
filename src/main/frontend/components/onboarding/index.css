--- conflicted
+++ resolved
@@ -174,7 +174,6 @@
 
         &.importer {
           background-color: var(--ls-tertiary-background-color);
-          padding-top: 80px;
           position: relative;
 
           > section {
@@ -200,7 +199,6 @@
                 width: unset;
                 height: 80px;
                 flex: 1;
-                margin: 0 15px;
                 margin-bottom: 10px;
 
                 > span {
@@ -217,64 +215,8 @@
                   }
                 }
 
-<<<<<<< HEAD
                 strong {
                   font-size: 18px;
-=======
-                &.importer {
-                    background-color: var(--ls-tertiary-background-color);
-                    position: relative;
-
-                    > section {
-                        flex: unset;
-                        padding: 0 30px;
-
-                        h1 {
-                            font-size: 26px;
-                            font-weight: 500;
-                        }
-
-                        h2 {
-                            font-size: 14px;
-                            padding-top: 15px;
-                            padding-bottom: 15px;
-                        }
-
-                        &.d {
-                            width: 100%;
-                            padding: 20px 0;
-
-                            > label {
-                                width: unset;
-                                height: 80px;
-                                flex: 1;
-                                margin-bottom: 10px;
-
-                                > span {
-                                    &:first-child {
-                                        padding: 16px;
-
-                                        i {
-                                            height: 30px;
-                                            width: 30px;
-                                            display: flex;
-                                            align-items: center;
-                                            justify-content: center;
-                                        }
-                                    }
-                                }
-
-                                strong {
-                                    font-size: 18px;
-                                }
-
-                                small {
-                                    font-size: 11px;
-                                }
-                            }
-                        }
-                    }
->>>>>>> 504b47b6
                 }
 
                 small {
@@ -329,17 +271,9 @@
             }
           }
 
-<<<<<<< HEAD
           &.importer {
-            padding-top: 150px;
-
             > section {
               padding: 0;
-=======
-                    &.importer {
-                        > section {
-                            padding: 0;
->>>>>>> 504b47b6
 
               h1 {
                 font-size: 28px;
@@ -351,21 +285,10 @@
                 padding: unset;
               }
 
-<<<<<<< HEAD
-              &.d {
-                padding: 40px 150px;
-              }
-
               &.e {
                 position: absolute;
                 bottom: -50px;
                 right: 15px;
-=======
-                            &.e {
-                                position: absolute;
-                                bottom: -50px;
-                                right: 15px;
->>>>>>> 504b47b6
 
                 a.button {
                   padding: 4px 10px;
