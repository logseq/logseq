--- conflicted
+++ resolved
@@ -32,7 +32,6 @@
         [:div#repos
          [:h1.title "All Graphs"]
 
-<<<<<<< HEAD
          [:div.pl-1.content
           [:div.flex.flex-row.my-4
            (when (state/logged?)
@@ -44,14 +43,6 @@
              (ui/button
               (t :open-a-directory)
               :on-click nfs-handler/ls-dir-files))]
-=======
-       [:div.pl-1.content
-        [:div.flex.my-4 {:key "add-button"}
-         (ui/button
-          "Add another repo"
-          :href (rfe/href :repo-add))]
->>>>>>> 76a53faa
-
           (for [{:keys [id url] :as repo} repos]
             (let [local? (config/local-db? url)]
               [:div.flex.justify-between.mb-1 {:key id}
@@ -142,7 +133,7 @@
                        [:p (t :git/push-failed)]
                        (and should-push? (seq changed-files))
                        [:div.changes
-                        [:ul
+                        [:ul.overflow-y-scroll {:style {:max-height 250}}
                          (for [file changed-files]
                            [:li {:key (str "sync-" file)}
                             [:div.flex.flex-row.justify-between.align-items
@@ -153,7 +144,6 @@
                                            (export-handler/download-file! file))}
                               [:span (t :download)]]]])]]
                        :else
-<<<<<<< HEAD
                        [:p (t :git/local-changes-synced)])]
                    ;; [:a.text-sm.font-bold {:href "/diff"} "Check diff"]
                     [:div.flex.flex-row.justify-between.align-items.mt-2
@@ -196,95 +186,6 @@
           (ui/dropdown-with-links
            (fn [{:keys [toggle-fn]}]
              [:a#repo-switch {:on-click toggle-fn}
-=======
-                       "bg-green-600")
-              :style {:border-radius "50%"
-                      :margin-top 2}
-              :on-mouse-over
-              (fn [e]
-                (toggle-fn)
-                (js/setTimeout common-handler/check-changed-files-status 0))}])
-          (fn [{:keys [toggle-fn]}]
-            (rum/with-context [[t] i18n/*tongue-context*]
-              [:div.p-2.rounded-md.shadow-xs.bg-base-3.flex.flex-col.sync-content
-               {:on-mouse-leave toggle-fn}
-               [:div
-                [:div
-                 (cond
-                   push-failed?
-                   [:p (t :git/push-failed)]
-                   (and should-push? (seq changed-files))
-                   [:div.changes
-                    [:ul.overflow-y-scroll {:style {:max-height 250}}
-                     (for [file changed-files]
-                       [:li {:key (str "sync-" file)}
-                        [:div.flex.flex-row.justify-between.align-items
-                         [:a {:href (rfe/href :file {:path file})}
-                          file]
-                         [:a.ml-4.text-sm.mt-1
-                          {:on-click (fn [e]
-                                       (export-handler/download-file! file))}
-                          [:span (t :download)]]]])]]
-                   :else
-                   [:p (t :git/local-changes-synced)])]
-        ;; [:a.text-sm.font-bold {:href "/diff"} "Check diff"]
-                [:div.flex.flex-row.justify-between.align-items.mt-2
-                 (ui/button (t :git/push)
-                            :on-click (fn [] (state/set-modal! commit/add-commit-message)))
-                 (if pushing?
-                   [:span.lds-dual-ring.mt-1])]]
-               [:hr]
-               [:div
-                (when-not (string/blank? last-pulled-at)
-                  [:p {:style {:font-size 12}} (t :git/last-pull)
-                   (str ": " last-pulled-at)])
-                [:div.flex.flex-row.justify-between.align-items
-                 (ui/button (t :git/pull)
-                            :on-click (fn [] (repo-handler/pull-current-repo)))
-                 (if pulling?
-                   [:span.lds-dual-ring.mt-1])]
-                [:a.mt-5.text-sm.opacity-50.block
-                 {:on-click (fn []
-                              (export-handler/export-repo-as-zip! repo))}
-                 (t :repo/download-zip)]
-                [:p.pt-2.text-sm.opacity-50
-                 (t :git/version) (str " " version/version)]]])))]))))
-
-(rum/defc repos-dropdown < rum/reactive
-  [head? on-click]
-  (let [current-repo (state/sub :git/current-repo)
-        logged? (state/logged?)
-        local-repo? (= current-repo config/local-repo)
-        get-repo-name (fn [repo]
-                        (if head?
-                          (db/get-repo-path repo)
-                          (util/take-at-most (db/get-repo-name repo) 20)))]
-    (when logged?
-      (if current-repo
-        (let [repos (state/sub [:me :repos])]
-          (if (> (count repos) 1)
-            (ui/dropdown-with-links
-             (fn [{:keys [toggle-fn]}]
-               [:a#repo-switch {:on-click toggle-fn}
-                [:span (get-repo-name current-repo)]
-                [:span.dropdown-caret.ml-1 {:style {:border-top-color "#6b7280"}}]])
-             (mapv
-              (fn [{:keys [id url]}]
-                {:title (get-repo-name url)
-                 :options {:on-click (fn []
-                                       (repo-handler/push-if-auto-enabled! (state/get-current-repo))
-                                       (state/set-current-repo! url)
-                                       (when-not (= :draw (state/get-current-route))
-                                         (route-handler/redirect-to-home!))
-                                       (when on-click
-                                         (on-click url)))}})
-              (remove (fn [repo]
-                        (= current-repo (:url repo)))
-                      repos))
-             {:modal-class (util/hiccup->class
-                            "origin-top-right.absolute.left-0.mt-2.w-48.rounded-md.shadow-lg ")})
-            (if local-repo?
->>>>>>> 76a53faa
               [:span (get-repo-name current-repo)]
               [:span.dropdown-caret.ml-1 {:style {:border-top-color "#6b7280"}}]])
            (mapv
