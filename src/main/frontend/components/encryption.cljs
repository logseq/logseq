(ns frontend.components.encryption
  (:require [clojure.string :as string]
            [frontend.context.i18n :refer [t]]
            [frontend.encrypt :as encrypt]
            [frontend.handler.metadata :as metadata-handler]
            [frontend.handler.notification :as notification]
            [frontend.fs.sync :as sync]
            [frontend.state :as state]
            [frontend.ui :as ui]
            [frontend.util :as util]
            [frontend.config :as config]
            [promesa.core :as p]
            [cljs.core.async :as async]
            [rum.core :as rum]))

(rum/defcs encryption-dialog-inner <
  (rum/local false ::reveal-secret-phrase?)
  [state repo-url close-fn]
  (let [reveal-secret-phrase? (get state ::reveal-secret-phrase?)
        public-key (encrypt/get-public-key repo-url)
        private-key (encrypt/get-secret-key repo-url)]
    [:div
     [:div.sm:flex.sm:items-start
      [:div.mt-3.text-center.sm:mt-0.sm:text-left
       [:h3#modal-headline.text-lg.leading-6.font-medium
        "This graph is encrypted with " [:a {:href "https://age-encryption.org/" :target "_blank" :rel "noopener"} "age-encryption.org/v1"]]]]

     [:div.mt-1
      [:div.max-w-2xl.rounded-md.shadow-sm.sm:max-w-xl
       [:div.cursor-pointer.block.w-full.rounded-sm.p-2
        {:on-click (fn []
                     (when (not @reveal-secret-phrase?)
                       (reset! reveal-secret-phrase? true)))}
        [:div.font-medium "Public Key:"]
        [:div.font-mono.select-all.break-all public-key]
        (if @reveal-secret-phrase?
          [:div
           [:div.mt-1.font-medium "Private Key:"]
           [:div.font-mono.select-all.break-all private-key]]
          [:div.underline "click to view the private key"])]]]

     [:div.mt-5.sm:mt-4.sm:flex.sm:flex-row-reverse
      [:span.mt-3.flex.w-full.rounded-md.shadow-sm.sm:mt-0.sm:w-auto
       [:button.inline-flex.justify-center.w-full.rounded-md.border.border-gray-300.px-4.py-2.bg-white.text-base.leading-6.font-medium.text-gray-700.shadow-sm.hover:text-gray-500.focus:outline-none.focus:border-blue-300.focus:shadow-outline-blue.transition.ease-in-out.duration-150.sm:text-sm.sm:leading-5
        {:type "button"
         :on-click close-fn}
        (t :close)]]]]))

(defn encryption-dialog
  [repo-url]
  (fn [close-fn]
    (encryption-dialog-inner repo-url close-fn)))

(rum/defc show-password-cp
  [*show-password?]
  [:div.flex.flex-row.items-center
   [:label.px-1 {:for "show-password"}
    (ui/checkbox {:checked?  @*show-password?
                  :on-change (fn [e]
                               (reset! *show-password? (util/echecked? e)))
                  :id        "show-password"})
    [:span.text-sm.ml-1.opacity-80.select-none.px-1 "Show password"]]])

(rum/defcs ^:large-vars/cleanup-todo input-password-inner < rum/reactive
  (rum/local "" ::password)
  (rum/local "" ::pw-confirm)
  (rum/local false ::pw-confirm-focused?)
  (rum/local false ::show-password?)
  {:will-mount (fn [state]
                 ;; try to close tour tips
                 (some->> (state/sub :file-sync/jstour-inst)
                          (.complete))
                 state)}
  [state repo-url close-fn {:keys [type GraphName GraphUUID init-graph-keys after-input-password]}]
  (let [*password (get state ::password)
        *pw-confirm (get state ::pw-confirm)
        *pw-confirm-focused? (get state ::pw-confirm-focused?)
        *show-password? (get state ::show-password?)
        *input-ref-0 (rum/create-ref)
        *input-ref-1 (rum/create-ref)
        remote-pw? (= type :input-pwd-remote)
        loading? (state/sub [:ui/loading? :set-graph-password])
        pw-strength (when (and init-graph-keys
                               (not (string/blank? @*password)))
                      (util/check-password-strength @*password))
        can-submit? #(if init-graph-keys
                       (and (>= (count @*password) 6)
                            (>= (:id pw-strength) 1))
                       true)
        set-remote-graph-pwd-result (state/sub [:file-sync/set-remote-graph-password-result])

        submit-handler
        (fn []
          (let [value @*password]
            (cond
              (string/blank? value)
              nil

              (and init-graph-keys (not= @*password @*pw-confirm))
              (notification/show! "The passwords are not matched." :error)

              :else
              (case type
                :local
                (p/let [keys                (encrypt/generate-key-pair-and-save! repo-url)
                        db-encrypted-secret (encrypt/encrypt-with-passphrase value keys)]
                  (metadata-handler/set-db-encrypted-secret! db-encrypted-secret)
                  (close-fn true))

                (:create-pwd-remote :input-pwd-remote)
                (do
                  (state/set-state! [:ui/loading? :set-graph-password] true)
                  (state/set-state! [:file-sync/set-remote-graph-password-result] {})
                  (async/go
                    (let [persist-r (async/<! (sync/encrypt+persist-pwd! @*password GraphUUID))]
                      (if (instance? js/Error persist-r)
                        (js/console.error persist-r)
                        (when (fn? after-input-password)
                          (async/<! (after-input-password))
                          ;; TODO: it's better if based on sync state
                          (when init-graph-keys
                            (js/setTimeout #(state/pub-event! [:file-sync/maybe-onboarding-show :sync-learn]) 10000)))))))))))

        cancel-handler
        (fn []
          (state/set-state! [:file-sync/set-remote-graph-password-result] {})
          (close-fn))

        enter-handler
        (fn [^js e]
          (when-let [^js input (and e (= 13 (.-which e)) (.-target e))]
            (when-not (string/blank? (.-value input))
              (let [input-0? (= (util/safe-lower-case (.-placeholder input)) "password")]
                (if init-graph-keys
                  ;; setup mode
                  (if input-0?
                    (.select (rum/deref *input-ref-1))
                    (submit-handler))

                  ;; unlock mode
                  (submit-handler))))))]

    [:div.encryption-password.max-w-2xl.-mb-2
     [:div.cp__file-sync-related-normal-modal
      [:div.flex.justify-center.pb-4 [:span.icon-wrap (ui/icon "lock-access" {:size 28})]]

      [:div.mt-3.text-center.sm:mt-0.sm:text-left
       [:h1#modal-headline.text-2xl.font-bold.text-center
        (if init-graph-keys
          (if remote-pw?
            "Secure this remote graph!"
            "Encrypt this graph")
          (if remote-pw?
            "Unlock this remote graph!"
            "Decrypt this graph"))]]

      ;; decrypt remote graph with one password
      (when (and remote-pw? (not init-graph-keys))
        [:<>

         [:div.folder-tip.flex.flex-col.items-center
          [:h3
           [:span.flex.space-x-2.leading-none.pb-1
            (ui/icon "cloud-lock" {:size 20})
            [:span GraphName]
            [:span.scale-75 (ui/icon "arrow-right")]
            [:span (ui/icon "folder")]]]
          [:h4.px-2.-mb-1.5 (config/get-string-repo-dir repo-url)]]

         [:div.input-hints.text-sm.py-2.px-3.rounded.mb-2.mt-2.flex.items-center
          (if-let [display-str (:fail set-remote-graph-pwd-result)]
            [:<>
<<<<<<< HEAD
             [:span.flex.pr-1.text-red-600 (ui/icon "alert-circle" {:class "text-md mr-1"})]
             [:span.text-red-600 display-str]]
=======
             [:span.flex.pr-1.text-error (ui/icon "alert-circle" {:class "text-md mr-1"})]
             [:span.text-error display-str]]
>>>>>>> bc89d606
            [:<>
             [:span.flex.pr-1 (ui/icon "bulb" {:class "text-md mr-1"})]
             [:span "Please enter the password for this graph to continue syncing."]])]])

      ;; secure this remote graph
      (when (and remote-pw? init-graph-keys)
        (let [pattern-ok? #(>= (count @*password) 6)]
          [:<>
           [:h2.text-center.opacity-70.text-sm.py-2
            "Each graph you want to synchronize via Logseq needs its own password for end-to-end encryption."]
           [:div.input-hints.text-sm.py-2.px-3.rounded.mb-3.mt-4.flex.items-center
            (if (or (not (string/blank? @*password))
                    (not (string/blank? @*pw-confirm)))
              (if (or (not (pattern-ok?))
                      (not= @*password @*pw-confirm))
<<<<<<< HEAD
                [:span.flex.pr-1.text-red-600 (ui/icon "alert-circle" {:class "text-md mr-1"})]
                [:span.flex.pr-1.text-green-600 (ui/icon "circle-check" {:class "text-md mr-1"})])
=======
                [:span.flex.pr-1.text-error (ui/icon "alert-circle" {:class "text-md mr-1"})]
                [:span.flex.pr-1.text-success (ui/icon "circle-check" {:class "text-md mr-1"})])
>>>>>>> bc89d606
              [:span.flex.pr-1 (ui/icon "bulb" {:class "text-md mr-1"})])

            (if (not (string/blank? @*password))
              (if-not (pattern-ok?)
                [:span "Password can't be less than 6 characters"]
                (if (not (string/blank? @*pw-confirm))
                  (if (not= @*pw-confirm @*password)
                    [:span "Password fields are not matching!"]
                    [:span "Password fields are matching!"])
                  [:span "Enter your chosen password again!"]))
              [:span "Choose a strong and hard to guess password!"])
            ]

           ;; password strength checker
           (when-not (string/blank? @*password)
             [:<>
              [:div.input-hints.text-sm.py-2.px-3.rounded.mb-2.-mt-1.5.flex.items-center.space-x-3
               (let [included-set (set (:contains pw-strength))]
                 (for [i ["lowercase" "uppercase" "number" "symbol"]
                       :let [included? (contains? included-set i)]]
                   [:span.strength-item
                    {:key i
                     :class (when included? "included")}
                    (ui/icon (if included? "check" "x") {:class "mr-1"})
                    [:span.capitalize i]
                    ]))]

              [:div.input-pw-strength
               [:div.indicator.flex
                (for [i (range 4)
                      :let [title (get ["Too weak" "Weak" "Medium" "Strong"] i)]]
                  [:i {:key i
                       :title title
                       :class (when (>= (int (:id pw-strength)) i) "active")} i])]]])]))

      [:input.form-input.block.w-full.sm:text-sm.sm:leading-5.my-2
       {:type        (if @*show-password? "text" "password")
        :ref         *input-ref-0
        :placeholder "Password"
        :auto-focus  true
        :disabled    loading?
        :on-key-up   enter-handler
        :on-change   (fn [^js e]
                       (reset! *password (util/evalue e))
                       (when (:fail set-remote-graph-pwd-result)
                         (state/set-state! [:file-sync/set-remote-graph-password-result] {})))}]

      (when init-graph-keys
        [:input.form-input.block.w-full.sm:text-sm.sm:leading-5.my-2
         {:type        (if @*show-password? "text" "password")
          :ref         *input-ref-1
          :placeholder "Re-enter the password"
          :on-focus    #(reset! *pw-confirm-focused? true)
          :on-blur     #(reset! *pw-confirm-focused? false)
          :disabled    loading?
          :on-key-up   enter-handler
          :on-change   (fn [^js e]
                         (reset! *pw-confirm (util/evalue e)))}])

      (show-password-cp *show-password?)

      (when init-graph-keys
        [:div.init-remote-pw-tips.space-x-4.pt-2.hidden.sm:flex
         [:div.flex-1.flex.items-center
          [:span.px-3.flex (ui/icon "key")]
          [:p.dark:text-gray-100
           [:span "Please make sure you "]
           "remember the password you have set, "
           [:span "and we recommend you "]
           "keep a secure backup "
           [:span "of the password."]]]

         [:div.flex-1.flex.items-center
          [:span.px-3.flex (ui/icon "lock")]
          [:p.dark:text-gray-100
           "If you lose your password, all of your data in the cloud can’t be decrypted. "
           [:span "You will still be able to access the local version of your graph."]]]])]

     [:div.mt-5.sm:mt-4.flex.justify-center.sm:justify-end.space-x-3
      (ui/button (t :cancel) :background "gray" :disabled loading? :class "opacity-60" :on-click cancel-handler)
      (ui/button [:span.inline-flex.items-center.leading-none
                  [:span (t :submit)]
                  (when loading?
                    [:span.ml-1 (ui/loading "" {:class "w-4 h-4"})])]

                 :disabled (or (not (can-submit?)) loading?)
                 :on-click submit-handler)]]))

(defn input-password
  ([repo-url close-fn] (input-password repo-url close-fn {:type :local}))
  ([repo-url close-fn opts]
   (fn [close-fn']
     (let [close-fn' (if (fn? close-fn)
                       #(do (close-fn %)
                            (close-fn'))
                       close-fn')]
       (input-password-inner repo-url close-fn' opts)))))

(rum/defcs encryption-setup-dialog-inner
  [state repo-url close-fn]
  [:div
   [:div.sm:flex.sm:items-start
    [:div.mt-3.text-center.sm:mt-0.sm:text-left
     [:h3#modal-headline.text-lg.leading-6.font-medium
      "Do you want to create an encrypted graph?"]]]

   [:div.mt-5.sm:mt-4.sm:flex.sm:flex-row-reverse
    [:span.flex.w-full.rounded-md.shadow-sm.sm:ml-3.sm:w-auto
     [:button.inline-flex.justify-center.w-full.rounded-md.border.border-transparent.px-4.py-2.bg-indigo-600.text-base.leading-6.font-medium.text-white.shadow-sm.hover:bg-indigo-500.focus:outline-none.focus:border-indigo-700.focus:shadow-outline-indigo.transition.ease-in-out.duration-150.sm:text-sm.sm:leading-5
      {:type "button"
       :on-click (fn []
                   (state/set-modal!
                    (input-password repo-url close-fn)
                    {:center? true :close-btn? false}))}
      (t :yes)]]
    [:span.mt-3.flex.w-full.rounded-md.shadow-sm.sm:mt-0.sm:w-auto
     [:button.inline-flex.justify-center.w-full.rounded-md.border.border-gray-300.px-4.py-2.bg-white.text-base.leading-6.font-medium.text-gray-700.shadow-sm.hover:text-gray-500.focus:outline-none.focus:border-blue-300.focus:shadow-outline-blue.transition.ease-in-out.duration-150.sm:text-sm.sm:leading-5
      {:type "button"
       :on-click (fn [] (close-fn false))}
      (t :no)]]]])

(defn encryption-setup-dialog
  [repo-url close-fn]
  (fn [close-modal-fn]
    (let [close-fn (fn [encrypted?]
                     (close-fn encrypted?)
                     (close-modal-fn))]
      (encryption-setup-dialog-inner repo-url close-fn))))

(rum/defcs encryption-input-secret-inner <
  (rum/local "" ::secret)
  (rum/local false ::loading)
  (rum/local false ::show-password?)
  [state _repo-url db-encrypted-secret close-fn]
  (let [secret (::secret state)
        loading (::loading state)
        *show-password? (::show-password? state)
        on-click-fn (fn []
                      (reset! loading true)
                      (let [value @secret]
                        (when-not (string/blank? value) ; TODO: length or other checks
                          (let [repo (state/get-current-repo)]
                            (p/do!
                             (-> (encrypt/decrypt-with-passphrase value db-encrypted-secret)
                                 (p/then (fn [keys]
                                           (encrypt/save-key-pair! repo keys)
                                           (close-fn true)
                                           (state/set-state! :encryption/graph-parsing? false)))
                                 (p/catch #(notification/show! "The password is not matched." :warning true))
                                 (p/finally #(reset! loading false))))))))]
    [:div
     [:div.sm:flex.sm:items-start
      [:div.mt-3.text-center.sm:mt-0.sm:text-left
       [:h3#modal-headline.text-lg.leading-6.font-medium
        "Enter your password"]]]

     [:input.form-input.block.w-full.sm:text-sm.sm:leading-5.my-2
      {:type (if @*show-password? "text" "password")
       :auto-focus true
       :on-change (fn [e]
                    (reset! secret (util/evalue e)))
       :on-key-down (fn [e]
                      (when (= (.-key e) "Enter")
                        (on-click-fn)))}]

     (show-password-cp *show-password?)

     [:div.mt-5.sm:mt-4.sm:flex.sm:flex-row-reverse
      [:span.flex.w-full.rounded-md.shadow-sm.sm:ml-3.sm:w-auto
       [:button.inline-flex.justify-center.w-full.rounded-md.border.border-transparent.px-4.py-2.bg-indigo-600.text-base.leading-6.font-medium.text-white.shadow-sm.hover:bg-indigo-500.focus:outline-none.focus:border-indigo-700.focus:shadow-outline-indigo.transition.ease-in-out.duration-150.sm:text-sm.sm:leading-5
        {:type "button"
         :on-click on-click-fn}
        (if @loading (ui/loading "Decrypting") "Decrypt")]]]]))

(defn encryption-input-secret-dialog
  [repo-url db-encrypted-secret close-fn]
  (fn [close-modal-fn]
    (let [close-fn (fn [encrypted?]
                     (close-fn encrypted?)
                     (close-modal-fn))]
      (encryption-input-secret-inner repo-url db-encrypted-secret close-fn))))<|MERGE_RESOLUTION|>--- conflicted
+++ resolved
@@ -170,13 +170,8 @@
          [:div.input-hints.text-sm.py-2.px-3.rounded.mb-2.mt-2.flex.items-center
           (if-let [display-str (:fail set-remote-graph-pwd-result)]
             [:<>
-<<<<<<< HEAD
-             [:span.flex.pr-1.text-red-600 (ui/icon "alert-circle" {:class "text-md mr-1"})]
-             [:span.text-red-600 display-str]]
-=======
              [:span.flex.pr-1.text-error (ui/icon "alert-circle" {:class "text-md mr-1"})]
              [:span.text-error display-str]]
->>>>>>> bc89d606
             [:<>
              [:span.flex.pr-1 (ui/icon "bulb" {:class "text-md mr-1"})]
              [:span "Please enter the password for this graph to continue syncing."]])]])
@@ -192,13 +187,8 @@
                     (not (string/blank? @*pw-confirm)))
               (if (or (not (pattern-ok?))
                       (not= @*password @*pw-confirm))
-<<<<<<< HEAD
-                [:span.flex.pr-1.text-red-600 (ui/icon "alert-circle" {:class "text-md mr-1"})]
-                [:span.flex.pr-1.text-green-600 (ui/icon "circle-check" {:class "text-md mr-1"})])
-=======
                 [:span.flex.pr-1.text-error (ui/icon "alert-circle" {:class "text-md mr-1"})]
                 [:span.flex.pr-1.text-success (ui/icon "circle-check" {:class "text-md mr-1"})])
->>>>>>> bc89d606
               [:span.flex.pr-1 (ui/icon "bulb" {:class "text-md mr-1"})])
 
             (if (not (string/blank? @*password))
