--- conflicted
+++ resolved
@@ -14,11 +14,7 @@
     }
 
     aside {
-<<<<<<< HEAD
-      @apply bg-gray-400/5 p-4 outline-0;
-=======
       @apply bg-gray-03-alpha p-4;
->>>>>>> dd4c5637
 
       > ul > li {
         > a {
