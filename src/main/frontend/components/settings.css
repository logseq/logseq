--- conflicted
+++ resolved
@@ -2,10 +2,6 @@
   &-inner {
     @apply flex flex-col md:flex-row;
 
-<<<<<<< HEAD
-    > aside {
-      @apply bg-gray-400/5 p-4 outline-none md:w-64;
-=======
     > header {
       padding: 10px;
       padding-top: 0;
@@ -19,7 +15,6 @@
 
     aside {
       @apply bg-gray-400/5 p-4;
->>>>>>> 9917f06b
 
       > ul > li {
         > a {
