--- conflicted
+++ resolved
@@ -128,12 +128,7 @@
                                      {:on-change (fn [page]
                                                    (db-property-handler/replace-closed-value property
                                                                                              (:db/id page)
-<<<<<<< HEAD
-                                                                                             (:db/id item)))})
-         ((:page-cp parent-opts) {:preview? false} item)]
-=======
                                                                                              (:db/id item)))})]
->>>>>>> 3e351a43
 
         (and page? (:page-cp parent-opts))
         ((:page-cp parent-opts) {:preview? false} item)
@@ -189,7 +184,7 @@
    [:ol
     (for [value values]
       [:li (if (uuid? value)
-             (let [result (db/entity value)]
+             (let [result (db/entity [:block/uuid value])]
                (:block/original-name result))
              (str value))])]
    (ui/button
@@ -230,13 +225,9 @@
              (shui/popup-show! (.-target e)
                                (fn [{:keys [id]}]
                                  (let [opts {:toggle-fn (fn [] (shui/popup-hide! id))}
-<<<<<<< HEAD
-                                       values' (->> (map second values)
-=======
                                        values' (->> (if (contains? db-property-type/ref-property-types (get-in property [:block/schema :type]))
                                                       (map #(:block/uuid (db/entity (second %))) values)
                                                       (map second values))
->>>>>>> 3e351a43
                                                     (remove string/blank?)
                                                     (remove (set (get-in property [:block/schema :values])))
                                                     distinct)]
