--- conflicted
+++ resolved
@@ -24,12 +24,8 @@
             [logseq.common.util.macro :as macro-util]
             [logseq.db :as ldb]
             [logseq.db.frontend.property :as db-property]
-<<<<<<< HEAD
             [datascript.impl.entity :as de]
             [frontend.handler.property.util :as pu]))
-=======
-            [datascript.impl.entity :as de]))
->>>>>>> 3e351a43
 
 (defn- select-type?
   [property type]
@@ -108,19 +104,11 @@
                          (let [journal (date/js-date->journal-title gd)]
                            (p/do!
                             (shui/popup-hide! id)
-<<<<<<< HEAD
                             (when-not (db/get-page journal)
                               (page-handler/<create! journal {:redirect? false
                                                               :create-first-block? false}))
                             (when (fn? on-change)
                               (on-change (db/get-page journal)))
-=======
-                            (when-not (db/entity [:block/name (util/page-name-sanity-lc journal)])
-                              (page-handler/<create! journal {:redirect? false
-                                                              :create-first-block? false}))
-                            (when (fn? on-change)
-                              (on-change (db/entity [:block/name (util/page-name-sanity-lc journal)])))
->>>>>>> 3e351a43
                             (exit-edit-property))))))]
                (shui/calendar
                 (cond->
@@ -282,12 +270,8 @@
                                    (let [repo (state/get-current-repo)
                                          class-names (map #(:block/original-name (db/entity repo [:block/uuid %])) string-classes)
                                          descendent-classes (->> class-names
-<<<<<<< HEAD
                                                                  ;; FIXME:
                                                                  ;; (mapcat #(db/get-namespace-pages repo %))
-=======
-                                                                 (mapcat #(db/get-namespace-pages repo %))
->>>>>>> 3e351a43
                                                                  (map :block/original-name))]
                                      (->> (concat class-names descendent-classes)
                                           (filter #(string/includes? % class-input))
@@ -418,11 +402,7 @@
             items (if closed-values?
                     (keep (fn [id]
                             (when-let [block (when id (db/entity [:block/uuid id]))]
-<<<<<<< HEAD
                               (let [icon (get block (pu/get-pid :logseq.property/icon))
-=======
-                              (let [icon (:logseq.property/icon block)
->>>>>>> 3e351a43
                                     value (db-property/closed-value-name block)]
                                 {:label (if icon
                                           [:div.flex.flex-row.gap-2
@@ -566,11 +546,7 @@
       [:div.text-sm.opacity-70 "loading"]
       (when-let [block (db/sub-block (:db/id (db/entity [:block/uuid value])))]
         (let [value' (get-in block [:block/schema :value])
-<<<<<<< HEAD
               icon (get block (pu/get-pid :logseq.property/icon))]
-=======
-              icon (:logseq.property/icon block)]
->>>>>>> 3e351a43
           (cond
             (:block/name block)
             (page-cp {:disable-preview? true
@@ -668,17 +644,10 @@
                                              (assoc :property-value value)))]))]))
 
 (defn- property-value-inner
-<<<<<<< HEAD
   [block property value {:keys [inline-text block-cp page-cp
                                 editor-id dom-id row?
                                 editor-box]
                          :as opts}]
-=======
-  [block property value *ref {:keys [inline-text block-cp page-cp
-                                     editor-id dom-id row?
-                                     editor-box]
-                              :as opts}]
->>>>>>> 3e351a43
   (let [schema (:block/schema property)
         multiple-values? (= :many (:cardinality schema))
         class (str (when-not row? "flex flex-1 ")
@@ -689,11 +658,7 @@
                  :default)
         type (if (= :block type)
                (let [v-block (db/entity value)]
-<<<<<<< HEAD
                  (if (get v-block (pu/get-pid :logseq.property/created-from-template))
-=======
-                 (if (:logseq.property/created-from-template v-block)
->>>>>>> 3e351a43
                    :template
                    type))
                type)
@@ -711,11 +676,7 @@
                                                 (nil? (:block/_parent property-block))))
                         value (if invalid-block? "" value)]
                     (when (or (= type :default) invalid-block?)
-<<<<<<< HEAD
                       (set-editing! block property editor-id dom-id value opts))))}
-=======
-                      (set-editing! property editor-id dom-id value {:ref @*ref}))))}
->>>>>>> 3e351a43
      (if (string/blank? value)
        (if template?
          (let [id (first (:classes schema))
@@ -740,20 +701,10 @@
          (inline-text {} :markdown (macro-util/expand-value-if-macro (str value) (state/get-macros)))))]))
 
 (rum/defcs property-scalar-value < rum/reactive db-mixins/query
-<<<<<<< HEAD
   [state block property value {:keys [container-id editor-id editor-box editor-args editing?
                                       on-chosen]
                                :as opts}]
   (let [property (model/sub-block (:db/id property))
-=======
-  (rum/local nil ::ref)
-  [state block property value {:keys [editor-id editor-box editor-args editing?
-                                      on-chosen]
-                               :as opts}]
-  (let [*ref (::ref state)
-        property (model/sub-block (:db/id property))
-
->>>>>>> 3e351a43
         schema (:block/schema property)
         type (get schema :type :default)
 
@@ -788,17 +739,10 @@
                                          (when (= (util/ekey e) "Enter")
                                            (add-property!)))}))
         ;; :others
-<<<<<<< HEAD
         [:div.flex.flex-1
          (if editing?
            (property-editing block property value schema editor-box editor-args editor-id)
            (property-value-inner block property value opts))]))))
-=======
-        [:div.flex.flex-1 {:ref #(when-not @*ref (reset! *ref %))}
-   (if editing?
-     (property-editing  block property value schema editor-box editor-args editor-id)
-     (property-value-inner block property value *ref opts))]))))
->>>>>>> 3e351a43
 
 (rum/defc multiple-values
   [block property v {:keys [on-chosen dropdown? editing?]
@@ -875,11 +819,7 @@
                       :parent-block block
                       :format :markdown}
          v (cond
-<<<<<<< HEAD
              (and multiple-values? (or (set? v) (and (coll? v) (empty? v)) (nil? v)))
-=======
-             (and multiple-values? (or (set? v) (empty? v)))
->>>>>>> 3e351a43
              v
              multiple-values?
              #{v}
