(ns frontend.components.property.value
  (:require [cljs-time.coerce :as tc]
            [cljs-time.core :as t]
            [cljs-time.local :as local]
            [clojure.set :as set]
            [clojure.string :as string]
            [datascript.impl.entity :as de]
            [dommy.core :as d]
            [frontend.components.icon :as icon-component]
            [frontend.components.select :as select]
            [frontend.config :as config]
            [frontend.date :as date]
            [frontend.db :as db]
            [frontend.db-mixins :as db-mixins]
            [frontend.db.async :as db-async]
            [frontend.db.model :as model]
            [frontend.handler.block :as block-handler]
            [frontend.handler.db-based.page :as db-page-handler]
            [frontend.handler.db-based.property :as db-property-handler]
            [frontend.handler.editor :as editor-handler]
            [frontend.handler.page :as page-handler]
            [frontend.handler.property :as property-handler]
            [frontend.handler.property.util :as pu]
            [frontend.handler.route :as route-handler]
            [frontend.hooks :as hooks]
            [frontend.modules.outliner.ui :as ui-outliner-tx]
            [frontend.search :as search]
            [frontend.state :as state]
            [frontend.ui :as ui]
            [frontend.util :as util]
            [goog.dom :as gdom]
            [goog.functions :refer [debounce]]
            [lambdaisland.glogi :as log]
            [logseq.common.util.macro :as macro-util]
            [logseq.db :as ldb]
            [logseq.db.frontend.property :as db-property]
            [logseq.db.frontend.property.type :as db-property-type]
            [logseq.outliner.property :as outliner-property]
            [logseq.shui.ui :as shui]
            [promesa.core :as p]
            [rum.core :as rum]))

(rum/defc property-empty-btn-value
  [property & opts]
  (let [text (cond
               (= (:db/ident property) :logseq.property/description)
               "Add description"
               :else
               "Empty")]
    (if (= text "Empty")
      (shui/button (merge {:class "empty-btn" :variant :text} opts)
                   text)
      (shui/button (merge {:class "empty-btn !text-base" :variant :text} opts)
                   text))))

(rum/defc property-empty-text-value
  [property {:keys [property-position]}]
  [:span.inline-flex.items-center.cursor-pointer
   (merge {:class "empty-text-btn" :variant :text})
   (if property-position
     (if-let [icon (:logseq.property/icon property)]
       (icon-component/icon icon {:color? true})
       (ui/icon "line-dashed"))
     "Empty")])

(rum/defc icon-row
  [block editing?]
  (let [icon-value (:logseq.property/icon block)
        clear-overlay! (fn []
                         (shui/dialog-close!)
                         (shui/popup-hide-all!))
        on-chosen! (fn [_e icon]
                     (if icon
                       (db-property-handler/set-block-property!
                        (:db/id block)
                        :logseq.property/icon
                        (select-keys icon [:type :id :color]))
                       (db-property-handler/remove-block-property!
                        (:db/id block)
                        :logseq.property/icon))
                     (clear-overlay!))]

    (hooks/use-effect!
     (fn []
       (when editing?
         (clear-overlay!)
         (let [^js container (or (some-> js/document.activeElement (.closest ".page"))
                                 (gdom/getElement "main-content-container"))
               icon (get block (pu/get-pid :logseq.property/icon))]
           (util/schedule
            (fn []
              (when-let [^js target (some-> (.querySelector container (str "#ls-block-" (str (:block/uuid block))))
                                            (.querySelector ".block-main-container"))]
                (shui/popup-show! target
                                  #(icon-component/icon-search
                                    {:on-chosen on-chosen!
                                     :icon-value icon
                                     :del-btn? (some? icon)})
                                  {:id :ls-icon-picker
                                   :align :start})))))))
     [editing?])

    [:div.col-span-3.flex.flex-row.items-center.gap-2
     (icon-component/icon-picker icon-value
                                 {:disabled? config/publishing?
                                  :del-btn? (some? icon-value)
                                  :on-chosen on-chosen!})]))

(defn- select-type?
  [block property type]
  (or (contains? #{:node :number :date :page :class :property} type)
      ;; closed values
      (seq (:property/closed-values property))
      (and (= (:db/ident property) :logseq.property/default-value)
           (= (:logseq.property/type block) :number))))

(defn <create-new-block!
  [block property value & {:keys [edit-block?]
                           :or {edit-block? true}}]
  (when-not (or (:logseq.property/hide? property)
                (= (:db/ident property) :logseq.property/default-value))
    (ui/hide-popups-until-preview-popup!)
    (shui/dialog-close!))
  (p/let [block
          (if (and (contains? #{:default :url} (:logseq.property/type property))
                   (not (db-property/many? property)))
            (p/let [existing-value (get block (:db/ident property))
                    default-value (:logseq.property/default-value property)
                    existing-value? (and (some? existing-value)
                                         (not= (:db/ident existing-value) :logseq.property/empty-placeholder)
                                         (not= (:db/id existing-value) (:db/id default-value)))
                    new-block-id (when-not existing-value? (db/new-block-id))
                    _ (when-not existing-value?
                        (let [value' (if (and default-value (string? value) (string/blank? value))
                                       (db-property/property-value-content default-value)
                                       value)]
                          (db-property-handler/create-property-text-block!
                           (:db/id block)
                           (:db/id property)
                           value'
                           {:new-block-id new-block-id})))]
              (if existing-value? existing-value (db/entity [:block/uuid new-block-id])))
            (p/let [new-block-id (db/new-block-id)
                    _ (db-property-handler/create-property-text-block!
                       (:db/id block)
                       (:db/id property)
                       value
                       {:new-block-id new-block-id})]
              (db/entity [:block/uuid new-block-id])))]
    (when edit-block?
      (editor-handler/edit-block! block :max {:container-id :unknown-container}))
    block))

(defn- get-operating-blocks
  [block]
  (let [selected-blocks (some->> (state/get-selection-block-ids)
                                 (map (fn [id] (db/entity [:block/uuid id])))
                                 (seq)
                                 block-handler/get-top-level-blocks
                                 (remove ldb/property?))]
    (or (seq selected-blocks) [block])))

(defn <set-class-as-property!
  [repo property]
  (db/transact! repo
                [{:db/id (:db/id property)
                  :db/ident (:db/ident property)
                  :db/cardinality :db.cardinality/one
                  :db/valueType :db.type/ref
                  :db/index true
                  :block/tags :logseq.class/Property
                  :logseq.property/type :node
                  :logseq.property/classes (:db/id property)}]
                {:outliner-op :save-block}))

(defn <add-property!
  "If a class and in a class schema context, add the property to its schema.
  Otherwise, add a block's property and its value"
  ([block property-key property-value] (<add-property! block property-key property-value {}))
  ([block property-id property-value {:keys [selected? exit-edit? class-schema?]
                                      :or {exit-edit? true}}]
   (let [repo (state/get-current-repo)
         class? (ldb/class? block)
         property (db/entity property-id)
         many? (db-property/many? property)
         checkbox? (= :checkbox (:logseq.property/type property))
         blocks (get-operating-blocks block)]
     (assert (qualified-keyword? property-id) "property to add must be a keyword")
     (p/do!
      (if (and class? class-schema?)
        (p/do!
         (when (ldb/class? property)
           (<set-class-as-property! repo property))
         (db-property-handler/class-add-property! (:db/id block) property-id))
        (let [block-ids (map :block/uuid blocks)]
          (if (and (db-property-type/all-ref-property-types (:logseq.property/type property))
                   (string? property-value))
            (p/let [new-block (<create-new-block! block (db/entity property-id) property-value {:edit-block? false})]
              (when (seq (remove #{(:db/id block)} (map :db/id block)))
                (property-handler/batch-set-block-property! repo block-ids property-id (:db/id new-block)))
              new-block)
            (property-handler/batch-set-block-property! repo block-ids property-id property-value))))
      (cond
        exit-edit?
        (do
          (ui/hide-popups-until-preview-popup!)
          (shui/dialog-close!))
        selected?
        (shui/popup-hide!))
      (when-not (or many? checkbox?)
        (when-let [input (state/get-input)]
          (.focus input)))
      (when checkbox?
        (state/set-editor-action-data! {:type :focus-property-value
                                        :property property}))))))

(defn- add-or-remove-property-value
  [block property value selected? {:keys [refresh-result-f] :as opts}]
  (let [many? (db-property/many? property)
        blocks (get-operating-blocks block)]
    (p/do!
     (if selected?
       (<add-property! block (:db/ident property) value
                       {:selected? selected?
                        :exit-edit? (if (some? (:exit-edit? opts)) (:exit-edit? opts) (not many?))})
       (p/do!
        (ui-outliner-tx/transact!
         {:outliner-op :save-block}
         (doseq [block blocks]
           (db-property-handler/delete-property-value! (:db/id block) (:db/ident property) value)))
        (when (or (not many?)
                  ;; values will be cleared
                  (and many? (<= (count (get block (:db/ident property))) 1)))
          (shui/popup-hide!))))
     (when (fn? refresh-result-f) (refresh-result-f)))))

(declare property-value)
(rum/defc repeat-setting < rum/reactive db-mixins/query
  [block property]
  (let [opts {:exit-edit? false}
        block (db/sub-block (:db/id block))]
    [:div.p-4.flex.flex-col.gap-4.w-64
     [:div.mb-4
      [:div.flex.flex-row.items-center.gap-1
       [:div.w-4
        (property-value block (db/entity :logseq.task/repeated?)
                        (assoc opts
                               :on-checked-change (fn [value]
                                                    (if value
                                                      (db-property-handler/set-block-property! (:db/id block)
                                                                                               :logseq.task/scheduled-on-property
                                                                                               (:db/id property))
                                                      (db-property-handler/remove-block-property! (:db/id block)
                                                                                                  :logseq.task/scheduled-on-property)))))]
<<<<<<< HEAD
       (if (= :logseq.task/deadline (:db/ident property))
         [:div "Set as repeated task"]
         [:div "Repeat " (if (= :date (:logseq.property/type property)) "date" "datetime")])]]
=======
       (if (#{:logseq.task/deadline :logseq.task/scheduled} (:db/ident property))
         [:div "Repeat task"]
         [:div "Repeat " (if (= :date (get-in property [:block/schema :type])) "date" "datetime")])]]
>>>>>>> ddf921f2
     [:div.flex.flex-row.gap-2
      [:div.flex.text-muted-foreground.mr-4
       "Every"]

      ;; recur frequency
      [:div.w-6
       (property-value block (db/entity :logseq.task/recur-frequency) opts)]

      ;; recur unit
      [:div.w-20
       (property-value block (db/entity :logseq.task/recur-unit) (assoc opts :property property))]]
     (let [properties (->>
                       (outliner-property/get-block-full-properties (db/get-db) (:db/id block))
                       (filter (fn [property]
                                 (and (not (ldb/built-in? property))
                                      (>= (count (:property/closed-values property)) 2))))
                       (concat [(db/entity :logseq.task/status)])
                       (util/distinct-by :db/id))
           status-property (or (:logseq.task/recur-status-property block)
                               (db/entity :logseq.task/status))
           property-id (:db/id status-property)
           done-choice (or
                        (some (fn [choice] (when (true? (:logseq.property/choice-checkbox-state choice)) choice)) (:property/closed-values status-property))
                        (db/entity :logseq.task/status.done))]
       [:div.flex.flex-col.gap-2
        [:div.text-muted-foreground
         "When"]
        (shui/select
         (cond->
          {:on-value-change (fn [v]
                              (db-property-handler/set-block-property! (:db/id block)
                                                                       :logseq.task/recur-status-property
                                                                       v))}
           property-id
           (assoc :default-value property-id))
         (shui/select-trigger
          (shui/select-value {:placeholder "Select a property"}))
         (shui/select-content
          (map (fn [choice]
                 (shui/select-item {:key (str (:db/id choice))
                                    :value (:db/id choice)} (:block/title choice))) properties)))
        [:div.flex.flex-row.gap-1
         [:div.text-muted-foreground
          "is:"]
         (when done-choice
           (db-property/property-value-content done-choice))]])]))

(rum/defcs calendar-inner < rum/reactive db-mixins/query
  (rum/local (str "calendar-inner-" (js/Date.now)) ::identity)
  {:init (fn [state]
           (state/set-editor-action! :property-set-date)
           state)
   :will-mount (fn [state]
                 (js/setTimeout
                  #(some-> @(::identity state)
                           (js/document.getElementById)
                           (.querySelector "[aria-selected=true]")
                           (.focus)) 16)
                 state)
   :will-unmount (fn [state]
                   (shui/popup-hide!)
                   (shui/dialog-close!)
                   (state/set-editor-action! nil)
                   state)}
  [state id {:keys [block property datetime? on-change del-btn? on-delete]}]
  (let [block (db/sub-block (:db/id block))
        value (get block (:db/ident property))
        value (cond
                (map? value)
                (when-let [day (:block/journal-day value)]
                  (let [t (date/journal-day->utc-ms day)]
                    (js/Date. t)))

                (number? value)
                (js/Date. value)

                :else
                (let [d (js/Date.)]
                  (.setHours d 0 0 0)
                  d))
        *ident (::identity state)
        initial-day value
        initial-month (when value
                        (let [d (tc/to-date-time value)]
                          (js/Date. (t/last-day-of-the-month  (t/date-time (t/year d) (t/month d))))))
        select-handler!
        (fn [^js d]
          (when d
            (let [journal (date/js-date->journal-title d)]
              (p/do!
               (when-not (db/get-page journal)
                 (page-handler/<create! journal {:redirect? false
                                                 :create-first-block? false}))
               (when (fn? on-change)
                 (let [value (if datetime? (tc/to-long d) (db/get-page journal))]
                   (on-change value)))
               (when-not datetime?
                 (shui/popup-hide! id)
                 (ui/hide-popups-until-preview-popup!)
                 (shui/dialog-close!))))))]
    [:div.flex.flex-row.gap-2
     [:div.flex.flex-col
      (ui/nlp-calendar
       (cond->
        {:initial-focus true
         :datetime? datetime?
         :selected initial-day
         :id @*ident
         :del-btn? del-btn?
         :on-delete on-delete
         :on-day-click select-handler!}
         initial-month
         (assoc :default-month initial-month)))]
     (shui/separator {:orientation "vertical"})
     (repeat-setting block property)]))

(rum/defc overdue
  [date content]
  (let [[current-time set-current-time!] (rum/use-state (t/now))]
    (hooks/use-effect!
     (fn []
       (let [timer (js/setInterval (fn [] (set-current-time! (t/now))) (* 1000 60 3))]
         #(js/clearInterval timer)))
     [])
    (let [overdue? (when date (t/after? current-time (t/plus date (t/seconds 59))))]
      [:div
       (cond-> {} overdue? (assoc :class "overdue"
                                  :title "Overdue"))
       content])))

(defn- human-date-label [date]
  (let [given-date (date/start-of-day date)
        now (local/local-now)
        today (date/start-of-day now)
        tomorrow (t/plus today (t/days 1))
        yesterday (t/minus today (t/days 1))]
    (cond
      (and (t/before? given-date today) (not (t/before? given-date yesterday)))
      "Yesterday"

      (and (not (t/before? given-date today)) (t/before? given-date tomorrow))
      "Today"

      (and (not (t/before? given-date tomorrow)) (t/before? given-date (t/plus tomorrow (t/days 1))))
      "Tomorrow"

      :else nil)))

(rum/defc datetime-value
  [value property-id repeated-task?]
  (when-let [date (t/to-default-time-zone (tc/from-long value))]
    (let [content [:div.ls-datetime.flex.flex-row.gap-1.items-center
                   (when-let [page-cp (state/get-component :block/page-cp)]
                     (let [page-title (date/journal-name date)]
                       (rum/with-key
                         (page-cp {:disable-preview? true
                                   :show-non-exists-page? true
                                   :label (human-date-label date)}
                                  {:block/name page-title})
                         page-title)))
                   (let [date (js/Date. value)
                         hours (.getHours date)
                         minutes (.getMinutes date)]
                     [:span.select-none
                      (str (util/zero-pad hours)
                           ":"
                           (util/zero-pad minutes))])]]
      (if (or repeated-task? (contains? #{:logseq.task/deadline :logseq.task/scheduled} property-id))
        (overdue date content)
        content))))

(rum/defc date-picker
  [value {:keys [block property datetime? on-change on-delete del-btn? editing? multiple-values? other-position?]}]
  (let [*trigger-ref (rum/use-ref nil)
        content-fn (fn [{:keys [id]}] (calendar-inner id
                                                      {:block block
                                                       :property property
                                                       :on-change on-change
                                                       :value value
                                                       :del-btn? del-btn?
                                                       :on-delete on-delete
                                                       :datetime? datetime?}))
        open-popup! (fn [e]
                      (when-not (or (util/meta-key? e) (util/shift-key? e))
                        (util/stop e)
                        (editor-handler/save-current-block!)
                        (when-not config/publishing?
                          (shui/popup-show! (.-target e) content-fn
                                            {:align "start" :auto-focus? true}))))
        repeated-task? (:logseq.task/repeated? block)]
    (hooks/use-effect!
     (fn []
       (when editing?
         (js/setTimeout
          #(some-> (rum/deref *trigger-ref)
                   (.click)) 32)))
     [editing?])

    (if multiple-values?
      (shui/button
       {:class "jtrigger h-6 empty-btn"
        :ref *trigger-ref
        :variant :text
        :size :sm
        :on-click open-popup!}
       (ui/icon "calendar-plus" {:size 16}))
      (shui/trigger-as
       :div.flex.flex-1.flex-row.gap-1.items-center.flex-wrap
       {:tabIndex 0
        :class "jtrigger min-h-[24px]"                     ; FIXME: min-h-6 not works
        :ref *trigger-ref
        :on-click open-popup!}
       [:div.flex.flex-row.gap-1.items-center
        (when repeated-task?
          (ui/icon "repeat" {:size 14 :class "opacity-40"}))
        (cond
          (map? value)
          (let [date (tc/to-date-time (date/journal-day->utc-ms (:block/journal-day value)))
                compare-value (some-> date
                                      (t/plus (t/days 1))
                                      (t/minus (t/seconds 1)))
                content (when-let [page-cp (state/get-component :block/page-cp)]
                          (rum/with-key
                            (page-cp {:disable-preview? true
                                      :meta-click? other-position?
                                      :label (human-date-label (t/to-default-time-zone date))} value)
                            (:db/id value)))]
            (if (or repeated-task? (contains? #{:logseq.task/deadline :logseq.task/scheduled} (:db/id property)))
              (overdue compare-value content)
              content))

          (number? value)
          (datetime-value value (:db/ident property) repeated-task?)

          :else
          (property-empty-btn-value nil))]))))

(rum/defc property-value-date-picker
  [block property value opts]
  (let [multiple-values? (db-property/many? property)
        repo (state/get-current-repo)
        datetime? (= :datetime (:logseq.property/type property))]
    (date-picker value
                 (merge opts
                        {:block block
                         :property property
                         :datetime? datetime?
                         :multiple-values? multiple-values?
                         :on-change (fn [value]
                                      (property-handler/set-block-property! repo (:block/uuid block)
                                                                            (:db/ident property)
                                                                            (if datetime?
                                                                              value
                                                                              (:db/id value))))
                         :del-btn? (some? value)
                         :on-delete (fn []
                                      (property-handler/set-block-property! repo (:block/uuid block)
                                                                            (:db/ident property) nil)
                                      (shui/popup-hide!))}))))

(defn- <create-page-if-not-exists!
  [block property classes page]
  (let [page* (string/trim page)
        ;; inline-class is only for input from :transform-fn
        [page inline-class] (if (and (seq classes) (not (contains? db-property/db-attribute-properties (:db/ident property))))
                              (or (seq (map string/trim (rest (re-find #"(.*)#(.*)$" page*))))
                                  [page* nil])
                              [page* nil])
        page-entity (ldb/get-case-page (db/get-db) page)
        id (:db/id page-entity)
        class? (or (= :block/tags (:db/ident property))
                   (and (= :logseq.property/parent (:db/ident property))
                        (ldb/class? block)))
        ;; Note: property and other types shouldn't be converted to class
        page? (ldb/internal-page? page-entity)]
    (cond
      ;; page not exists or page exists but not a page type
      (or (nil? id) (and class? (not page?)))
      (let [inline-class-uuid
            (when inline-class
              (or (:block/uuid (ldb/get-case-page (db/get-db) inline-class))
                  (do (log/error :msg "Given inline class does not exist" :inline-class inline-class)
                      nil)))
            create-options {:redirect? false
                            :create-first-block? false
                            :tags (if inline-class-uuid
                                    [inline-class-uuid]
                                    ;; Only 1st class b/c page normally has
                                    ;; one of and not all these classes
                                    (mapv :block/uuid (take 1 classes)))}]
        (p/let [page (if class?
                       (db-page-handler/<create-class! page create-options)
                       (page-handler/<create! page create-options))]
          (:db/id page)))

      (and class? page? id)
      (p/let [_ (db-page-handler/convert-to-tag! page-entity)]
        id)

      :else
      id)))

(defn- select-aux
  [block property {:keys [items selected-choices multiple-choices?] :as opts}]
  (let [selected-choices (->> selected-choices
                              (remove nil?)
                              (remove #(= :logseq.property/empty-placeholder %)))
        clear-value (str "No " (:block/title property))
        clear-value-label [:div.flex.flex-row.items-center.gap-2
                           (ui/icon "x")
                           [:div clear-value]]
        items' (->>
                (if (and (seq selected-choices)
                         (not multiple-choices?)
                         (not (and (ldb/class? block) (= (:db/ident property) :logseq.property/parent)))
                         (not= (:db/ident property) :logseq.property.view/type))
                  (concat items
                          [{:value clear-value
                            :label clear-value-label
                            :clear? true}])
                  items)
                (remove #(= :logseq.property/empty-placeholder (:value %))))
        k :on-chosen
        f (get opts k)
        f' (fn [chosen selected?]
             (if (or (and (not multiple-choices?) (= chosen clear-value))
                     (and multiple-choices? (= chosen [clear-value])))
               (p/do!
                (let [blocks (get-operating-blocks block)
                      block-ids (map :block/uuid blocks)]
                  (property-handler/batch-remove-block-property!
                   (state/get-current-repo)
                   block-ids
                   (:db/ident property)))
                (when-not (false? (:exit-edit? opts))
                  (shui/popup-hide!)))
               (f chosen selected?)))]
    (select/select (assoc opts
                          :selected-choices selected-choices
                          :items items'
                          k f'))))

(defn- get-node-icon
  [node]
  (cond
    (ldb/class? node)
    "hash"
    (ldb/property? node)
    "letter-p"
    (ldb/page? node)
    "page"
    :else
    "letter-n"))

(rum/defc ^:large-vars/cleanup-todo select-node < rum/static
  [property
   {:keys [block multiple-choices? dropdown? input-opts on-input] :as opts}
   result]
  (let [[refresh-count set-refresh-count!] (rum/use-state 0)
        repo (state/get-current-repo)
        classes (:logseq.property/classes property)
        tags? (= :block/tags (:db/ident property))
        alias? (= :block/alias (:db/ident property))
        tags-or-alias? (or tags? alias?)
        block (db/entity (:db/id block))
        selected-choices (when block
                           (when-let [v (get block (:db/ident property))]
                             (if (every? de/entity? v)
                               (map :db/id v)
                               [(:db/id v)])))
        parent-property? (= (:db/ident property) :logseq.property/parent)
        children-pages (when parent-property? (model/get-structured-children repo (:db/id block)))
        nodes
        (->>
         (cond
           parent-property?
           (let [;; Disallows cyclic hierarchies
                 exclude-ids (-> (set (map (fn [id] (:block/uuid (db/entity id))) children-pages))
                                 (conj (:block/uuid block))) ; break cycle
                 options (if (ldb/class? block)
                           (model/get-all-classes repo)
                           (when (ldb/internal-page? block)
                             (cond->>
                              (->> (model/get-all-pages repo)
                                   (filter ldb/internal-page?)
                                   (remove ldb/built-in?)))))
                 excluded-options (remove (fn [e] (contains? exclude-ids (:block/uuid e))) options)]
             excluded-options)

           (seq classes)
           (->>
            (mapcat
             (fn [class]
               (if (= :logseq.class/Root (:db/ident class))
                 (model/get-all-classes repo {:except-root-class? true})
                 (model/get-class-objects repo (:db/id class))))
             classes)
            distinct)

           :else
           (let [property-type (:logseq.property/type property)]
             (if (empty? result)
               (let [v (get block (:db/ident property))]
                 (remove #(= :logseq.property/empty-placeholder (:db/ident %))
                         (if (every? de/entity? v) v [v])))
               (remove (fn [node]
                         (or (= (:db/id block) (:db/id node))
                             ;; A page's alias can't be itself
                             (and alias? (= (or (:db/id (:block/page block))
                                                (:db/id block))
                                            (:db/id node)))
                             (when (and property-type (not= property-type :node))
                               (if (= property-type :page)
                                 (not (db/page? node))
                                 (not (contains? (ldb/get-entity-types node) property-type))))))
                       result)))))

        options (map (fn [node]
                       (let [id (or (:value node) (:db/id node))
                             [header label] (if (integer? id)
                                              (let [node-title (if (seq (:logseq.property/classes property))
                                                                 (:block/title node)
                                                                 (block-handler/block-unique-title node))
                                                    title (subs node-title 0 256)
                                                    node (or (db/entity id) node)
                                                    icon (get-node-icon node)
                                                    header (when-not (db/page? node)
                                                             (when-let [breadcrumb (state/get-component :block/breadcrumb)]
                                                               [:div.text-xs.opacity-70
                                                                (breadcrumb {:search? true} (state/get-current-repo) (:block/uuid block) {})]))
                                                    label [:div.flex.flex-row.items-center.gap-1
                                                           (when-not (:logseq.property/classes property)
                                                             (ui/icon icon {:size 14}))
                                                           [:div title]]]
                                                [header label])
                                              [nil (or (:label node) (:block/title node))])]
                         (assoc node
                                :header header
                                :label-value (:block/title node)
                                :label label
                                :value id
                                :disabled? (and tags? (contains?
                                                       (set/union #{:logseq.class/Journal :logseq.class/Whiteboard} ldb/internal-tags)
                                                       (:db/ident node)))))) nodes)
        classes' (remove (fn [class] (= :logseq.class/Root (:db/ident class))) classes)
        opts' (cond->
               (merge
                opts
                {:multiple-choices? multiple-choices?
                 :items options
                 :selected-choices selected-choices
                 :dropdown? dropdown?
                 :input-default-placeholder (cond
                                              tags?
                                              "Set tags"
                                              alias?
                                              "Set alias"
                                              multiple-choices?
                                              "Choose nodes"
                                              :else
                                              "Choose node")
                 :show-new-when-not-exact-match? (if (or (and parent-property? (contains? (set children-pages) (:db/id block)))
                                                         ;; Don't allow creating private tags
                                                         (seq (set/intersection (set (map :db/ident classes))
                                                                                ldb/private-tags)))
                                                   false
                                                   true)
                 :extract-chosen-fn :value
                 :extract-fn (fn [x] (or (:label-value x) (:label x)))
                 :input-opts input-opts
                 :on-input (debounce on-input 50)
                 :on-chosen (fn [chosen selected?]
                              (p/let [[id new?] (if (integer? chosen)
                                                  [chosen false]
                                                  (when-not (string/blank? (string/trim chosen))
                                                    (p/let [result (<create-page-if-not-exists! block property classes' chosen)]
                                                      [result true])))
                                      _ (when (and (integer? id) (not (ldb/page? (db/entity id))))
                                          (db-async/<get-block repo id))]
                                (p/do!
                                 (if id
                                   (add-or-remove-property-value block property id selected? {})
                                   (log/error :msg "No :db/id found or created for chosen" :chosen chosen))
                                 (when new? (set-refresh-count! (inc refresh-count))))))})

                (and (seq classes') (not tags-or-alias?))
                (assoc
                  ;; Provides additional completion for inline classes on new pages or objects
                 :transform-fn (fn [results input]
                                 (if-let [[_ new-page class-input] (and (empty? results) (re-find #"(.*)#(.*)$" input))]
                                   (let [repo (state/get-current-repo)
                                         descendent-classes (->> classes'
                                                                 (mapcat #(model/get-structured-children repo (:db/id %)))
                                                                 (map #(db/entity repo %)))]
                                     (->> (concat classes' descendent-classes)
                                          (filter #(string/includes? (:block/title %) class-input))
                                          (mapv (fn [p]
                                                  {:value (str new-page "#" (:block/title p))
                                                   :label (str new-page "#" (:block/title p))}))))
                                   results))))]
    (select-aux block property opts')))

(rum/defc property-value-select-node < rum/static
  [block property opts
   {:keys [*show-new-property-config?]}]
  (let [[result set-result!] (rum/use-state nil)
        input-opts (fn [_]
                     {:on-click (fn []
                                  (when *show-new-property-config?
                                    (reset! *show-new-property-config? false)))
                      :on-key-down
                      (fn [e]
                        (case (util/ekey e)
                          "Escape"
                          (when-let [f (:on-chosen opts)] (f))
                          nil))})
        opts' (assoc opts
                     :block block
                     :input-opts input-opts
                     :on-input (fn [v]
                                 (if (string/blank? v)
                                   (set-result! nil)
                                   (p/let [result (search/block-search (state/get-current-repo) v {:enable-snippet? false
                                                                                                   :built-in? false})]
                                     (set-result! result)))))
        repo (state/get-current-repo)
        classes (:logseq.property/classes property)
        non-root-classes (remove (fn [c] (= (:db/ident c) :logseq.class/Root)) classes)
        parent-property? (= (:db/ident property) :logseq.property/parent)]
    (when (and (not parent-property?) (seq non-root-classes))
      ;; effect runs once
      (hooks/use-effect!
       (fn []
         (p/let [result (p/all (map (fn [class] (db-async/<get-tag-objects repo (:db/id class))) non-root-classes))
                 result' (distinct (apply concat result))]
           (set-result! result')))
       []))
    (select-node property opts' result)))

(rum/defcs select < rum/reactive db-mixins/query
  {:init (fn [state]
           (let [*values (atom :loading)
                 refresh-result-f (fn []
                                    (let [[block property _] (:rum/args state)]
                                      (p/let [property-ident (if (= :logseq.property/default-value (:db/ident property))
                                                               (:db/ident block)
                                                               (:db/ident property))
                                              result (db-async/<get-block-property-values (state/get-current-repo)
                                                                                          property-ident)]
                                        (reset! *values result))))]
             (refresh-result-f)
             (assoc state
                    ::values *values
                    ::refresh-result-f refresh-result-f)))}
  [state block property
   {:keys [multiple-choices? dropdown? content-props] :as select-opts}
   {:keys [*show-new-property-config? exit-edit?] :as opts}]
  (let [*values (::values state)
        refresh-result-f (::refresh-result-f state)
        values (rum/react *values)
        block (db/sub-block (:db/id block))]
    (when-not (= :loading values)
      (let [type (:logseq.property/type property)
            closed-values? (seq (:property/closed-values property))
            ref-type? (db-property-type/all-ref-property-types type)
            items (if closed-values?
                    (let [date? (and
                                 (= (:db/ident property) :logseq.task/recur-unit)
                                 (= :date (:logseq.property/type (:property opts))))
                          values (cond->> (:property/closed-values property)
                                   date?
                                   (remove (fn [b] (contains? #{:logseq.task/recur-unit.minute :logseq.task/recur-unit.hour} (:db/ident b)))))]
                      (keep (fn [block]
                              (let [icon (pu/get-block-property-value block :logseq.property/icon)
                                    value (db-property/closed-value-content block)]
                                {:label (if icon
                                          [:div.flex.flex-row.gap-1.items-center
                                           (icon-component/icon icon {:color? true})
                                           value]
                                          value)
                                 :value (:db/id block)
                                 :label-value value}))
                            values))
                    (->> values
                         (mapcat (fn [value]
                                   (if (coll? value)
                                     (map (fn [v] {:value v}) value)
                                     [{:value value}])))
                         (map (fn [{:keys [value]}]
                                (if (and ref-type? (number? value))
                                  (when-let [e (db/entity value)]
                                    {:label (db-property/property-value-content e)
                                     :value value})
                                  {:label value
                                   :value value})))
                         (distinct)))
            items (->> (if (= :date type)
                         (map (fn [m] (let [label (:block/title (db/entity (:value m)))]
                                        (when label
                                          (assoc m :label label)))) items)
                         items)
                       (remove nil?))
            on-chosen (fn [chosen selected?]
                        (let [value (if (map? chosen) (:value chosen) chosen)]
                          (add-or-remove-property-value block property value selected?
                                                        {:exit-edit? exit-edit?
                                                         :refresh-result-f refresh-result-f})))
            selected-choices' (get block (:db/ident property))
            selected-choices (if (every? de/entity? selected-choices')
                               (map :db/id selected-choices')
                               [selected-choices'])]
        (select-aux block property
                    {:multiple-choices? multiple-choices?
                     :items items
                     :selected-choices selected-choices
                     :dropdown? dropdown?
                     :show-new-when-not-exact-match? (not (or closed-values? (= :date type)))
                     :input-default-placeholder "Select"
                     :extract-chosen-fn :value
                     :extract-fn (fn [x] (or (:label-value x) (:label x)))
                     :content-props content-props
                     :on-chosen on-chosen
                     :input-opts (fn [_]
                                   {:on-blur (fn []
                                               (when-let [f (:on-chosen select-opts)] (f)))
                                    :on-click (fn []
                                                (when *show-new-property-config?
                                                  (reset! *show-new-property-config? false)))
                                    :on-key-down
                                    (fn [e]
                                      (case (util/ekey e)
                                        "Escape"
                                        (when-let [f (:on-chosen select-opts)] (f))
                                        nil))})})))))

(rum/defcs property-normal-block-value <
  {:init (fn [state]
           (assoc state :container-id (state/get-next-container-id)))}
  [state block property value-block]
  (let [container-id (:container-id state)
        multiple-values? (db-property/many? property)
        block-container (state/get-component :block/container)
        blocks-container (state/get-component :block/blocks-container)
        value-block (if (and (coll? value-block) (every? de/entity? value-block))
                      (set (remove #(= (:db/ident %) :logseq.property/empty-placeholder) value-block))
                      value-block)
        default-value (:logseq.property/default-value property)
        default-value? (and
                        (:db/id default-value)
                        (= (:db/id value-block) (:db/id default-value))
                        (not= (:db/ident property) :logseq.property/default-value))]
    (if (seq value-block)
      [:div.property-block-container.content.w-full
       (let [config {:id (str (if multiple-values?
                                (:block/uuid block)
                                (:block/uuid value-block)))
                     :container-id container-id
                     :editor-box (state/get-component :editor/box)
                     :property-block? true
                     :on-block-content-pointer-down (when default-value?
                                                      (fn [_e]
                                                        (<create-new-block! block property (or (:block/title default-value) ""))))}]
         (if (set? value-block)
           (blocks-container config (ldb/sort-by-order value-block))
           (rum/with-key
             (block-container (assoc config :property-default-value? default-value?) value-block)
             (str (:db/id property) "-" (:block/uuid value-block)))))]
      [:div
       {:tabIndex 0
        :on-click (fn [] (<create-new-block! block property ""))}
       (property-empty-btn-value property)])))

(rum/defcs property-block-value < rum/reactive db-mixins/query
  {:init (fn [state]
           (let [block (first (:rum/args state))]
             (when-let [block-id (or (:db/id block) (:block/uuid block))]
               (db-async/<get-block (state/get-current-repo) block-id :children? true)))
           state)}
  [state value block property page-cp]
  (when value
    (if (state/sub-async-query-loading (:block/uuid value))
      [:div.text-sm.opacity-70 "loading"]
      (if-let [v-block (db/sub-block (:db/id value))]
        (let [class? (ldb/class? v-block)
              invalid-warning [:div.warning.text-sm
                               "Invalid block value, please delete the current property."]]
          (when v-block
            (cond
              (:block/page v-block)
              (property-normal-block-value block property v-block)

              ;; page/class/etc.
              (ldb/page? v-block)
              (rum/with-key
                (page-cp {:disable-preview? true
                          :tag? class?} v-block)
                (:db/id v-block))
              :else
              invalid-warning)))
        (property-empty-btn-value property)))))

(rum/defc closed-value-item < rum/reactive db-mixins/query
  [value {:keys [inline-text icon?]}]
  (when value
    (let [eid (if (de/entity? value) (:db/id value) [:block/uuid value])]
      (when-let [block (db/sub-block (:db/id (db/entity eid)))]
        (let [property-block? (db-property/property-created-block? block)
              value' (db-property/closed-value-content block)
              icon (pu/get-block-property-value block :logseq.property/icon)]
          (cond
            icon
            (if icon?
              (icon-component/icon icon {:color? true})
              [:div.flex.flex-row.items-center.gap-2.h-6
               (icon-component/icon icon {:color? true})
               (when value'
                 [:span value'])])

            property-block?
            value'

            (= type :number)
            [:span.number (str value')]

            :else
            (inline-text {} :markdown (str value'))))))))

(rum/defc select-item
  [property type value {:keys [page-cp inline-text other-position? property-position _icon?] :as opts}]
  (let [closed-values? (seq (:property/closed-values property))
        tag? (or (:tag? opts) (= (:db/ident property) :block/tags))
        inline-text-cp (fn [content]
                         [:div.flex.flex-row.items-center
                          (inline-text {} :markdown (macro-util/expand-value-if-macro content (state/get-macros)))])]
    [:div.select-item.cursor-pointer
     (cond
       (= value :logseq.property/empty-placeholder)
       (property-empty-btn-value property)

       closed-values?
       (closed-value-item value opts)

       (or (ldb/page? value)
           (and (seq (:block/tags value))
                ;; FIXME: page-cp should be renamed to node-cp and
                ;; support this case and maybe other complex cases.
                (not (string/includes? (:block/title value) "[["))))
       (when value
         (rum/with-key
           (page-cp {:disable-preview? true
                     :tag? tag?
                     :property-position property-position
                     :meta-click? other-position?} value)
           (:db/id value)))

       (contains? #{:node :class :property :page} type)
       (when-let [reference (state/get-component :block/reference)]
         (reference {} (:block/uuid value)))

       (de/entity? value)
       (when-some [content (str (db-property/property-value-content value))]
         (inline-text-cp content))

       :else
       (inline-text-cp (str value)))]))

(rum/defc single-value-select
  [block property value value-f select-opts opts]
  (let [*el (rum/use-ref nil)]
    ;; Open popover initially when editing a property
    (hooks/use-effect!
     (fn []
       (when (:editing? opts)
         (.click (rum/deref *el))))
     [(:editing? opts)])
    (let [type (:logseq.property/type property)
          select-opts' (assoc select-opts :multiple-choices? false)
          popup-content (fn content-fn [_]
                          [:div.property-select
                           (case type
                             (:entity :number :default :url)
                             (select block property select-opts' opts)

                             (:node :class :property :page :date)
                             (property-value-select-node block property select-opts' opts))])
          trigger-id (str "trigger-" (:container-id opts) "-" (:db/id block) "-" (:db/id property))
          show! (fn [e]
                  (let [target (.-target e)]
                    (when-not (or config/publishing?
                                  (util/shift-key? e)
                                  (util/meta-key? e)
                                  (util/link? target)
                                  (when-let [node (.closest target "a")]
                                    (not (or (d/has-class? node "page-ref")
                                             (d/has-class? node "tag")))))

                      (shui/popup-show! target popup-content
                                        {:align "start"
                                         :as-dropdown? true
                                         :auto-focus? true
                                         :trigger-id trigger-id}))))]
      (shui/trigger-as
       (if (:other-position? opts) :div.jtrigger :div.jtrigger.flex.flex-1.w-full)
       {:ref *el
        :id trigger-id
        :tabIndex 0
        :on-click show!}
       (if (string/blank? value)
         (property-empty-text-value property opts)
         (value-f))))))

(defn- property-value-inner
  [block property value {:keys [inline-text page-cp
                                dom-id row?]}]
  (let [multiple-values? (db-property/many? property)
        class (str (when-not row? "flex flex-1 ")
                   (when multiple-values? "property-value-content"))
        type (:logseq.property/type property)
        text-ref-type? (db-property-type/text-ref-property-types type)]
    [:div.cursor-text
     {:id (or dom-id (random-uuid))
      :tabIndex 0
      :class (str class " " (when-not text-ref-type? "jtrigger"))
      :style {:min-height 24}
      :on-click (fn []
                  (when (and text-ref-type? (nil? value))
                    (<create-new-block! block property "")))}
     (cond
       (and (= :logseq.property/default-value (:db/ident property)) (nil? (:block/title value)))
       [:div.jtrigger.cursor-pointer.text-sm.px-2 "Set default value"]

       (and text-ref-type? (nil? (:block/title value)))
       [:div.jtrigger (property-empty-btn-value property)]

       text-ref-type?
       (property-block-value value block property page-cp)

       :else
       (inline-text {} :markdown (macro-util/expand-value-if-macro (str value) (state/get-macros))))]))

(rum/defcs property-scalar-value < rum/static rum/reactive
  [state block property value* {:keys [container-id editing? on-chosen]
                                :as opts}]
  (let [property (model/sub-block (:db/id property))
        type (:logseq.property/type property)
        editing? (or editing?
                     (and (state/sub-editing? [container-id (:block/uuid block)])
                          (= (:db/id property) (:db/id (:property (state/get-editor-action-data))))))
        select-type?' (select-type? block property type)
        closed-values? (seq (:property/closed-values property))
        select-opts {:on-chosen on-chosen}
        value (if (and (de/entity? value*) (= (:db/ident value*) :logseq.property/empty-placeholder))
                nil
                value*)]
    (if (= :logseq.property/icon (:db/ident property))
      (icon-row block editing?)
      (if (and select-type?'
               (not (and (not closed-values?) (= type :date))))
        (let [classes (outliner-property/get-block-classes (db/get-db) (:db/id block))
              display-as-checkbox? (and (some
                                         (fn [block]
                                           (-> (set (map :db/id (:logseq.property/checkbox-display-properties block)))
                                               (contains? (:db/id property))))
                                         (conj classes block))
                                        (seq (:property/closed-values property))
                                        (boolean? (:logseq.property/choice-checkbox-state value*)))]
          (if display-as-checkbox?
            (let [checked? (:logseq.property/choice-checkbox-state value*)]
              (shui/checkbox {:checked checked?
                              :class "mt-1"
                              :on-checked-change (fn [value]
                                                   (let [choices (:property/closed-values property)
                                                         choice (some (fn [choice] (when (= value (:logseq.property/choice-checkbox-state choice))
                                                                                     choice)) choices)]
                                                     (when choice
                                                       (db-property-handler/set-block-property! (:db/id block) (:db/ident property) (:db/id choice)))))}))
            (single-value-select block property value
                                 (fn [] (select-item property type value opts))
                                 select-opts
                                 (assoc opts :editing? editing?))))
        (case type
          (:date :datetime)
          (property-value-date-picker block property value (merge opts {:editing? editing?}))

          :checkbox
          (let [add-property! (fn []
                                (let [value' (boolean (not value))]
                                  (<add-property! block (:db/ident property) value' opts)
                                  (when-let [on-checked-change (:on-checked-change opts)]
                                    (on-checked-change value'))))]
            [:label.flex.w-full.as-scalar-value-wrap.cursor-pointer
             (shui/checkbox {:class "jtrigger flex flex-row items-center"
                             :disabled config/publishing?
                             :auto-focus editing?
                             :checked value
                             :on-checked-change add-property!
                             :on-key-down (fn [e]
                                            (when (= (util/ekey e) "Enter")
                                              (add-property!)))})])
          ;; :others
          [:div.flex.flex-1
           (property-value-inner block property value opts)])))))

(rum/defc multiple-values-inner
  [block property v {:keys [on-chosen editing?] :as opts}]
  (let [type (:logseq.property/type property)
        date? (= type :date)
        *el (rum/use-ref nil)
        items (cond->> (if (de/entity? v) #{v} v)
                (= (:db/ident property) :block/tags)
                (remove (fn [v] (contains? ldb/hidden-tags (:db/ident v)))))]
    (hooks/use-effect!
     (fn []
       (when editing?
         (.click (rum/deref *el))))
     [editing?])
    (let [select-cp (fn [select-opts]
                      (let [select-opts (merge {:multiple-choices? true
                                                :on-chosen (fn []
                                                             (when on-chosen (on-chosen)))}
                                               select-opts
                                               {:dropdown? false})]
                        [:div.property-select
                         (if (contains? #{:node :page :class :property} type)
                           (property-value-select-node block property
                                                       select-opts
                                                       opts)
                           (select block property select-opts opts))]))]
      (let [toggle-fn shui/popup-hide!
            content-fn (fn [{:keys [_id content-props]}]
                         (select-cp {:content-props content-props}))]
        [:div.multi-values.jtrigger
         {:tab-index "0"
          :ref *el
          :on-click (fn [^js e]
                      (let [target (.-target e)]
                        (when-not (or (util/link? target) (.closest target "a") config/publishing?)
                          (shui/popup-show! (rum/deref *el) content-fn
                                            {:as-dropdown? true :as-content? false
                                             :align "start" :auto-focus? true}))))
          :on-key-down (fn [^js e]
                         (case (.-key e)
                           (" " "Enter")
                           (do (some-> (rum/deref *el) (.click))
                               (util/stop e))
                           :dune))
          :class "flex flex-1 flex-row items-center flex-wrap gap-x-2 gap-y-2"}
         (let [not-empty-value? (not= (map :db/ident items) [:logseq.property/empty-placeholder])]
           (if (and (seq items) not-empty-value?)
             (concat
              (->> (for [item items]
                     (rum/with-key (select-item property type item opts) (or (:block/uuid item) (str item))))
                   (interpose [:span.opacity-50.-ml-2 ","]))
              (when date?
                [(property-value-date-picker block property nil {:toggle-fn toggle-fn})]))
             (if date?
               (property-value-date-picker block property nil {:toggle-fn toggle-fn})
               (property-empty-text-value property opts))))]))))

(rum/defc multiple-values < rum/reactive db-mixins/query
  [block property opts]
  (let [block (db/sub-block (:db/id block))
        value (get block (:db/ident property))
        value' (if (coll? value) value
                   (when (some? value) #{value}))]
    (multiple-values-inner block property value' opts)))

(rum/defcs property-value < rum/reactive db-mixins/query
  [state block property {:keys [show-tooltip?]
                         :as opts}]
  (ui/catch-error
   (ui/block-error "Something wrong" {})
   (let [block (db/sub-block (:db/id block))
         block-cp (state/get-component :block/blocks-container)
         properties-cp (state/get-component :block/properties-cp)
         opts (merge opts
                     {:page-cp (state/get-component :block/page-cp)
                      :inline-text (state/get-component :block/inline-text)
                      :editor-box (state/get-component :editor/box)
                      :block-cp block-cp
                      :properties-cp :properties-cp})
         dom-id (str "ls-property-" (:db/id block) "-" (:db/id property))
         editor-id (str dom-id "-editor")
         type (:logseq.property/type property)
         multiple-values? (db-property/many? property)
         v (get block (:db/ident property))
         v (cond
             (and multiple-values? (or (set? v) (and (coll? v) (empty? v)) (nil? v)))
             v
             multiple-values?
             #{v}
             (set? v)
             (first v)
             :else
             v)
         empty-value? (when (coll? v) (= :logseq.property/empty-placeholder (:db/ident (first v))))
         closed-values? (seq (:property/closed-values property))
         property-ident (:db/ident property)
         value-cp [:div.property-value-inner
                   {:data-type type
                    :class (str (when empty-value? "empty-value")
                                (when-not (:other-position? opts) " w-full"))}
                   (cond
                     (= property-ident :logseq.property.class/properties)
                     (properties-cp {} block {:selected? false
                                              :class-schema? true})

                     (and multiple-values? (contains? #{:default :url} type) (not closed-values?))
                     (property-normal-block-value block property v)

                     multiple-values?
                     (multiple-values block property opts)

                     :else
                     (let [parent? (= property-ident :logseq.property/parent)
                           value-cp (property-scalar-value block property v
                                                           (merge
                                                            opts
                                                            {:editor-id editor-id
                                                             :dom-id dom-id}))
                           page-ancestors (when parent?
                                            (let [ancestor-pages (loop [parents [block]]
                                                                   (if-let [parent (:logseq.property/parent (last parents))]
                                                                     (when-not (contains? (set parents) parent)
                                                                       (recur (conj parents parent)))
                                                                     parents))]
                                              (->> (reverse ancestor-pages)
                                                   (remove (fn [e] (= (:db/id block) (:db/id e))))
                                                   butlast)))]
                       (if (seq page-ancestors)
                         [:div.flex.flex-1.items-center.gap-1
                          (interpose [:span.opacity-50.text-sm " > "]
                                     (concat
                                      (map (fn [{title :block/title :as ancestor}]
                                             [:a.whitespace-nowrap {:on-click #(route-handler/redirect-to-page! (:block/uuid ancestor))} title])
                                           page-ancestors)
                                      [value-cp]))]
                         value-cp)))]]
     (if show-tooltip?
       (shui/tooltip-provider
        (shui/tooltip
         {:delayDuration 1200}
         (shui/tooltip-trigger
          {:onFocusCapture #(util/stop-propagation %)} value-cp)
         (shui/tooltip-content
          (str "Change " (:block/title property)))))
       value-cp))))<|MERGE_RESOLUTION|>--- conflicted
+++ resolved
@@ -252,15 +252,9 @@
                                                                                                (:db/id property))
                                                       (db-property-handler/remove-block-property! (:db/id block)
                                                                                                   :logseq.task/scheduled-on-property)))))]
-<<<<<<< HEAD
-       (if (= :logseq.task/deadline (:db/ident property))
-         [:div "Set as repeated task"]
-         [:div "Repeat " (if (= :date (:logseq.property/type property)) "date" "datetime")])]]
-=======
        (if (#{:logseq.task/deadline :logseq.task/scheduled} (:db/ident property))
          [:div "Repeat task"]
-         [:div "Repeat " (if (= :date (get-in property [:block/schema :type])) "date" "datetime")])]]
->>>>>>> ddf921f2
+         [:div "Repeat " (if (= :date (:logseq.property/type property)) "date" "datetime")])]]
      [:div.flex.flex-row.gap-2
       [:div.flex.text-muted-foreground.mr-4
        "Every"]
