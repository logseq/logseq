--- conflicted
+++ resolved
@@ -718,12 +718,8 @@
                            (set (map :db/id (:logseq.property/checkbox-display-properties owner-block)))
                            (:db/id property))]
              (dropdown-editor-menuitem
-<<<<<<< HEAD
-              {:icon :checkbox :title "Show as checkbox on node"
-=======
               {:icon :checkbox
                :title (if class-schema? "Show as checkbox on tagged nodes" "Show as checkbox on node")
->>>>>>> 926d05c1
                :disabled? config/publishing?
                :desc (when owner-block
                        (shui/switch
