--- conflicted
+++ resolved
@@ -684,30 +684,21 @@
                                                          :submenu-content (fn [ops] (ui-position-sub-pane property (assoc ops :ui-position position)))})))
 
                           (when (not (contains? #{:logseq.property/parent :logseq.property.class/properties} (:db/ident property)))
-<<<<<<< HEAD
-                            (dropdown-editor-menuitem
-                              {:icon :eye-off :title "Hide by default"
-                               :toggle-checked? (boolean (:hide? property-schema))
-                               :disabled? config/publishing?
-                               :on-toggle-checked-change #(db-property-handler/upsert-property! (:db/ident property)
-                                                            (assoc property-schema :hide? %) {})}))
-=======
                             (dropdown-editor-menuitem {:icon :eye-off :title "Hide by default" :toggle-checked? (boolean (:logseq.property/hide? property))
                                                        :disabled? config/publishing?
                                                        :on-toggle-checked-change #(db-property-handler/set-block-property! (:db/id property)
                                                                                                                            :logseq.property/hide?
                                                                                                                            %)}))
->>>>>>> 6170ba10
                           (when (not (contains? #{:logseq.property/parent :logseq.property.class/properties} (:db/ident property)))
                             (dropdown-editor-menuitem
-                              {:icon :eye-off :title "Hide empty value"
-                               :toggle-checked? (boolean (:logseq.property/hide-empty-value property))
-                               :disabled? config/publishing?
-                               :on-toggle-checked-change (fn []
-                                                           (db-property-handler/set-block-property! (:db/id property)
-                                                             :logseq.property/hide-empty-value
-                                                             (not (:logseq.property/hide-empty-value property))))}))]
-                      (remove nil?))]
+                             {:icon :eye-off :title "Hide empty value"
+                              :toggle-checked? (boolean (:logseq.property/hide-empty-value property))
+                              :disabled? config/publishing?
+                              :on-toggle-checked-change (fn []
+                                                          (db-property-handler/set-block-property! (:db/id property)
+                                                                                                   :logseq.property/hide-empty-value
+                                                                                                   (not (:logseq.property/hide-empty-value property))))}))]
+                         (remove nil?))]
          (when (> (count group') 0)
            (cons (shui/dropdown-menu-separator) group'))))
 
@@ -715,7 +706,7 @@
        [:<>
         (shui/dropdown-menu-separator)
         (dropdown-editor-menuitem
-          {:icon :share-3 :title "Go to this property" :desc ""
+         {:icon :share-3 :title "Go to this property" :desc ""
           :item-props {:class "opacity-90 focus:opacity-100"
                        :on-select (fn []
                                     (shui/popup-hide-all!)
@@ -727,8 +718,8 @@
                            (set (map :db/id (:logseq.property/checkbox-display-properties owner-block)))
                            (:db/id property))]
              (dropdown-editor-menuitem
-<<<<<<< HEAD
-              {:icon :checkbox :title "Show as checkbox on node"
+              {:icon :checkbox
+               :title (if class-schema? "Show as checkbox on tagged nodes" "Show as checkbox on node")
                :disabled? config/publishing?
                :desc (when owner-block
                        (shui/switch
@@ -740,20 +731,6 @@
                            (if value
                              (db-property-handler/set-block-property! (:db/id owner-block) :logseq.property/checkbox-display-properties (:db/id property))
                              (db-property-handler/delete-property-value! (:db/id owner-block) :logseq.property/checkbox-display-properties (:db/id property))))}))})))))
-=======
-              {:icon :checkbox
-               :title (if class-schema? "Show as checkbox on tagged nodes" "Show as checkbox on node")
-               :disabled? config/publishing?
-               :desc (shui/switch
-                      {:id "show as checkbox" :size "sm"
-                       :checked checked?
-                       :on-click util/stop-propagation
-                       :on-checked-change
-                       (fn [value]
-                         (if value
-                           (db-property-handler/set-block-property! (:db/id owner-block) :logseq.property/checkbox-display-properties (:db/id property))
-                           (db-property-handler/delete-property-value! (:db/id owner-block) :logseq.property/checkbox-display-properties (:db/id property))))})})))))
->>>>>>> 6170ba10
 
      (when (and owner-block
                 ;; Any property should be removable from Tag Properties
