--- conflicted
+++ resolved
@@ -592,165 +592,6 @@
         icon (when icon [:span.float-left.w-4.h-4.overflow-hidden.leading-4.relative
                          (icon-component/icon icon {:size 15})])
         built-in? (ldb/built-in? property)
-<<<<<<< HEAD
-        disabled? (or built-in? config/publishing?)]
-    [:<>
-     [:h3.font-medium.px-2.pt-2.pb-2.opacity-90.flex.items-center.gap-1
-      (shui/tabler-icon "adjustments-alt") [:span "Configure property"]]
-     (dropdown-editor-menuitem {:icon :pencil :title "Property name" :desc [:span.flex.items-center.gap-1 icon title]
-                                :submenu-content (fn [ops] (name-edit-pane property (assoc ops :disabled? disabled?)))})
-     (let [disabled?' (or disabled? (and property-type (seq values)))]
-       (dropdown-editor-menuitem {:icon :letter-t
-                                  :title "Property type"
-                                  :desc (if disabled?'
-                                          (ui/tooltip
-                                           [:span (str property-type-label')]
-                                           [:div.w-96
-                                            "The type of this property is locked once you start using it. This is to make sure all your existing information stays correct if the property type is changed later. To unlock, all uses of a property must be deleted."])
-                                          (str property-type-label'))
-                                  :disabled? disabled?'
-                                  :submenu-content (fn [ops]
-                                                     (property-type-sub-pane property ops))}))
-
-     (when (and (= property-type :node)
-                (not (contains? #{:logseq.property.class/extends} (:db/ident property))))
-       (dropdown-editor-menuitem {:icon :hash
-                                  :disabled? disabled?
-                                  :title "Specify node tags"
-                                  :desc ""
-                                  :submenu-content (fn [_ops]
-                                                     [:div.px-4
-                                                      (class-select property {:default-open? false})])}))
-
-     (when (and (contains? db-property-type/default-value-ref-property-types property-type)
-                (not (db-property/many? property))
-                (not (and enable-closed-values?
-                          (seq (:property/closed-values property))))
-                (not= :logseq.property/enable-history? (:db/ident property)))
-       (default-value-subitem property))
-
-     (when enable-closed-values?
-       (let [values (:property/closed-values property)]
-         (dropdown-editor-menuitem {:icon :list :title "Available choices"
-                                    :desc (when (seq values) (str (count values) " choices"))
-                                    :submenu-content (fn [] (choices-sub-pane property {:disabled? config/publishing?}))})))
-
-     (when enable-closed-values?
-       (let [values (:property/closed-values property)]
-         (when (>= (count values) 2)
-           (dropdown-editor-menuitem
-            {:icon :checkbox
-             :title "Checkbox state mapping"
-             :disabled? config/publishing?
-             :submenu-content (fn []
-                                (checkbox-state-mapping values))}))))
-
-     (when (and (contains? db-property-type/cardinality-property-types property-type) (not disabled?))
-       (let [many? (db-property/many? property)]
-         (dropdown-editor-menuitem {:icon :checks :title "Multiple values"
-                                    :toggle-checked? many?
-                                    :on-toggle-checked-change
-                                    (fn []
-                                      (let [update-cardinality-fn #(db-property-handler/upsert-property! (:db/ident property)
-                                                                                                         {:db/cardinality (if many? :one :many)}
-                                                                                                         {})]
-                                      ;; Only show dialog for existing values as it can be reversed for unused properties
-                                        (if (and (seq values) (not many?))
-                                          (-> (shui/dialog-confirm!
-                                               "This action cannot be undone. Do you want to change this property to have multiple values?")
-                                              (p/then update-cardinality-fn))
-                                          (update-cardinality-fn))))})))
-
-     (when (not= :logseq.property/enable-history? (:db/ident property))
-       (let [property-type (:logseq.property/type property)
-             group' (->> [(when (and (not (contains? #{:logseq.property.class/extends :logseq.property.class/properties} (:db/ident property)))
-                                     (contains? #{:default :number :date :checkbox :node} property-type)
-                                     (not
-                                      (and (= :default property-type)
-                                           (empty? (:property/closed-values property))
-                                           (contains? #{nil :properties} (:logseq.property/ui-position property)))))
-                            (let [position (:logseq.property/ui-position property)]
-                              (dropdown-editor-menuitem {:icon :float-left :title "UI position" :desc (some->> position (get position-labels) (:title))
-                                                         :item-props {:class "ui__position-trigger-item"}
-                                                         :disabled? config/publishing?
-                                                         :submenu-content (fn [ops] (ui-position-sub-pane property (assoc ops :ui-position position)))})))
-
-                          (when (not (contains? #{:logseq.property.class/extends :logseq.property.class/properties} (:db/ident property)))
-                            (dropdown-editor-menuitem {:icon :eye-off :title "Hide by default" :toggle-checked? (boolean (:logseq.property/hide? property))
-                                                       :disabled? config/publishing?
-                                                       :on-toggle-checked-change #(db-property-handler/set-block-property! (:db/id property)
-                                                                                                                           :logseq.property/hide?
-                                                                                                                           %)}))
-                          (when (not (contains? #{:logseq.property.class/extends :logseq.property.class/properties} (:db/ident property)))
-                            (dropdown-editor-menuitem
-                             {:icon :eye-off :title "Hide empty value"
-                              :toggle-checked? (boolean (:logseq.property/hide-empty-value property))
-                              :disabled? config/publishing?
-                              :on-toggle-checked-change (fn []
-                                                          (db-property-handler/set-block-property! (:db/id property)
-                                                                                                   :logseq.property/hide-empty-value
-                                                                                                   (not (:logseq.property/hide-empty-value property))))}))]
-                         (remove nil?))]
-         (when (> (count group') 0)
-           (cons (shui/dropdown-menu-separator) group'))))
-
-     (when owner-block
-       [:<>
-        (shui/dropdown-menu-separator)
-        (dropdown-editor-menuitem
-         {:icon :share-3 :title "Go to this property" :desc ""
-          :item-props {:class "opacity-90 focus:opacity-100"
-                       :on-select (fn []
-                                    (shui/popup-hide-all!)
-                                    (route-handler/redirect-to-page! (:block/uuid property)))}})])
-     (when (and enable-closed-values? owner-block)
-       (let [values (:property/closed-values property)]
-         (when (>= (count values) 2)
-           (let [checked? (contains?
-                           (set (map :db/id (:logseq.property/checkbox-display-properties owner-block)))
-                           (:db/id property))]
-             (dropdown-editor-menuitem
-              {:icon :checkbox
-               :title (if class-schema? "Show as checkbox on tagged nodes" "Show as checkbox on node")
-               :disabled? config/publishing?
-               :desc (when owner-block
-                       (shui/switch
-                        {:id "show as checkbox" :size "sm"
-                         :checked checked?
-                         :on-click util/stop-propagation
-                         :on-checked-change
-                         (fn [value]
-                           (if value
-                             (db-property-handler/set-block-property! (:db/id owner-block) :logseq.property/checkbox-display-properties (:db/id property))
-                             (db-property-handler/delete-property-value! (:db/id owner-block) :logseq.property/checkbox-display-properties (:db/id property))))}))})))))
-
-     (when (and owner-block
-                ;; Any property should be removable from Tag Properties
-                (or class-schema?
-                    (not (and
-                          (ldb/class? owner-block)
-                          (contains? #{:logseq.property.class/extends} (:db/ident property))))))
-       (dropdown-editor-menuitem
-        {:id :delete-property :icon :x
-         :title (if class-schema? "Delete property from tag" "Delete property from node")
-         :desc "" :disabled? false
-         :item-props {:class "opacity-60 focus:!text-red-rx-09 focus:opacity-100"
-                      :on-select (fn [^js e]
-                                   (util/stop e)
-                                   (-> (p/do!
-                                        (handle-delete-property! owner-block property {:class-schema? class-schema?})
-                                        (shui/popup-hide-all!))
-                                       (p/catch (fn [] (restore-root-highlight-item! :delete-property)))))}}))
-     (when debug?
-       [:<>
-        (shui/dropdown-menu-separator)
-        (dropdown-editor-menuitem
-         {:icon :bug :title (str (:db/ident property)) :desc "" :disabled? false
-          :item-props {:class "opacity-60 focus:opacity-100 focus:!text-red-rx-08"
-                       :on-select (fn []
-                                    (dev-common-handler/show-entity-data (:db/id property))
-                                    (shui/popup-hide!))}})])]))
-=======
         disabled? (or built-in? config/publishing?)
         class-schema? (and (ldb/class? owner-block) class-schema?)
         special-built-in-prop? (contains? #{:block/title :block/tags :block/created-at :block/updated-at} (:db/ident property))]
@@ -775,7 +616,7 @@
                                                       (property-type-sub-pane property ops))}))
 
       (when (and (= property-type :node)
-                 (not (contains? #{:logseq.property/parent} (:db/ident property))))
+                 (not (contains? #{:logseq.property.class/extends} (:db/ident property))))
         (dropdown-editor-menuitem {:icon :hash
                                    :disabled? disabled?
                                    :title "Specify node tags"
@@ -826,7 +667,7 @@
       (when (and (not= :logseq.property/enable-history? (:db/ident property))
                  (not special-built-in-prop?))
         (let [property-type (:logseq.property/type property)
-              group' (->> [(when (and (not (contains? #{:logseq.property/parent :logseq.property.class/properties} (:db/ident property)))
+              group' (->> [(when (and (not (contains? #{:logseq.property.class/extends :logseq.property.class/properties} (:db/ident property)))
                                       (contains? #{:default :number :date :checkbox :node} property-type)
                                       (not
                                        (and (= :default property-type)
@@ -838,13 +679,13 @@
                                                           :disabled? config/publishing?
                                                           :submenu-content (fn [ops] (ui-position-sub-pane property (assoc ops :ui-position position)))})))
 
-                           (when (not (contains? #{:logseq.property/parent :logseq.property.class/properties} (:db/ident property)))
+                           (when (not (contains? #{:logseq.property.class/extends :logseq.property.class/properties} (:db/ident property)))
                              (dropdown-editor-menuitem {:icon :eye-off :title "Hide by default" :toggle-checked? (boolean (:logseq.property/hide? property))
                                                         :disabled? config/publishing?
                                                         :on-toggle-checked-change #(db-property-handler/set-block-property! (:db/id property)
                                                                                                                             :logseq.property/hide?
                                                                                                                             %)}))
-                           (when (not (contains? #{:logseq.property/parent :logseq.property.class/properties} (:db/ident property)))
+                           (when (not (contains? #{:logseq.property.class/extends :logseq.property.class/properties} (:db/ident property)))
                              (dropdown-editor-menuitem
                               {:icon :eye-off :title "Hide empty value"
                                :toggle-checked? (boolean (:logseq.property/hide-empty-value property))
@@ -891,8 +732,7 @@
                 ;; Any property should be removable from Tag Properties
                  (if class-schema?
                    (contains? (set (map :db/id (:logseq.property.class/properties owner-block))) (:db/id property))
-                   (not (contains? #{:logseq.property/parent} (:db/ident property)))))
->>>>>>> ea9316a1
+                   (not (contains? #{:logseq.property.class/extends} (:db/ident property)))))
 
         (dropdown-editor-menuitem
          {:id :delete-property :icon :x
