#search {
  > .inner {
    width: 100%;
    max-width: 100%;

    border-radius: 4px;
  }

  .search-result {
    @apply flex;
  }
}

<<<<<<< HEAD
.search-ac {
    background-color: var(--ls-primary-background-color);
}

=======
#search-wrapper svg {
    color: var(--ls-search-icon-color, #9fa6b2);
    opacity: 0.6;
    transition: .3s;
}

#search-wrapper:hover svg, #search-wrapper:focus-within svg {
    color: var(--ls-link-text-hover-color, #4b5563);
    opacity: 0.8;
}
>>>>>>> 04fecb0a

#search-wrapper {
    transition: .3s;
    padding-right: 12px;
}

.search-item svg {
    transform: scale(0.8);
}<|MERGE_RESOLUTION|>--- conflicted
+++ resolved
@@ -11,23 +11,6 @@
   }
 }
 
-<<<<<<< HEAD
-.search-ac {
-    background-color: var(--ls-primary-background-color);
-}
-
-=======
-#search-wrapper svg {
-    color: var(--ls-search-icon-color, #9fa6b2);
-    opacity: 0.6;
-    transition: .3s;
-}
-
-#search-wrapper:hover svg, #search-wrapper:focus-within svg {
-    color: var(--ls-link-text-hover-color, #4b5563);
-    opacity: 0.8;
-}
->>>>>>> 04fecb0a
 
 #search-wrapper {
     transition: .3s;
