--- conflicted
+++ resolved
@@ -10,20 +10,6 @@
     @apply flex;
   }
 }
-
-<<<<<<< HEAD
-=======
-#search-wrapper svg {
-  color: var(--ls-search-icon-color, #9fa6b2);
-  opacity: 0.6;
-  transition: .3s;
-}
-
-#search-wrapper:hover svg, #search-wrapper:focus-within svg {
-  color: var(--ls-link-text-hover-color, #4b5563);
-  opacity: 0.8;
-}
->>>>>>> f0458754
 
 #search-wrapper {
   transition: .3s;
