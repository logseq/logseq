--- conflicted
+++ resolved
@@ -1,18 +1,13 @@
 #search {
   > .inner {
     width: 100%;
-<<<<<<< HEAD
     max-width: 100%;
-=======
+
+    border-radius: 4px;
   }
 
   .search-result {
     @apply flex;
-  }
-}
->>>>>>> f858e945
-
-    border-radius: 4px;
   }
 }
 
