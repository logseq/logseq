(ns frontend.components.user.login
  (:require [clojure.string :as string]
            [logseq.shui.ui :as shui]
            [rum.core :as rum]
            [dommy.core :refer-macros [sel]]
            [frontend.rum :refer [adapt-class]]
            [frontend.modules.shortcut.core :as shortcut]
            [frontend.handler.user :as user]
            [frontend.handler.route :as route-handler]
            [cljs-bean.core :as bean]
            [frontend.handler.notification :as notification]
            [frontend.state :as state]
            [frontend.config :as config]))

(declare setupAuthConfigure! LSAuthenticator)

(defn sign-out!
  []
  (try (.signOut js/LSAmplify.Auth)
       (catch :default e (js/console.warn e))))

(defn- setup-configure!
  []
  #_:clj-kondo/ignore
  (def setupAuthConfigure! (.-setupAuthConfigure js/LSAmplify))
  #_:clj-kondo/ignore
  (def LSAuthenticator
    (adapt-class (.-LSAuthenticator js/LSAmplify)))

  (.setLanguage js/LSAmplify.I18n (or (:preferred-language @state/state) "en"))
  (setupAuthConfigure!
    #js {:region              config/REGION,
         :userPoolId          config/USER-POOL-ID,
         :userPoolWebClientId config/COGNITO-CLIENT-ID,
         :identityPoolId      config/IDENTITY-POOL-ID,
         :oauthDomain         config/OAUTH-DOMAIN}))

(rum/defc user-pane
  [_sign-out! user]
  (let [session  (:signInUserSession user)
        username (:username user)]

    (rum/use-effect!
      (fn []
        (when session
          (user/login-callback session)
          (notification/show! (str "Hi, " username " :)") :success)
<<<<<<< HEAD
          (shui/dialog-close!)))
=======
          (state/close-modal!)
          (when (= :user-login (state/get-current-route))
            (route-handler/redirect! {:to :home}))))
>>>>>>> b383a610
      [])

    nil))

(rum/defc page-impl
  []
  (let [[ready?, set-ready?] (rum/use-state false)
        *ref-el (rum/use-ref nil)]

    (rum/use-effect!
      (fn [] (setup-configure!)
        (set-ready? true)
        (when-let [^js el (rum/deref *ref-el)]
          (js/setTimeout #(some-> (.querySelector el "input[name=username]")
                                  (.focus)) 100))) [])

    [:div.cp__user-login
     {:ref *ref-el}
     (when ready?
       (LSAuthenticator
         {:termsLink "https://blog.logseq.com/terms/"}
         (fn [^js op]
           (let [sign-out!      (.-signOut op)
                 ^js user-proxy (.-user op)
                 ^js user       (try (js/JSON.parse (js/JSON.stringify user-proxy))
                                     (catch js/Error e
                                       (js/console.error "Error: Amplify user payload:" e)))
                 user'          (bean/->clj user)]
             (user-pane sign-out! user')))))]))

(rum/defcs modal-inner <
  shortcut/disable-all-shortcuts
  [_state]
  (page-impl))

(rum/defc page
  []
  [:div.pt-10 (page-impl)])

(defn open-login-modal!
  []
<<<<<<< HEAD
  (shui/dialog-open!
    (fn [_close] (page))
    {:label "user-login"
     :content-props {:onPointerDownOutside #(let [inputs (sel "form[data-amplify-form] input:not([type=checkbox])")
                                                  inputs (some->> inputs (map (fn [^js e] (.-value e))) (remove string/blank?))]
                                              (when (seq inputs)
                                                (.preventDefault %)))}}))
=======
  (state/set-modal!
    (fn [_close] (modal-inner))
    {:close-btn?      true
     :label           "user-login"
     :close-backdrop? false
     :center?         false}))
>>>>>>> b383a610
<|MERGE_RESOLUTION|>--- conflicted
+++ resolved
@@ -45,13 +45,9 @@
         (when session
           (user/login-callback session)
           (notification/show! (str "Hi, " username " :)") :success)
-<<<<<<< HEAD
-          (shui/dialog-close!)))
-=======
-          (state/close-modal!)
+          (shui/dialog-close!)
           (when (= :user-login (state/get-current-route))
             (route-handler/redirect! {:to :home}))))
->>>>>>> b383a610
       [])
 
     nil))
@@ -93,19 +89,10 @@
 
 (defn open-login-modal!
   []
-<<<<<<< HEAD
   (shui/dialog-open!
-    (fn [_close] (page))
+    (fn [_close] (modal-inner))
     {:label "user-login"
      :content-props {:onPointerDownOutside #(let [inputs (sel "form[data-amplify-form] input:not([type=checkbox])")
                                                   inputs (some->> inputs (map (fn [^js e] (.-value e))) (remove string/blank?))]
                                               (when (seq inputs)
-                                                (.preventDefault %)))}}))
-=======
-  (state/set-modal!
-    (fn [_close] (modal-inner))
-    {:close-btn?      true
-     :label           "user-login"
-     :close-backdrop? false
-     :center?         false}))
->>>>>>> b383a610
+                                                (.preventDefault %)))}}))