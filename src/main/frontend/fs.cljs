--- conflicted
+++ resolved
@@ -278,22 +278,13 @@
    (let [path (if (util/starts-with? path "/")
                 path
                 (str "/" path))]
-<<<<<<< HEAD
      (->
       (p/let [_ (stat dir path)]
         true)
       (p/catch
        (fn [_error]
-         (p/let [_ (write-file dir path initial-content)]
+         (p/let [_ (write-file repo dir path initial-content)]
            false)))))))
-=======
-     (util/p-handle
-      (stat dir path)
-      (fn [_stat] true)
-      (fn [error]
-        (write-file repo dir path initial-content)
-        false)))))
->>>>>>> 6828078f
 
 (defn file-exists?
   [dir path]
