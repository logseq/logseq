--- conflicted
+++ resolved
@@ -38,23 +38,8 @@
     (protocol/<fetch-initial-data (get-impl) repo opts))))
 
 ;; FIXME: limit repo name's length and sanity
-;; original size is 56
 ;; @shuyu Do we still need this?
 (defn <new [repo]
-<<<<<<< HEAD
-  {:pre [(<= (count repo) 128)]}
-  (p/let [_ (protocol/<new (get-impl) repo)]
-    (<export-db repo {})))
-
-(defn run-periodically-export!
-  []
-  (js/setInterval
-   (fn []
-     (when-let [repo (state/get-current-repo)]
-       (when (and (util/electron?) (config/db-based-graph? repo))
-         (println :debug :save-db-to-disk repo)
-         (<export-db repo {}))))
-=======
   {:pre [(<= (count repo) 56)]}
   (p/let [_ (protocol/<new (get-impl) repo)
           _ (<export-db repo {})]
@@ -73,6 +58,5 @@
          (when (and (util/electron?) (config/db-based-graph? repo))
            (println :debug :save-db-to-disk repo)
            (<export-db repo {}))))
->>>>>>> 16aa7d3f
    ;; every 10 minutes
      (* 10 60 1000))))