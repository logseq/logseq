--- conflicted
+++ resolved
@@ -84,7 +84,6 @@
                                    (date/valid-journal-title? date-formatter title))))
         [title page-name] (get-title-and-pagename title)
         with-uuid? (if (uuid? uuid) uuid true)
-<<<<<<< HEAD
         [page-uuid result] (when (ldb/page-empty? @conn page-name)
                              (let [pages    (if split-namespace?
                                               (common-util/split-namespace-pages title)
@@ -139,64 +138,12 @@
                                              page-txs
                                              first-block-tx)]
                                (when (seq txs)
-                                 [page-uuid (ldb/transact! conn txs (cond-> {:persist-op? persist-op?}
+                                 [page-uuid (ldb/transact! conn txs (cond-> {:persist-op? persist-op?
+                                                                             :outliner-op :create-page}
                                                                       today-journal?
                                                                       (assoc :create-today-journal? true
                                                                              :today-journal-name page-name)))])))] ;; FIXME: prettier validation
     [result page-name page-uuid]))
-=======
-        result (when (ldb/page-empty? @conn page-name)
-                 (let [pages    (if split-namespace?
-                                  (common-util/split-namespace-pages title)
-                                  [title])
-                       format   (or format (common-config/get-preferred-format config))
-                       pages    (map (fn [page]
-                             ;; only apply uuid to the deepest hierarchy of page to create if provided.
-                                       (-> (gp-block/page-name->map page (if (= page title) with-uuid? true) @conn true date-formatter)
-                                           (assoc :block/format format)))
-                                     pages)
-                       txs      (->> pages
-                           ;; for namespace pages, only last page need properties
-                                     drop-last
-                                     (mapcat #(build-page-tx repo conn config date-formatter format nil % {}))
-                                     (remove nil?))
-                       txs      (map-indexed (fn [i page]
-                                               (if (zero? i)
-                                                 page
-                                                 (assoc page :block/namespace
-                                                        [:block/uuid (:block/uuid (nth txs (dec i)))])))
-                                             txs)
-                       page-txs (build-page-tx repo conn config date-formatter format properties (last pages) (select-keys options [:whiteboard? :class? :tags]))
-                       page-txs (if (seq txs)
-                                  (update page-txs 0
-                                          (fn [p]
-                                            (assoc p :block/namespace [:block/uuid (:block/uuid (last txs))])))
-                                  page-txs)
-                       first-block-tx (when (and
-                                             create-first-block?
-                                             (not (or whiteboard? class?))
-                                             (ldb/page-empty? @conn (:db/id (d/entity @conn [:block/name page-name])))
-                                             page-txs)
-                                        (let [page-id [:block/uuid (:block/uuid (first page-txs))]]
-                                          [(sqlite-util/block-with-timestamps
-                                            {:block/uuid (ldb/new-block-id)
-                                             :block/page page-id
-                                             :block/parent page-id
-                                             :block/left page-id
-                                             :block/content ""
-                                             :block/format format})]))
-                       txs      (concat
-                                 txs
-                                 page-txs
-                                 first-block-tx)]
-                   (when (seq txs)
-                     (ldb/transact! conn txs (cond-> {:persist-op? persist-op?
-                                                      :outliner-op :create-page}
-                                               today-journal?
-                                               (assoc :create-today-journal? true
-                                                      :today-journal-name page-name))))))] ;; FIXME: prettier validation
-    [result page-name]))
->>>>>>> 4df4ff48
 
 (defn db-refs->page
   "Replace [[page name]] with page name"
