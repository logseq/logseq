(ns frontend.worker.handler.page.file-based.rename
  "File based page rename"
<<<<<<< HEAD
  (:require [clojure.string :as string]
=======
  (:require [frontend.common.file-based.db :as common-file-db]
            [frontend.worker.handler.page :as worker-page]
            [datascript.core :as d]
            [clojure.string :as string]
>>>>>>> 054c8c42
            [clojure.walk :as walk]
            [datascript.core :as d]
            [frontend.common.file.util :as wfu]
            [frontend.worker.handler.page :as worker-page]
            [logseq.common.config :as common-config]
            [logseq.common.util :as common-util]
            [logseq.common.util.page-ref :as page-ref]
            [logseq.db :as ldb]
            [logseq.db.common.order :as db-order]
            [logseq.db.file-based.entity-util :as file-entity-util]
            [logseq.graph-parser.property :as gp-property]
            [logseq.graph-parser.text :as text]))

(defn- replace-page-ref-aux
  "Unsanitized names"
  [config content old-name new-name]
  (let [preferred-format (common-config/get-preferred-format config)
        [original-old-name original-new-name] (map string/trim [old-name new-name])
        [old-ref new-ref] (map page-ref/->page-ref [old-name new-name])
        [old-name new-name] (map #(if (string/includes? % "/")
                                    (string/replace % "/" ".")
                                    %)
                                 [original-old-name original-new-name])
        old-org-ref (and (= :org preferred-format)
                         (:org-mode/insert-file-link? config)
                         (re-find
                          (re-pattern
                           (common-util/format
                            "\\[\\[file:\\.*/.*%s\\.org\\]\\[(.*?)\\]\\]" old-name))
                          content))]
    (-> (if old-org-ref
          (let [[old-full-ref old-label] old-org-ref
                new-label (if (= old-label original-old-name)
                            original-new-name
                            old-label)
                new-full-ref (-> (string/replace old-full-ref old-name new-name)
                                 (string/replace (str "[" old-label "]")
                                                 (str "[" new-label "]")))]
            (string/replace content old-full-ref new-full-ref))
          content)
        (string/replace old-ref new-ref))))

(defn replace-tag-ref!
  [content old-name new-name]
  (let [old-tag (common-util/format "#%s" old-name)
        new-tag (if (re-find #"[\s\t]+" new-name)
                  (common-util/format "#[[%s]]" new-name)
                  (str "#" new-name))]
    ;; hash tag parsing rules https://github.com/logseq/mldoc/blob/701243eaf9b4157348f235670718f6ad19ebe7f8/test/test_markdown.ml#L631
    ;; Safari doesn't support look behind, don't use
    ;; TODO: parse via mldoc
    (string/replace content
                    (re-pattern (str "(?i)(^|\\s)(" (common-util/escape-regex-chars old-tag) ")(?=[,\\.]*($|\\s))"))
                    ;;    case_insense^    ^lhs   ^_grp2                       look_ahead^         ^_grp3
                    (fn [[_match lhs _grp2 _grp3]]
                      (str lhs new-tag)))))

(defn- replace-property-ref!
  [content old-name new-name format]
  (let [new-name (keyword (string/replace (string/lower-case new-name) #"\s+" "-"))
        org-format? (= :org format)
        old-property (if org-format? (gp-property/colons-org old-name) (str old-name gp-property/colons))
        new-property (if org-format? (gp-property/colons-org (name new-name)) (str (name new-name) gp-property/colons))]
    (common-util/replace-ignore-case content old-property new-property)))

(defn- replace-old-page!
  "Unsanitized names"
  [config content old-name new-name format]
  (when (and (string? content) (string? old-name) (string? new-name))
    (-> (replace-page-ref-aux config content old-name new-name)
        (replace-tag-ref! old-name new-name)
        (replace-property-ref! old-name new-name format))))

(defn- walk-replace-old-page!
  "Unsanitized names"
  [config form old-name new-name format]
  (walk/postwalk (fn [f]
                   (cond
                     (and (vector? f)
                          (contains? #{"Search" "Label"} (first f))
                          (string/starts-with? (second f) (str old-name "/")))
                     [(first f) (string/replace-first (second f)
                                                      (str old-name "/")
                                                      (str new-name "/"))]

                     (string? f)
                     (if (= f old-name)
                       new-name
                       (replace-old-page! config f old-name new-name format))

                     (and (keyword f) (= (name f) old-name))
                     (keyword (string/replace (string/lower-case new-name) #"\s+" "-"))

                     :else
                     f))
                 form))

(defn- rename-update-block-refs!
  [refs from-id to-id]
  (if to-id
    (->> refs
         (remove #{{:db/id from-id}})
         (cons {:db/id to-id})
         (distinct)
         (vec))
    ;; New page not exists so that we keep using the old page's block as a ref
    refs))

(defn replace-page-ref
  "Unsanitized only"
  [db config page new-name]
  ;; update all pages which have references to this page
  (let [to-page (ldb/get-page db new-name)
        old-title (:block/title page)
        blocks (:block/_refs (d/entity db (:db/id page)))
        tx     (->> (map (fn [{:block/keys [uuid title properties format] :as block}]
                           (let [content    (let [content' (replace-old-page! config title old-title new-name format)]
                                              (when-not (= content' title)
                                                content'))
                                 properties (let [properties' (walk-replace-old-page! config properties old-title new-name format)]
                                              (when-not (= properties' properties)
                                                properties'))]
                             (when (or content properties)
                               (common-util/remove-nils-non-nested
                                {:block/uuid       uuid
                                 :block/title    content
                                 :block/properties properties
                                 :block/properties-order (when (seq properties)
                                                           (map first properties))
                                 :block/refs (->> (rename-update-block-refs! (:block/refs block) (:db/id page) (:db/id to-page))
                                                  (map :db/id)
                                                  (set))})))) blocks)
                    (remove nil?))]
    tx))

(defn rename-update-namespace!
  "update :block/namespace of the renamed block"
  [repo conn config page old-title new-name]
  (let [old-namespace? (text/namespace-page? old-title)
        new-namespace? (text/namespace-page? new-name)]
    (cond
      new-namespace?
      ;; update namespace
      (let [namespace (first (common-util/split-last "/" new-name))]
        (when namespace
          (worker-page/create! repo conn config namespace) ;; create parent page if not exist, creation of namespace ref is handled in `create!`
          (let [namespace-block (d/entity @conn [:block/name (common-util/page-name-sanity-lc namespace)])
                page-txs [{:db/id (:db/id page)
                           :block/namespace (:db/id namespace-block)}]]
            (ldb/transact! conn page-txs {:persist-op? true}))))

      old-namespace?
      ;; retract namespace
      (ldb/transact! conn [[:db/retract (:db/id page) :block/namespace]] {:persist-op? true})

      :else
      nil)))

(declare rename-page-aux)

(defn- based-merge-pages!
  [repo conn config from-page-name to-page-name {:keys [old-name new-name]}]
  (let [db @conn
        to-page (d/entity db [:block/name to-page-name])
        to-id (:db/id to-page)
        from-page (d/entity db [:block/name from-page-name])
        from-id (:db/id from-page)]
    (when (and from-page to-page (not= from-page-name to-page-name))
      (let [datoms (d/datoms @conn :avet :block/page from-id)
            block-eids (mapv :e datoms)
            blocks (d/pull-many db '[:db/id :block/page :block/refs :block/path-refs :block/order :block/parent] block-eids)
            blocks-tx-data (map (fn [block]
                                  (let [id (:db/id block)]
                                    (cond->
                                     {:db/id id
                                      :block/page {:db/id to-id}
                                      :block/refs (rename-update-block-refs! (:block/refs block) from-id to-id)
                                      :block/order (db-order/gen-key nil)}

                                      (= (:block/parent block) {:db/id from-id})
                                      (assoc :block/parent {:db/id to-id})))) blocks)
            replace-ref-tx-data (replace-page-ref db config from-page to-page-name)
            tx-data (concat blocks-tx-data replace-ref-tx-data)]

        (rename-page-aux repo conn config old-name new-name
                         :merge? true
                         :other-tx tx-data)

        (worker-page/delete! repo conn (:block/uuid from-page) {:rename? true})))))

(defn- compute-new-file-path
  "Construct the full path given old full path and the file sanitized body.
   Ext. included in the `old-path`."
  [old-path new-file-name-body]
  (let [result (string/split old-path "/")
        ext (last (string/split (last result) "."))
        new-file (str new-file-name-body "." ext)
        parts (concat (butlast result) [new-file])]
    (common-util/string-join-path parts)))

(defn- update-file-tx
  [db old-page-name new-page-name]
  (let [page (d/entity db [:block/name old-page-name])
        file (:block/file page)]
    (when (and file (not (file-entity-util/journal? page)))
      (let [old-path (:file/path file)
            new-file-name (wfu/file-name-sanity new-page-name) ;; w/o file extension
            new-path (compute-new-file-path old-path new-file-name)]
        {:old-path old-path
         :new-path new-path
         :tx-data [{:db/id (:db/id file)
                    :file/path new-path}]}))))

(defn- rename-page-aux
  "Only accepts unsanitized page names"
  [repo conn config old-name new-name & {:keys [merge? other-tx]}]
  (let [db                  @conn
        old-page-name       (common-util/page-name-sanity-lc old-name)
        new-page-name       (common-util/page-name-sanity-lc new-name)
        page                (d/pull @conn '[*] [:block/name old-page-name])]
    (when (and repo page)
      (let [old-title   (:block/title page)
            page-txs            (when-not merge?
                                  [{:db/id               (:db/id page)
                                    :block/uuid          (:block/uuid page)
                                    :block/name          new-page-name
                                    :block/title new-name}])
            {:keys [old-path new-path tx-data]} (update-file-tx db old-page-name new-name)
            txs (concat page-txs
                        other-tx
                        (->>
                         (concat
                            ;;  update page refes in block content when ref name changes
                          (replace-page-ref db config page new-name)
                            ;; update file path
                          tx-data)

                         (remove nil?)))]

        (ldb/transact! conn txs {:outliner-op :rename-page
                                 :data (cond->
                                        {:old-name old-name
                                         :new-name new-name}
                                         (and old-path new-path)
                                         (merge {:old-path old-path
                                                 :new-path new-path}))})

        (rename-update-namespace! repo conn config page old-title new-name)))))

(defn- rename-namespace-pages!
  "Original names (unsanitized only)"
  [repo conn config old-name new-name]
  (let [pages (common-file-db/get-namespace-pages @conn old-name)
        page (d/pull @conn '[*] [:block/name (common-util/page-name-sanity-lc old-name)])
        pages (cons page pages)]
    (doseq [{:block/keys [name title]} pages]
      (let [old-page-title (or title name)
            ;; only replace one time, for the case that the namespace is a sub-string of the sub-namespace page name
            ;; Example: has pages [[work]] [[work/worklog]],
            ;; we want to rename [[work/worklog]] to [[work1/worklog]] when rename [[work]] to [[work1]],
            ;; but don't rename [[work/worklog]] to [[work1/work1log]]
            new-page-title (common-util/replace-first-ignore-case old-page-title old-name new-name)]
        (when (and old-page-title new-page-title)
          (rename-page-aux repo conn config old-page-title new-page-title)
          (println "Renamed " old-page-title " to " new-page-title))))))

(defn- rename-nested-pages
  "Unsanitized names only"
  [repo conn config old-ns-name new-ns-name]
  (let [nested-page-str (page-ref/->page-ref (common-util/page-name-sanity-lc old-ns-name))
        ns-prefix-format-str (str page-ref/left-brackets "%s/")
        ns-prefix       (common-util/format ns-prefix-format-str (common-util/page-name-sanity-lc old-ns-name))
        nested-pages    (common-file-db/get-pages-by-name-partition @conn nested-page-str)
        nested-pages-ns (common-file-db/get-pages-by-name-partition @conn ns-prefix)]
    (when nested-pages
      ;; rename page "[[obsidian]] is a tool" to "[[logseq]] is a tool"
      (doseq [{:block/keys [name title]} nested-pages]
        (let [old-page-title (or title name)
              new-page-title (string/replace
                              old-page-title
                              (page-ref/->page-ref old-ns-name)
                              (page-ref/->page-ref new-ns-name))]
          (when (and old-page-title new-page-title)
            (rename-page-aux repo conn config old-page-title new-page-title)
            (println "Renamed " old-page-title " to " new-page-title)))))
    (when nested-pages-ns
      ;; rename page "[[obsidian/page1]] is a tool" to "[[logseq/page1]] is a tool"
      (doseq [{:block/keys [name title]} nested-pages-ns]
        (let [old-page-title (or title name)
              new-page-title (string/replace
                              old-page-title
                              (common-util/format ns-prefix-format-str old-ns-name)
                              (common-util/format ns-prefix-format-str new-ns-name))]
          (when (and old-page-title new-page-title)
            (rename-page-aux repo conn config old-page-title new-page-title)
            (println "Renamed " old-page-title " to " new-page-title)))))))

(defn rename!
  [repo conn config page-uuid new-name & {:keys [persist-op?]
                                          :or {persist-op? true}}]
  (let [db @conn
        page-e        (d/entity db [:block/uuid page-uuid])
        old-name      (:block/title page-e)
        new-name      (string/trim new-name)
        old-page-name (common-util/page-name-sanity-lc old-name)
        new-page-name (common-util/page-name-sanity-lc new-name)
        new-page-e (d/entity db [:block/name new-page-name])
        name-changed? (not= old-name new-name)]
    (cond
      (ldb/built-in? page-e)
      :built-in-page

      (string/blank? new-name)
      :invalid-empty-name

      (and page-e new-page-e
           (or (file-entity-util/whiteboard? page-e)
               (file-entity-util/whiteboard? new-page-e)))
      :merge-whiteboard-pages

      (and old-name new-name name-changed?)
      (do
        (cond
          (= old-page-name new-page-name) ; case changed
          (ldb/transact! conn
                         [{:db/id (:db/id page-e)
                           :block/title new-name}]
                         {:persist-op? persist-op?
                          :outliner-op :rename-page})

          (and (not= old-page-name new-page-name)
               (d/entity @conn [:block/name new-page-name])) ; merge page
          (based-merge-pages! repo conn config old-page-name new-page-name {:old-name old-name
                                                                            :new-name new-name
                                                                            :persist-op? persist-op?})

          :else                          ; rename
          (rename-namespace-pages! repo conn config old-name new-name))
        (rename-nested-pages repo conn config old-name new-name)))))<|MERGE_RESOLUTION|>--- conflicted
+++ resolved
@@ -1,16 +1,10 @@
 (ns frontend.worker.handler.page.file-based.rename
   "File based page rename"
-<<<<<<< HEAD
   (:require [clojure.string :as string]
-=======
-  (:require [frontend.common.file-based.db :as common-file-db]
-            [frontend.worker.handler.page :as worker-page]
-            [datascript.core :as d]
-            [clojure.string :as string]
->>>>>>> 054c8c42
             [clojure.walk :as walk]
             [datascript.core :as d]
             [frontend.common.file.util :as wfu]
+            [frontend.common.file-based.db :as common-file-db]
             [frontend.worker.handler.page :as worker-page]
             [logseq.common.config :as common-config]
             [logseq.common.util :as common-util]
