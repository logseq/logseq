--- conflicted
+++ resolved
@@ -169,12 +169,7 @@
            persist-op?              true
            skip-existing-page-check? false}
     :as options}]
-<<<<<<< HEAD
-  (let [date-formatter (:logseq.property.journal/title-format (d/entity db :logseq.class/Journal))
-=======
-  (let [db @conn
-        date-formatter (:logseq.property.journal/title-format (entity-plus/entity-memoized db :logseq.class/Journal))
->>>>>>> 5a374c9e
+  (let [date-formatter (:logseq.property.journal/title-format (entity-plus/entity-memoized db :logseq.class/Journal))
         title (sanitize-title title*)
         types (cond class?
                     #{:logseq.class/Tag}
