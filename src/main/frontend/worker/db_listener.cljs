--- conflicted
+++ resolved
@@ -35,29 +35,6 @@
 
 (defmethod listen-db-changes :sync-db-to-main-thread
   [_ {:keys [tx-meta repo conn] :as tx-report}]
-<<<<<<< HEAD
-  (let [{:keys [pipeline-replace? from-disk?]} tx-meta
-        result (worker-pipeline/invoke-hooks repo conn tx-report (worker-state/get-context))
-        tx-report' (or (:tx-report result) tx-report)]
-    (when-not pipeline-replace?
-      (let [data (merge
-                  {:request-id (:request-id tx-meta)
-                   :repo repo
-                   :tx-data (:tx-data tx-report')
-                   :tx-meta tx-meta}
-                  (dissoc result :tx-report))]
-        (worker-util/post-message :sync-db-changes data))
-
-      (when-not from-disk?
-        (p/do!
-         (let [{:keys [blocks-to-remove-set blocks-to-add]} (search/sync-search-indice repo tx-report')
-               ^js wo (worker-state/get-worker-object)]
-           (when wo
-             (when (seq blocks-to-remove-set)
-               (.search-delete-blocks wo repo (bean/->js blocks-to-remove-set)))
-             (when (seq blocks-to-add)
-               (.search-upsert-blocks wo repo (bean/->js blocks-to-add))))))))))
-=======
   (let [{:keys [pipeline-replace? from-disk?]} tx-meta]
     (when-not pipeline-replace?
       (let [result (worker-pipeline/invoke-hooks repo conn tx-report (worker-state/get-context))
@@ -80,7 +57,6 @@
                    (.search-delete-blocks wo repo (bean/->js blocks-to-remove-set)))
                  (when (seq blocks-to-add)
                    (.search-upsert-blocks wo repo (bean/->js blocks-to-add))))))))))))
->>>>>>> 419eac1b
 
 
 (defn listen-db-changes!
