(ns frontend.worker.db-worker
  "Worker used for browser DB implementation"
  (:require ["@logseq/sqlite-wasm" :default sqlite3InitModule]
            ["comlink" :as Comlink]
            [cljs-bean.core :as bean]
            [cljs.cache :as cache]
            [clojure.edn :as edn]
            [clojure.set]
            [clojure.string :as string]
            [datascript.core :as d]
            [datascript.storage :refer [IStorage] :as storage]
            [frontend.common.cache :as common.cache]
            [frontend.common.graph-view :as graph-view]
            [frontend.common.thread-api :as thread-api :refer [def-thread-api]]
            [frontend.worker.db-listener :as db-listener]
            [frontend.worker.db.migrate :as db-migrate]
            [frontend.worker.db.validate :as worker-db-validate]
            [frontend.worker.export :as worker-export]
            [frontend.worker.file :as file]
            [frontend.worker.handler.page :as worker-page]
            [frontend.worker.handler.page.file-based.rename :as file-worker-page-rename]
            [frontend.worker.rtc.asset-db-listener]
            [frontend.worker.rtc.client-op :as client-op]
            [frontend.worker.rtc.core]
            [frontend.worker.rtc.db-listener]
            [frontend.worker.search :as search]
<<<<<<< HEAD
            [frontend.worker.shared-service :as shared-service]
            [frontend.worker.state :as worker-state] ;; [frontend.worker.undo-redo :as undo-redo]
            [frontend.worker.undo-redo2 :as undo-redo]
=======
            [frontend.worker.state :as worker-state]
            [frontend.worker.undo-redo :as undo-redo]
>>>>>>> ff32bc99
            [frontend.worker.util :as worker-util]
            [goog.object :as gobj]
            [lambdaisland.glogi.console :as glogi-console]
            [logseq.common.config :as common-config]
            [logseq.common.util :as common-util]
            [logseq.db :as ldb]
            [logseq.db.common.order :as db-order]
            [logseq.db.common.sqlite :as sqlite-common-db]
            [logseq.db.common.view :as db-view]
            [logseq.db.frontend.entity-plus :as entity-plus]
            [logseq.db.frontend.schema :as db-schema]
            [logseq.db.sqlite.create-graph :as sqlite-create-graph]
            [logseq.db.sqlite.export :as sqlite-export]
            [logseq.db.sqlite.util :as sqlite-util]
            [logseq.outliner.op :as outliner-op]
            [me.tonsky.persistent-sorted-set :as set :refer [BTSet]]
            [promesa.core :as p]))

(defonce *sqlite worker-state/*sqlite)
(defonce *sqlite-conns worker-state/*sqlite-conns)
(defonce *datascript-conns worker-state/*datascript-conns)
(defonce *client-ops-conns worker-state/*client-ops-conns)
(defonce *opfs-pools worker-state/*opfs-pools)
(defonce *publishing? (atom false))

(defn- check-worker-scope!
  []
  (when (or (gobj/get js/self "React")
            (gobj/get js/self "module$react"))
    (throw (js/Error. "[db-worker] React is forbidden in worker scope!"))))

(defn- <get-opfs-pool
  [graph]
  (when-not @*publishing?
    (or (worker-state/get-opfs-pool graph)
        (p/let [^js pool (.installOpfsSAHPoolVfs @*sqlite #js {:name (worker-util/get-pool-name graph)
                                                               :initialCapacity 20})]
          (swap! *opfs-pools assoc graph pool)
          pool))))

(defn- init-sqlite-module!
  []
  (when-not @*sqlite
    (p/let [href (.. js/location -href)
            electron? (string/includes? href "electron=true")
            publishing? (string/includes? href "publishing=true")

            _ (reset! *publishing? publishing?)
            base-url (str js/self.location.protocol "//" js/self.location.host)
            sqlite-wasm-url (if electron?
                              (js/URL. "sqlite3.wasm" (.. js/location -href))
                              (str base-url (string/replace js/self.location.pathname "db-worker.js" "")))
            sqlite (sqlite3InitModule (clj->js {:url sqlite-wasm-url
                                                :print js/console.log
                                                :printErr js/console.error}))]
      (reset! *sqlite sqlite)
      nil)))

(def repo-path "/db.sqlite")

(defn- <export-db-file
  [repo]
  (p/let [^js pool (<get-opfs-pool repo)]
    (when pool
      (.exportFile ^js pool repo-path))))

(defn- <import-db
  [^js pool data]
  (.importDb ^js pool repo-path data))

(defn- get-all-datoms-from-sqlite-db
  [db]
  (some->> (.exec db #js {:sql "select * from kvs"
                          :rowMode "array"})
           bean/->clj
           (mapcat
            (fn [[_addr content _addresses]]
              (let [content' (sqlite-util/transit-read content)
                    datoms (when (map? content')
                             (:keys content'))]
                datoms)))
           distinct
           (map (fn [[e a v t]]
                  (d/datom e a v t)))))

(defn- rebuild-db-from-datoms!
  "Persistent-sorted-set has been broken, used addresses can't be found"
  [datascript-conn sqlite-db import-type]
  (let [datoms (get-all-datoms-from-sqlite-db sqlite-db)
        db (d/init-db [] db-schema/schema
                      {:storage (storage/storage @datascript-conn)})
        db (d/db-with db
                      (map (fn [d]
                             [:db/add (:e d) (:a d) (:v d) (:t d)]) datoms))]
    (prn :debug :rebuild-db-from-datoms :datoms-count (count datoms))
    ;; export db first
    (when-not import-type
      (worker-util/post-message :notification ["The SQLite db will be exported to avoid any data-loss." :warning false])
      (worker-util/post-message :export-current-db []))
    (.exec sqlite-db #js {:sql "delete from kvs"})
    (d/reset-conn! datascript-conn db)
    (db-migrate/fix-db! datascript-conn)))

(comment
  (defn- gc-kvs-table!
    [^Object db]
    (let [schema (some->> (.exec db #js {:sql "select content from kvs where addr = 0"
                                         :rowMode "array"})
                          bean/->clj
                          ffirst
                          sqlite-util/transit-read)
          result (->> (.exec db #js {:sql "select addr, addresses from kvs"
                                     :rowMode "array"})
                      bean/->clj
                      (map (fn [[addr addresses]]
                             [addr (bean/->clj (js/JSON.parse addresses))])))
          used-addresses (set (concat (mapcat second result)
                                      [0 1 (:eavt schema) (:avet schema) (:aevt schema)]))
          unused-addresses (clojure.set/difference (set (map first result)) used-addresses)]
      (when unused-addresses
        (prn :debug :db-gc :unused-addresses unused-addresses)
        (.transaction db (fn [tx]
                           (doseq [addr unused-addresses]
                             (.exec tx #js {:sql "Delete from kvs where addr = ?"
                                            :bind #js [addr]}))))))))

(defn- find-missing-addresses
  [^Object db]
  (let [schema (some->> (.exec db #js {:sql "select content from kvs where addr = 0"
                                       :rowMode "array"})
                        bean/->clj
                        ffirst
                        sqlite-util/transit-read)
        result (->> (.exec db #js {:sql "select addr, addresses from kvs"
                                   :rowMode "array"})
                    bean/->clj
                    (map (fn [[addr addresses]]
                           [addr (bean/->clj (js/JSON.parse addresses))])))
        used-addresses (set (concat (mapcat second result)
                                    [0 1 (:eavt schema) (:avet schema) (:aevt schema)]))
        missing-addresses (clojure.set/difference used-addresses (set (map first result)))]
    (when (seq missing-addresses)
      (worker-util/post-message :capture-error
                                {:error "db-missing-addresses"
                                 :payload {:missing-addresses missing-addresses}})
      (prn :error :missing-addresses missing-addresses))))

(defn upsert-addr-content!
  "Upsert addr+data-seq. Update sqlite-cli/upsert-addr-content! when making changes"
  [repo data delete-addrs & {:keys [client-ops-db?] :or {client-ops-db? false}}]
  (let [^Object db (worker-state/get-sqlite-conn repo (if client-ops-db? :client-ops :db))]
    (assert (some? db) "sqlite db not exists")
    (.transaction db (fn [tx]
                       (doseq [item data]
                         (.exec tx #js {:sql "INSERT INTO kvs (addr, content, addresses) values ($addr, $content, $addresses) on conflict(addr) do update set content = $content, addresses = $addresses"
                                        :bind item}))))
    (when (seq delete-addrs)
      (.transaction db (fn [tx]
                         ;; (prn :debug :delete-addrs delete-addrs)
                         (doseq [addr delete-addrs]
                           (.exec tx #js {:sql "Delete from kvs WHERE addr = ? AND NOT EXISTS (SELECT 1 FROM json_each(addresses) WHERE value = ?);"
                                          :bind #js [addr]})))))))

(defn restore-data-from-addr
  "Update sqlite-cli/restore-data-from-addr when making changes"
  [repo addr & {:keys [client-ops-db?] :or {client-ops-db? false}}]
  (let [^Object db (worker-state/get-sqlite-conn repo (if client-ops-db? :client-ops :db))]
    (assert (some? db) "sqlite db not exists")
    (when-let [result (-> (.exec db #js {:sql "select content, addresses from kvs where addr = ?"
                                         :bind #js [addr]
                                         :rowMode "array"})
                          first)]
      (let [[content addresses] (bean/->clj result)
            addresses (when addresses
                        (js/JSON.parse addresses))
            data (sqlite-util/transit-read content)]
        (if (and addresses (map? data))
          (assoc data :addresses addresses)
          data)))))

(defn new-sqlite-storage
  "Update sqlite-cli/new-sqlite-storage when making changes"
  [repo _opts]
  (reify IStorage
    (-store [_ addr+data-seq delete-addrs]
      (let [used-addrs (set (mapcat
                             (fn [[addr data]]
                               (cons addr
                                     (when (map? data)
                                       (:addresses data))))
                             addr+data-seq))
            delete-addrs (remove used-addrs delete-addrs)
            data (map
                  (fn [[addr data]]
                    (let [data' (if (map? data) (dissoc data :addresses) data)
                          addresses (when (map? data)
                                      (when-let [addresses (:addresses data)]
                                        (js/JSON.stringify (bean/->js addresses))))]
                      #js {:$addr addr
                           :$content (sqlite-util/transit-write data')
                           :$addresses addresses}))
                  addr+data-seq)]
        (upsert-addr-content! repo data delete-addrs)))

    (-restore [_ addr]
      (restore-data-from-addr repo addr))))

(defn new-sqlite-client-ops-storage
  [repo]
  (reify IStorage
    (-store [_ addr+data-seq delete-addrs]
      (let [used-addrs (set (mapcat
                             (fn [[addr data]]
                               (cons addr
                                     (when (map? data)
                                       (:addresses data))))
                             addr+data-seq))
            delete-addrs (remove used-addrs delete-addrs)
            data (map
                  (fn [[addr data]]
                    (let [data' (if (map? data) (dissoc data :addresses) data)
                          addresses (when (map? data)
                                      (when-let [addresses (:addresses data)]
                                        (js/JSON.stringify (bean/->js addresses))))]
                      #js {:$addr addr
                           :$content (sqlite-util/transit-write data')
                           :$addresses addresses}))
                  addr+data-seq)]
        (upsert-addr-content! repo data delete-addrs :client-ops-db? true)))

    (-restore [_ addr]
      (restore-data-from-addr repo addr :client-ops-db? true))))

(defn- close-db-aux!
  [repo ^Object db ^Object search ^Object client-ops]
  (swap! *sqlite-conns dissoc repo)
  (swap! *datascript-conns dissoc repo)
  (swap! *client-ops-conns dissoc repo)
  (when db (.close db))
  (when search (.close search))
  (when client-ops (.close client-ops))
  (when-let [^js pool (worker-state/get-opfs-pool repo)]
    (.releaseAccessHandles pool))
  (swap! *opfs-pools dissoc repo))

(defn- close-other-dbs!
  [repo]
  (doseq [[r {:keys [db search client-ops]}] @*sqlite-conns]
    (when-not (= repo r)
      (close-db-aux! r db search client-ops))))

(defn close-db!
  [repo]
  (let [{:keys [db search client-ops]} (get @*sqlite-conns repo)]
    (close-db-aux! repo db search client-ops)))

(defn reset-db!
  [repo db-transit-str]
  (when-let [conn (get @*datascript-conns repo)]
    (let [new-db (ldb/read-transit-str db-transit-str)
          new-db' (update new-db :eavt (fn [^BTSet s]
                                         (set! (.-storage s) (.-storage (:eavt @conn)))
                                         s))]
      (d/reset-conn! conn new-db' {:reset-conn! true})
      (d/reset-schema! conn (:schema new-db)))))

(defn- get-dbs
  [repo]
  (if @*publishing?
    (p/let [^object DB (.-DB ^object (.-oo1 ^object @*sqlite))
            db (new DB "/db.sqlite" "c")
            search-db (new DB "/search-db.sqlite" "c")]
      [db search-db])
    (p/let [^js pool (<get-opfs-pool repo)
            capacity (.getCapacity pool)
            _ (when (zero? capacity)   ; file handle already releases since pool will be initialized only once
                (.acquireAccessHandles pool))
            db (new (.-OpfsSAHPoolDb pool) repo-path)
            search-db (new (.-OpfsSAHPoolDb pool) (str "search" repo-path))
            client-ops-db (new (.-OpfsSAHPoolDb pool) (str "client-ops-" repo-path))]
      [db search-db client-ops-db])))

(defn- enable-sqlite-wal-mode!
  [^Object db]
  (.exec db "PRAGMA locking_mode=exclusive")
  (.exec db "PRAGMA journal_mode=WAL"))

(defn- create-or-open-db!
  [repo {:keys [config import-type datoms]}]
  (when-not (worker-state/get-sqlite-conn repo)
    (p/let [[db search-db client-ops-db :as dbs] (get-dbs repo)
            storage (new-sqlite-storage repo {})
            client-ops-storage (when-not @*publishing? (new-sqlite-client-ops-storage repo))
            db-based? (sqlite-util/db-based-graph? repo)]
      (swap! *sqlite-conns assoc repo {:db db
                                       :search search-db
                                       :client-ops client-ops-db})
      (doseq [db' dbs]
        (enable-sqlite-wal-mode! db'))
      (sqlite-common-db/create-kvs-table! db)
      (when-not @*publishing? (sqlite-common-db/create-kvs-table! client-ops-db))
      (db-migrate/migrate-sqlite-db db)
      (when-not @*publishing? (db-migrate/migrate-sqlite-db client-ops-db))
      (search/create-tables-and-triggers! search-db)
      (let [schema (sqlite-util/get-schema repo)
            conn (sqlite-common-db/get-storage-conn storage schema)
            _ (when datoms
                (let [data (map (fn [datom]
                                  [:db/add (:e datom) (:a datom) (:v datom)]) datoms)]
                  (d/transact! conn data {:initial-db? true})))
            client-ops-conn (when-not @*publishing? (sqlite-common-db/get-storage-conn
                                                     client-ops-storage
                                                     client-op/schema-in-db))
            initial-data-exists? (when (nil? datoms)
                                   (and (d/entity @conn :logseq.class/Root)
                                        (= "db" (:kv/value (d/entity @conn :logseq.kv/db-type)))))]
        (swap! *datascript-conns assoc repo conn)
        (swap! *client-ops-conns assoc repo client-ops-conn)
        (when (and (not @*publishing?) (not= client-op/schema-in-db (d/schema @client-ops-conn)))
          (d/reset-schema! client-ops-conn client-op/schema-in-db))
        (when (and db-based? (not initial-data-exists?) (not datoms))
          (let [config (or config "")
                initial-data (sqlite-create-graph/build-db-initial-data config
                                                                        (when import-type {:import-type import-type}))]
            (d/transact! conn initial-data {:initial-db? true})))

        (when-not db-based?
          (try
            (when-not (ldb/page-exists? @conn common-config/views-page-name #{:logseq.class/Page})
              (ldb/transact! conn (sqlite-create-graph/build-initial-views)))
            (catch :default _e)))

        (find-missing-addresses db)
        ;; (gc-kvs-table! db)

        (try
          (db-migrate/migrate conn search-db)
          (catch :default _e
            (when db-based?
              (rebuild-db-from-datoms! conn db import-type)
              (db-migrate/migrate conn search-db))))

        (db-listener/listen-db-changes! repo (get @*datascript-conns repo))))))

(defn- iter->vec [iter']
  (when iter'
    (p/loop [acc []]
      (p/let [elem (.next iter')]
        (if (.-done elem)
          acc
          (p/recur (conj acc (.-value elem))))))))

(comment
  (defn- <list-all-files
    []
    (let [dir? #(= (.-kind %) "directory")]
      (p/let [^js root (.getDirectory js/navigator.storage)]
        (p/loop [result []
                 dirs [root]]
          (if (empty? dirs)
            result
            (p/let [dir (first dirs)
                    result (conj result dir)
                    values-iter (when (dir? dir) (.values dir))
                    values (when values-iter (iter->vec values-iter))
                    current-dir-dirs (filter dir? values)
                    result (concat result values)
                    dirs (concat
                          current-dir-dirs
                          (rest dirs))]
              (p/recur result dirs))))))))

(defn- <list-all-dbs
  []
  (let [dir? #(= (.-kind %) "directory")]
    (p/let [^js root (.getDirectory js/navigator.storage)
            values-iter (when (dir? root) (.values root))
            values (when values-iter (iter->vec values-iter))
            current-dir-dirs (filter dir? values)
            db-dirs (filter (fn [file]
                              (string/starts-with? (.-name file) ".logseq-pool-"))
                            current-dir-dirs)]
      (prn :debug
           :db-dirs (map #(.-name %) db-dirs)
           :all-dirs (map #(.-name %) current-dir-dirs))
      (p/all (map (fn [dir]
                    (p/let [graph-name (-> (.-name dir)
                                           (string/replace-first ".logseq-pool-" "")
                                           ;; TODO: DRY
                                           (string/replace "+3A+" ":")
                                           (string/replace "++" "/"))
                            metadata-file-handle (.getFileHandle dir "metadata.edn" #js {:create true})
                            metadata-file (.getFile metadata-file-handle)
                            metadata (.text metadata-file)]
                      {:name graph-name
                       :metadata (edn/read-string metadata)})) db-dirs)))))

(def-thread-api :thread-api/list-db
  []
  (<list-all-dbs))

(defn- <db-exists?
  [graph]
  (->
   (p/let [^js root (.getDirectory js/navigator.storage)
           _dir-handle (.getDirectoryHandle root (str "." (worker-util/get-pool-name graph)))]
     true)
   (p/catch
    (fn [_e]                         ; not found
      false))))

(defn- remove-vfs!
  [^js pool]
  (when pool
    (.removeVfs ^js pool)))

(defn- get-search-db
  [repo]
  (worker-state/get-sqlite-conn repo :search))

(comment
  (def-thread-api :thread-api/get-version
    []
    (when-let [sqlite @*sqlite]
      (.-version sqlite))))

(def-thread-api :thread-api/init
  [rtc-ws-url]
  (reset! worker-state/*rtc-ws-url rtc-ws-url)
  (init-sqlite-module!))

(defn- start-db!
  [repo {:keys [close-other-db?]
         :or {close-other-db? true}
         :as opts}]
  (when @shared-service/*provider?
    (p/do!
     (when close-other-db?
       (close-other-dbs! repo))
     (create-or-open-db! repo (dissoc opts :close-other-db?))
     nil)))

(def-thread-api :thread-api/create-or-open-db
  [repo opts]
  (start-db! repo opts))

(def-thread-api :thread-api/q
  [repo inputs]
  (when-let [conn (worker-state/get-datascript-conn repo)]
    (apply d/q (first inputs) @conn (rest inputs))))

(def-thread-api :thread-api/pull
  [repo selector id]
  (when-let [conn (worker-state/get-datascript-conn repo)]
    (let [eid (if (and (vector? id) (= :block/name (first id)))
                (:db/id (ldb/get-page @conn (second id)))
                id)]
      (some->> eid
               (d/pull @conn selector)
               (sqlite-common-db/with-parent @conn)))))

(def ^:private *get-blocks-cache (volatile! (cache/lru-cache-factory {} :threshold 1000)))
(def ^:private get-blocks-with-cache
  (common.cache/cache-fn
   *get-blocks-cache
   (fn [repo requests]
     (let [db (some-> (worker-state/get-datascript-conn repo) deref)]
       [[repo (:max-tx db) requests]
        [db requests]]))
   (fn [db requests]
     (when db
       (mapv (fn [{:keys [id opts]}]
               (let [id' (if (and (string? id) (common-util/uuid-string? id)) (uuid id) id)]
                 (-> (sqlite-common-db/get-block-and-children db id' opts)
                     (assoc :id id)))) requests)))))

(def-thread-api :thread-api/get-blocks
  [repo requests]
  (get-blocks-with-cache repo requests))

(def-thread-api :thread-api/get-block-refs
  [repo id]
  (when-let [conn (worker-state/get-datascript-conn repo)]
    (ldb/get-block-refs @conn id)))

(def-thread-api :thread-api/get-block-refs-count
  [repo id]
  (when-let [conn (worker-state/get-datascript-conn repo)]
    (ldb/get-block-refs-count @conn id)))

(def-thread-api :thread-api/block-refs-check
  [repo id {:keys [unlinked?]}]
  (when-let [conn (worker-state/get-datascript-conn repo)]
    (let [db @conn
          block (d/entity db id)
          db-based? (entity-plus/db-based-graph? db)]
      (if unlinked?
        (let [title (string/lower-case (:block/title block))]
          (when-not (string/blank? title)
            (let [datoms (d/datoms db :avet :block/title)]
              (if db-based?
                (some (fn [d]
                        (and (not= id (:e d)) (string/includes? (string/lower-case (:v d)) title)))
                      datoms)
                (some (fn [d]
                        (and (not= id (:e d))
                             (string/includes? (string/lower-case (:v d)) title)
                             (let [refs (map :db/id (:block/refs (d/entity db (:e d))))]
                               (contains? (set refs) (:e d)))))
                      datoms)))))
        (boolean
         (some
          ;; check if there's any entity reference this `block` except the view-entity
          (fn [ref] (not= id (:db/id (:logseq.property/view-for ref))))
          (:block/_refs block)))))))

(def-thread-api :thread-api/get-block-parents
  [repo id depth]
  (when-let [conn (worker-state/get-datascript-conn repo)]
    (let [block-id (:block/uuid (d/entity @conn id))]
      (->> (ldb/get-block-parents @conn block-id {:depth (or depth 3)})
           (map (fn [b] (d/pull @conn '[*] (:db/id b))))))))

(def-thread-api :thread-api/set-context
  [context]
  (when context (worker-state/update-context! context))
  nil)

(def-thread-api :thread-api/transact
  [repo tx-data tx-meta context]
  (when repo (worker-state/set-db-latest-tx-time! repo))
  (when-let [conn (worker-state/get-datascript-conn repo)]
    (try
      (let [tx-data' (if (contains? #{:insert-blocks} (:outliner-op tx-meta))
                       (map (fn [m]
                              (if (and (map? m) (nil? (:block/order m)))
                                (assoc m :block/order (db-order/gen-key nil))
                                m)) tx-data)
                       tx-data)
            _ (when context (worker-state/set-context! context))
            tx-meta' (cond-> tx-meta
                       (and (not (:whiteboard/transact? tx-meta))
                            (not (:rtc-download-graph? tx-meta))) ; delay writes to the disk
                       (assoc :skip-store? true)

                       true
                       (dissoc :insert-blocks?))]
        (when-not (and (:create-today-journal? tx-meta)
                       (:today-journal-name tx-meta)
                       (seq tx-data')
                       (ldb/get-page @conn (:today-journal-name tx-meta))) ; today journal created already

           ;; (prn :debug :transact :tx-data tx-data' :tx-meta tx-meta')

          (worker-util/profile "Worker db transact"
                               (ldb/transact! conn tx-data' tx-meta')))
        nil)
      (catch :default e
        (prn :debug :error)
        (js/console.error e)
        (prn :debug :tx-data @conn tx-data)))))

(def-thread-api :thread-api/get-initial-data
  [repo]
  (when-let [conn (worker-state/get-datascript-conn repo)]
    (sqlite-common-db/get-initial-data @conn)))

(def-thread-api :thread-api/reset-db
  [repo db-transit]
  (reset-db! repo db-transit)
  nil)

(def-thread-api :thread-api/unsafe-unlink-db
  [repo]
  (p/let [pool (<get-opfs-pool repo)
          _ (close-db! repo)
          _result (remove-vfs! pool)]
    nil))

(def-thread-api :thread-api/release-access-handles
  [repo]
  (when-let [^js pool (worker-state/get-opfs-pool repo)]
    (.releaseAccessHandles pool)
    nil))

(def-thread-api :thread-api/db-exists
  [repo]
  (<db-exists? repo))

(def-thread-api :thread-api/export-db
  [repo]
  (when-let [^js db (worker-state/get-sqlite-conn repo :db)]
    (.exec db "PRAGMA wal_checkpoint(2)"))
  (<export-db-file repo))

(def-thread-api :thread-api/import-db
  [repo data]
  (when-not (string/blank? repo)
    (p/let [pool (<get-opfs-pool repo)]
      (<import-db pool data)
      nil)))

(def-thread-api :thread-api/search-blocks
  [repo q option]
  (p/let [search-db (get-search-db repo)
          conn (worker-state/get-datascript-conn repo)]
    (search/search-blocks repo conn search-db q option)))

(def-thread-api :thread-api/search-upsert-blocks
  [repo blocks]
  (p/let [db (get-search-db repo)]
    (search/upsert-blocks! db (bean/->js blocks))
    nil))

(def-thread-api :thread-api/search-delete-blocks
  [repo ids]
  (p/let [db (get-search-db repo)]
    (search/delete-blocks! db ids)
    nil))

(def-thread-api :thread-api/search-truncate-tables
  [repo]
  (p/let [db (get-search-db repo)]
    (search/truncate-table! db)
    nil))

(def-thread-api :thread-api/search-build-blocks-indice
  [repo]
  (when-let [conn (worker-state/get-datascript-conn repo)]
    (search/build-blocks-indice repo @conn)))

(def-thread-api :thread-api/search-build-pages-indice
  [_repo]
  nil)

(def-thread-api :thread-api/apply-outliner-ops
  [repo ops opts]
  (when-let [conn (worker-state/get-datascript-conn repo)]
    (try
      (worker-util/profile
       "apply outliner ops"
       (outliner-op/apply-ops! repo conn ops (worker-state/get-date-formatter repo) opts))
      (catch :default e
        (let [data (ex-data e)
              {:keys [type payload]} (when (map? data) data)]
          (case type
            :notification
            (worker-util/post-message type [(:message payload) (:type payload)])
            (throw e)))))))

(def-thread-api :thread-api/file-writes-finished?
  [repo]
  (let [conn (worker-state/get-datascript-conn repo)
        writes @file/*writes]
    ;; Clean pages that have been deleted
    (when conn
      (swap! file/*writes (fn [writes]
                            (->> writes
                                 (remove (fn [[_ pid]] (d/entity @conn pid)))
                                 (into {})))))
    (if (empty? writes)
      true
      (do
        (prn "Unfinished file writes:" @file/*writes)
        false))))

(def-thread-api :thread-api/page-file-saved
  [request-id _page-id]
  (file/dissoc-request! request-id)
  nil)

(def-thread-api :thread-api/sync-app-state
  [new-state]
  (worker-state/set-new-state! new-state)
  nil)

(def-thread-api :thread-api/sync-ui-state
  [repo state]
  (undo-redo/record-ui-state! repo (ldb/write-transit-str state))
  nil)

(def-thread-api :thread-api/export-get-debug-datoms
  [repo]
  (when-let [db (worker-state/get-sqlite-conn repo)]
    (let [conn (worker-state/get-datascript-conn repo)]
      (worker-export/get-debug-datoms conn db))))

(def-thread-api :thread-api/export-get-all-pages
  [repo]
  (when-let [conn (worker-state/get-datascript-conn repo)]
    (worker-export/get-all-pages repo @conn)))

(def-thread-api :thread-api/export-get-all-page->content
  [repo]
  (when-let [conn (worker-state/get-datascript-conn repo)]
    (worker-export/get-all-page->content repo @conn)))

(def-thread-api :thread-api/undo
  [repo _page-block-uuid-str]
  (when-let [conn (worker-state/get-datascript-conn repo)]
    (undo-redo/undo repo conn)))

(def-thread-api :thread-api/redo
  [repo _page-block-uuid-str]
  (when-let [conn (worker-state/get-datascript-conn repo)]
    (undo-redo/redo repo conn)))

(def-thread-api :thread-api/record-editor-info
  [repo _page-block-uuid-str editor-info]
  (undo-redo/record-editor-info! repo editor-info)
  nil)

(def-thread-api :thread-api/validate-db
  [repo]
  (when-let [conn (worker-state/get-datascript-conn repo)]
    (let [result (worker-db-validate/validate-db @conn)]
      (db-migrate/fix-db! conn {:invalid-entity-ids (:invalid-entity-ids result)})
      result)))

(def-thread-api :thread-api/export-edn
  [repo options]
  (let [conn (worker-state/get-datascript-conn repo)]
    (try
      (sqlite-export/build-export @conn options)
      (catch :default e
        (js/console.error "export-edn error: " e)
        (worker-util/post-message :notification
                                  ["An unexpected error occurred during export. See the javascript console for details."
                                   :error])
        :export-edn-error))))

(def-thread-api :thread-api/get-view-data
  [repo view-id option]
  (let [db @(worker-state/get-datascript-conn repo)]
    (db-view/get-view-data db view-id option)))

(def-thread-api :thread-api/get-property-values
  [repo {:keys [property-ident] :as option}]
  (let [conn (worker-state/get-datascript-conn repo)]
    (db-view/get-property-values @conn property-ident option)))

(def-thread-api :thread-api/build-graph
  [repo option]
  (let [conn (worker-state/get-datascript-conn repo)]
    (graph-view/build-graph @conn option)))

(def ^:private *get-all-page-titles-cache (volatile! (cache/lru-cache-factory {})))
(defn- get-all-page-titles
  [db]
  (let [pages (ldb/get-all-pages db)]
    (sort (map :block/title pages))))

(def ^:private get-all-page-titles-with-cache
  (common.cache/cache-fn
   *get-all-page-titles-cache
   (fn [repo]
     (let [db @(worker-state/get-datascript-conn repo)]
       [[repo (:max-tx db)] ;cache-key
        [db]             ;f-args
        ]))
   get-all-page-titles))

(def-thread-api :thread-api/get-all-page-titles
  [repo]
  (get-all-page-titles-with-cache repo))

(def-thread-api :thread-api/update-auth-tokens
  [id-token access-token refresh-token]
  (worker-state/set-auth-tokens! id-token access-token refresh-token)
  nil)

(comment
  (def-thread-api :general/dangerousRemoveAllDbs
    []
    (p/let [r (<list-all-dbs)
            dbs (ldb/read-transit-str r)]
      (p/all (map #(.unsafeUnlinkDB this (:name %)) dbs)))))

(defn- rename-page!
  [repo conn page-uuid new-name]
  (let [config (worker-state/get-config repo)
        f (if (sqlite-util/db-based-graph? repo)
            (throw (ex-info "Rename page is a file graph only operation" {}))
            file-worker-page-rename/rename!)]
    (f repo conn config page-uuid new-name)))

(defn- delete-page!
  [repo conn page-uuid]
  (let [error-handler (fn [{:keys [msg]}]
                        (worker-util/post-message :notification
                                                  [[:div [:p msg]] :error]))]
    (worker-page/delete! repo conn page-uuid {:error-handler error-handler})))

(defn- create-page!
  [repo conn title options]
  (let [config (worker-state/get-config repo)]
    (worker-page/create! repo conn config title options)))

(defn- outliner-register-op-handlers!
  []
  (outliner-op/register-op-handlers!
   {:create-page (fn [repo conn [title options]]
                   (create-page! repo conn title options))
    :rename-page (fn [repo conn [page-uuid new-name]]
                   (rename-page! repo conn page-uuid new-name))
    :delete-page (fn [repo conn [page-uuid]]
                   (delete-page! repo conn page-uuid))}))

(defn- <ratelimit-file-writes!
  []
  (file/<ratelimit-file-writes!
   (fn [col]
     (when (seq col)
       (let [repo (ffirst col)
             conn (worker-state/get-datascript-conn repo)]
         (if conn
           (when-not (ldb/db-based-graph? @conn)
             (file/write-files! conn col (worker-state/get-context)))
           (js/console.error (str "DB is not found for " repo))))))))

(defn on-become-provider
  []
  (p/do!
   (init-sqlite-module!)
   (when-let [repo (worker-state/get-current-repo)]
     (start-db! repo {}))))

;; [graph service]
(def *service (atom []))
(defonce fns {"remoteInvoke" thread-api/remote-function})

(defn- init-service!
  [graph]
  (when (and graph (not= graph (first @*service)))
    (let [service (shared-service/create-service graph
                                                 (bean/->js fns)
                                                 {:on-provider-change on-become-provider})]
      (reset! *service [graph service])
      service)))

(defn init
  "web worker entry"
  []
  (let [proxy-object (->>
                      fns
                      (map (fn [[k f]]
                             [k (fn [& args]
                                  (let [[_graph service] @*service
                                        method-k (keyword (first args))]
                                    ;; what about undo and redo?
                                    (cond
                                      (= method-k :thread-api/sync-app-state)
                                      (let [graph (:git/current-repo (first (ldb/read-transit-str (nth args 2))))
                                            result (apply f args)]
                                        (when graph (init-service! graph))
                                        result)
                                      (or (contains? #{:thread-api/sync-ui-state :thread-api/record-editor-info} method-k)
                                          (nil? service))
                                      (apply f args)
                                      :else
                                      ;; ensure service is ready
                                      (p/let [_ready-value @(get-in service [:status :ready])]
                                        (js-invoke (:proxy service) k args)))))]))
                      (into {})
                      bean/->js)]
    (glogi-console/install!)
    (check-worker-scope!)
    (outliner-register-op-handlers!)
    (<ratelimit-file-writes!)
    (js/setInterval #(.postMessage js/self "keepAliveResponse") (* 1000 25))
    (Comlink/expose proxy-object)
    (let [^js wrapped-main-thread* (Comlink/wrap js/self)
          wrapped-main-thread (fn [qkw direct-pass-args? & args]
                                (-> (.remoteInvoke wrapped-main-thread*
                                                   (str (namespace qkw) "/" (name qkw))
                                                   direct-pass-args?
                                                   (if direct-pass-args?
                                                     (into-array args)
                                                     (ldb/write-transit-str args)))
                                    (p/chain ldb/read-transit-str)))]
      (reset! worker-state/*main-thread wrapped-main-thread))))

(comment
  (defn <remove-all-files!
    "!! Dangerous: use it only for development."
    []
    (p/let [all-files (<list-all-files)
            files (filter #(= (.-kind %) "file") all-files)
            dirs (filter #(= (.-kind %) "directory") all-files)
            _ (p/all (map (fn [file] (.remove file)) files))]
      (p/all (map (fn [dir] (.remove dir)) dirs)))))<|MERGE_RESOLUTION|>--- conflicted
+++ resolved
@@ -24,14 +24,9 @@
             [frontend.worker.rtc.core]
             [frontend.worker.rtc.db-listener]
             [frontend.worker.search :as search]
-<<<<<<< HEAD
             [frontend.worker.shared-service :as shared-service]
-            [frontend.worker.state :as worker-state] ;; [frontend.worker.undo-redo :as undo-redo]
-            [frontend.worker.undo-redo2 :as undo-redo]
-=======
             [frontend.worker.state :as worker-state]
             [frontend.worker.undo-redo :as undo-redo]
->>>>>>> ff32bc99
             [frontend.worker.util :as worker-util]
             [goog.object :as gobj]
             [lambdaisland.glogi.console :as glogi-console]
