--- conflicted
+++ resolved
@@ -9,26 +9,17 @@
             [clojure.string :as string]
             [datascript.core :as d]
             [datascript.storage :refer [IStorage] :as storage]
-<<<<<<< HEAD
-            [frontend.common.file.core :as common-file]
-            [frontend.worker-common.util :as worker-util]
-            [frontend.worker.crypt :as worker-crypt]
-=======
             [frontend.common.cache :as common.cache]
             [frontend.common.graph-view :as graph-view]
             [frontend.common.missionary :as c.m]
             [frontend.common.thread-api :as thread-api :refer [def-thread-api]]
->>>>>>> 24e3a08b
+            [frontend.worker-common.util :as worker-util]
             [frontend.worker.db-listener :as db-listener]
             [frontend.worker.db-metadata :as worker-db-metadata]
             [frontend.worker.db.fix :as db-fix]
             [frontend.worker.db.migrate :as db-migrate]
             [frontend.worker.db.validate :as worker-db-validate]
-<<<<<<< HEAD
-            [frontend.worker.device :as worker-device]
             [frontend.worker.embedding :as embedding]
-=======
->>>>>>> 24e3a08b
             [frontend.worker.export :as worker-export]
             [frontend.worker.file :as file]
             [frontend.worker.file.reset :as file-reset]
@@ -39,15 +30,9 @@
             [frontend.worker.rtc.core :as rtc.core]
             [frontend.worker.rtc.db-listener]
             [frontend.worker.search :as search]
-<<<<<<< HEAD
-            [frontend.worker.state :as worker-state] ;; [frontend.worker.undo-redo :as undo-redo]
-            [frontend.worker.undo-redo2 :as undo-redo]
-=======
             [frontend.worker.shared-service :as shared-service]
             [frontend.worker.state :as worker-state]
             [frontend.worker.thread-atom]
-            [frontend.worker.util :as worker-util]
->>>>>>> 24e3a08b
             [goog.object :as gobj]
             [lambdaisland.glogi :as log]
             [lambdaisland.glogi.console :as glogi-console]
@@ -381,536 +366,6 @@
   [repo]
   (worker-state/get-sqlite-conn repo :search))
 
-<<<<<<< HEAD
-(defn- with-write-transit-str
-  [task]
-  (p/chain
-   (js/Promise. task)
-   (fn [result]
-     (let [result (when-not (= result @worker-state/*state) result)]
-       (ldb/write-transit-str result)))))
-
-#_{:clj-kondo/ignore [:unresolved-symbol]}
-(defclass DBWorker
-  (extends js/Object)
-
-  (constructor
-   [this]
-   (super))
-
-  Object
-
-  (getVersion
-   [_this]
-   (when-let [sqlite @*sqlite]
-     (.-version sqlite)))
-
-  (init
-   [_this rtc-ws-url]
-   (reset! worker-state/*rtc-ws-url rtc-ws-url)
-   (init-sqlite-module!))
-
-  (set-infer-worker-proxy
-   [_this proxy]
-   (reset! worker-state/*infer-worker proxy)
-   (log/info :set-infer-worker-proxy :done))
-
-  (storeMetadata
-   [_this repo metadata-str]
-   (worker-db-metadata/<store repo metadata-str))
-
-  (listDB
-   [_this]
-   (p/let [dbs (<list-all-dbs)]
-     (ldb/write-transit-str dbs)))
-
-  (createOrOpenDB
-   [_this repo opts-str]
-   (let [{:keys [close-other-db?] :or {close-other-db? true} :as opts} (ldb/read-transit-str opts-str)]
-     (p/do!
-      (when close-other-db?
-        (close-other-dbs! repo))
-      (create-or-open-db! repo (dissoc opts :close-other-db?)))))
-
-  (getMaxTx
-   [_this repo]
-   (when-let [conn (worker-state/get-datascript-conn repo)]
-     (:max-tx @conn)))
-
-  (q [_this repo inputs-str]
-     "Datascript q"
-     (when-let [conn (worker-state/get-datascript-conn repo)]
-       (let [inputs (ldb/read-transit-str inputs-str)
-             result (apply d/q (first inputs) @conn (rest inputs))]
-         (ldb/write-transit-str result))))
-
-  (pull
-   [_this repo selector-str id-str]
-   (when-let [conn (worker-state/get-datascript-conn repo)]
-     (let [selector (ldb/read-transit-str selector-str)
-           id (ldb/read-transit-str id-str)
-           eid (if (and (vector? id) (= :block/name (first id)))
-                 (:db/id (ldb/get-page @conn (second id)))
-                 id)
-           result (some->> eid
-                           (d/pull @conn selector)
-                           (sqlite-common-db/with-parent @conn))]
-       (ldb/write-transit-str result))))
-
-  (pull-many
-   [_this repo selector-str ids-str]
-   (when-let [conn (worker-state/get-datascript-conn repo)]
-     (let [selector (ldb/read-transit-str selector-str)
-           ids (ldb/read-transit-str ids-str)
-           result (d/pull-many @conn selector ids)]
-       (ldb/write-transit-str result))))
-
-  (get-right-sibling
-   [_this repo db-id]
-   (when-let [conn (worker-state/get-datascript-conn repo)]
-     (let [result (ldb/get-right-sibling (d/entity @conn db-id))]
-       (ldb/write-transit-str result))))
-
-  (get-block-and-children
-   [_this repo id opts]
-   (when-let [conn (worker-state/get-datascript-conn repo)]
-     (let [id (if (and (string? id) (common-util/uuid-string? id)) (uuid id) id)]
-       (ldb/write-transit-str (sqlite-common-db/get-block-and-children @conn id (ldb/read-transit-str opts))))))
-
-  (get-block-refs
-   [_this repo id]
-   (when-let [conn (worker-state/get-datascript-conn repo)]
-     (ldb/write-transit-str (ldb/get-block-refs @conn id))))
-
-  (get-block-refs-count
-   [_this repo id]
-   (when-let [conn (worker-state/get-datascript-conn repo)]
-     (ldb/get-block-refs-count @conn id)))
-
-  (get-block-parents
-   [_this repo id depth]
-   (when-let [conn (worker-state/get-datascript-conn repo)]
-     (let [block-id (:block/uuid (d/entity @conn id))
-           parents (->> (ldb/get-block-parents @conn block-id {:depth (or depth 3)})
-                        (map (fn [b] (d/pull @conn '[*] (:db/id b)))))]
-       (ldb/write-transit-str parents))))
-
-  (get-page-unlinked-refs
-   [_this repo page-id search-result-eids-str]
-   (when-let [conn (worker-state/get-datascript-conn repo)]
-     (let [search-result-eids (ldb/read-transit-str search-result-eids-str)]
-       (ldb/write-transit-str (ldb/get-page-unlinked-refs @conn page-id search-result-eids)))))
-
-  (set-context
-   [_this context]
-   (let [context (if (string? context)
-                   (ldb/read-transit-str context)
-                   context)]
-     (when context (worker-state/update-context! context))
-     nil))
-
-  (transact
-   [_this repo tx-data tx-meta context]
-   (when repo (worker-state/set-db-latest-tx-time! repo))
-   (when-let [conn (worker-state/get-datascript-conn repo)]
-     (try
-       (let [tx-data' (if (string? tx-data)
-                        (ldb/read-transit-str tx-data)
-                        tx-data)
-             tx-meta (if (string? tx-meta)
-                       (ldb/read-transit-str tx-meta)
-                       tx-meta)
-             tx-data' (if (contains? #{:insert-blocks} (:outliner-op tx-meta))
-                        (map (fn [m]
-                               (if (and (map? m) (nil? (:block/order m)))
-                                 (assoc m :block/order (db-order/gen-key nil))
-                                 m)) tx-data')
-                        tx-data')
-             context (if (string? context)
-                       (ldb/read-transit-str context)
-                       context)
-             _ (when context (worker-state/set-context! context))
-             tx-meta' (cond-> tx-meta
-                        (and (not (:whiteboard/transact? tx-meta))
-                             (not (:rtc-download-graph? tx-meta))) ; delay writes to the disk
-                        (assoc :skip-store? true)
-
-                        true
-                        (dissoc :insert-blocks?))]
-         (when-not (and (:create-today-journal? tx-meta)
-                        (:today-journal-name tx-meta)
-                        (seq tx-data')
-                        (ldb/get-page @conn (:today-journal-name tx-meta))) ; today journal created already
-
-           ;; (prn :debug :transact :tx-data tx-data' :tx-meta tx-meta')
-
-           (worker-util/profile "Worker db transact"
-             (ldb/transact! conn tx-data' tx-meta')))
-         nil)
-       (catch :default e
-         (prn :debug :error)
-         (let [tx-data (if (string? tx-data)
-                         (ldb/read-transit-str tx-data)
-                         tx-data)]
-           (js/console.error e)
-           (prn :debug :tx-data @conn tx-data))))))
-
-  (getInitialData
-   [_this repo]
-   (when-let [conn (worker-state/get-datascript-conn repo)]
-     (ldb/write-transit-str (sqlite-common-db/get-initial-data @conn))))
-
-  (get-page-refs-count
-   [_this repo]
-   (when-let [conn (worker-state/get-datascript-conn repo)]
-     (ldb/write-transit-str (sqlite-common-db/get-page->refs-count @conn))))
-
-  (fetch-all-pages
-   [_this repo exclude-page-ids-str]
-   ;; (when-let [conn (worker-state/get-datascript-conn repo)]
-   ;;   (async/go
-   ;;     (let [all-pages (sqlite-common-db/get-all-pages @conn (ldb/read-transit-str exclude-page-ids-str))
-   ;;           partitioned-data (map-indexed (fn [idx p] [idx p]) (partition-all 2000 all-pages))]
-   ;;       (doseq [[idx tx-data] partitioned-data]
-   ;;         (worker-util/post-message :sync-db-changes {:repo repo
-   ;;                                                     :tx-data tx-data
-   ;;                                                     :tx-meta {:initial-pages? true
-   ;;                                                               :end? (= idx (dec (count partitioned-data)))}})
-   ;;         (async/<! (async/timeout 100)))))
-   ;;   nil)
-   )
-
-  (closeDB
-   [_this repo]
-   (close-db! repo))
-
-  (resetDB
-   [_this repo db-transit]
-   (reset-db! repo db-transit))
-
-  (unsafeUnlinkDB
-   [_this repo]
-   (p/let [pool (<get-opfs-pool repo)
-           _ (close-db! repo)
-           _result (remove-vfs! pool)]
-     nil))
-
-  (releaseAccessHandles
-   [_this repo]
-   (when-let [^js pool (worker-state/get-opfs-pool repo)]
-     (.releaseAccessHandles pool)))
-
-  (dbExists
-   [_this repo]
-   (<db-exists? repo))
-
-  (exportDB
-   [_this repo]
-   (when-let [^js db (worker-state/get-sqlite-conn repo :db)]
-     (.exec db "PRAGMA wal_checkpoint(2)"))
-   (<export-db-file repo))
-
-  (importDb
-   [this repo data]
-   (when-not (string/blank? repo)
-     (p/let [pool (<get-opfs-pool repo)]
-       (<import-db pool data))))
-
-  ;; Search
-  (search-blocks
-   [this repo q option]
-   (p/let [search-db (get-search-db repo)
-           conn (worker-state/get-datascript-conn repo)
-           result (search/search-blocks repo conn search-db q (bean/->clj option))]
-     (ldb/write-transit-str result)))
-
-  (search-upsert-blocks
-   [this repo blocks]
-   (p/let [db (get-search-db repo)]
-     (search/upsert-blocks! db blocks)
-     nil))
-
-  (search-delete-blocks
-   [this repo ids]
-   (p/let [db (get-search-db repo)]
-     (search/delete-blocks! db ids)
-     nil))
-
-  (search-truncate-tables
-   [this repo]
-   (p/let [db (get-search-db repo)]
-     (search/truncate-table! db)
-     nil))
-
-  (search-build-blocks-indice
-   [this repo]
-   (when-let [conn (worker-state/get-datascript-conn repo)]
-     (search/build-blocks-indice repo @conn)))
-
-  (search-build-pages-indice
-   [this repo]
-   nil)
-
-  (apply-outliner-ops
-   [this repo ops-str opts-str]
-   (when-let [conn (worker-state/get-datascript-conn repo)]
-     (try
-       (worker-util/profile
-         "apply outliner ops"
-         (let [ops (ldb/read-transit-str ops-str)
-               opts (ldb/read-transit-str opts-str)
-               result (outliner-op/apply-ops! repo conn ops (worker-state/get-date-formatter repo) opts)]
-           (ldb/write-transit-str result)))
-       (catch :default e
-         (let [data (ex-data e)
-               {:keys [type payload]} (when (map? data) data)]
-           (case type
-             :notification
-             (worker-util/post-message type [(:message payload) (:type payload)])
-             (throw e)))))))
-
-  (file-writes-finished?
-   [this repo]
-   (let [conn (worker-state/get-datascript-conn repo)
-         writes @file/*writes]
-     ;; Clean pages that have been deleted
-     (when conn
-       (swap! file/*writes (fn [writes]
-                             (->> writes
-                                  (remove (fn [[_ pid]] (d/entity @conn pid)))
-                                  (into {})))))
-     (if (empty? writes)
-       true
-       (do
-         (prn "Unfinished file writes:" @file/*writes)
-         false))))
-
-  (page-file-saved
-   [this request-id page-id]
-   (file/dissoc-request! request-id)
-   nil)
-
-  (sync-app-state
-   [this new-state-str]
-   (let [new-state (ldb/read-transit-str new-state-str)]
-     (worker-state/set-new-state! new-state)
-     nil))
-
-  (sync-ui-state
-   [_this repo state-str]
-   (undo-redo/record-ui-state! repo state-str)
-   nil)
-
-  ;; Export
-  (block->content
-   [this repo block-uuid-str tree->file-opts context]
-   (assert (common-util/uuid-string? block-uuid-str))
-   (let [block-uuid (uuid block-uuid-str)]
-     (when-let [conn (worker-state/get-datascript-conn repo)]
-       (common-file/block->content repo @conn block-uuid
-                                   (ldb/read-transit-str tree->file-opts)
-                                   (ldb/read-transit-str context)))))
-
-  (get-debug-datoms
-   [this repo]
-   (when-let [db (worker-state/get-sqlite-conn repo)]
-     (let [conn (worker-state/get-datascript-conn repo)]
-       (ldb/write-transit-str (worker-export/get-debug-datoms conn db)))))
-
-  (get-all-pages
-   [this repo]
-   (when-let [conn (worker-state/get-datascript-conn repo)]
-     (ldb/write-transit-str (worker-export/get-all-pages repo @conn))))
-
-  (get-all-page->content
-   [this repo]
-   (when-let [conn (worker-state/get-datascript-conn repo)]
-     (ldb/write-transit-str (worker-export/get-all-page->content repo @conn))))
-
-  ;; RTC
-  (rtc-start
-   [this repo token]
-   (with-write-transit-str
-     (rtc-core/new-task--rtc-start repo token)))
-
-  (rtc-stop
-   [this]
-   (rtc-core/rtc-stop))
-
-  (rtc-toggle-auto-push
-   [this]
-   (rtc-core/rtc-toggle-auto-push))
-
-  (rtc-toggle-remote-profile
-   [this]
-   (rtc-core/rtc-toggle-remote-profile))
-
-  (rtc-grant-graph-access
-   [this token graph-uuid target-user-uuids-str target-user-emails-str]
-   (let [target-user-uuids (ldb/read-transit-str target-user-uuids-str)
-         target-user-emails (ldb/read-transit-str target-user-emails-str)]
-     (with-write-transit-str
-       (rtc-core/new-task--grant-access-to-others token graph-uuid
-                                                  :target-user-uuids target-user-uuids
-                                                  :target-user-emails target-user-emails))))
-
-  (rtc-get-graphs
-   [this token]
-   (with-write-transit-str
-     (rtc-core/new-task--get-graphs token)))
-
-  (rtc-delete-graph
-   [this token graph-uuid schema-version]
-   (with-write-transit-str
-     (rtc-core/new-task--delete-graph token graph-uuid schema-version)))
-
-  (rtc-get-users-info
-   [this token graph-uuid]
-   (with-write-transit-str
-     (rtc-core/new-task--get-users-info token graph-uuid)))
-
-  (rtc-get-block-content-versions
-   [this token graph-uuid block-uuid]
-   (with-write-transit-str
-     (rtc-core/new-task--get-block-content-versions token graph-uuid block-uuid)))
-
-  (rtc-get-debug-state
-   [this]
-   (with-write-transit-str
-     (rtc-core/new-task--get-debug-state)))
-
-  (rtc-async-upload-graph
-   [this repo token remote-graph-name]
-   (with-write-transit-str
-     (rtc-core/new-task--upload-graph token repo remote-graph-name)))
-
-  (rtc-async-branch-graph
-   [this repo token]
-   (with-write-transit-str
-     (rtc-core/new-task--branch-graph token repo)))
-
-  (rtc-request-download-graph
-   [this token graph-uuid schema-version]
-   (with-write-transit-str
-     (rtc-core/new-task--request-download-graph token graph-uuid schema-version)))
-
-  (rtc-wait-download-graph-info-ready
-   [this token download-info-uuid graph-uuid schema-version timeout-ms]
-   (with-write-transit-str
-     (rtc-core/new-task--wait-download-info-ready token download-info-uuid graph-uuid schema-version timeout-ms)))
-
-  (rtc-download-graph-from-s3
-   [this graph-uuid graph-name s3-url]
-   (with-write-transit-str
-     (rtc-core/new-task--download-graph-from-s3 graph-uuid graph-name s3-url)))
-
-  (rtc-download-info-list
-   [this token graph-uuid schema-version]
-   (with-write-transit-str
-     (rtc-core/new-task--download-info-list token graph-uuid schema-version)))
-
-  (rtc-get-graph-keys
-   [this repo]
-   (with-write-transit-str
-     (worker-crypt/get-graph-keys-jwk repo)))
-
-  (rtc-sync-current-graph-encrypted-aes-key
-   [this token device-uuids-transit-str]
-   (with-write-transit-str
-     (worker-device/new-task--sync-current-graph-encrypted-aes-key
-      token device-uuids-transit-str)))
-
-  (device-list-devices
-   [this token]
-   (with-write-transit-str
-     (worker-device/new-task--list-devices token)))
-
-  (device-remove-device-public-key
-   [this token device-uuid key-name]
-   (with-write-transit-str
-     (worker-device/new-task--remove-device-public-key token device-uuid key-name)))
-
-  (device-remove-device
-   [this token device-uuid]
-   (with-write-transit-str
-     (worker-device/new-task--remove-device token device-uuid)))
-
-  (undo
-   [_this repo _page-block-uuid-str]
-   (when-let [conn (worker-state/get-datascript-conn repo)]
-     (ldb/write-transit-str (undo-redo/undo repo conn))))
-
-  (redo
-   [_this repo _page-block-uuid-str]
-   (when-let [conn (worker-state/get-datascript-conn repo)]
-     (ldb/write-transit-str (undo-redo/redo repo conn))))
-
-  (record-editor-info
-   [_this repo _page-block-uuid-str editor-info-str]
-   (undo-redo/record-editor-info! repo (ldb/read-transit-str editor-info-str))
-   nil)
-
-  (validate-db
-   [_this repo]
-   (when-let [conn (worker-state/get-datascript-conn repo)]
-     (let [result (worker-db-validate/validate-db @conn)]
-       (db-migrate/fix-db! conn {:invalid-entity-ids (:invalid-entity-ids result)})
-       result)))
-
-  (export-edn
-   [_this repo options]
-   (let [conn (worker-state/get-datascript-conn repo)]
-     (try
-       (->> (ldb/read-transit-str options)
-            (sqlite-export/build-export @conn)
-            ldb/write-transit-str)
-       (catch :default e
-         (js/console.error "export-edn error: " e)
-         (worker-util/post-message :notification
-                                   ["An unexpected error occurred during export. See the javascript console for details."
-                                    :error])))))
-
-  (dangerousRemoveAllDbs
-   [this repo]
-   (p/let [r (.listDB this)
-           dbs (ldb/read-transit-str r)]
-     (p/all (map #(.unsafeUnlinkDB this (:name %)) dbs))))
-
-  ;; vec-search ;;;
-  (vec-search-embedding-model-info
-   [this repo]
-   (with-write-transit-str
-     (embedding/task--embedding-model-info repo)))
-
-  (vec-search-init-embedding-model
-   [this repo]
-   (js/Promise. (embedding/task--init-embedding-model repo)))
-
-  (vec-search-load-model
-   [this repo model-name]
-   (js/Promise. (embedding/task--load-model repo model-name)))
-
-  (vec-search-embedding-stale-blocks
-   [this repo]
-   (embedding/embedding-stale-blocks! repo))
-
-  (vec-search-re-embedding-graph-data
-   [this repo]
-   (embedding/re-embedding-graph-data! repo))
-
-  (vec-search-search
-   [this repo query-string nums-neighbors]
-   (with-write-transit-str
-     (embedding/task--search repo query-string nums-neighbors)))
-
-  (vec-search-cancel-indexing
-   [this repo]
-   (embedding/cancel-indexing repo))
-
-  (vec-search-update-index-info
-   [this repo]
-   (js/Promise. (embedding/task--update-index-info! repo))))
-=======
 (comment
   (def-thread-api :thread-api/get-version
     []
@@ -1258,13 +713,44 @@
       (gc-sqlite-dbs! db client-ops conn {:full-gc? true})
       nil)))
 
+(def-thread-api :thread-api/vec-search-embedding-model-info
+  [repo]
+  (embedding/task--embedding-model-info repo))
+
+(def-thread-api :thread-api/vec-search-init-embedding-model
+  [repo]
+  (js/Promise. (embedding/task--init-embedding-model repo)))
+
+(def-thread-api :thread-api/vec-search-load-model
+  [repo model-name]
+  (js/Promise. (embedding/task--load-model repo model-name)))
+
+(def-thread-api :thread-api/vec-search-embedding-stale-blocks
+  [repo]
+  (embedding/embedding-stale-blocks! repo))
+
+(def-thread-api :thread-api/vec-search-re-embedding-graph-data
+  [repo]
+  (embedding/re-embedding-graph-data! repo))
+
+(def-thread-api :thread-api/vec-search-search
+  [repo query-string nums-neighbors]
+  (embedding/task--search repo query-string nums-neighbors))
+
+(def-thread-api :thread-api/vec-search-cancel-indexing
+  [repo]
+  (embedding/cancel-indexing repo))
+
+(def-thread-api :thread-api/vec-search-update-index-info
+  [repo]
+  (js/Promise. (embedding/task--update-index-info! repo)))
+
 (comment
   (def-thread-api :general/dangerousRemoveAllDbs
     []
     (p/let [r (<list-all-dbs)
             dbs (ldb/read-transit-str r)]
       (p/all (map #(.unsafeUnlinkDB this (:name %)) dbs)))))
->>>>>>> 24e3a08b
 
 (defn- rename-page!
   [repo conn page-uuid new-name]
@@ -1347,12 +833,6 @@
 (defn init
   "web worker entry"
   []
-<<<<<<< HEAD
-  (glogi-console/install!)
-  (check-worker-scope!)
-  (let [^js obj #_{:clj-kondo/ignore [:unresolved-symbol]}
-        (DBWorker.)]
-=======
   (let [proxy-object (->>
                       fns
                       (map
@@ -1384,7 +864,6 @@
                       bean/->js)]
     (glogi-console/install!)
     (check-worker-scope!)
->>>>>>> 24e3a08b
     (outliner-register-op-handlers!)
     (<ratelimit-file-writes!)
     (js/setInterval #(.postMessage js/self "keepAliveResponse") (* 1000 25))
