--- conflicted
+++ resolved
@@ -26,11 +26,6 @@
             [frontend.worker.search :as search]
             [frontend.worker.shared-service :as shared-service]
             [frontend.worker.state :as worker-state]
-<<<<<<< HEAD
-=======
-            [frontend.worker.thread-atom]
-            [frontend.worker.undo-redo :as undo-redo]
->>>>>>> b5b95e7b
             [frontend.worker.util :as worker-util]
             [goog.object :as gobj]
             [lambdaisland.glogi.console :as glogi-console]
