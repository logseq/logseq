(ns frontend.worker.db-worker
  "Worker used for browser DB implementation"
  (:require ["@logseq/sqlite-wasm" :default sqlite3InitModule]
            ["comlink" :as Comlink]
            [cljs-bean.core :as bean]
            [clojure.edn :as edn]
            [clojure.set]
            [clojure.string :as string]
            [datascript.core :as d]
            [datascript.storage :refer [IStorage] :as storage]
            [frontend.common.thread-api :as thread-api :refer [def-thread-api]]
            [frontend.worker.db-listener :as db-listener]
            [frontend.worker.db.migrate :as db-migrate]
            [frontend.worker.db.validate :as worker-db-validate]
            [frontend.worker.export :as worker-export]
            [frontend.worker.file :as file]
            [frontend.worker.handler.page :as worker-page]
            [frontend.worker.handler.page.file-based.rename :as file-worker-page-rename]
            [frontend.worker.rtc.asset-db-listener]
            [frontend.worker.rtc.client-op :as client-op]
            [frontend.worker.rtc.core]
            [frontend.worker.rtc.db-listener]
            [frontend.worker.search :as search]
            [frontend.worker.state :as worker-state] ;; [frontend.worker.undo-redo :as undo-redo]
            [frontend.worker.undo-redo2 :as undo-redo]
            [frontend.worker.util :as worker-util]
            [goog.object :as gobj]
            [lambdaisland.glogi.console :as glogi-console]
            [logseq.common.config :as common-config]
            [logseq.common.util :as common-util]
            [logseq.db :as ldb]
            [logseq.db.common.order :as db-order]
            [logseq.db.common.sqlite :as sqlite-common-db]
            [logseq.db.frontend.graph :as db-graph]
            [logseq.db.frontend.schema :as db-schema]
            [logseq.db.frontend.view :as db-view]
            [logseq.db.sqlite.create-graph :as sqlite-create-graph]
            [logseq.db.sqlite.export :as sqlite-export]
            [logseq.db.sqlite.util :as sqlite-util]
            [logseq.outliner.op :as outliner-op]
            [me.tonsky.persistent-sorted-set :as set :refer [BTSet]]
            [promesa.core :as p]))

(defonce *sqlite worker-state/*sqlite)
(defonce *sqlite-conns worker-state/*sqlite-conns)
(defonce *datascript-conns worker-state/*datascript-conns)
(defonce *client-ops-conns worker-state/*client-ops-conns)
(defonce *opfs-pools worker-state/*opfs-pools)
(defonce *publishing? (atom false))

(defn- check-worker-scope!
  []
  (when (or (gobj/get js/self "React")
            (gobj/get js/self "module$react"))
    (throw (js/Error. "[db-worker] React is forbidden in worker scope!"))))

(defn- <get-opfs-pool
  [graph]
  (when-not @*publishing?
    (or (worker-state/get-opfs-pool graph)
        (p/let [^js pool (.installOpfsSAHPoolVfs @*sqlite #js {:name (worker-util/get-pool-name graph)
                                                               :initialCapacity 20})]
          (swap! *opfs-pools assoc graph pool)
          pool))))

(defn- init-sqlite-module!
  []
  (when-not @*sqlite
    (p/let [href (.. js/location -href)
            electron? (string/includes? href "electron=true")
            publishing? (string/includes? href "publishing=true")

            _ (reset! *publishing? publishing?)
            base-url (str js/self.location.protocol "//" js/self.location.host)
            sqlite-wasm-url (if electron?
                              (js/URL. "sqlite3.wasm" (.. js/location -href))
                              (str base-url (string/replace js/self.location.pathname "db-worker.js" "")))
            sqlite (sqlite3InitModule (clj->js {:url sqlite-wasm-url
                                                :print js/console.log
                                                :printErr js/console.error}))]
      (reset! *sqlite sqlite)
      nil)))

(def repo-path "/db.sqlite")

(defn- <export-db-file
  [repo]
  (p/let [^js pool (<get-opfs-pool repo)]
    (when pool
      (.exportFile ^js pool repo-path))))

(defn- <import-db
  [^js pool data]
  (.importDb ^js pool repo-path data))

(defn- get-all-datoms-from-sqlite-db
  [db]
  (some->> (.exec db #js {:sql "select * from kvs"
                          :rowMode "array"})
           bean/->clj
           (mapcat
            (fn [[_addr content _addresses]]
              (let [content' (sqlite-util/transit-read content)
                    datoms (when (map? content')
                             (:keys content'))]
                datoms)))
           distinct
           (map (fn [[e a v t]]
                  (d/datom e a v t)))))

(defn- rebuild-db-from-datoms!
  "Persistent-sorted-set has been broken, used addresses can't be found"
  [datascript-conn sqlite-db import-type]
  (let [datoms (get-all-datoms-from-sqlite-db sqlite-db)
        db (d/init-db [] db-schema/schema
                      {:storage (storage/storage @datascript-conn)})
        db (d/db-with db
                      (map (fn [d]
                             [:db/add (:e d) (:a d) (:v d) (:t d)]) datoms))]
    (prn :debug :rebuild-db-from-datoms :datoms-count (count datoms))
    ;; export db first
    (when-not import-type
      (worker-util/post-message :notification ["The SQLite db will be exported to avoid any data-loss." :warning false])
      (worker-util/post-message :export-current-db []))
    (.exec sqlite-db #js {:sql "delete from kvs"})
    (d/reset-conn! datascript-conn db)
    (db-migrate/fix-db! datascript-conn)))

(comment
  (defn- gc-kvs-table!
    [^Object db]
    (let [schema (some->> (.exec db #js {:sql "select content from kvs where addr = 0"
                                         :rowMode "array"})
                          bean/->clj
                          ffirst
                          sqlite-util/transit-read)
          result (->> (.exec db #js {:sql "select addr, addresses from kvs"
                                     :rowMode "array"})
                      bean/->clj
                      (map (fn [[addr addresses]]
                             [addr (bean/->clj (js/JSON.parse addresses))])))
          used-addresses (set (concat (mapcat second result)
                                      [0 1 (:eavt schema) (:avet schema) (:aevt schema)]))
          unused-addresses (clojure.set/difference (set (map first result)) used-addresses)]
      (when unused-addresses
        (prn :debug :db-gc :unused-addresses unused-addresses)
        (.transaction db (fn [tx]
                           (doseq [addr unused-addresses]
                             (.exec tx #js {:sql "Delete from kvs where addr = ?"
                                            :bind #js [addr]}))))))))

(defn- find-missing-addresses
  [^Object db]
  (let [schema (some->> (.exec db #js {:sql "select content from kvs where addr = 0"
                                       :rowMode "array"})
                        bean/->clj
                        ffirst
                        sqlite-util/transit-read)
        result (->> (.exec db #js {:sql "select addr, addresses from kvs"
                                   :rowMode "array"})
                    bean/->clj
                    (map (fn [[addr addresses]]
                           [addr (bean/->clj (js/JSON.parse addresses))])))
        used-addresses (set (concat (mapcat second result)
                                    [0 1 (:eavt schema) (:avet schema) (:aevt schema)]))
        missing-addresses (clojure.set/difference used-addresses (set (map first result)))]
    (when (seq missing-addresses)
      (worker-util/post-message :capture-error
                                {:error "db-missing-addresses"
                                 :payload {:missing-addresses missing-addresses}})
      (prn :error :missing-addresses missing-addresses))))

(defn upsert-addr-content!
  "Upsert addr+data-seq. Update sqlite-cli/upsert-addr-content! when making changes"
  [repo data delete-addrs & {:keys [client-ops-db?] :or {client-ops-db? false}}]
  (let [^Object db (worker-state/get-sqlite-conn repo (if client-ops-db? :client-ops :db))]
    (assert (some? db) "sqlite db not exists")
    (.transaction db (fn [tx]
                       (doseq [item data]
                         (.exec tx #js {:sql "INSERT INTO kvs (addr, content, addresses) values ($addr, $content, $addresses) on conflict(addr) do update set content = $content, addresses = $addresses"
                                        :bind item}))))
    (when (seq delete-addrs)
      (.transaction db (fn [tx]
                         ;; (prn :debug :delete-addrs delete-addrs)
                         (doseq [addr delete-addrs]
                           (.exec tx #js {:sql "Delete from kvs WHERE addr = ? AND NOT EXISTS (SELECT 1 FROM json_each(addresses) WHERE value = ?);"
                                          :bind #js [addr]})))))))

(defn restore-data-from-addr
  "Update sqlite-cli/restore-data-from-addr when making changes"
  [repo addr & {:keys [client-ops-db?] :or {client-ops-db? false}}]
  (let [^Object db (worker-state/get-sqlite-conn repo (if client-ops-db? :client-ops :db))]
    (assert (some? db) "sqlite db not exists")
    (when-let [result (-> (.exec db #js {:sql "select content, addresses from kvs where addr = ?"
                                         :bind #js [addr]
                                         :rowMode "array"})
                          first)]
      (let [[content addresses] (bean/->clj result)
            addresses (when addresses
                        (js/JSON.parse addresses))
            data (sqlite-util/transit-read content)]
        (if (and addresses (map? data))
          (assoc data :addresses addresses)
          data)))))

(defn new-sqlite-storage
  "Update sqlite-cli/new-sqlite-storage when making changes"
  [repo _opts]
  (reify IStorage
    (-store [_ addr+data-seq delete-addrs]
      (let [used-addrs (set (mapcat
                             (fn [[addr data]]
                               (cons addr
                                     (when (map? data)
                                       (:addresses data))))
                             addr+data-seq))
            delete-addrs (remove used-addrs delete-addrs)
            data (map
                  (fn [[addr data]]
                    (let [data' (if (map? data) (dissoc data :addresses) data)
                          addresses (when (map? data)
                                      (when-let [addresses (:addresses data)]
                                        (js/JSON.stringify (bean/->js addresses))))]
                      #js {:$addr addr
                           :$content (sqlite-util/transit-write data')
                           :$addresses addresses}))
                  addr+data-seq)]
        (upsert-addr-content! repo data delete-addrs)))

    (-restore [_ addr]
      (restore-data-from-addr repo addr))))

(defn new-sqlite-client-ops-storage
  [repo]
  (reify IStorage
    (-store [_ addr+data-seq delete-addrs]
      (let [used-addrs (set (mapcat
                             (fn [[addr data]]
                               (cons addr
                                     (when (map? data)
                                       (:addresses data))))
                             addr+data-seq))
            delete-addrs (remove used-addrs delete-addrs)
            data (map
                  (fn [[addr data]]
                    (let [data' (if (map? data) (dissoc data :addresses) data)
                          addresses (when (map? data)
                                      (when-let [addresses (:addresses data)]
                                        (js/JSON.stringify (bean/->js addresses))))]
                      #js {:$addr addr
                           :$content (sqlite-util/transit-write data')
                           :$addresses addresses}))
                  addr+data-seq)]
        (upsert-addr-content! repo data delete-addrs :client-ops-db? true)))

    (-restore [_ addr]
      (restore-data-from-addr repo addr :client-ops-db? true))))

(defn- close-db-aux!
  [repo ^Object db ^Object search ^Object client-ops]
  (swap! *sqlite-conns dissoc repo)
  (swap! *datascript-conns dissoc repo)
  (swap! *client-ops-conns dissoc repo)
  (when db (.close db))
  (when search (.close search))
  (when client-ops (.close client-ops))
  (when-let [^js pool (worker-state/get-opfs-pool repo)]
    (.releaseAccessHandles pool))
  (swap! *opfs-pools dissoc repo))

(defn- close-other-dbs!
  [repo]
  (doseq [[r {:keys [db search client-ops]}] @*sqlite-conns]
    (when-not (= repo r)
      (close-db-aux! r db search client-ops))))

(defn close-db!
  [repo]
  (let [{:keys [db search client-ops]} (get @*sqlite-conns repo)]
    (close-db-aux! repo db search client-ops)))

(defn reset-db!
  [repo db-transit-str]
  (when-let [conn (get @*datascript-conns repo)]
    (let [new-db (ldb/read-transit-str db-transit-str)
          new-db' (update new-db :eavt (fn [^BTSet s]
                                         (set! (.-storage s) (.-storage (:eavt @conn)))
                                         s))]
      (d/reset-conn! conn new-db' {:reset-conn! true})
      (d/reset-schema! conn (:schema new-db)))))

(defn- get-dbs
  [repo]
  (if @*publishing?
    (p/let [^object DB (.-DB ^object (.-oo1 ^object @*sqlite))
            db (new DB "/db.sqlite" "c")
            search-db (new DB "/search-db.sqlite" "c")]
      [db search-db])
    (p/let [^js pool (<get-opfs-pool repo)
            capacity (.getCapacity pool)
            _ (when (zero? capacity)   ; file handle already releases since pool will be initialized only once
                (.acquireAccessHandles pool))
            db (new (.-OpfsSAHPoolDb pool) repo-path)
            search-db (new (.-OpfsSAHPoolDb pool) (str "search" repo-path))
            client-ops-db (new (.-OpfsSAHPoolDb pool) (str "client-ops-" repo-path))]
      [db search-db client-ops-db])))

(defn- enable-sqlite-wal-mode!
  [^Object db]
  (.exec db "PRAGMA locking_mode=exclusive")
  (.exec db "PRAGMA journal_mode=WAL"))

(defn- create-or-open-db!
  [repo {:keys [config import-type datoms]}]
  (when-not (worker-state/get-sqlite-conn repo)
    (p/let [[db search-db client-ops-db :as dbs] (get-dbs repo)
            storage (new-sqlite-storage repo {})
            client-ops-storage (when-not @*publishing? (new-sqlite-client-ops-storage repo))
            db-based? (sqlite-util/db-based-graph? repo)]
      (swap! *sqlite-conns assoc repo {:db db
                                       :search search-db
                                       :client-ops client-ops-db})
      (doseq [db' dbs]
        (enable-sqlite-wal-mode! db'))
      (sqlite-common-db/create-kvs-table! db)
      (when-not @*publishing? (sqlite-common-db/create-kvs-table! client-ops-db))
      (db-migrate/migrate-sqlite-db db)
      (when-not @*publishing? (db-migrate/migrate-sqlite-db client-ops-db))
      (search/create-tables-and-triggers! search-db)
      (let [schema (sqlite-util/get-schema repo)
            conn (sqlite-common-db/get-storage-conn storage schema)
            _ (when datoms
                (let [data (map (fn [datom]
                                  [:db/add (:e datom) (:a datom) (:v datom)]) datoms)]
                  (d/transact! conn data {:initial-db? true})))
            client-ops-conn (when-not @*publishing? (sqlite-common-db/get-storage-conn
                                                     client-ops-storage
                                                     client-op/schema-in-db))
            initial-data-exists? (when (nil? datoms)
                                   (and (d/entity @conn :logseq.class/Root)
                                        (= "db" (:kv/value (d/entity @conn :logseq.kv/db-type)))))]
        (swap! *datascript-conns assoc repo conn)
        (swap! *client-ops-conns assoc repo client-ops-conn)
        (when (and (not @*publishing?) (not= client-op/schema-in-db (d/schema @client-ops-conn)))
          (d/reset-schema! client-ops-conn client-op/schema-in-db))
        (when (and db-based? (not initial-data-exists?) (not datoms))
          (let [config (or config "")
                initial-data (sqlite-create-graph/build-db-initial-data config
                                                                        (when import-type {:import-type import-type}))]
            (d/transact! conn initial-data {:initial-db? true})))

        (when-not db-based?
          (try
            (when-not (ldb/page-exists? @conn common-config/views-page-name #{:logseq.class/Page})
              (ldb/transact! conn (sqlite-create-graph/build-initial-views)))
            (catch :default _e)))

        (find-missing-addresses db)
        ;; (gc-kvs-table! db)

        (try
          (db-migrate/migrate conn search-db)
          (catch :default _e
            (when db-based?
              (rebuild-db-from-datoms! conn db import-type)
              (db-migrate/migrate conn search-db))))

        (db-listener/listen-db-changes! repo (get @*datascript-conns repo))))))

(defn- iter->vec [iter']
  (when iter'
    (p/loop [acc []]
      (p/let [elem (.next iter')]
        (if (.-done elem)
          acc
          (p/recur (conj acc (.-value elem))))))))

(comment
  (defn- <list-all-files
    []
    (let [dir? #(= (.-kind %) "directory")]
      (p/let [^js root (.getDirectory js/navigator.storage)]
        (p/loop [result []
                 dirs [root]]
          (if (empty? dirs)
            result
            (p/let [dir (first dirs)
                    result (conj result dir)
                    values-iter (when (dir? dir) (.values dir))
                    values (when values-iter (iter->vec values-iter))
                    current-dir-dirs (filter dir? values)
                    result (concat result values)
                    dirs (concat
                          current-dir-dirs
                          (rest dirs))]
              (p/recur result dirs))))))))

(defn- <list-all-dbs
  []
  (let [dir? #(= (.-kind %) "directory")]
    (p/let [^js root (.getDirectory js/navigator.storage)
            values-iter (when (dir? root) (.values root))
            values (when values-iter (iter->vec values-iter))
            current-dir-dirs (filter dir? values)
            db-dirs (filter (fn [file]
                              (string/starts-with? (.-name file) ".logseq-pool-"))
                            current-dir-dirs)]
      (prn :debug
           :db-dirs (map #(.-name %) db-dirs)
           :all-dirs (map #(.-name %) current-dir-dirs))
      (p/all (map (fn [dir]
                    (p/let [graph-name (-> (.-name dir)
                                           (string/replace-first ".logseq-pool-" "")
                                           ;; TODO: DRY
                                           (string/replace "+3A+" ":")
                                           (string/replace "++" "/"))
                            metadata-file-handle (.getFileHandle dir "metadata.edn" #js {:create true})
                            metadata-file (.getFile metadata-file-handle)
                            metadata (.text metadata-file)]
                      {:name graph-name
                       :metadata (edn/read-string metadata)})) db-dirs)))))

(def-thread-api :thread-api/list-db
  []
  (<list-all-dbs))

(defn- <db-exists?
  [graph]
  (->
   (p/let [^js root (.getDirectory js/navigator.storage)
           _dir-handle (.getDirectoryHandle root (str "." (worker-util/get-pool-name graph)))]
     true)
   (p/catch
    (fn [_e]                         ; not found
      false))))

(defn- remove-vfs!
  [^js pool]
  (when pool
    (.removeVfs ^js pool)))

(defn- get-search-db
  [repo]
  (worker-state/get-sqlite-conn repo :search))

<<<<<<< HEAD
(defn- with-write-transit-str
  [task]
  (p/chain
   (js/Promise. task)
   (fn [result]
     (let [result (when-not (= result @worker-state/*state) result)]
       (ldb/write-transit-str result)))))

#_:clj-kondo/ignore
(defclass DBWorker
  (extends js/Object)

  (constructor
   [this]
   (super))

  Object

  (getVersion
   [_this]
   (when-let [sqlite @*sqlite]
     (.-version sqlite)))

  (init
   [_this rtc-ws-url]
   (reset! worker-state/*rtc-ws-url rtc-ws-url)
   (init-sqlite-module!))

  (storeMetadata
   [_this repo metadata-str]
   (worker-db-metadata/<store repo metadata-str))

  (listDB
   [_this]
   (p/let [dbs (<list-all-dbs)]
     (ldb/write-transit-str dbs)))

  (createOrOpenDB
   [_this repo opts-str]
   (let [{:keys [close-other-db?] :or {close-other-db? true} :as opts} (ldb/read-transit-str opts-str)]
     (p/do!
      (when close-other-db?
        (close-other-dbs! repo))
      (create-or-open-db! repo (dissoc opts :close-other-db?)))))

  (getMaxTx
   [_this repo]
   (when-let [conn (worker-state/get-datascript-conn repo)]
     (:max-tx @conn)))

  (q [_this repo inputs-str]
     "Datascript q"
     (when-let [conn (worker-state/get-datascript-conn repo)]
       (let [inputs (ldb/read-transit-str inputs-str)
             result (apply d/q (first inputs) @conn (rest inputs))]
         (ldb/write-transit-str result))))

  (pull
   [_this repo selector-str id-str]
   (when-let [conn (worker-state/get-datascript-conn repo)]
     (let [selector (ldb/read-transit-str selector-str)
           id (ldb/read-transit-str id-str)
           eid (if (and (vector? id) (= :block/name (first id)))
                 (:db/id (ldb/get-page @conn (second id)))
                 id)
           result (some->> eid
                           (d/pull @conn selector)
                           (sqlite-common-db/with-parent @conn))]
       (ldb/write-transit-str result))))

  (pull-many
   [_this repo selector-str ids-str]
   (when-let [conn (worker-state/get-datascript-conn repo)]
     (let [selector (ldb/read-transit-str selector-str)
           ids (ldb/read-transit-str ids-str)
           result (d/pull-many @conn selector ids)]
       (ldb/write-transit-str result))))

  (get-right-sibling
   [_this repo db-id]
   (when-let [conn (worker-state/get-datascript-conn repo)]
     (let [result (ldb/get-right-sibling (d/entity @conn db-id))]
       (ldb/write-transit-str result))))

  (get-blocks
   [_this repo requests-str]
   (when-let [conn (worker-state/get-datascript-conn repo)]
     (let [requests (ldb/read-transit-str requests-str)
           results (mapv (fn [{:keys [id opts]}]
                           (let [id' (if (and (string? id) (common-util/uuid-string? id)) (uuid id) id)]
                             (-> (sqlite-common-db/get-block-and-children @conn id' opts)
                                 (assoc :id id)))) requests)]
       (ldb/write-transit-str results))))

  (get-block-refs
   [_this repo id]
   (when-let [conn (worker-state/get-datascript-conn repo)]
     (ldb/write-transit-str (ldb/get-block-refs @conn id))))

  (get-block-refs-count
   [_this repo id]
   (when-let [conn (worker-state/get-datascript-conn repo)]
     (ldb/get-block-refs-count @conn id)))

  (get-block-parents
   [_this repo id depth]
   (when-let [conn (worker-state/get-datascript-conn repo)]
     (let [block-id (:block/uuid (d/entity @conn id))
           parents (->> (ldb/get-block-parents @conn block-id {:depth (or depth 3)})
                        (map (fn [b] (d/pull @conn '[*] (:db/id b)))))]
       (ldb/write-transit-str parents))))

  (set-context
   [_this context]
   (let [context (if (string? context)
                   (ldb/read-transit-str context)
                   context)]
     (when context (worker-state/update-context! context))
     nil))

  (transact
   [_this repo tx-data tx-meta context]
   (when repo (worker-state/set-db-latest-tx-time! repo))
   (when-let [conn (worker-state/get-datascript-conn repo)]
     (try
       (let [tx-data' (if (string? tx-data)
                        (ldb/read-transit-str tx-data)
                        tx-data)
             tx-meta (if (string? tx-meta)
                       (ldb/read-transit-str tx-meta)
                       tx-meta)
             tx-data' (if (contains? #{:insert-blocks} (:outliner-op tx-meta))
                        (map (fn [m]
                               (if (and (map? m) (nil? (:block/order m)))
                                 (assoc m :block/order (db-order/gen-key nil))
                                 m)) tx-data')
                        tx-data')
             context (if (string? context)
                       (ldb/read-transit-str context)
                       context)
             _ (when context (worker-state/set-context! context))
             tx-meta' (cond-> tx-meta
                        (and (not (:whiteboard/transact? tx-meta))
                             (not (:rtc-download-graph? tx-meta))) ; delay writes to the disk
                        (assoc :skip-store? true)

                        true
                        (dissoc :insert-blocks?))]
         (when-not (and (:create-today-journal? tx-meta)
                        (:today-journal-name tx-meta)
                        (seq tx-data')
                        (ldb/get-page @conn (:today-journal-name tx-meta))) ; today journal created already

           ;; (prn :debug :transact :tx-data tx-data' :tx-meta tx-meta')

           (worker-util/profile "Worker db transact"
                                (ldb/transact! conn tx-data' tx-meta')))
         nil)
       (catch :default e
         (prn :debug :error)
         (let [tx-data (if (string? tx-data)
                         (ldb/read-transit-str tx-data)
                         tx-data)]
           (js/console.error e)
           (prn :debug :tx-data @conn tx-data))))))

  (getInitialData
   [_this repo]
   (when-let [conn (worker-state/get-datascript-conn repo)]
     (ldb/write-transit-str (sqlite-common-db/get-initial-data @conn))))

  (get-page-refs-count
   [_this repo]
   (when-let [conn (worker-state/get-datascript-conn repo)]
     (ldb/write-transit-str (sqlite-common-db/get-page->refs-count @conn))))

  (closeDB
   [_this repo]
   (close-db! repo))

  (resetDB
   [_this repo db-transit]
   (reset-db! repo db-transit))

  (unsafeUnlinkDB
   [_this repo]
   (p/let [pool (<get-opfs-pool repo)
           _ (close-db! repo)
           result (remove-vfs! pool)]
     nil))

  (releaseAccessHandles
   [_this repo]
   (when-let [^js pool (worker-state/get-opfs-pool repo)]
     (.releaseAccessHandles pool)))

  (dbExists
   [_this repo]
   (<db-exists? repo))

  (exportDB
   [_this repo]
   (when-let [^js db (worker-state/get-sqlite-conn repo :db)]
     (.exec db "PRAGMA wal_checkpoint(2)"))
   (<export-db-file repo))

  (importDb
   [this repo data]
   (when-not (string/blank? repo)
     (p/let [pool (<get-opfs-pool repo)]
       (<import-db pool data))))

  ;; Search
  (search-blocks
   [this repo q option]
   (p/let [search-db (get-search-db repo)
           conn (worker-state/get-datascript-conn repo)
           result (search/search-blocks repo conn search-db q (bean/->clj option))]
     (ldb/write-transit-str result)))

  (search-upsert-blocks
   [this repo blocks]
   (p/let [db (get-search-db repo)]
     (search/upsert-blocks! db blocks)
     nil))

  (search-delete-blocks
   [this repo ids]
   (p/let [db (get-search-db repo)]
     (search/delete-blocks! db ids)
     nil))

  (search-truncate-tables
   [this repo]
   (p/let [db (get-search-db repo)]
     (search/truncate-table! db)
     nil))

  (search-build-blocks-indice
   [this repo]
   (when-let [conn (worker-state/get-datascript-conn repo)]
     (search/build-blocks-indice repo @conn)))

  (search-build-pages-indice
   [this repo]
   nil)

  (apply-outliner-ops
   [this repo ops-str opts-str]
   (when-let [conn (worker-state/get-datascript-conn repo)]
     (try
       (worker-util/profile
        "apply outliner ops"
        (let [ops (ldb/read-transit-str ops-str)
              opts (ldb/read-transit-str opts-str)
              result (outliner-op/apply-ops! repo conn ops (worker-state/get-date-formatter repo) opts)]
          (ldb/write-transit-str result)))
       (catch :default e
         (let [data (ex-data e)
               {:keys [type payload]} (when (map? data) data)]
           (case type
             :notification
             (worker-util/post-message type [(:message payload) (:type payload)])
             (throw e)))))))

  (file-writes-finished?
   [this repo]
   (let [conn (worker-state/get-datascript-conn repo)
         writes @file/*writes]
     ;; Clean pages that have been deleted
     (when conn
       (swap! file/*writes (fn [writes]
                             (->> writes
                                  (remove (fn [[_ pid]] (d/entity @conn pid)))
                                  (into {})))))
     (if (empty? writes)
       true
       (do
         (prn "Unfinished file writes:" @file/*writes)
         false))))

  (page-file-saved
   [this request-id page-id]
   (file/dissoc-request! request-id)
   nil)

  (sync-app-state
   [this new-state-str]
   (let [new-state (ldb/read-transit-str new-state-str)]
     (worker-state/set-new-state! new-state)
     nil))

  (sync-ui-state
   [_this repo state-str]
   (undo-redo/record-ui-state! repo state-str)
   nil)

  ;; Export
  (block->content
   [this repo block-uuid-str tree->file-opts context]
   (assert (common-util/uuid-string? block-uuid-str))
   (let [block-uuid (uuid block-uuid-str)]
     (when-let [conn (worker-state/get-datascript-conn repo)]
       (common-file/block->content repo @conn block-uuid
                                   (ldb/read-transit-str tree->file-opts)
                                   (ldb/read-transit-str context)))))

  (get-debug-datoms
   [this repo]
   (when-let [db (worker-state/get-sqlite-conn repo)]
     (let [conn (worker-state/get-datascript-conn repo)]
       (ldb/write-transit-str (worker-export/get-debug-datoms conn db)))))

  (get-all-pages
   [this repo]
   (when-let [conn (worker-state/get-datascript-conn repo)]
     (ldb/write-transit-str (worker-export/get-all-pages repo @conn))))

  (get-all-page->content
   [this repo]
   (when-let [conn (worker-state/get-datascript-conn repo)]
     (ldb/write-transit-str (worker-export/get-all-page->content repo @conn))))

  ;; RTC
  (rtc-start
   [this repo token]
   (with-write-transit-str
     (rtc-core/new-task--rtc-start repo token)))

  (rtc-stop
   [this]
   (rtc-core/rtc-stop))

  (rtc-toggle-auto-push
   [this]
   (rtc-core/rtc-toggle-auto-push))

  (rtc-toggle-remote-profile
   [this]
   (rtc-core/rtc-toggle-remote-profile))

  (rtc-grant-graph-access
   [this token graph-uuid target-user-uuids-str target-user-emails-str]
   (let [target-user-uuids (ldb/read-transit-str target-user-uuids-str)
         target-user-emails (ldb/read-transit-str target-user-emails-str)]
     (with-write-transit-str
       (rtc-core/new-task--grant-access-to-others token graph-uuid
                                                  :target-user-uuids target-user-uuids
                                                  :target-user-emails target-user-emails))))

  (rtc-get-graphs
   [this token]
   (with-write-transit-str
     (rtc-core/new-task--get-graphs token)))

  (rtc-delete-graph
   [this token graph-uuid schema-version]
   (with-write-transit-str
     (rtc-core/new-task--delete-graph token graph-uuid schema-version)))

  (rtc-get-users-info
   [this token graph-uuid]
   (with-write-transit-str
     (rtc-core/new-task--get-users-info token graph-uuid)))

  (rtc-get-block-content-versions
   [this token graph-uuid block-uuid]
   (with-write-transit-str
     (rtc-core/new-task--get-block-content-versions token graph-uuid block-uuid)))

  (rtc-get-debug-state
   [this]
   (with-write-transit-str
     (rtc-core/new-task--get-debug-state)))

  (rtc-async-upload-graph
   [this repo token remote-graph-name]
   (with-write-transit-str
     (rtc-core/new-task--upload-graph token repo remote-graph-name)))

  (rtc-async-branch-graph
   [this repo token]
   (with-write-transit-str
     (rtc-core/new-task--branch-graph token repo)))

  (rtc-request-download-graph
   [this token graph-uuid schema-version]
   (with-write-transit-str
     (rtc-core/new-task--request-download-graph token graph-uuid schema-version)))

  (rtc-wait-download-graph-info-ready
   [this token download-info-uuid graph-uuid schema-version timeout-ms]
   (with-write-transit-str
     (rtc-core/new-task--wait-download-info-ready token download-info-uuid graph-uuid schema-version timeout-ms)))

  (rtc-download-graph-from-s3
   [this graph-uuid graph-name s3-url]
   (with-write-transit-str
     (rtc-core/new-task--download-graph-from-s3 graph-uuid graph-name s3-url)))

  (rtc-download-info-list
   [this token graph-uuid schema-version]
   (with-write-transit-str
     (rtc-core/new-task--download-info-list token graph-uuid schema-version)))

  (rtc-get-graph-keys
   [this repo]
   (with-write-transit-str
     (worker-crypt/get-graph-keys-jwk repo)))

  (rtc-sync-current-graph-encrypted-aes-key
   [this token device-uuids-transit-str]
   (with-write-transit-str
     (worker-device/new-task--sync-current-graph-encrypted-aes-key
      token device-uuids-transit-str)))

  (device-list-devices
   [this token]
   (with-write-transit-str
     (worker-device/new-task--list-devices token)))

  (device-remove-device-public-key
   [this token device-uuid key-name]
   (with-write-transit-str
     (worker-device/new-task--remove-device-public-key token device-uuid key-name)))

  (device-remove-device
   [this token device-uuid]
   (with-write-transit-str
     (worker-device/new-task--remove-device token device-uuid)))

  (undo
   [_this repo _page-block-uuid-str]
   (when-let [conn (worker-state/get-datascript-conn repo)]
     (ldb/write-transit-str (undo-redo/undo repo conn))))

  (redo
   [_this repo _page-block-uuid-str]
   (when-let [conn (worker-state/get-datascript-conn repo)]
     (ldb/write-transit-str (undo-redo/redo repo conn))))

  (record-editor-info
   [_this repo _page-block-uuid-str editor-info-str]
   (undo-redo/record-editor-info! repo (ldb/read-transit-str editor-info-str))
   nil)

  (validate-db
   [_this repo]
   (when-let [conn (worker-state/get-datascript-conn repo)]
     (let [result (worker-db-validate/validate-db @conn)]
       (db-migrate/fix-db! conn {:invalid-entity-ids (:invalid-entity-ids result)})
       result)))

  (export-edn
   [_this repo options]
   (let [conn (worker-state/get-datascript-conn repo)]
     (try
       (->> (ldb/read-transit-str options)
            (sqlite-export/build-export @conn)
            ldb/write-transit-str)
       (catch :default e
         (js/console.error "export-edn error: " e)
         (worker-util/post-message :notification
                                   ["An unexpected error occurred during export. See the javascript console for details."
                                    :error])))))

  (get-view-data
   [_this repo view-id opts-str]
   (let [conn (worker-state/get-datascript-conn repo)
         data (db-view/get-view-data @conn view-id (ldb/read-transit-str opts-str))]
     (ldb/write-transit-str data)))

  (get-property-values
   [_this repo opts-str]
   (let [conn (worker-state/get-datascript-conn repo)
         {:keys [property-ident] :as opts} (ldb/read-transit-str opts-str)
         data (db-view/get-property-values @conn property-ident opts)]
     (ldb/write-transit-str data)))

  (build-graph
   [_this repo opts-str]
   (let [conn (worker-state/get-datascript-conn repo)
         data (db-graph/build-graph @conn (ldb/read-transit-str opts-str))]
     (ldb/write-transit-str data)))

  (dangerousRemoveAllDbs
   [this repo]
   (p/let [r (.listDB this)
           dbs (ldb/read-transit-str r)]
     (p/all (map #(.unsafeUnlinkDB this (:name %)) dbs)))))
=======
(def-thread-api :thread-api/get-version
  []
  (when-let [sqlite @*sqlite]
    (.-version sqlite)))

(def-thread-api :thread-api/init
  [rtc-ws-url]
  (reset! worker-state/*rtc-ws-url rtc-ws-url)
  (init-sqlite-module!))

(def-thread-api :thread-api/create-or-open-db
  [repo opts]
  (let [{:keys [close-other-db?] :or {close-other-db? true} :as opts} opts]
    (p/do!
     (when close-other-db?
       (close-other-dbs! repo))
     (create-or-open-db! repo (dissoc opts :close-other-db?))
     nil)))

(def-thread-api :thread-api/q
  [repo inputs]
  (when-let [conn (worker-state/get-datascript-conn repo)]
    (apply d/q (first inputs) @conn (rest inputs))))

(def-thread-api :thread-api/pull
  [repo selector id]
  (when-let [conn (worker-state/get-datascript-conn repo)]
    (let [eid (if (and (vector? id) (= :block/name (first id)))
                (:db/id (ldb/get-page @conn (second id)))
                id)]
      (some->> eid
               (d/pull @conn selector)
               (sqlite-common-db/with-parent @conn)))))

(def-thread-api :thread-api/get-block-and-children
  [repo id opts]
  (when-let [conn (worker-state/get-datascript-conn repo)]
    (let [id (if (and (string? id) (common-util/uuid-string? id)) (uuid id) id)]
      (sqlite-common-db/get-block-and-children @conn id opts))))

(def-thread-api :thread-api/get-block-refs
  [repo id]
  (when-let [conn (worker-state/get-datascript-conn repo)]
    (ldb/get-block-refs @conn id)))

(def-thread-api :thread-api/get-block-refs-count
  [repo id]
  (when-let [conn (worker-state/get-datascript-conn repo)]
    (ldb/get-block-refs-count @conn id)))

(def-thread-api :thread-api/get-block-parents
  [repo id depth]
  (when-let [conn (worker-state/get-datascript-conn repo)]
    (let [block-id (:block/uuid (d/entity @conn id))]
      (->> (ldb/get-block-parents @conn block-id {:depth (or depth 3)})
           (map (fn [b] (d/pull @conn '[*] (:db/id b))))))))

(def-thread-api :thread-api/get-page-unlinked-refs
  [repo page-id search-result-eids]
  (when-let [conn (worker-state/get-datascript-conn repo)]
    (ldb/get-page-unlinked-refs @conn page-id search-result-eids)))

(def-thread-api :thread-api/set-context
  [context]
  (when context (worker-state/update-context! context))
  nil)

(def-thread-api :thread-api/transact
  [repo tx-data tx-meta context]
  (when repo (worker-state/set-db-latest-tx-time! repo))
  (when-let [conn (worker-state/get-datascript-conn repo)]
    (try
      (let [tx-data' (if (contains? #{:insert-blocks} (:outliner-op tx-meta))
                       (map (fn [m]
                              (if (and (map? m) (nil? (:block/order m)))
                                (assoc m :block/order (db-order/gen-key nil))
                                m)) tx-data)
                       tx-data)
            _ (when context (worker-state/set-context! context))
            tx-meta' (cond-> tx-meta
                       (and (not (:whiteboard/transact? tx-meta))
                            (not (:rtc-download-graph? tx-meta))) ; delay writes to the disk
                       (assoc :skip-store? true)

                       true
                       (dissoc :insert-blocks?))]
        (when-not (and (:create-today-journal? tx-meta)
                       (:today-journal-name tx-meta)
                       (seq tx-data')
                       (ldb/get-page @conn (:today-journal-name tx-meta))) ; today journal created already

           ;; (prn :debug :transact :tx-data tx-data' :tx-meta tx-meta')

          (worker-util/profile "Worker db transact"
                               (ldb/transact! conn tx-data' tx-meta')))
        nil)
      (catch :default e
        (prn :debug :error)
        (js/console.error e)
        (prn :debug :tx-data @conn tx-data)))))

(def-thread-api :thread-api/get-initial-data
  [repo]
  (when-let [conn (worker-state/get-datascript-conn repo)]
    (sqlite-common-db/get-initial-data @conn)))

(def-thread-api :thread-api/get-page-refs-count
  [repo]
  (when-let [conn (worker-state/get-datascript-conn repo)]
    (sqlite-common-db/get-page->refs-count @conn)))

(def-thread-api :thread-api/close-db
  [repo]
  (close-db! repo)
  nil)

(def-thread-api :thread-api/reset-db
  [repo db-transit]
  (reset-db! repo db-transit)
  nil)

(def-thread-api :thread-api/unsafe-unlink-db
  [repo]
  (p/let [pool (<get-opfs-pool repo)
          _ (close-db! repo)
          _result (remove-vfs! pool)]
    nil))

(def-thread-api :thread-api/release-access-handles
  [repo]
  (when-let [^js pool (worker-state/get-opfs-pool repo)]
    (.releaseAccessHandles pool)
    nil))

(def-thread-api :thread-api/db-exists
  [repo]
  (<db-exists? repo))

(def-thread-api :thread-api/export-db
  [repo]
  (when-let [^js db (worker-state/get-sqlite-conn repo :db)]
    (.exec db "PRAGMA wal_checkpoint(2)"))
  (<export-db-file repo))

(def-thread-api :thread-api/import-db
  [repo data]
  (when-not (string/blank? repo)
    (p/let [pool (<get-opfs-pool repo)]
      (<import-db pool data)
      nil)))

(def-thread-api :thread-api/search-blocks
  [repo q option]
  (p/let [search-db (get-search-db repo)
          conn (worker-state/get-datascript-conn repo)]
    (search/search-blocks repo conn search-db q option)))

(def-thread-api :thread-api/search-upsert-blocks
  [repo blocks]
  (p/let [db (get-search-db repo)]
    (search/upsert-blocks! db (bean/->js blocks))
    nil))

(def-thread-api :thread-api/search-delete-blocks
  [repo ids]
  (p/let [db (get-search-db repo)]
    (search/delete-blocks! db ids)
    nil))

(def-thread-api :thread-api/search-truncate-tables
  [repo]
  (p/let [db (get-search-db repo)]
    (search/truncate-table! db)
    nil))

(def-thread-api :thread-api/search-build-blocks-indice
  [repo]
  (when-let [conn (worker-state/get-datascript-conn repo)]
    (search/build-blocks-indice repo @conn)))

(def-thread-api :thread-api/search-build-pages-indice
  [_repo]
  nil)

(def-thread-api :thread-api/apply-outliner-ops
  [repo ops opts]
  (when-let [conn (worker-state/get-datascript-conn repo)]
    (try
      (worker-util/profile
       "apply outliner ops"
       (outliner-op/apply-ops! repo conn ops (worker-state/get-date-formatter repo) opts))
      (catch :default e
        (let [data (ex-data e)
              {:keys [type payload]} (when (map? data) data)]
          (case type
            :notification
            (worker-util/post-message type [(:message payload) (:type payload)])
            (throw e)))))))

(def-thread-api :thread-api/file-writes-finished?
  [repo]
  (let [conn (worker-state/get-datascript-conn repo)
        writes @file/*writes]
    ;; Clean pages that have been deleted
    (when conn
      (swap! file/*writes (fn [writes]
                            (->> writes
                                 (remove (fn [[_ pid]] (d/entity @conn pid)))
                                 (into {})))))
    (if (empty? writes)
      true
      (do
        (prn "Unfinished file writes:" @file/*writes)
        false))))

(def-thread-api :thread-api/page-file-saved
  [request-id _page-id]
  (file/dissoc-request! request-id)
  nil)

(def-thread-api :thread-api/sync-app-state
  [new-state]
  (worker-state/set-new-state! new-state)
  nil)

(def-thread-api :thread-api/sync-ui-state
  [repo state]
  (undo-redo/record-ui-state! repo (ldb/write-transit-str state))
  nil)

(def-thread-api :thread-api/export-get-debug-datoms
  [repo]
  (when-let [db (worker-state/get-sqlite-conn repo)]
    (let [conn (worker-state/get-datascript-conn repo)]
      (worker-export/get-debug-datoms conn db))))

(def-thread-api :thread-api/export-get-all-pages
  [repo]
  (when-let [conn (worker-state/get-datascript-conn repo)]
    (worker-export/get-all-pages repo @conn)))

(def-thread-api :thread-api/export-get-all-page->content
  [repo]
  (when-let [conn (worker-state/get-datascript-conn repo)]
    (worker-export/get-all-page->content repo @conn)))

(def-thread-api :thread-api/undo
  [repo _page-block-uuid-str]
  (when-let [conn (worker-state/get-datascript-conn repo)]
    (undo-redo/undo repo conn)))

(def-thread-api :thread-api/redo
  [repo _page-block-uuid-str]
  (when-let [conn (worker-state/get-datascript-conn repo)]
    (undo-redo/redo repo conn)))

(def-thread-api :thread-api/record-editor-info
  [repo _page-block-uuid-str editor-info]
  (undo-redo/record-editor-info! repo editor-info)
  nil)

(def-thread-api :thread-api/validate-db
  [repo]
  (when-let [conn (worker-state/get-datascript-conn repo)]
    (let [result (worker-db-validate/validate-db @conn)]
      (db-migrate/fix-db! conn {:invalid-entity-ids (:invalid-entity-ids result)})
      result)))

(def-thread-api :thread-api/export-edn
  [repo options]
  (let [conn (worker-state/get-datascript-conn repo)]
    (try
      (sqlite-export/build-export @conn options)
      (catch :default e
        (js/console.error "export-edn error: " e)
        (worker-util/post-message :notification
                                  ["An unexpected error occurred during export. See the javascript console for details."
                                   :error])))))

(comment
  (def-thread-api :general/dangerousRemoveAllDbs
    []
    (p/let [r (<list-all-dbs)
            dbs (ldb/read-transit-str r)]
      (p/all (map #(.unsafeUnlinkDB this (:name %)) dbs)))))
>>>>>>> f38b09f5

(defn- rename-page!
  [repo conn page-uuid new-name]
  (let [config (worker-state/get-config repo)
        f (if (sqlite-util/db-based-graph? repo)
            (throw (ex-info "Rename page is a file graph only operation" {}))
            file-worker-page-rename/rename!)]
    (f repo conn config page-uuid new-name)))

(defn- delete-page!
  [repo conn page-uuid]
  (let [error-handler (fn [{:keys [msg]}]
                        (worker-util/post-message :notification
                                                  [[:div [:p msg]] :error]))]
    (worker-page/delete! repo conn page-uuid {:error-handler error-handler})))

(defn- create-page!
  [repo conn title options]
  (let [config (worker-state/get-config repo)]
    (worker-page/create! repo conn config title options)))

(defn- outliner-register-op-handlers!
  []
  (outliner-op/register-op-handlers!
   {:create-page (fn [repo conn [title options]]
                   (create-page! repo conn title options))
    :rename-page (fn [repo conn [page-uuid new-name]]
                   (rename-page! repo conn page-uuid new-name))
    :delete-page (fn [repo conn [page-uuid]]
                   (delete-page! repo conn page-uuid))}))

(defn- <ratelimit-file-writes!
  []
  (file/<ratelimit-file-writes!
   (fn [col]
     (when (seq col)
       (let [repo (ffirst col)
             conn (worker-state/get-datascript-conn repo)]
         (if conn
           (when-not (ldb/db-based-graph? @conn)
             (file/write-files! conn col (worker-state/get-context)))
           (js/console.error (str "DB is not found for " repo))))))))

(defn init
  "web worker entry"
  []
  (glogi-console/install!)
  (check-worker-scope!)
  (outliner-register-op-handlers!)
  (<ratelimit-file-writes!)
  (js/setInterval #(.postMessage js/self "keepAliveResponse") (* 1000 25))
  (Comlink/expose #js{"remoteInvoke" thread-api/remote-function})
  (let [^js wrapped-main-thread* (Comlink/wrap js/self)
        wrapped-main-thread (fn [qkw direct-pass-args? & args]
                              (-> (.remoteInvoke wrapped-main-thread*
                                                 (str (namespace qkw) "/" (name qkw))
                                                 direct-pass-args?
                                                 (if direct-pass-args?
                                                   (into-array args)
                                                   (ldb/write-transit-str args)))
                                  (p/chain ldb/read-transit-str)))]
    (reset! worker-state/*main-thread wrapped-main-thread)))

(comment
  (defn <remove-all-files!
    "!! Dangerous: use it only for development."
    []
    (p/let [all-files (<list-all-files)
            files (filter #(= (.-kind %) "file") all-files)
            dirs (filter #(= (.-kind %) "directory") all-files)
            _ (p/all (map (fn [file] (.remove file)) files))]
      (p/all (map (fn [dir] (.remove dir)) dirs)))))<|MERGE_RESOLUTION|>--- conflicted
+++ resolved
@@ -443,498 +443,6 @@
   [repo]
   (worker-state/get-sqlite-conn repo :search))
 
-<<<<<<< HEAD
-(defn- with-write-transit-str
-  [task]
-  (p/chain
-   (js/Promise. task)
-   (fn [result]
-     (let [result (when-not (= result @worker-state/*state) result)]
-       (ldb/write-transit-str result)))))
-
-#_:clj-kondo/ignore
-(defclass DBWorker
-  (extends js/Object)
-
-  (constructor
-   [this]
-   (super))
-
-  Object
-
-  (getVersion
-   [_this]
-   (when-let [sqlite @*sqlite]
-     (.-version sqlite)))
-
-  (init
-   [_this rtc-ws-url]
-   (reset! worker-state/*rtc-ws-url rtc-ws-url)
-   (init-sqlite-module!))
-
-  (storeMetadata
-   [_this repo metadata-str]
-   (worker-db-metadata/<store repo metadata-str))
-
-  (listDB
-   [_this]
-   (p/let [dbs (<list-all-dbs)]
-     (ldb/write-transit-str dbs)))
-
-  (createOrOpenDB
-   [_this repo opts-str]
-   (let [{:keys [close-other-db?] :or {close-other-db? true} :as opts} (ldb/read-transit-str opts-str)]
-     (p/do!
-      (when close-other-db?
-        (close-other-dbs! repo))
-      (create-or-open-db! repo (dissoc opts :close-other-db?)))))
-
-  (getMaxTx
-   [_this repo]
-   (when-let [conn (worker-state/get-datascript-conn repo)]
-     (:max-tx @conn)))
-
-  (q [_this repo inputs-str]
-     "Datascript q"
-     (when-let [conn (worker-state/get-datascript-conn repo)]
-       (let [inputs (ldb/read-transit-str inputs-str)
-             result (apply d/q (first inputs) @conn (rest inputs))]
-         (ldb/write-transit-str result))))
-
-  (pull
-   [_this repo selector-str id-str]
-   (when-let [conn (worker-state/get-datascript-conn repo)]
-     (let [selector (ldb/read-transit-str selector-str)
-           id (ldb/read-transit-str id-str)
-           eid (if (and (vector? id) (= :block/name (first id)))
-                 (:db/id (ldb/get-page @conn (second id)))
-                 id)
-           result (some->> eid
-                           (d/pull @conn selector)
-                           (sqlite-common-db/with-parent @conn))]
-       (ldb/write-transit-str result))))
-
-  (pull-many
-   [_this repo selector-str ids-str]
-   (when-let [conn (worker-state/get-datascript-conn repo)]
-     (let [selector (ldb/read-transit-str selector-str)
-           ids (ldb/read-transit-str ids-str)
-           result (d/pull-many @conn selector ids)]
-       (ldb/write-transit-str result))))
-
-  (get-right-sibling
-   [_this repo db-id]
-   (when-let [conn (worker-state/get-datascript-conn repo)]
-     (let [result (ldb/get-right-sibling (d/entity @conn db-id))]
-       (ldb/write-transit-str result))))
-
-  (get-blocks
-   [_this repo requests-str]
-   (when-let [conn (worker-state/get-datascript-conn repo)]
-     (let [requests (ldb/read-transit-str requests-str)
-           results (mapv (fn [{:keys [id opts]}]
-                           (let [id' (if (and (string? id) (common-util/uuid-string? id)) (uuid id) id)]
-                             (-> (sqlite-common-db/get-block-and-children @conn id' opts)
-                                 (assoc :id id)))) requests)]
-       (ldb/write-transit-str results))))
-
-  (get-block-refs
-   [_this repo id]
-   (when-let [conn (worker-state/get-datascript-conn repo)]
-     (ldb/write-transit-str (ldb/get-block-refs @conn id))))
-
-  (get-block-refs-count
-   [_this repo id]
-   (when-let [conn (worker-state/get-datascript-conn repo)]
-     (ldb/get-block-refs-count @conn id)))
-
-  (get-block-parents
-   [_this repo id depth]
-   (when-let [conn (worker-state/get-datascript-conn repo)]
-     (let [block-id (:block/uuid (d/entity @conn id))
-           parents (->> (ldb/get-block-parents @conn block-id {:depth (or depth 3)})
-                        (map (fn [b] (d/pull @conn '[*] (:db/id b)))))]
-       (ldb/write-transit-str parents))))
-
-  (set-context
-   [_this context]
-   (let [context (if (string? context)
-                   (ldb/read-transit-str context)
-                   context)]
-     (when context (worker-state/update-context! context))
-     nil))
-
-  (transact
-   [_this repo tx-data tx-meta context]
-   (when repo (worker-state/set-db-latest-tx-time! repo))
-   (when-let [conn (worker-state/get-datascript-conn repo)]
-     (try
-       (let [tx-data' (if (string? tx-data)
-                        (ldb/read-transit-str tx-data)
-                        tx-data)
-             tx-meta (if (string? tx-meta)
-                       (ldb/read-transit-str tx-meta)
-                       tx-meta)
-             tx-data' (if (contains? #{:insert-blocks} (:outliner-op tx-meta))
-                        (map (fn [m]
-                               (if (and (map? m) (nil? (:block/order m)))
-                                 (assoc m :block/order (db-order/gen-key nil))
-                                 m)) tx-data')
-                        tx-data')
-             context (if (string? context)
-                       (ldb/read-transit-str context)
-                       context)
-             _ (when context (worker-state/set-context! context))
-             tx-meta' (cond-> tx-meta
-                        (and (not (:whiteboard/transact? tx-meta))
-                             (not (:rtc-download-graph? tx-meta))) ; delay writes to the disk
-                        (assoc :skip-store? true)
-
-                        true
-                        (dissoc :insert-blocks?))]
-         (when-not (and (:create-today-journal? tx-meta)
-                        (:today-journal-name tx-meta)
-                        (seq tx-data')
-                        (ldb/get-page @conn (:today-journal-name tx-meta))) ; today journal created already
-
-           ;; (prn :debug :transact :tx-data tx-data' :tx-meta tx-meta')
-
-           (worker-util/profile "Worker db transact"
-                                (ldb/transact! conn tx-data' tx-meta')))
-         nil)
-       (catch :default e
-         (prn :debug :error)
-         (let [tx-data (if (string? tx-data)
-                         (ldb/read-transit-str tx-data)
-                         tx-data)]
-           (js/console.error e)
-           (prn :debug :tx-data @conn tx-data))))))
-
-  (getInitialData
-   [_this repo]
-   (when-let [conn (worker-state/get-datascript-conn repo)]
-     (ldb/write-transit-str (sqlite-common-db/get-initial-data @conn))))
-
-  (get-page-refs-count
-   [_this repo]
-   (when-let [conn (worker-state/get-datascript-conn repo)]
-     (ldb/write-transit-str (sqlite-common-db/get-page->refs-count @conn))))
-
-  (closeDB
-   [_this repo]
-   (close-db! repo))
-
-  (resetDB
-   [_this repo db-transit]
-   (reset-db! repo db-transit))
-
-  (unsafeUnlinkDB
-   [_this repo]
-   (p/let [pool (<get-opfs-pool repo)
-           _ (close-db! repo)
-           result (remove-vfs! pool)]
-     nil))
-
-  (releaseAccessHandles
-   [_this repo]
-   (when-let [^js pool (worker-state/get-opfs-pool repo)]
-     (.releaseAccessHandles pool)))
-
-  (dbExists
-   [_this repo]
-   (<db-exists? repo))
-
-  (exportDB
-   [_this repo]
-   (when-let [^js db (worker-state/get-sqlite-conn repo :db)]
-     (.exec db "PRAGMA wal_checkpoint(2)"))
-   (<export-db-file repo))
-
-  (importDb
-   [this repo data]
-   (when-not (string/blank? repo)
-     (p/let [pool (<get-opfs-pool repo)]
-       (<import-db pool data))))
-
-  ;; Search
-  (search-blocks
-   [this repo q option]
-   (p/let [search-db (get-search-db repo)
-           conn (worker-state/get-datascript-conn repo)
-           result (search/search-blocks repo conn search-db q (bean/->clj option))]
-     (ldb/write-transit-str result)))
-
-  (search-upsert-blocks
-   [this repo blocks]
-   (p/let [db (get-search-db repo)]
-     (search/upsert-blocks! db blocks)
-     nil))
-
-  (search-delete-blocks
-   [this repo ids]
-   (p/let [db (get-search-db repo)]
-     (search/delete-blocks! db ids)
-     nil))
-
-  (search-truncate-tables
-   [this repo]
-   (p/let [db (get-search-db repo)]
-     (search/truncate-table! db)
-     nil))
-
-  (search-build-blocks-indice
-   [this repo]
-   (when-let [conn (worker-state/get-datascript-conn repo)]
-     (search/build-blocks-indice repo @conn)))
-
-  (search-build-pages-indice
-   [this repo]
-   nil)
-
-  (apply-outliner-ops
-   [this repo ops-str opts-str]
-   (when-let [conn (worker-state/get-datascript-conn repo)]
-     (try
-       (worker-util/profile
-        "apply outliner ops"
-        (let [ops (ldb/read-transit-str ops-str)
-              opts (ldb/read-transit-str opts-str)
-              result (outliner-op/apply-ops! repo conn ops (worker-state/get-date-formatter repo) opts)]
-          (ldb/write-transit-str result)))
-       (catch :default e
-         (let [data (ex-data e)
-               {:keys [type payload]} (when (map? data) data)]
-           (case type
-             :notification
-             (worker-util/post-message type [(:message payload) (:type payload)])
-             (throw e)))))))
-
-  (file-writes-finished?
-   [this repo]
-   (let [conn (worker-state/get-datascript-conn repo)
-         writes @file/*writes]
-     ;; Clean pages that have been deleted
-     (when conn
-       (swap! file/*writes (fn [writes]
-                             (->> writes
-                                  (remove (fn [[_ pid]] (d/entity @conn pid)))
-                                  (into {})))))
-     (if (empty? writes)
-       true
-       (do
-         (prn "Unfinished file writes:" @file/*writes)
-         false))))
-
-  (page-file-saved
-   [this request-id page-id]
-   (file/dissoc-request! request-id)
-   nil)
-
-  (sync-app-state
-   [this new-state-str]
-   (let [new-state (ldb/read-transit-str new-state-str)]
-     (worker-state/set-new-state! new-state)
-     nil))
-
-  (sync-ui-state
-   [_this repo state-str]
-   (undo-redo/record-ui-state! repo state-str)
-   nil)
-
-  ;; Export
-  (block->content
-   [this repo block-uuid-str tree->file-opts context]
-   (assert (common-util/uuid-string? block-uuid-str))
-   (let [block-uuid (uuid block-uuid-str)]
-     (when-let [conn (worker-state/get-datascript-conn repo)]
-       (common-file/block->content repo @conn block-uuid
-                                   (ldb/read-transit-str tree->file-opts)
-                                   (ldb/read-transit-str context)))))
-
-  (get-debug-datoms
-   [this repo]
-   (when-let [db (worker-state/get-sqlite-conn repo)]
-     (let [conn (worker-state/get-datascript-conn repo)]
-       (ldb/write-transit-str (worker-export/get-debug-datoms conn db)))))
-
-  (get-all-pages
-   [this repo]
-   (when-let [conn (worker-state/get-datascript-conn repo)]
-     (ldb/write-transit-str (worker-export/get-all-pages repo @conn))))
-
-  (get-all-page->content
-   [this repo]
-   (when-let [conn (worker-state/get-datascript-conn repo)]
-     (ldb/write-transit-str (worker-export/get-all-page->content repo @conn))))
-
-  ;; RTC
-  (rtc-start
-   [this repo token]
-   (with-write-transit-str
-     (rtc-core/new-task--rtc-start repo token)))
-
-  (rtc-stop
-   [this]
-   (rtc-core/rtc-stop))
-
-  (rtc-toggle-auto-push
-   [this]
-   (rtc-core/rtc-toggle-auto-push))
-
-  (rtc-toggle-remote-profile
-   [this]
-   (rtc-core/rtc-toggle-remote-profile))
-
-  (rtc-grant-graph-access
-   [this token graph-uuid target-user-uuids-str target-user-emails-str]
-   (let [target-user-uuids (ldb/read-transit-str target-user-uuids-str)
-         target-user-emails (ldb/read-transit-str target-user-emails-str)]
-     (with-write-transit-str
-       (rtc-core/new-task--grant-access-to-others token graph-uuid
-                                                  :target-user-uuids target-user-uuids
-                                                  :target-user-emails target-user-emails))))
-
-  (rtc-get-graphs
-   [this token]
-   (with-write-transit-str
-     (rtc-core/new-task--get-graphs token)))
-
-  (rtc-delete-graph
-   [this token graph-uuid schema-version]
-   (with-write-transit-str
-     (rtc-core/new-task--delete-graph token graph-uuid schema-version)))
-
-  (rtc-get-users-info
-   [this token graph-uuid]
-   (with-write-transit-str
-     (rtc-core/new-task--get-users-info token graph-uuid)))
-
-  (rtc-get-block-content-versions
-   [this token graph-uuid block-uuid]
-   (with-write-transit-str
-     (rtc-core/new-task--get-block-content-versions token graph-uuid block-uuid)))
-
-  (rtc-get-debug-state
-   [this]
-   (with-write-transit-str
-     (rtc-core/new-task--get-debug-state)))
-
-  (rtc-async-upload-graph
-   [this repo token remote-graph-name]
-   (with-write-transit-str
-     (rtc-core/new-task--upload-graph token repo remote-graph-name)))
-
-  (rtc-async-branch-graph
-   [this repo token]
-   (with-write-transit-str
-     (rtc-core/new-task--branch-graph token repo)))
-
-  (rtc-request-download-graph
-   [this token graph-uuid schema-version]
-   (with-write-transit-str
-     (rtc-core/new-task--request-download-graph token graph-uuid schema-version)))
-
-  (rtc-wait-download-graph-info-ready
-   [this token download-info-uuid graph-uuid schema-version timeout-ms]
-   (with-write-transit-str
-     (rtc-core/new-task--wait-download-info-ready token download-info-uuid graph-uuid schema-version timeout-ms)))
-
-  (rtc-download-graph-from-s3
-   [this graph-uuid graph-name s3-url]
-   (with-write-transit-str
-     (rtc-core/new-task--download-graph-from-s3 graph-uuid graph-name s3-url)))
-
-  (rtc-download-info-list
-   [this token graph-uuid schema-version]
-   (with-write-transit-str
-     (rtc-core/new-task--download-info-list token graph-uuid schema-version)))
-
-  (rtc-get-graph-keys
-   [this repo]
-   (with-write-transit-str
-     (worker-crypt/get-graph-keys-jwk repo)))
-
-  (rtc-sync-current-graph-encrypted-aes-key
-   [this token device-uuids-transit-str]
-   (with-write-transit-str
-     (worker-device/new-task--sync-current-graph-encrypted-aes-key
-      token device-uuids-transit-str)))
-
-  (device-list-devices
-   [this token]
-   (with-write-transit-str
-     (worker-device/new-task--list-devices token)))
-
-  (device-remove-device-public-key
-   [this token device-uuid key-name]
-   (with-write-transit-str
-     (worker-device/new-task--remove-device-public-key token device-uuid key-name)))
-
-  (device-remove-device
-   [this token device-uuid]
-   (with-write-transit-str
-     (worker-device/new-task--remove-device token device-uuid)))
-
-  (undo
-   [_this repo _page-block-uuid-str]
-   (when-let [conn (worker-state/get-datascript-conn repo)]
-     (ldb/write-transit-str (undo-redo/undo repo conn))))
-
-  (redo
-   [_this repo _page-block-uuid-str]
-   (when-let [conn (worker-state/get-datascript-conn repo)]
-     (ldb/write-transit-str (undo-redo/redo repo conn))))
-
-  (record-editor-info
-   [_this repo _page-block-uuid-str editor-info-str]
-   (undo-redo/record-editor-info! repo (ldb/read-transit-str editor-info-str))
-   nil)
-
-  (validate-db
-   [_this repo]
-   (when-let [conn (worker-state/get-datascript-conn repo)]
-     (let [result (worker-db-validate/validate-db @conn)]
-       (db-migrate/fix-db! conn {:invalid-entity-ids (:invalid-entity-ids result)})
-       result)))
-
-  (export-edn
-   [_this repo options]
-   (let [conn (worker-state/get-datascript-conn repo)]
-     (try
-       (->> (ldb/read-transit-str options)
-            (sqlite-export/build-export @conn)
-            ldb/write-transit-str)
-       (catch :default e
-         (js/console.error "export-edn error: " e)
-         (worker-util/post-message :notification
-                                   ["An unexpected error occurred during export. See the javascript console for details."
-                                    :error])))))
-
-  (get-view-data
-   [_this repo view-id opts-str]
-   (let [conn (worker-state/get-datascript-conn repo)
-         data (db-view/get-view-data @conn view-id (ldb/read-transit-str opts-str))]
-     (ldb/write-transit-str data)))
-
-  (get-property-values
-   [_this repo opts-str]
-   (let [conn (worker-state/get-datascript-conn repo)
-         {:keys [property-ident] :as opts} (ldb/read-transit-str opts-str)
-         data (db-view/get-property-values @conn property-ident opts)]
-     (ldb/write-transit-str data)))
-
-  (build-graph
-   [_this repo opts-str]
-   (let [conn (worker-state/get-datascript-conn repo)
-         data (db-graph/build-graph @conn (ldb/read-transit-str opts-str))]
-     (ldb/write-transit-str data)))
-
-  (dangerousRemoveAllDbs
-   [this repo]
-   (p/let [r (.listDB this)
-           dbs (ldb/read-transit-str r)]
-     (p/all (map #(.unsafeUnlinkDB this (:name %)) dbs)))))
-=======
 (def-thread-api :thread-api/get-version
   []
   (when-let [sqlite @*sqlite]
@@ -969,11 +477,13 @@
                (d/pull @conn selector)
                (sqlite-common-db/with-parent @conn)))))
 
-(def-thread-api :thread-api/get-block-and-children
-  [repo id opts]
-  (when-let [conn (worker-state/get-datascript-conn repo)]
-    (let [id (if (and (string? id) (common-util/uuid-string? id)) (uuid id) id)]
-      (sqlite-common-db/get-block-and-children @conn id opts))))
+(def-thread-api :thread-api/get-blocks
+  [repo requests]
+  (when-let [conn (worker-state/get-datascript-conn repo)]
+    (mapv (fn [{:keys [id opts]}]
+            (let [id' (if (and (string? id) (common-util/uuid-string? id)) (uuid id) id)]
+              (-> (sqlite-common-db/get-block-and-children @conn id' opts)
+                  (assoc :id id)))) requests)))
 
 (def-thread-api :thread-api/get-block-refs
   [repo id]
@@ -991,11 +501,6 @@
     (let [block-id (:block/uuid (d/entity @conn id))]
       (->> (ldb/get-block-parents @conn block-id {:depth (or depth 3)})
            (map (fn [b] (d/pull @conn '[*] (:db/id b))))))))
-
-(def-thread-api :thread-api/get-page-unlinked-refs
-  [repo page-id search-result-eids]
-  (when-let [conn (worker-state/get-datascript-conn repo)]
-    (ldb/get-page-unlinked-refs @conn page-id search-result-eids)))
 
 (def-thread-api :thread-api/set-context
   [context]
@@ -1214,13 +719,27 @@
                                   ["An unexpected error occurred during export. See the javascript console for details."
                                    :error])))))
 
+(def-thread-api :thread-api/get-view-data
+  [repo view-id option]
+  (let [conn (worker-state/get-datascript-conn repo)]
+    (db-view/get-view-data @conn view-id option)))
+
+(def-thread-api :thread-api/get-property-values
+  [repo {:keys [property-ident] :as option}]
+  (let [conn (worker-state/get-datascript-conn repo)]
+    (db-view/get-property-values @conn property-ident option)))
+
+(def-thread-api :thread-api/build-graph
+  [repo option]
+  (let [conn (worker-state/get-datascript-conn repo)]
+    (db-graph/build-graph @conn option)))
+
 (comment
   (def-thread-api :general/dangerousRemoveAllDbs
     []
     (p/let [r (<list-all-dbs)
             dbs (ldb/read-transit-str r)]
       (p/all (map #(.unsafeUnlinkDB this (:name %)) dbs)))))
->>>>>>> f38b09f5
 
 (defn- rename-page!
   [repo conn page-uuid new-name]
