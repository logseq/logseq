--- conflicted
+++ resolved
@@ -1,9 +1,5 @@
 (ns frontend.worker.db-metadata
   "Fns to read/write metadata.edn file for db-based."
-<<<<<<< HEAD
-  (:require [frontend.worker-common.util :as worker-util]
-            [promesa.core :as p]))
-=======
   (:require ["/frontend/idbkv" :as idb-keyval]))
 
 (defonce ^:private store (delay (idb-keyval/newStore "localforage" "keyvaluepairs" 2)))
@@ -11,7 +7,6 @@
 (defn- gen-key
   [repo]
   (str "metadata###" repo))
->>>>>>> 24e3a08b
 
 (defn <store
   [repo metadata-str]
