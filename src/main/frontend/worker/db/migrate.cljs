(ns frontend.worker.db.migrate
  "Handles SQLite and datascript migrations for DB graphs"
  (:require [clojure.string :as string]
            [clojure.walk :as walk]
            [datascript.core :as d]
            [datascript.impl.entity :as de]
            [frontend.worker-common.util :as worker-util]
            [frontend.worker.db.rename-db-ident :as rename-db-ident]
            [logseq.common.config :as common-config]
            [logseq.common.util :as common-util]
            [logseq.db :as ldb]
            [logseq.db.common.order :as db-order]
            [logseq.db.frontend.class :as db-class]
            [logseq.db.frontend.property :as db-property]
            [logseq.db.frontend.schema :as db-schema]
            [logseq.db.sqlite.create-graph :as sqlite-create-graph]
            [logseq.db.sqlite.util :as sqlite-util]))

;; Frontend migrations
;; ===================

(defn- rename-properties-aux
  [db props-to-rename]
  (let [property-tx (map
                     (fn [[old new]]
                       (let [e-new (d/entity db new)
                             e-old (d/entity db old)]
                         (if e-new
                           (when e-old
                             [:db/retractEntity (:db/id e-old)])
                           (merge {:db/id (:db/id (d/entity db old))
                                   :db/ident new}
                                  (when-let [new-title (get-in db-property/built-in-properties [new :title])]
                                    {:block/title new-title
                                     :block/name (common-util/page-name-sanity-lc new-title)})))))
                     props-to-rename)
        titles-tx (->> (d/datoms db :avet :block/title)
                       (keep (fn [d]
                               (let [title (:v d)]
                                 (if (string? title)
                                   (when-let [props (seq (filter (fn [[old _new]] (string/includes? (:v d) (str old))) props-to-rename))]
                                     (let [title' (reduce (fn [title [old new]]
                                                            (string/replace title (str old) (str new))) title props)]
                                       [:db/add (:e d) :block/title title']))
                                   [:db/retract (:e d) :block/title])))))
        sorting-tx (->> (d/datoms db :avet :logseq.property.table/sorting)
                        (keep (fn [d]
                                (when (coll? (:v d))
                                  (when-let [props (seq (filter (fn [[old _new]]
                                                                  (some (fn [item] (= old (:id item))) (:v d))) props-to-rename))]
                                    (let [value (reduce
                                                 (fn [sorting [old new]]
                                                   (mapv
                                                    (fn [item]
                                                      (if (= old (:id item))
                                                        (assoc item :id new)
                                                        item))
                                                    sorting))
                                                 (:v d)
                                                 props)]
                                      [:db/add (:e d) :logseq.property.table/sorting value]))))))
        sized-columns-tx (->> (d/datoms db :avet :logseq.property.table/sized-columns)
                              (keep (fn [d]
                                      (when (map? (:v d))
                                        (when-let [props (seq (filter (fn [[old _new]] (get (:v d) old)) props-to-rename))]
                                          (let [value (reduce
                                                       (fn [sizes [old new]]
                                                         (if-let [size (get sizes old)]
                                                           (-> sizes
                                                               (dissoc old)
                                                               (assoc new size))
                                                           sizes))
                                                       (:v d)
                                                       props)]
                                            [:db/add (:e d) :logseq.property.table/sized-columns value]))))))
        hidden-columns-tx (mapcat
                           (fn [[old new]]
                             (->> (d/datoms db :avet :logseq.property.table/hidden-columns old)
                                  (mapcat (fn [d]
                                            [[:db/retract (:e d) :logseq.property.table/hidden-columns old]
                                             [:db/add (:e d) :logseq.property.table/hidden-columns new]]))))
                           props-to-rename)
        ordered-columns-tx (->> (d/datoms db :avet :logseq.property.table/ordered-columns)
                                (keep (fn [d]
                                        (when (coll? (:v d))
                                          (when-let [props (seq (filter (fn [[old _new]] ((set (:v d)) old)) props-to-rename))]
                                            (let [value (reduce
                                                         (fn [col [old new]]
                                                           (mapv (fn [v] (if (= old v) new v)) col))
                                                         (:v d)
                                                         props)]
                                              [:db/add (:e d) :logseq.property.table/ordered-columns value]))))))
        filters-tx (->> (d/datoms db :avet :logseq.property.table/filters)
                        (keep (fn [d]
                                (let [filters (:filters (:v d))]
                                  (when (coll? filters)
                                    (when-let [props (seq (filter (fn [[old _new]]
                                                                    (some (fn [item] (and (vector? item)
                                                                                          (= old (first item)))) filters)) props-to-rename))]
                                      (let [value (update (:v d) :filters
                                                          (fn [col]
                                                            (reduce
                                                             (fn [col [old new]]
                                                               (mapv (fn [item]
                                                                       (if (and (vector? item) (= old (first item)))
                                                                         (vec (cons new (rest item)))
                                                                         item))
                                                                     col))
                                                             col
                                                             props)))]
                                        [:db/add (:e d) :logseq.property.table/filters value])))))))]
    (concat property-tx
            titles-tx
            sorting-tx
            sized-columns-tx
            hidden-columns-tx
            ordered-columns-tx
            filters-tx)))

(defn rename-properties
  [props-to-rename & {:keys [replace-fn]}]
  (fn [db]
    (when (ldb/db-based-graph? db)
      (let [props-tx (rename-properties-aux db props-to-rename)
            fix-tx (mapcat (fn [[old new]]
                             ;; can't use datoms b/c user properties aren't indexed
                             (->> (d/q '[:find ?b ?prop-v :in $ ?prop :where [?b ?prop ?prop-v]] db old)
                                  (mapcat (fn [[id prop-value]]
                                            (if (fn? replace-fn)
                                              (replace-fn id prop-value)
                                              [[:db/retract id old]
                                               [:db/add id new prop-value]])))))
                           props-to-rename)]
        (concat props-tx fix-tx)))))

(comment
  (defn- rename-classes
    [classes-to-rename]
    (fn [db]
      (when (ldb/db-based-graph? db)
        (mapv (fn [[old new]]
                (merge {:db/id (:db/id (d/entity db old))
                        :db/ident new}
                       (when-let [new-title (get-in db-class/built-in-classes [new :title])]
                         {:block/title new-title
                          :block/name (common-util/page-name-sanity-lc new-title)})))
              classes-to-rename)))))

(defn fix-rename-parent-to-extends
  [db]
  (let [parent-entity (d/entity db :logseq.property/parent)]
    (when parent-entity
      (let [old-p :logseq.property/parent
            new-p :logseq.property.class/extends
            f (rename-properties
               {old-p new-p}
               {:replace-fn (fn [id prop-value]
                              (let [page (d/entity db id)
                                    ;; bad impl, it's not just simple db/ident renaming
                                    new-p' (if (ldb/class? page) new-p :block/parent)]
                                [[:db/retract id old-p]
                                 [:db/add id new-p' prop-value]]))})
            rename-property-tx (f db)
            library-page (if-let [page (ldb/get-built-in-page db common-config/library-page-name)]
                           page
                           (-> (sqlite-util/build-new-page common-config/library-page-name)
                               sqlite-create-graph/mark-block-as-built-in))
            library-id (:block/uuid library-page)
            library-page-tx (when-not (de/entity? library-page)
                              [library-page])
            pages-with-parent (->> (d/datoms db :avet :logseq.property/parent)
                                   (keep (fn [d]
                                           (let [e (d/entity db (:e d))]
                                             (when-not (ldb/class? e)
                                               e)))))
            parents (->> pages-with-parent
                         (map :logseq.property/parent)
                         (common-util/distinct-by :db/id))
            top-parents (remove :logseq.property/parent parents)
            top-parent-ids (set (map :db/id top-parents))
            move-top-parents-to-library (map (fn [parent]
                                               {:db/id (:db/id parent)
                                                :block/parent [:block/uuid library-id]
                                                :block/order (db-order/gen-key)}) top-parents)
            update-children-parent-and-order (->> pages-with-parent
                                                  (remove (fn [page] (top-parent-ids (:db/id page))))
                                                  (map (fn [page]
                                                         {:db/id (:db/id page)
                                                          :block/order (db-order/gen-key)})))]
        (concat
         rename-property-tx
         library-page-tx
         move-top-parents-to-library
         update-children-parent-and-order)))))

(defn- retract-property-attributes
  [id]
  [[:db/retract id :block/tags :logseq.class/Property]
   [:db/retract id :logseq.property/type]
   [:db/retract id :db/cardinality]
   [:db/retract id :db/valueType]
   [:db/retract id :db/index]
   [:db/retract id :logseq.property/classes]
   [:db/retract id :logseq.property/hide?]
   [:db/retract id :logseq.property/public?]
   [:db/retract id :logseq.property/view-context]
   [:db/retract id :logseq.property/ui-position]
   [:db/retract id :logseq.property/default-value]
   [:db/retract id :logseq.property/hide-empty-value]
   [:db/retract id :logseq.property/enable-history?]])

(defn separate-classes-and-properties
  [db]
  ;; find all properties that're classes, create new properties to separate them
  ;; from classes.
  (let [class-ids (d/q
                   '[:find [?b ...]
                     :where
                     [?b :block/tags :logseq.class/Property]
                     [?b :block/tags :logseq.class/Tag]]
                   db)]
    (mapcat
     (fn [id]
       (let [class (d/entity db id)
             ident (:db/ident class)
             new-property (sqlite-util/build-new-property
                           (:block/title class)
                           (select-keys class [:logseq.property/type :db/cardinality])
                           {:title (:block/title class)
                            :ref-type? true
                            :properties (merge
                                         (select-keys class [:logseq.property/hide? :logseq.property/public?
                                                             :logseq.property/view-context :logseq.property/ui-position
                                                             :logseq.property/default-value :logseq.property/hide-empty-value :logseq.property/enable-history?])
                                         {:logseq.property/classes id})})
             retract-property-attrs (retract-property-attributes id)
             datoms (if (:db/index class)
                      (d/datoms db :avet ident)
                      (filter (fn [d] (= ident (:a d))) (d/datoms db :eavt)))
             tag-properties (->> (d/datoms db :avet :logseq.property.class/properties id)
                                 (mapcat (fn [d]
                                           [[:db/retract (:e d) (:a d) (:v d)]
                                            [:db/add (:e d) (:a d) [:block/uuid (:block/uuid new-property)]]])))
             other-properties-tx (mapcat
                                  (fn [ident]
                                    (->> (d/datoms db :avet ident id)
                                         (mapcat (fn [d]
                                                   [[:db/retract (:e d) (:a d) (:v d)]
                                                    [:db/add (:e d) (:a d) [:block/uuid (:block/uuid new-property)]]]))))
                                  [:logseq.property.view/group-by-property :logseq.property.table/pinned-columns])]
         (concat [new-property]
                 tag-properties
                 other-properties-tx
                 retract-property-attrs
                 (mapcat
                  (fn [d]
                    [[:db/retract (:e d) ident (:v d)]
                     [:db/add (:e d) (:db/ident new-property) (:v d)]])
                  datoms))))
     class-ids)))

(defn fix-tag-properties
  [db]
  ;; find all classes that're still used as properties
  (let [class-ids (d/q
                   '[:find [?b ...]
                     :where
                     [?b :block/tags :logseq.class/Tag]
                     [?b1 :logseq.property.class/properties ?b]]
                   db)]
    (mapcat
     (fn [id]
       (let [class (d/entity db id)
             property-id (first (ldb/page-exists? db (:block/title class) :logseq.class/Property))
             tag-properties (when property-id
                              (->> (d/datoms db :avet :logseq.property.class/properties id)
                                   (mapcat (fn [d]
                                             [[:db/retract (:e d) (:a d) (:v d)]
                                              [:db/add (:e d) (:a d) property-id]]))))]
         tag-properties))
     class-ids)))

(defn add-missing-db-ident-for-tags
  [db _sqlite-db]
  (let [class-ids (d/q
                   '[:find [?b ...]
                     :where
                     [?b :block/tags :logseq.class/Tag]
                     [(missing? $ ?b :db/ident)]]
                   db)]
    (mapcat
     (fn [id]
<<<<<<< HEAD
       [[:db/add id :logseq.property.class/extends :logseq.class/Root]
        [:db/retract id :block/tags :logseq.class/Page]
        [:db/retract id :block/refs :logseq.class/Page]
        [:db/retract id :block/path-refs :logseq.class/Page]])
     class-ids)))

(defn add-missing-db-ident-for-tags2
  [db]
  (let [class-ids
        (d/q
         '[:find [?b ...]
           :where
           [?b :block/tags :logseq.class/Tag]
           [(missing? $ ?b :db/ident)]]
         db)]
    (keep
     (fn [id]
       (let [ent (d/entity db id)
             title (:block/title ent)
             block-uuid (:block/uuid ent)]
         (when block-uuid
           {:db-ident-or-block-uuid block-uuid
            :new-db-ident (db-class/create-user-class-ident-from-name db title)})))
=======
       (let [title (:block/title (d/entity db id))]
         [[:db/add id :db/ident (db-class/create-user-class-ident-from-name db title)]
          [:db/add id :logseq.property.class/extends :logseq.class/Root]
          [:db/retract id :block/tags :logseq.class/Page]
          [:db/retract id :block/refs :logseq.class/Page]]))
>>>>>>> 4586f9bf
     class-ids)))

(defn fix-using-properties-as-tags
  [db]
  ;; find all properties that're tags
  (let [property-ids (->>
                      (d/q
                       '[:find ?b ?i
                         :where
                         [?b :block/tags :logseq.class/Tag]
                         [?b :db/ident ?i]]
                       db)
                      (filter (fn [[_ ident]] (= "user.property" (namespace ident))))
                      (map first))]
    (mapcat
     (fn [id]
       (into (retract-property-attributes id)
             [[:db/retract id :logseq.property/parent]]))
     property-ids)))

(defn fix-using-properties-as-tags2
  [db]
  (let [property-ids
        (->>
         (d/q
          '[:find ?b ?i
            :where
            [?b :block/tags :logseq.class/Tag]
            [?b :db/ident ?i]]
          db)
         (filter (fn [[_ ident]] (= "user.property" (namespace ident))))
         (map first))]
    (keep
     (fn [id]
       (let [ent (d/entity db id)
             title (:block/title ent)
             block-uuid (:block/uuid ent)]
         (when block-uuid
           {:db-ident-or-block-uuid block-uuid
            :new-db-ident (db-class/create-user-class-ident-from-name db title)})))
     property-ids)))

(defn remove-block-order-for-tags
  [db]
  ;; find all properties that're tags
  (let [tag-ids (d/q
                 '[:find [?b ...]
                   :where
                   [?b :block/tags :logseq.class/Tag]
                   [?b :block/order]]
                 db)]
    (map
     (fn [id]
       [:db/retract id :block/order])
     tag-ids)))

(defn- update-extends-to-cardinality-many
  [db]
  (let [extends (d/entity db :logseq.property.class/extends)]
    [[:db/add (:db/id extends) :db/cardinality :db.cardinality/many]]))

(defn- add-quick-add-page
  [_db]
  (let [page (-> (-> (sqlite-util/build-new-page common-config/quick-add-page-name)
                     sqlite-create-graph/mark-block-as-built-in))]
    [page]))

(defn- add-missing-page-name
  [db]
  (let [pages (d/datoms db :avet :block/name "")]
    (keep
     (fn [d]
       (let [page (d/entity db (:e d))]
         (when-not (string/blank? (:block/title page))
           {:db/id (:db/id page)
            :block/name (common-util/page-name-sanity-lc (:block/title page))})))
     pages)))

(defn- remove-block-path-refs-datoms
  [db]
  (->> (d/datoms db :avet :block/path-refs)
       (map :e)
       (distinct)
       (map (fn [id]
              [:db/retract id :block/path-refs]))))

(def schema-version->updates
  "A vec of tuples defining datascript migrations. Each tuple consists of the
   schema version integer and a migration map. A migration map can have keys of :properties, :classes
   :rename-db-idents and :fix."
  [["65.0" {:fix separate-classes-and-properties}]
   ["65.1" {:fix fix-rename-parent-to-extends}]
   ["65.2" {:fix fix-tag-properties}]
   ["65.3" {:rename-db-idents add-missing-db-ident-for-tags2 :fix add-missing-db-ident-for-tags}]
   ["65.4" {:rename-db-idents fix-using-properties-as-tags2 :fix fix-using-properties-as-tags}]
   ["65.5" {:fix remove-block-order-for-tags}]
   ["65.6" {:fix update-extends-to-cardinality-many}]
   ["65.7" {:fix add-quick-add-page}]
   ["65.8" {:fix add-missing-page-name}]
   ["65.9" {:properties [:logseq.property.embedding/hnsw-label-updated-at]}]
   ["65.10" {:properties [:block/journal-day :logseq.property.view/sort-groups-by-property :logseq.property.view/sort-groups-desc?]}]
   ["65.11" {:fix remove-block-path-refs-datoms}]])

(let [[major minor] (last (sort (map (comp (juxt :major :minor) db-schema/parse-schema-version first)
                                     schema-version->updates)))]
  (when major
    (let [max-schema-version {:major major :minor minor}
          compare-result (db-schema/compare-schema-version db-schema/version max-schema-version)]
      (assert (>= 0 compare-result) [db-schema/version max-schema-version])
      (when (neg? compare-result)
        (js/console.warn (str "Current db schema-version is " db-schema/version ", max available schema-version is " max-schema-version))))))

(defn ensure-built-in-data-exists!
  "Return tx-data"
  [conn]
  (let [*uuids (atom {})
        data (->> (sqlite-create-graph/build-db-initial-data "")
                  (keep (fn [data]
                          (if (map? data)
                            (cond
                              ;; Already created db-idents like :logseq.kv/graph-initial-schema-version should not be overwritten
                              (= "logseq.kv" (some-> (:db/ident data) namespace))
                              nil

                              (= (:block/title data) "Contents")
                              nil

                              (:file/path data)
                              (if-let [block (d/entity @conn [:file/path (:file/path data)])]
                                (let [existing-data (assoc (into {} block) :db/id (:db/id block))]
                                  (merge data existing-data))
                                data)

                              (:block/uuid data)
                              (if-let [block (d/entity @conn [:block/uuid (:block/uuid data)])]
                                (do
                                  (swap! *uuids assoc (:block/uuid data) (:block/uuid block))
                                  (let [existing-data (assoc (into {} block) :db/id (:db/id block))]
                                    (reduce
                                     (fn [data [k existing-value]]
                                       (update data k
                                               (fn [v]
                                                 (cond
                                                   (and (vector? v) (= :block/uuid (first v)))
                                                   v
                                                   (and (coll? v) (not (map? v)))
                                                   (concat v (if (coll? existing-value) existing-value [existing-value]))
                                                   :else
                                                   (if (some? existing-value) existing-value v)))))
                                     data
                                     existing-data)))
                                data)

                              :else
                              data)
                            data))))
        ;; using existing page's uuid
        data' (walk/prewalk
               (fn [f]
                 (cond
                   (and (de/entity? f) (:block/uuid f))
                   (or (:db/ident f) [:block/uuid (:block/uuid f)])
                   (and (vector? f) (= :block/uuid (first f)) (@*uuids (second f)))
                   [:block/uuid (@*uuids (second f))]
                   :else
                   f))
               data)
        r (d/transact! conn data' {:fix-db? true
                                   :db-migrate? true})]
    (assoc r :migrate-updates
           ;; fake it as a normal :fix type migration
           {:fix (constantly :ensure-built-in-data-exists!)})))

(defn- upgrade-version!
  "Return tx-data"
  [conn db-based? version {:keys [properties classes rename-db-idents fix] :as migrate-updates}]
  (let [version (db-schema/parse-schema-version version)
        db @conn
        new-properties (->> (select-keys db-property/built-in-properties properties)
                            ;; property already exists, this should never happen
                            (remove (fn [[k _]]
                                      (when (d/entity db k)
                                        (assert (str "DB migration: property already exists " k)))))
                            (into {})
                            sqlite-create-graph/build-properties
                            (map (fn [b] (assoc b :logseq.property/built-in? true))))
        classes' (->> (concat [:logseq.class/Property :logseq.class/Tag :logseq.class/Page :logseq.class/Journal :logseq.class/Whiteboard] classes)
                      distinct)
        new-classes (->> (select-keys db-class/built-in-classes classes')
                         ;; class already exists, this should never happen
                         (remove (fn [[k _]] (d/entity db k)))
                         (into {})
                         (#(sqlite-create-graph/build-initial-classes* % (zipmap properties properties)))
                         (map (fn [b] (assoc b :logseq.property/built-in? true))))
        new-class-idents (keep (fn [class]
                                 (when-let [db-ident (:db/ident class)]
                                   {:db/ident db-ident})) new-classes)
        [rename-db-idents-tx-data rename-db-idents-coll]
        (when rename-db-idents
          (rename-db-ident/rename-db-idents-migration-tx-data db rename-db-idents))
        fixes (when (fn? fix)
                (fix db))
        tx-data (if db-based?
                  (concat new-class-idents new-properties new-classes rename-db-idents-tx-data fixes)
                  fixes)
        tx-data' (concat
                  [(sqlite-util/kv :logseq.kv/schema-version version)]
                  tx-data)
        r (ldb/transact! conn tx-data' {:db-migrate? true})
        migrate-updates (cond-> migrate-updates
                          rename-db-idents (assoc :rename-db-idents rename-db-idents-coll))]
    (println "DB schema migrated to" version)
    (assoc r :migrate-updates migrate-updates)))

(defn migrate
  "Migrate 'frontend' datascript schema and data. To add a new migration,
  add an entry to schema-version->updates and bump db-schema/version"
  [conn & {:keys [target-version] :or {target-version db-schema/version}}]
  (when (ldb/db-based-graph? @conn)
    (let [db @conn
          version-in-db (db-schema/parse-schema-version (or (:kv/value (d/entity db :logseq.kv/schema-version)) 0))
          compare-result (db-schema/compare-schema-version target-version version-in-db)]
      (cond
        (zero? compare-result)
        nil

        (neg? compare-result) ; outdated client, db version could be synced from server
        (worker-util/post-message :notification ["Your app is using an outdated version that is incompatible with your current graph. Please update your app before editing this graph." :error false])

        (pos? compare-result)
        (try
          (let [db-based? (ldb/db-based-graph? @conn)
                updates (keep (fn [[v updates]]
                                (let [v* (db-schema/parse-schema-version v)]
                                  (when (and (neg? (db-schema/compare-schema-version version-in-db v*))
                                             (not (pos? (db-schema/compare-schema-version v* target-version))))
                                    [v updates])))
                              schema-version->updates)
                result-ks [:tx-data :db-before :db-after :migrate-updates]
                *upgrade-result-coll (atom [])]
            (println "DB schema migrated from" version-in-db)
            (doseq [[v m] updates]
              (let [r (upgrade-version! conn db-based? v m)]
                (swap! *upgrade-result-coll conj (select-keys r result-ks))))
            (swap! *upgrade-result-coll conj
                   (select-keys (ensure-built-in-data-exists! conn) result-ks))
            {:from-version version-in-db
             :to-version target-version
             :upgrade-result-coll @*upgrade-result-coll})
          (catch :default e
            (prn :error (str "DB migration failed to migrate to " target-version " from " version-in-db ":"))
            (js/console.error e)
            (throw e)))))))<|MERGE_RESOLUTION|>--- conflicted
+++ resolved
@@ -290,7 +290,6 @@
                    db)]
     (mapcat
      (fn [id]
-<<<<<<< HEAD
        [[:db/add id :logseq.property.class/extends :logseq.class/Root]
         [:db/retract id :block/tags :logseq.class/Page]
         [:db/retract id :block/refs :logseq.class/Page]
@@ -314,13 +313,6 @@
          (when block-uuid
            {:db-ident-or-block-uuid block-uuid
             :new-db-ident (db-class/create-user-class-ident-from-name db title)})))
-=======
-       (let [title (:block/title (d/entity db id))]
-         [[:db/add id :db/ident (db-class/create-user-class-ident-from-name db title)]
-          [:db/add id :logseq.property.class/extends :logseq.class/Root]
-          [:db/retract id :block/tags :logseq.class/Page]
-          [:db/retract id :block/refs :logseq.class/Page]]))
->>>>>>> 4586f9bf
      class-ids)))
 
 (defn fix-using-properties-as-tags
