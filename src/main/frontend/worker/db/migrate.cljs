(ns frontend.worker.db.migrate
  "Handles SQLite and datascript migrations for DB graphs"
  (:require [clojure.walk :as walk]
            [datascript.core :as d]
            [datascript.impl.entity :as de]
            [frontend.worker.util :as worker-util]
            [logseq.db :as ldb]
            [logseq.db.frontend.class :as db-class]
            [logseq.db.frontend.property :as db-property]
            [logseq.db.frontend.schema :as db-schema]
            [logseq.db.sqlite.create-graph :as sqlite-create-graph]
            [logseq.db.sqlite.util :as sqlite-util]))

;; TODO: fixes/rollback
;; Frontend migrations
;; ===================

(comment
  (defn- rename-properties-aux
    [db props-to-rename]
    (let [property-tx (map
                       (fn [[old new]]
                         (let [e-new (d/entity db new)
                               e-old (d/entity db old)]
                           (if e-new
                             (when e-old
                               [:db/retractEntity (:db/id e-old)])
                             (merge {:db/id (:db/id (d/entity db old))
                                     :db/ident new}
                                    (when-let [new-title (get-in db-property/built-in-properties [new :title])]
                                      {:block/title new-title
                                       :block/name (common-util/page-name-sanity-lc new-title)})))))
                       props-to-rename)
          titles-tx (->> (d/datoms db :avet :block/title)
                         (keep (fn [d]
                                 (let [title (:v d)]
                                   (if (string? title)
                                     (when-let [props (seq (filter (fn [[old _new]] (string/includes? (:v d) (str old))) props-to-rename))]
                                       (let [title' (reduce (fn [title [old new]]
                                                              (string/replace title (str old) (str new))) title props)]
                                         [:db/add (:e d) :block/title title']))
                                     [:db/retract (:e d) :block/title])))))
          sorting-tx (->> (d/datoms db :avet :logseq.property.table/sorting)
                          (keep (fn [d]
                                  (when (coll? (:v d))
                                    (when-let [props (seq (filter (fn [[old _new]]
                                                                    (some (fn [item] (= old (:id item))) (:v d))) props-to-rename))]
                                      (let [value (reduce
                                                   (fn [sorting [old new]]
                                                     (mapv
                                                      (fn [item]
                                                        (if (= old (:id item))
                                                          (assoc item :id new)
                                                          item))
                                                      sorting))
                                                   (:v d)
                                                   props)]
                                        [:db/add (:e d) :logseq.property.table/sorting value]))))))
          sized-columns-tx (->> (d/datoms db :avet :logseq.property.table/sized-columns)
                                (keep (fn [d]
                                        (when (map? (:v d))
                                          (when-let [props (seq (filter (fn [[old _new]] (get (:v d) old)) props-to-rename))]
                                            (let [value (reduce
                                                         (fn [sizes [old new]]
                                                           (if-let [size (get sizes old)]
                                                             (-> sizes
                                                                 (dissoc old)
                                                                 (assoc new size))
                                                             sizes))
                                                         (:v d)
                                                         props)]
                                              [:db/add (:e d) :logseq.property.table/sized-columns value]))))))
          hidden-columns-tx (mapcat
                             (fn [[old new]]
                               (->> (d/datoms db :avet :logseq.property.table/hidden-columns old)
                                    (mapcat (fn [d]
                                              [[:db/retract (:e d) :logseq.property.table/hidden-columns old]
                                               [:db/add (:e d) :logseq.property.table/hidden-columns new]]))))
                             props-to-rename)
          ordered-columns-tx (->> (d/datoms db :avet :logseq.property.table/ordered-columns)
                                  (keep (fn [d]
                                          (when (coll? (:v d))
                                            (when-let [props (seq (filter (fn [[old _new]] ((set (:v d)) old)) props-to-rename))]
                                              (let [value (reduce
                                                           (fn [col [old new]]
                                                             (mapv (fn [v] (if (= old v) new v)) col))
                                                           (:v d)
                                                           props)]
                                                [:db/add (:e d) :logseq.property.table/ordered-columns value]))))))
          filters-tx (->> (d/datoms db :avet :logseq.property.table/filters)
                          (keep (fn [d]
                                  (let [filters (:filters (:v d))]
<<<<<<< HEAD
                                    (when (some (fn [item]
                                                  (and (vector? item) (contains? #{:logseq.task/status :logseq.task/priority}
                                                                                 (first item)))) filters)
                                      (let [value (update (:v d) :filters
                                                          (fn [col]
                                                            (reduce
                                                             (fn [col property]
                                                               (vec
                                                                (keep (fn [item]
                                                                        (if (and (vector? item) (= property (first item)))
                                                                          (let [[p o v] item
                                                                                f (fn [id]
                                                                                    (when-let [new-ident (get new-idents (:db/ident (d/entity db [:block/uuid id])))]
                                                                                      (common-uuid/gen-uuid :db-ident-block-uuid new-ident)))
                                                                                v' (if (set? v)
                                                                                     (when-let [v' (seq (keep f v))]
                                                                                       (set v'))
                                                                                     (f v))]
                                                                            (when v'
                                                                              [p o v']))
                                                                          item))
                                                                      col)))
                                                             col
                                                             [:logseq.task/status :logseq.task/priority])))]
                                        [:db/add (:e d) :logseq.property.table/filters value]))))))]
      (ldb/transact! conn (concat closed-values-tx filters-tx) {:db-migrate? true})))

  ;; This needs to be last as the returned tx are used
  ((rename-properties {:logseq.task/status :logseq.property/status
                       :logseq.task/priority :logseq.property/priority
                       :logseq.task/deadline :logseq.property/deadline
                       :logseq.task/scheduled :logseq.property/scheduled})
   conn search-db))

(defn- empty-placeholder-add-block-uuid
  [_conn _search-db]
  [{:db/ident :logseq.property/empty-placeholder
    :block/uuid (common-uuid/gen-uuid :builtin-block-uuid :logseq.property/empty-placeholder)}])
=======
                                    (when (coll? filters)
                                      (when-let [props (seq (filter (fn [[old _new]]
                                                                      (some (fn [item] (and (vector? item)
                                                                                            (= old (first item)))) filters)) props-to-rename))]
                                        (let [value (update (:v d) :filters
                                                            (fn [col]
                                                              (reduce
                                                               (fn [col [old new]]
                                                                 (mapv (fn [item]
                                                                         (if (and (vector? item) (= old (first item)))
                                                                           (vec (cons new (rest item)))
                                                                           item))
                                                                       col))
                                                               col
                                                               props)))]
                                          [:db/add (:e d) :logseq.property.table/filters value])))))))]
      (concat property-tx
              titles-tx
              sorting-tx
              sized-columns-tx
              hidden-columns-tx
              ordered-columns-tx
              filters-tx)))

  (defn- rename-properties
    [props-to-rename]
    (fn [conn _search-db]
      (when (ldb/db-based-graph? @conn)
        (let [props-tx (rename-properties-aux @conn props-to-rename)]
        ;; Property changes need to be in their own tx for subsequent uses of properties to take effect
          (ldb/transact! conn props-tx {:db-migrate? true})
>>>>>>> 31dc17d4

          (mapcat (fn [[old new]]
                 ;; can't use datoms b/c user properties aren't indexed
                    (->> (d/q '[:find ?b ?prop-v :in $ ?prop :where [?b ?prop ?prop-v]] @conn old)
                         (mapcat (fn [[id prop-value]]
                                   [[:db/retract id old]
                                    [:db/add id new prop-value]]))))
                  props-to-rename)))))

  (defn- rename-classes
    [classes-to-rename]
    (fn [conn _search-db]
      (when (ldb/db-based-graph? @conn)
        (mapv (fn [[old new]]
                (merge {:db/id (:db/id (d/entity @conn old))
                        :db/ident new}
                       (when-let [new-title (get-in db-class/built-in-classes [new :title])]
                         {:block/title new-title
                          :block/name (common-util/page-name-sanity-lc new-title)})))
              classes-to-rename)))))

(def schema-version->updates
  "A vec of tuples defining datascript migrations. Each tuple consists of the
   schema version integer and a migration map. A migration map can have keys of :properties, :classes
   and :fix."
  [])

(let [[major minor] (last (sort (map (comp (juxt :major :minor) db-schema/parse-schema-version first)
                                     schema-version->updates)))]
  (when major
    (let [max-schema-version {:major major :minor minor}
          compare-result (db-schema/compare-schema-version db-schema/version max-schema-version)]
      (assert (>= 0 compare-result) [db-schema/version max-schema-version])
      (when (neg? compare-result)
        (js/console.warn (str "Current db schema-version is " db-schema/version ", max available schema-version is " max-schema-version))))))

(defn ensure-built-in-data-exists!
  [conn]
  (let [*uuids (atom {})
        data (->> (sqlite-create-graph/build-db-initial-data "")
                  (keep (fn [data]
                          (if (map? data)
                            (cond
                              ;; Already created db-idents like :logseq.kv/graph-initial-schema-version should not be overwritten
                              (= "logseq.kv" (some-> (:db/ident data) namespace))
                              nil

                              (= (:block/title data) "Contents")
                              nil

                              (:file/path data)
                              (if-let [block (d/entity @conn [:file/path (:file/path data)])]
                                (let [existing-data (assoc (into {} block) :db/id (:db/id block))]
                                  (merge data existing-data))
                                data)

                              (:block/uuid data)
                              (if-let [block (d/entity @conn [:block/uuid (:block/uuid data)])]
                                (do
                                  (swap! *uuids assoc (:block/uuid data) (:block/uuid block))
                                  (let [existing-data (assoc (into {} block) :db/id (:db/id block))]
                                    (reduce
                                     (fn [data [k existing-value]]
                                       (update data k
                                               (fn [v]
                                                 (cond
                                                   (and (vector? v) (= :block/uuid (first v)))
                                                   v
                                                   (and (coll? v) (not (map? v)))
                                                   (concat v (if (coll? existing-value) existing-value [existing-value]))
                                                   :else
                                                   (if (some? existing-value) existing-value v)))))
                                     data
                                     existing-data)))
                                data)

                              :else
                              data)
                            data))))
        ;; using existing page's uuid
        data' (walk/prewalk
               (fn [f]
                 (cond
                   (and (de/entity? f) (:block/uuid f))
                   (or (:db/ident f) [:block/uuid (:block/uuid f)])
                   (and (vector? f) (= :block/uuid (first f)) (@*uuids (second f)))
                   [:block/uuid (@*uuids (second f))]
                   :else
                   f))
               data)]
    (d/transact! conn data' {:fix-db? true
                             :db-migrate? true})))

(defn- upgrade-version!
  [conn search-db db-based? version {:keys [properties classes fix]}]
  (let [version (db-schema/parse-schema-version version)
        db @conn
        new-properties (->> (select-keys db-property/built-in-properties properties)
                            ;; property already exists, this should never happen
                            (remove (fn [[k _]]
                                      (when (d/entity db k)
                                        (assert (str "DB migration: property already exists " k)))))
                            (into {})
                            sqlite-create-graph/build-properties
                            (map (fn [b] (assoc b :logseq.property/built-in? true))))
        classes' (->> (concat [:logseq.class/Property :logseq.class/Tag :logseq.class/Page :logseq.class/Journal :logseq.class/Whiteboard] classes)
                      distinct)
        new-classes (->> (select-keys db-class/built-in-classes classes')
                         ;; class already exists, this should never happen
                         (remove (fn [[k _]] (d/entity db k)))
                         (into {})
                         (#(sqlite-create-graph/build-initial-classes* % (zipmap properties properties)))
                         (map (fn [b] (assoc b :logseq.property/built-in? true))))
        new-class-idents (keep (fn [class]
                                 (when-let [db-ident (:db/ident class)]
                                   {:db/ident db-ident})) new-classes)
        fixes (when (fn? fix)
                (fix conn search-db))
        tx-data (if db-based? (concat new-class-idents new-properties new-classes fixes) fixes)
        tx-data' (concat
                  [(sqlite-util/kv :logseq.kv/schema-version version)]
                  tx-data)]
    (ldb/transact! conn tx-data' {:db-migrate? true})
    (println "DB schema migrated to" version)))

(defn migrate
  "Migrate 'frontend' datascript schema and data. To add a new migration,
  add an entry to schema-version->updates and bump db-schema/version"
  [conn search-db]
  (prn :debug :migrate)
  (when (ldb/db-based-graph? @conn)
    (let [db @conn
          version-in-db (db-schema/parse-schema-version (or (:kv/value (d/entity db :logseq.kv/schema-version)) 0))
          compare-result (db-schema/compare-schema-version db-schema/version version-in-db)]
      (cond
        (zero? compare-result)
        nil

        (neg? compare-result) ; outdated client, db version could be synced from server
        (worker-util/post-message :notification ["Your app is using an outdated version that is incompatible with your current graph. Please update your app before editing this graph." :error false])

        (pos? compare-result)
        (try
          (let [db-based? (ldb/db-based-graph? @conn)
                updates (keep (fn [[v updates]]
                                (let [v* (db-schema/parse-schema-version v)]
                                  (when (and (neg? (db-schema/compare-schema-version version-in-db v*))
                                             (not (pos? (db-schema/compare-schema-version v* db-schema/version))))
                                    [v updates])))
                              schema-version->updates)]
            (println "DB schema migrated from" version-in-db)
            (doseq [[v m] updates]
              (upgrade-version! conn search-db db-based? v m))
            (ensure-built-in-data-exists! conn))
          (catch :default e
            (prn :error (str "DB migration failed to migrate to " db-schema/version " from " version-in-db ":"))
            (js/console.error e)
            (throw e)))))))<|MERGE_RESOLUTION|>--- conflicted
+++ resolved
@@ -19,157 +19,116 @@
   (defn- rename-properties-aux
     [db props-to-rename]
     (let [property-tx (map
-                       (fn [[old new]]
-                         (let [e-new (d/entity db new)
-                               e-old (d/entity db old)]
-                           (if e-new
-                             (when e-old
-                               [:db/retractEntity (:db/id e-old)])
-                             (merge {:db/id (:db/id (d/entity db old))
-                                     :db/ident new}
-                                    (when-let [new-title (get-in db-property/built-in-properties [new :title])]
-                                      {:block/title new-title
-                                       :block/name (common-util/page-name-sanity-lc new-title)})))))
-                       props-to-rename)
+                        (fn [[old new]]
+                          (let [e-new (d/entity db new)
+                                e-old (d/entity db old)]
+                            (if e-new
+                              (when e-old
+                                [:db/retractEntity (:db/id e-old)])
+                              (merge {:db/id (:db/id (d/entity db old))
+                                      :db/ident new}
+                                (when-let [new-title (get-in db-property/built-in-properties [new :title])]
+                                  {:block/title new-title
+                                   :block/name (common-util/page-name-sanity-lc new-title)})))))
+                        props-to-rename)
           titles-tx (->> (d/datoms db :avet :block/title)
-                         (keep (fn [d]
-                                 (let [title (:v d)]
-                                   (if (string? title)
-                                     (when-let [props (seq (filter (fn [[old _new]] (string/includes? (:v d) (str old))) props-to-rename))]
-                                       (let [title' (reduce (fn [title [old new]]
-                                                              (string/replace title (str old) (str new))) title props)]
-                                         [:db/add (:e d) :block/title title']))
-                                     [:db/retract (:e d) :block/title])))))
+                      (keep (fn [d]
+                              (let [title (:v d)]
+                                (if (string? title)
+                                  (when-let [props (seq (filter (fn [[old _new]] (string/includes? (:v d) (str old))) props-to-rename))]
+                                    (let [title' (reduce (fn [title [old new]]
+                                                           (string/replace title (str old) (str new))) title props)]
+                                      [:db/add (:e d) :block/title title']))
+                                  [:db/retract (:e d) :block/title])))))
           sorting-tx (->> (d/datoms db :avet :logseq.property.table/sorting)
-                          (keep (fn [d]
-                                  (when (coll? (:v d))
-                                    (when-let [props (seq (filter (fn [[old _new]]
-                                                                    (some (fn [item] (= old (:id item))) (:v d))) props-to-rename))]
-                                      (let [value (reduce
-                                                   (fn [sorting [old new]]
-                                                     (mapv
-                                                      (fn [item]
-                                                        (if (= old (:id item))
-                                                          (assoc item :id new)
-                                                          item))
-                                                      sorting))
-                                                   (:v d)
-                                                   props)]
-                                        [:db/add (:e d) :logseq.property.table/sorting value]))))))
+                       (keep (fn [d]
+                               (when (coll? (:v d))
+                                 (when-let [props (seq (filter (fn [[old _new]]
+                                                                 (some (fn [item] (= old (:id item))) (:v d))) props-to-rename))]
+                                   (let [value (reduce
+                                                 (fn [sorting [old new]]
+                                                   (mapv
+                                                     (fn [item]
+                                                       (if (= old (:id item))
+                                                         (assoc item :id new)
+                                                         item))
+                                                     sorting))
+                                                 (:v d)
+                                                 props)]
+                                     [:db/add (:e d) :logseq.property.table/sorting value]))))))
           sized-columns-tx (->> (d/datoms db :avet :logseq.property.table/sized-columns)
-                                (keep (fn [d]
-                                        (when (map? (:v d))
-                                          (when-let [props (seq (filter (fn [[old _new]] (get (:v d) old)) props-to-rename))]
-                                            (let [value (reduce
-                                                         (fn [sizes [old new]]
-                                                           (if-let [size (get sizes old)]
-                                                             (-> sizes
-                                                                 (dissoc old)
-                                                                 (assoc new size))
-                                                             sizes))
+                             (keep (fn [d]
+                                     (when (map? (:v d))
+                                       (when-let [props (seq (filter (fn [[old _new]] (get (:v d) old)) props-to-rename))]
+                                         (let [value (reduce
+                                                       (fn [sizes [old new]]
+                                                         (if-let [size (get sizes old)]
+                                                           (-> sizes
+                                                             (dissoc old)
+                                                             (assoc new size))
+                                                           sizes))
+                                                       (:v d)
+                                                       props)]
+                                           [:db/add (:e d) :logseq.property.table/sized-columns value]))))))
+          hidden-columns-tx (mapcat
+                              (fn [[old new]]
+                                (->> (d/datoms db :avet :logseq.property.table/hidden-columns old)
+                                  (mapcat (fn [d]
+                                            [[:db/retract (:e d) :logseq.property.table/hidden-columns old]
+                                             [:db/add (:e d) :logseq.property.table/hidden-columns new]]))))
+                              props-to-rename)
+          ordered-columns-tx (->> (d/datoms db :avet :logseq.property.table/ordered-columns)
+                               (keep (fn [d]
+                                       (when (coll? (:v d))
+                                         (when-let [props (seq (filter (fn [[old _new]] ((set (:v d)) old)) props-to-rename))]
+                                           (let [value (reduce
+                                                         (fn [col [old new]]
+                                                           (mapv (fn [v] (if (= old v) new v)) col))
                                                          (:v d)
                                                          props)]
-                                              [:db/add (:e d) :logseq.property.table/sized-columns value]))))))
-          hidden-columns-tx (mapcat
-                             (fn [[old new]]
-                               (->> (d/datoms db :avet :logseq.property.table/hidden-columns old)
-                                    (mapcat (fn [d]
-                                              [[:db/retract (:e d) :logseq.property.table/hidden-columns old]
-                                               [:db/add (:e d) :logseq.property.table/hidden-columns new]]))))
-                             props-to-rename)
-          ordered-columns-tx (->> (d/datoms db :avet :logseq.property.table/ordered-columns)
-                                  (keep (fn [d]
-                                          (when (coll? (:v d))
-                                            (when-let [props (seq (filter (fn [[old _new]] ((set (:v d)) old)) props-to-rename))]
-                                              (let [value (reduce
-                                                           (fn [col [old new]]
-                                                             (mapv (fn [v] (if (= old v) new v)) col))
-                                                           (:v d)
-                                                           props)]
-                                                [:db/add (:e d) :logseq.property.table/ordered-columns value]))))))
+                                             [:db/add (:e d) :logseq.property.table/ordered-columns value]))))))
           filters-tx (->> (d/datoms db :avet :logseq.property.table/filters)
-                          (keep (fn [d]
-                                  (let [filters (:filters (:v d))]
-<<<<<<< HEAD
-                                    (when (some (fn [item]
-                                                  (and (vector? item) (contains? #{:logseq.task/status :logseq.task/priority}
-                                                                                 (first item)))) filters)
-                                      (let [value (update (:v d) :filters
-                                                          (fn [col]
-                                                            (reduce
-                                                             (fn [col property]
-                                                               (vec
-                                                                (keep (fn [item]
-                                                                        (if (and (vector? item) (= property (first item)))
-                                                                          (let [[p o v] item
-                                                                                f (fn [id]
-                                                                                    (when-let [new-ident (get new-idents (:db/ident (d/entity db [:block/uuid id])))]
-                                                                                      (common-uuid/gen-uuid :db-ident-block-uuid new-ident)))
-                                                                                v' (if (set? v)
-                                                                                     (when-let [v' (seq (keep f v))]
-                                                                                       (set v'))
-                                                                                     (f v))]
-                                                                            (when v'
-                                                                              [p o v']))
-                                                                          item))
-                                                                      col)))
-                                                             col
-                                                             [:logseq.task/status :logseq.task/priority])))]
-                                        [:db/add (:e d) :logseq.property.table/filters value]))))))]
-      (ldb/transact! conn (concat closed-values-tx filters-tx) {:db-migrate? true})))
-
-  ;; This needs to be last as the returned tx are used
-  ((rename-properties {:logseq.task/status :logseq.property/status
-                       :logseq.task/priority :logseq.property/priority
-                       :logseq.task/deadline :logseq.property/deadline
-                       :logseq.task/scheduled :logseq.property/scheduled})
-   conn search-db))
-
-(defn- empty-placeholder-add-block-uuid
-  [_conn _search-db]
-  [{:db/ident :logseq.property/empty-placeholder
-    :block/uuid (common-uuid/gen-uuid :builtin-block-uuid :logseq.property/empty-placeholder)}])
-=======
-                                    (when (coll? filters)
-                                      (when-let [props (seq (filter (fn [[old _new]]
-                                                                      (some (fn [item] (and (vector? item)
-                                                                                            (= old (first item)))) filters)) props-to-rename))]
-                                        (let [value (update (:v d) :filters
-                                                            (fn [col]
-                                                              (reduce
-                                                               (fn [col [old new]]
-                                                                 (mapv (fn [item]
-                                                                         (if (and (vector? item) (= old (first item)))
-                                                                           (vec (cons new (rest item)))
-                                                                           item))
-                                                                       col))
-                                                               col
-                                                               props)))]
-                                          [:db/add (:e d) :logseq.property.table/filters value])))))))]
+                       (keep (fn [d]
+                               (let [filters (:filters (:v d))]
+                                 (when (coll? filters)
+                                   (when-let [props (seq (filter (fn [[old _new]]
+                                                                   (some (fn [item] (and (vector? item)
+                                                                                      (= old (first item)))) filters)) props-to-rename))]
+                                     (let [value (update (:v d) :filters
+                                                   (fn [col]
+                                                     (reduce
+                                                       (fn [col [old new]]
+                                                         (mapv (fn [item]
+                                                                 (if (and (vector? item) (= old (first item)))
+                                                                   (vec (cons new (rest item)))
+                                                                   item))
+                                                           col))
+                                                       col
+                                                       props)))]
+                                       [:db/add (:e d) :logseq.property.table/filters value])))))))]
       (concat property-tx
-              titles-tx
-              sorting-tx
-              sized-columns-tx
-              hidden-columns-tx
-              ordered-columns-tx
-              filters-tx)))
+        titles-tx
+        sorting-tx
+        sized-columns-tx
+        hidden-columns-tx
+        ordered-columns-tx
+        filters-tx)))
 
   (defn- rename-properties
     [props-to-rename]
     (fn [conn _search-db]
       (when (ldb/db-based-graph? @conn)
         (let [props-tx (rename-properties-aux @conn props-to-rename)]
-        ;; Property changes need to be in their own tx for subsequent uses of properties to take effect
+          ;; Property changes need to be in their own tx for subsequent uses of properties to take effect
           (ldb/transact! conn props-tx {:db-migrate? true})
->>>>>>> 31dc17d4
 
           (mapcat (fn [[old new]]
-                 ;; can't use datoms b/c user properties aren't indexed
+                    ;; can't use datoms b/c user properties aren't indexed
                     (->> (d/q '[:find ?b ?prop-v :in $ ?prop :where [?b ?prop ?prop-v]] @conn old)
-                         (mapcat (fn [[id prop-value]]
-                                   [[:db/retract id old]
-                                    [:db/add id new prop-value]]))))
-                  props-to-rename)))))
+                      (mapcat (fn [[id prop-value]]
+                                [[:db/retract id old]
+                                 [:db/add id new prop-value]]))))
+            props-to-rename)))))
 
   (defn- rename-classes
     [classes-to-rename]
@@ -178,10 +137,10 @@
         (mapv (fn [[old new]]
                 (merge {:db/id (:db/id (d/entity @conn old))
                         :db/ident new}
-                       (when-let [new-title (get-in db-class/built-in-classes [new :title])]
-                         {:block/title new-title
-                          :block/name (common-util/page-name-sanity-lc new-title)})))
-              classes-to-rename)))))
+                  (when-let [new-title (get-in db-class/built-in-classes [new :title])]
+                    {:block/title new-title
+                     :block/name (common-util/page-name-sanity-lc new-title)})))
+          classes-to-rename)))))
 
 (def schema-version->updates
   "A vec of tuples defining datascript migrations. Each tuple consists of the
@@ -190,7 +149,7 @@
   [])
 
 (let [[major minor] (last (sort (map (comp (juxt :major :minor) db-schema/parse-schema-version first)
-                                     schema-version->updates)))]
+                                  schema-version->updates)))]
   (when major
     (let [max-schema-version {:major major :minor minor}
           compare-result (db-schema/compare-schema-version db-schema/version max-schema-version)]
@@ -202,56 +161,56 @@
   [conn]
   (let [*uuids (atom {})
         data (->> (sqlite-create-graph/build-db-initial-data "")
-                  (keep (fn [data]
-                          (if (map? data)
-                            (cond
-                              ;; Already created db-idents like :logseq.kv/graph-initial-schema-version should not be overwritten
-                              (= "logseq.kv" (some-> (:db/ident data) namespace))
-                              nil
-
-                              (= (:block/title data) "Contents")
-                              nil
-
-                              (:file/path data)
-                              (if-let [block (d/entity @conn [:file/path (:file/path data)])]
-                                (let [existing-data (assoc (into {} block) :db/id (:db/id block))]
-                                  (merge data existing-data))
-                                data)
-
-                              (:block/uuid data)
-                              (if-let [block (d/entity @conn [:block/uuid (:block/uuid data)])]
-                                (do
-                                  (swap! *uuids assoc (:block/uuid data) (:block/uuid block))
-                                  (let [existing-data (assoc (into {} block) :db/id (:db/id block))]
-                                    (reduce
-                                     (fn [data [k existing-value]]
-                                       (update data k
-                                               (fn [v]
-                                                 (cond
-                                                   (and (vector? v) (= :block/uuid (first v)))
-                                                   v
-                                                   (and (coll? v) (not (map? v)))
-                                                   (concat v (if (coll? existing-value) existing-value [existing-value]))
-                                                   :else
-                                                   (if (some? existing-value) existing-value v)))))
-                                     data
-                                     existing-data)))
-                                data)
-
-                              :else
-                              data)
-                            data))))
+               (keep (fn [data]
+                       (if (map? data)
+                         (cond
+                           ;; Already created db-idents like :logseq.kv/graph-initial-schema-version should not be overwritten
+                           (= "logseq.kv" (some-> (:db/ident data) namespace))
+                           nil
+
+                           (= (:block/title data) "Contents")
+                           nil
+
+                           (:file/path data)
+                           (if-let [block (d/entity @conn [:file/path (:file/path data)])]
+                             (let [existing-data (assoc (into {} block) :db/id (:db/id block))]
+                               (merge data existing-data))
+                             data)
+
+                           (:block/uuid data)
+                           (if-let [block (d/entity @conn [:block/uuid (:block/uuid data)])]
+                             (do
+                               (swap! *uuids assoc (:block/uuid data) (:block/uuid block))
+                               (let [existing-data (assoc (into {} block) :db/id (:db/id block))]
+                                 (reduce
+                                   (fn [data [k existing-value]]
+                                     (update data k
+                                       (fn [v]
+                                         (cond
+                                           (and (vector? v) (= :block/uuid (first v)))
+                                           v
+                                           (and (coll? v) (not (map? v)))
+                                           (concat v (if (coll? existing-value) existing-value [existing-value]))
+                                           :else
+                                           (if (some? existing-value) existing-value v)))))
+                                   data
+                                   existing-data)))
+                             data)
+
+                           :else
+                           data)
+                         data))))
         ;; using existing page's uuid
         data' (walk/prewalk
-               (fn [f]
-                 (cond
-                   (and (de/entity? f) (:block/uuid f))
-                   (or (:db/ident f) [:block/uuid (:block/uuid f)])
-                   (and (vector? f) (= :block/uuid (first f)) (@*uuids (second f)))
-                   [:block/uuid (@*uuids (second f))]
-                   :else
-                   f))
-               data)]
+                (fn [f]
+                  (cond
+                    (and (de/entity? f) (:block/uuid f))
+                    (or (:db/ident f) [:block/uuid (:block/uuid f)])
+                    (and (vector? f) (= :block/uuid (first f)) (@*uuids (second f)))
+                    [:block/uuid (@*uuids (second f))]
+                    :else
+                    f))
+                data)]
     (d/transact! conn data' {:fix-db? true
                              :db-migrate? true})))
 
@@ -260,21 +219,21 @@
   (let [version (db-schema/parse-schema-version version)
         db @conn
         new-properties (->> (select-keys db-property/built-in-properties properties)
-                            ;; property already exists, this should never happen
-                            (remove (fn [[k _]]
-                                      (when (d/entity db k)
-                                        (assert (str "DB migration: property already exists " k)))))
-                            (into {})
-                            sqlite-create-graph/build-properties
-                            (map (fn [b] (assoc b :logseq.property/built-in? true))))
+                         ;; property already exists, this should never happen
+                         (remove (fn [[k _]]
+                                   (when (d/entity db k)
+                                     (assert (str "DB migration: property already exists " k)))))
+                         (into {})
+                         sqlite-create-graph/build-properties
+                         (map (fn [b] (assoc b :logseq.property/built-in? true))))
         classes' (->> (concat [:logseq.class/Property :logseq.class/Tag :logseq.class/Page :logseq.class/Journal :logseq.class/Whiteboard] classes)
-                      distinct)
+                   distinct)
         new-classes (->> (select-keys db-class/built-in-classes classes')
-                         ;; class already exists, this should never happen
-                         (remove (fn [[k _]] (d/entity db k)))
-                         (into {})
-                         (#(sqlite-create-graph/build-initial-classes* % (zipmap properties properties)))
-                         (map (fn [b] (assoc b :logseq.property/built-in? true))))
+                      ;; class already exists, this should never happen
+                      (remove (fn [[k _]] (d/entity db k)))
+                      (into {})
+                      (#(sqlite-create-graph/build-initial-classes* % (zipmap properties properties)))
+                      (map (fn [b] (assoc b :logseq.property/built-in? true))))
         new-class-idents (keep (fn [class]
                                  (when-let [db-ident (:db/ident class)]
                                    {:db/ident db-ident})) new-classes)
@@ -282,8 +241,8 @@
                 (fix conn search-db))
         tx-data (if db-based? (concat new-class-idents new-properties new-classes fixes) fixes)
         tx-data' (concat
-                  [(sqlite-util/kv :logseq.kv/schema-version version)]
-                  tx-data)]
+                   [(sqlite-util/kv :logseq.kv/schema-version version)]
+                   tx-data)]
     (ldb/transact! conn tx-data' {:db-migrate? true})
     (println "DB schema migrated to" version)))
 
@@ -309,9 +268,9 @@
                 updates (keep (fn [[v updates]]
                                 (let [v* (db-schema/parse-schema-version v)]
                                   (when (and (neg? (db-schema/compare-schema-version version-in-db v*))
-                                             (not (pos? (db-schema/compare-schema-version v* db-schema/version))))
+                                          (not (pos? (db-schema/compare-schema-version v* db-schema/version))))
                                     [v updates])))
-                              schema-version->updates)]
+                          schema-version->updates)]
             (println "DB schema migrated from" version-in-db)
             (doseq [[v m] updates]
               (upgrade-version! conn search-db db-based? v m))
