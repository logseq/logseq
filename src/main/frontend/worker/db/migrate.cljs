(ns frontend.worker.db.migrate
  "Handles SQLite and datascript migrations for DB graphs"
  (:require [datascript.core :as d]
            [logseq.db.sqlite.create-graph :as sqlite-create-graph]
            [logseq.db.frontend.property :as db-property]
            [logseq.db.frontend.class :as db-class]
            [logseq.db :as ldb]
            [logseq.db.frontend.schema :as db-schema]
            [frontend.worker.search :as search]
            [cljs-bean.core :as bean]
            [logseq.db.sqlite.util :as sqlite-util]
            [logseq.common.config :as common-config]
            [logseq.common.util :as common-util]
            [logseq.db.frontend.property.build :as db-property-build]
            [logseq.db.frontend.order :as db-order]
            [logseq.common.uuid :as common-uuid]
            [clojure.string :as string]
            [logseq.db.frontend.content :as db-content]
            [logseq.common.util.page-ref :as page-ref]
<<<<<<< HEAD
            [logseq.common.util.date-time :as date-time-util]
            [cljs-time.coerce :as tc]))
=======
            [datascript.impl.entity :as de]))
>>>>>>> 5a374c9e

;; TODO: fixes/rollback
;; Frontend migrations
;; ===================

(defn- replace-original-name-content-with-title
  [conn search-db]
  (search/truncate-table! search-db)
  (d/transact! conn
               [{:db/ident :block/title
                 :db/index true}])
  (let [datoms (d/datoms @conn :avet :block/uuid)
        tx-data (mapcat
                 (fn [d]
                   (let [e (d/entity @conn (:e d))]
                     (concat
                      (when (:block/content e)
                        [[:db/retract (:e d) :block/content]
                         [:db/add (:e d) :block/title (:block/content e)]])
                      (when (:block/original-name e)
                        [[:db/retract (:e d) :block/original-name]
                         [:db/add (:e d) :block/title (:block/original-name e)]])))) datoms)]
    tx-data))

(defn- replace-object-and-page-type-with-node
  [conn _search-db]
  (->> (ldb/get-all-properties @conn)
       (filter (fn [p]
                 (contains? #{:object :page} (:type (:block/schema p)))))
       (map
        (fn [p]
          {:db/id (:db/id p)
           :block/schema (assoc (:block/schema p) :type :node)}))))

(defn- update-task-ident
  [conn _search-db]
  [{:db/id (:db/id (d/entity @conn :logseq.class/task))
    :db/ident :logseq.class/Task}])

(defn- property-checkbox-type-non-ref
  [conn _search-db]
  (let [db @conn
        properties (d/q
                    '[:find [?ident ...]
                      :where
                      [?p :block/schema ?s]
                      [(get ?s :type) ?t]
                      [(= ?t :checkbox)]
                      [?p :db/ident ?ident]]
                    db)
        datoms (mapcat #(d/datoms db :avet %) properties)
        schema-tx-data (map
                        (fn [ident]
                          [:db/retract ident :db/valueType])
                        properties)
        value-tx-data (mapcat
                       (fn [d]
                         (let [e (:e d)
                               a (:a d)
                               v (:v d)
                               ve (when (integer? v) (d/entity db v))
                               ve-value (:property.value/content ve)]
                           (when (some? ve-value)
                             [[:db/add e a ve-value]
                              [:db/retractEntity v]])))
                       datoms)]
    (concat schema-tx-data value-tx-data)))

(defn- update-table-properties
  [conn _search-db]
  (let [old-new-props {:logseq.property/table-sorting :logseq.property.table/sorting
                       :logseq.property/table-filters :logseq.property.table/filters
                       :logseq.property/table-ordered-columns :logseq.property.table/ordered-columns
                       :logseq.property/table-hidden-columns :logseq.property.table/hidden-columns}
        props-tx (mapv (fn [[old new]]
                         {:db/id (:db/id (d/entity @conn old))
                          :db/ident new})
                       old-new-props)]
    ;; Property changes need to be in their own tx for subsequent uses of properties to take effect
    (ldb/transact! conn props-tx {:db-migrate? true})

    (mapcat (fn [[old new]]
              (->> (d/q '[:find ?b ?prop-v :in $ ?prop :where [?b ?prop ?prop-v]] @conn old)
                   (mapcat (fn [[id prop-value]]
                             [[:db/retract id old]
                              [:db/add id new prop-value]]))))
            old-new-props)))

(defn- rename-properties
  [props-to-rename]
  (fn [conn _search-db]
    (when (ldb/db-based-graph? @conn)
      (let [props-tx (mapv (fn [[old new]]
                             (merge {:db/id (:db/id (d/entity @conn old))
                                     :db/ident new}
                                    (when-let [new-title (get-in db-property/built-in-properties [new :title])]
                                      {:block/title new-title
                                       :block/name (common-util/page-name-sanity-lc new-title)})))
                           props-to-rename)]
       ;; Property changes need to be in their own tx for subsequent uses of properties to take effect
        (ldb/transact! conn props-tx {:db-migrate? true})

        (mapcat (fn [[old new]]
                 ;; can't use datoms b/c user properties aren't indexed
                  (->> (d/q '[:find ?b ?prop-v :in $ ?prop :where [?b ?prop ?prop-v]] @conn old)
                       (mapcat (fn [[id prop-value]]
                                 [[:db/retract id old]
                                  [:db/add id new prop-value]]))))
                props-to-rename)))))

(defn- rename-classes
  [classes-to-rename]
  (fn [conn _search-db]
    (when (ldb/db-based-graph? @conn)
      (mapv (fn [[old new]]
              (merge {:db/id (:db/id (d/entity @conn old))
                      :db/ident new}
                     (when-let [new-title (get-in db-class/built-in-classes [new :title])]
                       {:block/title new-title
                        :block/name (common-util/page-name-sanity-lc new-title)})))
            classes-to-rename))))

(defn- set-hide-empty-value
  [_conn _search-db]
  (map
   (fn [k]
     {:db/ident k
      :logseq.property/hide-empty-value true})
   [:logseq.task/status :logseq.task/priority :logseq.task/deadline]))

(defn- update-hl-color-and-page
  [conn _search-db]
  (when (ldb/db-based-graph? @conn)
    (let [db @conn
          hl-color (d/entity db :logseq.property.pdf/hl-color)
          hl-page (d/entity db :logseq.property.pdf/hl-page)
          existing-colors (d/datoms db :avet :logseq.property.pdf/hl-color)
          color-update-tx (mapcat
                           (fn [datom]
                             (let [block (d/entity db (:v datom))
                                   color-ident (keyword "logseq.property" (str "color." (:block/title block)))]
                               (if block
                                 [[:db/add (:e datom) :logseq.property.pdf/hl-color color-ident]
                                  [:db/retractEntity (:db/id block)]]
                                 [[:db/retract (:e datom) :logseq.property.pdf/hl-color]])))
                           existing-colors)
          page-datoms (d/datoms db :avet :logseq.property.pdf/hl-page)
          page-update-tx (mapcat
                          (fn [datom]
                            (let [block (d/entity db (:v datom))
                                  value (db-property/property-value-content block)]
                              (if (integer? value)
                                [[:db/add (:e datom) :logseq.property.pdf/hl-page value]
                                 [:db/retractEntity (:db/id block)]]
                                [[:db/retract (:e datom) :logseq.property.pdf/hl-page]])))
                          page-datoms)]
    ;; update schema first
      (d/transact! conn
                   (concat
                    [{:db/ident :logseq.property.pdf/hl-page
                      :block/schema {:type :raw-number}}
                     [:db/retract (:db/id hl-page) :db/valueType]
                     {:db/ident :logseq.property.pdf/hl-color
                      :block/schema {:type :default}}]
                    (db-property-build/closed-values->blocks
                     (assoc hl-color :closed-values (get-in db-property/built-in-properties [:logseq.property.pdf/hl-color :closed-values])))))
    ;; migrate data
      (concat color-update-tx page-update-tx))))

(defn- store-url-value-in-block-title
  [conn _search-db]
  (let [db @conn
        url-properties (->> (d/datoms db :avet :block/type "property")
                            (keep (fn [datom]
                                    (let [property (d/entity db (:e datom))
                                          type (get-in property [:block/schema :type])]
                                      (when (= type :url)
                                        property)))))
        datoms (mapcat
                (fn [property]
                  (d/datoms db :avet (:db/ident property)))
                url-properties)]
    (mapcat
     (fn [datom]
       (if-let [url-block (when (integer? (:v datom)) (d/entity db (:v datom)))]
         (let [url-value (db-property/property-value-content url-block)]
           [[:db/retract (:db/id url-block) :property.value/content]
            [:db/add (:db/id url-block) :block/title url-value]])
         [[:db/retract (:e datom) (:a datom)]]))
     datoms)))

(defn- replace-hidden-type-with-schema
  [conn _search-db]
  (let [db @conn
        datoms (d/datoms db :avet :block/type "hidden")]
    (map
     (fn [datom]
       {:db/id (:e datom)
        :block/type "page"
        :block/schema {:public? false}})
     datoms)))

(defn- update-block-type-many->one
  [conn _search-db]
  (let [db @conn
        datoms (d/datoms db :avet :block/type)
        new-type-tx (->> (set (map :e datoms))
                         (mapcat
                          (fn [id]
                            (let [types (:block/type (d/entity db id))
                                  type (if (set? types)
                                         (cond
                                           (contains? types "class")
                                           "class"
                                           (contains? types "property")
                                           "property"
                                           (contains? types "whiteboard")
                                           "whiteboard"
                                           (contains? types "journal")
                                           "journal"
                                           (contains? types "hidden")
                                           "hidden"
                                           (contains? types "page")
                                           "page"
                                           :else
                                           (first types))
                                         types)]
                              (when type
                                [[:db/retract id :block/type]
                                 [:db/add id :block/type type]])))))
        schema (:schema db)]
    (ldb/transact! conn new-type-tx {:db-migrate? true})
    (d/reset-schema! conn (update schema :block/type #(assoc % :db/cardinality :db.cardinality/one)))
    []))

(defn- deprecate-class-parent
  [conn _search-db]
  (let [db @conn]
    (when (ldb/db-based-graph? db)
      (let [datoms (d/datoms db :avet :class/parent)]
        (->> (set (map :e datoms))
             (mapcat
              (fn [id]
                (let [value (:db/id (:class/parent (d/entity db id)))]
                  [[:db/retract id :class/parent]
                   [:db/add id :logseq.property/parent value]]))))))))

(defn- deprecate-class-schema-properties
  [conn _search-db]
  (let [db @conn]
    (when (ldb/db-based-graph? db)
      (let [datoms (d/datoms db :avet :class/schema.properties)]
        (->> (set (map :e datoms))
             (mapcat
              (fn [id]
                (let [values (map :db/id (:class/schema.properties (d/entity db id)))]
                  (concat
                   [[:db/retract id :class/schema.properties]]
                   (map
                    (fn [value]
                      [:db/add id :logseq.property.class/properties value])
                    values))))))))))

(defn- update-db-attrs-type
  [conn _search-db]
  (let [db @conn]
    (when (ldb/db-based-graph? db)
      (let [alias (d/entity db :block/alias)
            tags (d/entity db :block/tags)]
        [[:db/add (:db/id alias) :block/schema {:type :page
                                                :cardinality :many
                                                :view-context :page
                                                :public? true}]
         [:db/add (:db/id tags) :block/schema {:type :class
                                               :cardinality :many
                                               :public? true
                                               :classes #{:logseq.class/Root}}]]))))

(defn- fix-view-for
  [conn _search-db]
  (let [db @conn]
    (when (ldb/db-based-graph? db)
      (let [datoms (d/datoms db :avet :logseq.property/view-for)
            e (d/entity db :logseq.property/view-for)
            fix-schema [:db/add (:db/id e) :block/schema {:type :node
                                                          :hide? true
                                                          :public? false}]
            fix-data (keep
                      (fn [d]
                        (if-let [id (if (= :all-pages (:v d))
                                      (:db/id (ldb/get-case-page db common-config/views-page-name))
                                      (:db/id (d/entity db (:v d))))]
                          [:db/add (:e d) :logseq.property/view-for id]
                          [:db/retract (:e d) :logseq.property/view-for (:v d)]))
                      datoms)]
        (cons fix-schema fix-data)))))

(defn- add-card-properties
  [conn _search-db]
  (let [db @conn]
    (when (ldb/db-based-graph? db)
      (let [card (d/entity db :logseq.class/Card)
            card-id (:db/id card)]
        [[:db/add card-id :logseq.property.class/properties :logseq.property.fsrs/due]
         [:db/add card-id :logseq.property.class/properties :logseq.property.fsrs/state]]))))

(defn- add-query-property-to-query-tag
  [conn _search-db]
  (let [db @conn]
    (when (ldb/db-based-graph? db)
      (let [query (d/entity db :logseq.class/Query)
            query-id (:db/id query)]
        [[:db/add query-id :logseq.property.class/properties :logseq.property/query]]))))

(defn- add-card-view
  [conn _search-db]
  (let [db @conn]
    (when (ldb/db-based-graph? db)
      (let [ident :logseq.property.view/type.card
            uuid' (common-uuid/gen-uuid :db-ident-block-uuid ident)
            property (d/entity db :logseq.property.view/type)
            m (cond->
               (db-property-build/build-closed-value-block
                uuid'
                nil
                "Card View"
                property
                {:db-ident :logseq.property.view/type.card})
                true
                (assoc :block/order (db-order/gen-key)))]
        [m]))))

(defn- add-tags-for-typed-display-blocks
  [conn _search-db]
  (let [db @conn]
    (when (ldb/db-based-graph? db)
      (let [property (d/entity db :logseq.property.node/display-type)
            ;; fix property
            _ (when-not (and (ldb/property? property)
                             (true? (:db/index property)))
                (let [fix-tx-data (->>
                                   (select-keys db-property/built-in-properties [:logseq.property.node/display-type])
                                   (sqlite-create-graph/build-initial-properties*)
                                   (map (fn [m]
                                          (assoc m :db/id (:db/id property)))))]
                  (d/transact! conn fix-tx-data)))
            datoms (d/datoms @conn :avet :logseq.property.node/display-type)]
        (map
         (fn [d]
           (when-let [tag-id (ldb/get-class-ident-by-display-type (:v d))]
             [:db/add (:e d) :block/tags tag-id]))
         datoms)))))

(defn- rename-card-view-to-gallery-view
  [conn _search-db]
  (when (ldb/db-based-graph? @conn)
    (let [card (d/entity @conn :logseq.property.view/type.card)]
      [{:db/id (:db/id card)
        :db/ident :logseq.property.view/type.gallery
        :block/title "Gallery View"}])))

(defn- add-pdf-annotation-class
  [conn _search-db]
  (let [db @conn]
    (when (ldb/db-based-graph? db)
      (let [datoms (d/datoms db :avet :logseq.property/ls-type :annotation)]
        (map
         (fn [d]
           [:db/add (:e d) :block/tags :logseq.class/pdf-annotation])
         datoms)))))

(defn- replace-special-id-ref-with-id-ref
  [conn _search-db]
  (let [db @conn
        ref-special-chars "~^"
        id-ref-pattern (re-pattern
                        (str "(?i)" "~\\^" "(" common-util/uuid-pattern ")"))
        datoms (d/datoms db :avet :block/title)]
    (keep
     (fn [{:keys [e v]}]
       (when (string/includes? v ref-special-chars)
         (let [entity (d/entity db e)]
           (cond
             (and (ldb/page? entity)
                  (re-find db-content/id-ref-pattern v))
             [:db/retractEntity e]

             (string/includes? v (str page-ref/left-brackets ref-special-chars))
             (let [title' (string/replace v (str page-ref/left-brackets ref-special-chars) page-ref/left-brackets)]
               (prn :debug {:old-title v :new-title title'})
               {:db/id e
                :block/title title'})

             (re-find id-ref-pattern v)
             (let [title' (string/replace v id-ref-pattern "$1")]
               (prn :debug {:old-title v :new-title title'})
               {:db/id e
                :block/title title'})))))
     datoms)))

(defn- replace-block-type-with-tags
  [conn _search-db]
  (let [db @conn
        block-type-entity (d/entity db :block/type)
        ;; Not using (d/datoms db :avet :block/type) here because some old graphs
        ;; don't have :block/type indexed
        datoms (->> (d/datoms db :eavt)
                    (filter (fn [d] (= :block/type (:a d)))))
        journal-entity (d/entity db :logseq.class/Journal)
        tx-data (mapcat (fn [{:keys [e _a v]}]
                          (let [tag (case v
                                      "page" :logseq.class/Page
                                      "class" :logseq.class/Tag
                                      "property" :logseq.class/Property
                                      "journal" :logseq.class/Journal
                                      "whiteboard" :logseq.class/Whiteboard
                                      "closed value" nil
                                      (throw (ex-info "unsupported block/type" {:type v})))]
                            (cond->
                             [[:db/retract e :block/type]]
                              (some? tag)
                              (conj [:db/add e :block/tags tag])))) datoms)]
    (concat
     ;; set journal's tag to `#Page`
     [[:db/add (:db/id journal-entity) :block/tags :logseq.class/Page]]
     tx-data
     (when block-type-entity
       [[:db/retractEntity (:db/id block-type-entity)]]))))

(defn- add-scheduled-to-task
  [conn _search-db]
  (let [db @conn]
    (when (ldb/db-based-graph? db)
      (let [e (d/entity db :logseq.class/Task)
            eid (:db/id e)]
        [[:db/add eid :logseq.property.class/properties :logseq.task/scheduled]]))))

(defn- update-deadline-to-datetime
  [conn _search-db]
  (let [db @conn]
    (when (ldb/db-based-graph? db)
      (let [e (d/entity db :logseq.task/deadline)
            datoms (d/datoms db :avet :logseq.task/deadline)]
        (concat
         [[:db/retract (:db/id e) :db/valueType]]
         (map
          (fn [d]
            (if-let [day (:block/journal-day (d/entity db (:v d)))]
              (let [v' (tc/to-long (date-time-util/int->local-date day))]
                [:db/add (:e d) :logseq.task/deadline v'])
              [:db/retract (:e d) :logseq.task/deadline]))
          datoms))))))

(defn- deprecate-logseq-user-ns
  [conn _search-db]
  (let [db @conn]
    (when (ldb/db-based-graph? db)
      (let [db-ids (d/q '[:find [?b ...]
                          :where
                          (or [?b :logseq.user/name]
                              [?b :logseq.user/email]
                              [?b :logseq.user/avatar])]
                        db)]
        (into
         [[:db/retractEntity :logseq.user/name]
          [:db/retractEntity :logseq.user/email]
          [:db/retractEntity :logseq.user/avatar]]
         (mapcat (fn [e] [[:db/retract e :logseq.user/name]
                          [:db/retract e :logseq.user/email]
                          [:db/retract e :logseq.user/avatar]])
                 db-ids))))))

(def schema-version->updates
  "A vec of tuples defining datascript migrations. Each tuple consists of the
   schema version integer and a migration map. A migration map can have keys of :properties, :classes
   and :fix."
  [[3 {:properties [:logseq.property/table-sorting :logseq.property/table-filters
                    :logseq.property/table-hidden-columns :logseq.property/table-ordered-columns]
       :classes    []}]
   [4 {:fix (fn [conn _search-db]
              (let [pages (d/datoms @conn :avet :block/name)
                    tx-data (keep (fn [d]
                                    (let [entity (d/entity @conn (:e d))]
                                      (when-not (:block/type entity)
                                        {:db/id (:e d)
                                         :block/type "page"}))) pages)]
                tx-data))}]
   [5 {:properties [:logseq.property/view-for]
       :classes    []}]
   [6 {:properties [:logseq.property.asset/remote-metadata]}]
   [7 {:fix replace-original-name-content-with-title}]
   [8 {:fix replace-object-and-page-type-with-node}]
   [9 {:fix update-task-ident}]
   [10 {:fix update-table-properties}]
   [11 {:fix property-checkbox-type-non-ref}]
   [12 {:fix update-block-type-many->one}]
   [13 {:classes [:logseq.class/Journal]
        :properties [:logseq.property.journal/title-format]}]
   [14 {:properties [:logseq.property/parent]
        :fix deprecate-class-parent}]
   [15 {:properties [:logseq.property.class/properties]
        :fix deprecate-class-schema-properties}]
   [16 {:properties [:logseq.property.class/hide-from-node]}]
   [17 {:fix update-db-attrs-type}]
   [18 {:properties [:logseq.property.view/type]}]
   [19 {:classes [:logseq.class/Query]}]
   [20 {:fix fix-view-for}]
   [21 {:properties [:logseq.property.table/sized-columns]}]
   [22 {:properties [:logseq.property.fsrs/state :logseq.property.fsrs/due]}]
   [23 {:fix add-card-properties}]
   [24 {:classes [:logseq.class/Cards]}]
   [25 {:properties [:logseq.property/query]
        :fix add-query-property-to-query-tag}]
   [26 {:properties [:logseq.property.node/type]}]
   [27 {:properties [:logseq.property.code/mode]}]
   [28 {:fix (rename-properties {:logseq.property.node/type :logseq.property.node/display-type})}]
   [29 {:properties [:logseq.property.code/lang]}]
   [29.1 {:fix add-card-view}]
   [29.2 {:fix rename-card-view-to-gallery-view}]
   ;; Asset relies on :logseq.property.view/type.gallery
   [30 {:classes [:logseq.class/Asset]
        :properties [:logseq.property.asset/type :logseq.property.asset/size :logseq.property.asset/checksum]}]
   [31 {:properties [:logseq.property/asset]}]
   [32 {:properties [:logseq.property.asset/last-visit-page]}]
   [33 {:properties [:logseq.property.pdf/hl-image]}]
   [34 {:properties [:logseq.property.asset/resize-metadata]}]
   [37 {:classes [:logseq.class/Code-block :logseq.class/Quote-block :logseq.class/Math-block]
        :properties [:logseq.property.node/display-type :logseq.property.code/lang]}]
   [38 {:fix add-tags-for-typed-display-blocks}]
   [40 {:classes [:logseq.class/pdf-annotation]
        :properties [:logseq.property/ls-type :logseq.property/hl-color :logseq.property/asset
                     :logseq.property.pdf/hl-page :logseq.property.pdf/hl-value
                     :logseq.property/hl-type :logseq.property.pdf/hl-image]
        :fix add-pdf-annotation-class}]
   [41 {:fix (rename-classes {:logseq.class/pdf-annotation :logseq.class/Pdf-annotation})}]
   [42 {:fix (rename-properties {:logseq.property/hl-color :logseq.property.pdf/hl-color
                                 :logseq.property/hl-type :logseq.property.pdf/hl-type})}]
   [43 {:properties [:logseq.property/hide-empty-value]
        :fix set-hide-empty-value}]
   [44 {:fix update-hl-color-and-page}]
   [45 {:fix store-url-value-in-block-title}]
   [46 {:properties [:logseq.property.attribute/kv-value :block/type :block/schema :block/parent
                     :block/order :block/collapsed? :block/page
                     :block/refs :block/path-refs :block/link
                     :block/title :block/closed-value-property
                     :block/created-at :block/updated-at
                     :logseq.property.attribute/property-schema-classes :logseq.property.attribute/property-value-content]}]
   [47 {:fix replace-hidden-type-with-schema}]
   [48 {:properties [:logseq.property/default-value :logseq.property/scalar-default-value]}]
   [49 {:fix replace-special-id-ref-with-id-ref}]
   [50 {:properties [:logseq.property.user/name :logseq.property.user/email :logseq.property.user/avatar]
        :fix deprecate-logseq-user-ns}]
   [51 {:classes [:logseq.class/Property :logseq.class/Tag :logseq.class/Page :logseq.class/Whiteboard]}]
   [52 {:fix replace-block-type-with-tags}]
   [53 {:properties [:logseq.task/scheduled :logseq.task/recur-frequency :logseq.task/recur-unit :logseq.task/repeated?
                     :logseq.task/scheduled-on-property :logseq.task/recur-status-property]
        :fix add-scheduled-to-task}]
   [54 {:properties [:logseq.property/choice-checkbox-state :logseq.property/checkbox-display-properties]}]
   [55 {:fix update-deadline-to-datetime}]])

(let [max-schema-version (apply max (map first schema-version->updates))]
  (assert (<= db-schema/version max-schema-version))
  (when (< db-schema/version max-schema-version)
    (js/console.warn (str "Current db schema-version is " db-schema/version ", max available schema-version is " max-schema-version))))

(defn- ensure-built-in-class-exists!
  [conn]
  (let [classes' [:logseq.class/Property :logseq.class/Tag :logseq.class/Page :logseq.class/Journal :logseq.class/Whiteboard]
        new-classes (->> (select-keys db-class/built-in-classes classes')
                         ;; class already exists, this should never happen
                         (remove (fn [[k _]] (d/entity @conn k)))
                         (into {})
                         (#(sqlite-create-graph/build-initial-classes* % {}))
                         (map (fn [b] (assoc b :logseq.property/built-in? true))))
        new-class-idents (keep (fn [class]
                                 (when-let [db-ident (:db/ident class)]
                                   {:db/ident db-ident})) new-classes)
        tx-data (concat new-class-idents new-classes)]
    (when (seq tx-data)
      (d/transact! conn tx-data {:fix-db? true
                                 :db-migrate? true}))))

(defn- upgrade-version!
  [conn search-db db-based? version {:keys [properties classes fix]}]
  (let [db @conn
        new-properties (->> (select-keys db-property/built-in-properties properties)
                                  ;; property already exists, this should never happen
                            (remove (fn [[k _]]
                                      (when (d/entity db k)
                                        (assert (str "DB migration: property already exists " k)))))
                            (into {})
                            sqlite-create-graph/build-initial-properties*
                            (map (fn [b] (assoc b :logseq.property/built-in? true))))
        classes' (->> (concat [:logseq.class/Property :logseq.class/Tag :logseq.class/Page :logseq.class/Journal :logseq.class/Whiteboard] classes)
                      distinct)
        new-classes (->> (select-keys db-class/built-in-classes classes')
                         ;; class already exists, this should never happen
                         (remove (fn [[k _]] (d/entity db k)))
                         (into {})
                         (#(sqlite-create-graph/build-initial-classes* % (zipmap properties properties)))
                         (map (fn [b] (assoc b :logseq.property/built-in? true))))
        new-class-idents (keep (fn [class]
                                 (when-let [db-ident (:db/ident class)]
                                   {:db/ident db-ident})) new-classes)
        fixes (when (fn? fix)
                (fix conn search-db))
        tx-data (if db-based? (concat new-class-idents new-properties new-classes fixes) fixes)
        tx-data' (concat
                  [(sqlite-util/kv :logseq.kv/schema-version version)]
                  tx-data)]
    (ldb/transact! conn tx-data' {:db-migrate? true})
    (println "DB schema migrated to" version)))

(defn fix-path-refs!
  [conn]
  (let [data (keep
              (fn [d]
                (when (not (de/entity? (d/entity @conn (:v d))))
                  [:db/retract (:e d) (:a d) (:v d)]))
              (d/datoms @conn :avet :block/path-refs))]
    (when (seq data)
      (ldb/transact! conn data {:fix-db? true
                                :db-migrate? true}))))

(defn fix-missing-title!
  [conn]
  (let [data (->>
              (mapcat
               (fn [d]
                 (let [entity (d/entity @conn (:e d))]
                   [(when-not (:block/title entity)
                      [:db/add (:e d) :block/title (:v d)])
                    (when-not (:block/uuid entity)
                      [:db/add (:e d) :block/uuid (d/squuid)])
                    (when-not (:block/format entity)
                      [:db/add (:e d) :block/format :markdown])]))
               (d/datoms @conn :avet :block/name))
              (remove nil?))]
    (when (seq data)
      (ldb/transact! conn data {:fix-db? true
                                :db-migrate? true}))))

(defn fix-block-timestamps!
  [conn]
  (let [data (map
              (fn [d]
                (let [entity (d/entity @conn (:e d))]
                  (when (or (nil? (:block/created-at entity))
                            (nil? (:block/updated-at entity)))
                    (-> (select-keys entity [:db/id :block/created-at :block/updated-at])
                        sqlite-util/block-with-timestamps))))
              (d/datoms @conn :avet :block/uuid))]
    (when (seq data)
      (ldb/transact! conn data {:fix-db? true
                                :db-migrate? true}))))

(defn fix-properties!
  [conn]
  (let [schema (:schema @conn)
        wrong-properties (filter (fn [[k v]]
                                   (and (int? k) (not (qualified-ident? v)))) schema)
        data (map (fn [[k _v]]
                    [:db/retract k :db/valueType]) wrong-properties)]
    (when (seq data)
      (ldb/transact! conn data {:fix-db? true
                                :db-migrate? true})
      (d/reset-schema! conn (apply dissoc schema (keys wrong-properties))))))

(defn fix-missing-page-tag!
  [conn]
  (let [data (keep
              (fn [d]
                (let [entity (d/entity @conn (:e d))]
                  (when-not (:block/tags entity)
                    [:db/add (:e d) :block/tags :logseq.class/Page])))
              (d/datoms @conn :avet :block/name))]
    (when (seq data)
      (ldb/transact! conn data {:fix-db? true
                                :db-migrate? true}))))

(defn migrate
  "Migrate 'frontend' datascript schema and data. To add a new migration,
  add an entry to schema-version->updates and bump db-schema/version"
  [conn search-db]
  (when (ldb/db-based-graph? @conn)
    (let [db @conn
          version-in-db (or (:kv/value (d/entity db :logseq.kv/schema-version)) 0)]
      (cond
        (= version-in-db db-schema/version)
        nil

        (< db-schema/version version-in-db) ; outdated client, db version could be synced from server
      ;; FIXME: notify users to upgrade to the latest version asap
        nil

        (> db-schema/version version-in-db)
        (try
          (let [db-based? (ldb/db-based-graph? @conn)
                updates (keep (fn [[v updates]]
                                (when (and (< version-in-db v) (<= v db-schema/version))
                                  [v updates]))
                              schema-version->updates)]
            (fix-path-refs! conn)
            (fix-missing-title! conn)
            (fix-properties! conn)
            (fix-block-timestamps! conn)
            (println "DB schema migrated from" version-in-db)
            (doseq [[v m] updates]
              (upgrade-version! conn search-db db-based? v m))
            (fix-missing-page-tag! conn))
          (catch :default e
            (prn :error (str "DB migration failed to migrate to " db-schema/version " from " version-in-db ":"))
            (js/console.error e)
            (throw e)))))))

(defn fix-db!
  [conn]
  (ensure-built-in-class-exists! conn)
  (fix-path-refs! conn)
  (fix-missing-title! conn)
  (fix-properties! conn)
  (fix-block-timestamps! conn)
  (fix-missing-page-tag! conn))

;; Backend migrations
;; ==================

(defn- add-addresses-in-kvs-table
  [^Object sqlite-db]
  (let [columns (->> (.exec sqlite-db #js {:sql "SELECT NAME FROM PRAGMA_TABLE_INFO('kvs')"
                                           :rowMode "array"})
                     bean/->clj
                     (map first)
                     set)]
    (when-not (contains? columns "addresses")
      (let [data (some->> (.exec sqlite-db #js {:sql "select addr, content from kvs"
                                                :rowMode "array"})
                          bean/->clj
                          (map (fn [[addr content]]
                                 (let [content' (sqlite-util/transit-read content)
                                       [content' addresses] (if (map? content')
                                                              [(dissoc content' :addresses)
                                                               (when-let [addresses (:addresses content')]
                                                                 (js/JSON.stringify (bean/->js addresses)))]
                                                              [content' nil])
                                       content' (sqlite-util/transit-write content')]
                                   #js {:$addr addr
                                        :$content content'
                                        :$addresses addresses}))))]
        (.exec sqlite-db #js {:sql "alter table kvs add column addresses JSON"})
        (.transaction sqlite-db
                      (fn [tx]
                        (doseq [item data]
                          (.exec tx #js {:sql "INSERT INTO kvs (addr, content, addresses) values ($addr, $content, $addresses) on conflict(addr) do update set content = $content, addresses = $addresses"
                                         :bind item}))))))))

(defn migrate-sqlite-db
  "Migrate sqlite db schema"
  [db]
  (add-addresses-in-kvs-table db))<|MERGE_RESOLUTION|>--- conflicted
+++ resolved
@@ -17,12 +17,9 @@
             [clojure.string :as string]
             [logseq.db.frontend.content :as db-content]
             [logseq.common.util.page-ref :as page-ref]
-<<<<<<< HEAD
+            [datascript.impl.entity :as de]
             [logseq.common.util.date-time :as date-time-util]
             [cljs-time.coerce :as tc]))
-=======
-            [datascript.impl.entity :as de]))
->>>>>>> 5a374c9e
 
 ;; TODO: fixes/rollback
 ;; Frontend migrations
