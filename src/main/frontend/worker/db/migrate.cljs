--- conflicted
+++ resolved
@@ -534,7 +534,6 @@
                           [:db/retract e :logseq.user/avatar]])
                  db-ids))))))
 
-<<<<<<< HEAD
 (defn- update-view-filter
   [conn _search-db]
   (let [db @conn]
@@ -556,7 +555,7 @@
                             [:db/add (:e d) ident {:or? false :filters (:v d)}]])))
                      (d/datoms db :avet ident))]
         (cons property-tx data-tx)))))
-=======
+
 (defn- schema->qualified-property-keyword
   [prop-schema]
   (reduce-kv
@@ -602,7 +601,6 @@
         (d/transact! conn tx-data' {:db-migrate? true})))
     (d/reset-schema! conn (dissoc schema :block/schema))
     []))
->>>>>>> c0fc6302
 
 (def schema-version->updates
   "A vec of tuples defining datascript migrations. Each tuple consists of the
@@ -697,16 +695,12 @@
    [58 {:fix remove-duplicated-contents-page}]
    [59 {:properties [:logseq.property/created-by]}]
    [60 {:fix (rename-properties {:logseq.property/public :logseq.property/publishing-public?})}]
-<<<<<<< HEAD
-   [61 {:properties [:logseq.property.table/pinned-columns]}]
-   [62 {:fix update-view-filter}]])
-=======
    [61 {:properties [:logseq.property/type :logseq.property/hide? :logseq.property/public? :logseq.property/view-context :logseq.property/ui-position]
         :fix (rename-properties {:property/schema.classes :logseq.property/classes
                                  :property.value/content :logseq.property/value})}]
    [62 {:fix remove-block-schema}]
-   [63 {:properties [:logseq.property.table/pinned-columns]}]])
->>>>>>> c0fc6302
+   [63 {:properties [:logseq.property.table/pinned-columns]}]
+   [64 {:fix update-view-filter}]])
 
 (let [max-schema-version (apply max (map first schema-version->updates))]
   (assert (<= db-schema/version max-schema-version))
