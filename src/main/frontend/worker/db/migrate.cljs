(ns frontend.worker.db.migrate
  "Handles SQLite and datascript migrations for DB graphs"
  (:require [clojure.string :as string]
            [clojure.walk :as walk]
            [datascript.core :as d]
            [datascript.impl.entity :as de]
            [frontend.worker-common.util :as worker-util]
            [logseq.common.config :as common-config]
            [logseq.common.util :as common-util]
            [logseq.db :as ldb]
            [logseq.db.common.order :as db-order]
            [logseq.db.frontend.class :as db-class]
            [logseq.db.frontend.property :as db-property]
            [logseq.db.frontend.schema :as db-schema]
            [logseq.db.sqlite.create-graph :as sqlite-create-graph]
            [logseq.db.sqlite.util :as sqlite-util]))

;; TODO: fixes/rollback
;; Frontend migrations
;; ===================

(defn- rename-properties-aux
  [db props-to-rename]
  (let [property-tx (map
                     (fn [[old new]]
                       (let [e-new (d/entity db new)
                             e-old (d/entity db old)]
                         (if e-new
                           (when e-old
                             [:db/retractEntity (:db/id e-old)])
                           (merge {:db/id (:db/id (d/entity db old))
                                   :db/ident new}
                                  (when-let [new-title (get-in db-property/built-in-properties [new :title])]
                                    {:block/title new-title
                                     :block/name (common-util/page-name-sanity-lc new-title)})))))
                     props-to-rename)
        titles-tx (->> (d/datoms db :avet :block/title)
                       (keep (fn [d]
                               (let [title (:v d)]
                                 (if (string? title)
                                   (when-let [props (seq (filter (fn [[old _new]] (string/includes? (:v d) (str old))) props-to-rename))]
                                     (let [title' (reduce (fn [title [old new]]
                                                            (string/replace title (str old) (str new))) title props)]
                                       [:db/add (:e d) :block/title title']))
                                   [:db/retract (:e d) :block/title])))))
        sorting-tx (->> (d/datoms db :avet :logseq.property.table/sorting)
                        (keep (fn [d]
                                (when (coll? (:v d))
                                  (when-let [props (seq (filter (fn [[old _new]]
                                                                  (some (fn [item] (= old (:id item))) (:v d))) props-to-rename))]
                                    (let [value (reduce
                                                 (fn [sorting [old new]]
                                                   (mapv
                                                    (fn [item]
                                                      (if (= old (:id item))
                                                        (assoc item :id new)
                                                        item))
                                                    sorting))
                                                 (:v d)
                                                 props)]
                                      [:db/add (:e d) :logseq.property.table/sorting value]))))))
        sized-columns-tx (->> (d/datoms db :avet :logseq.property.table/sized-columns)
                              (keep (fn [d]
                                      (when (map? (:v d))
                                        (when-let [props (seq (filter (fn [[old _new]] (get (:v d) old)) props-to-rename))]
                                          (let [value (reduce
                                                       (fn [sizes [old new]]
                                                         (if-let [size (get sizes old)]
                                                           (-> sizes
                                                               (dissoc old)
                                                               (assoc new size))
                                                           sizes))
                                                       (:v d)
                                                       props)]
                                            [:db/add (:e d) :logseq.property.table/sized-columns value]))))))
        hidden-columns-tx (mapcat
                           (fn [[old new]]
                             (->> (d/datoms db :avet :logseq.property.table/hidden-columns old)
                                  (mapcat (fn [d]
                                            [[:db/retract (:e d) :logseq.property.table/hidden-columns old]
                                             [:db/add (:e d) :logseq.property.table/hidden-columns new]]))))
                           props-to-rename)
        ordered-columns-tx (->> (d/datoms db :avet :logseq.property.table/ordered-columns)
                                (keep (fn [d]
                                        (when (coll? (:v d))
                                          (when-let [props (seq (filter (fn [[old _new]] ((set (:v d)) old)) props-to-rename))]
                                            (let [value (reduce
                                                         (fn [col [old new]]
                                                           (mapv (fn [v] (if (= old v) new v)) col))
                                                         (:v d)
                                                         props)]
                                              [:db/add (:e d) :logseq.property.table/ordered-columns value]))))))
        filters-tx (->> (d/datoms db :avet :logseq.property.table/filters)
                        (keep (fn [d]
                                (let [filters (:filters (:v d))]
                                  (when (coll? filters)
                                    (when-let [props (seq (filter (fn [[old _new]]
                                                                    (some (fn [item] (and (vector? item)
                                                                                          (= old (first item)))) filters)) props-to-rename))]
                                      (let [value (update (:v d) :filters
                                                          (fn [col]
                                                            (reduce
                                                             (fn [col [old new]]
                                                               (mapv (fn [item]
                                                                       (if (and (vector? item) (= old (first item)))
                                                                         (vec (cons new (rest item)))
                                                                         item))
                                                                     col))
                                                             col
                                                             props)))]
                                        [:db/add (:e d) :logseq.property.table/filters value])))))))]
    (concat property-tx
            titles-tx
            sorting-tx
            sized-columns-tx
            hidden-columns-tx
            ordered-columns-tx
            filters-tx)))

(defn rename-properties
  [props-to-rename & {:keys [replace-fn]}]
  (fn [db]
    (when (ldb/db-based-graph? db)
      (let [props-tx (rename-properties-aux db props-to-rename)
            fix-tx (mapcat (fn [[old new]]
                             ;; can't use datoms b/c user properties aren't indexed
                             (->> (d/q '[:find ?b ?prop-v :in $ ?prop :where [?b ?prop ?prop-v]] db old)
                                  (mapcat (fn [[id prop-value]]
                                            (if (fn? replace-fn)
                                              (replace-fn id prop-value)
                                              [[:db/retract id old]
                                               [:db/add id new prop-value]])))))
                           props-to-rename)]
        (concat props-tx fix-tx)))))

(comment
  (defn- rename-classes
    [classes-to-rename]
    (fn [db]
      (when (ldb/db-based-graph? db)
        (mapv (fn [[old new]]
                (merge {:db/id (:db/id (d/entity db old))
                        :db/ident new}
                       (when-let [new-title (get-in db-class/built-in-classes [new :title])]
                         {:block/title new-title
                          :block/name (common-util/page-name-sanity-lc new-title)})))
              classes-to-rename)))))

(defn fix-rename-parent-to-extends
  [db]
  (let [parent-entity (d/entity db :logseq.property/parent)]
    (when parent-entity
      (let [old-p :logseq.property/parent
            new-p :logseq.property.class/extends
            f (rename-properties
               {old-p new-p}
               {:replace-fn (fn [id prop-value]
                              (let [page (d/entity db id)
                                    new-p' (if (ldb/class? page) new-p :block/parent)]
                                [[:db/retract id old-p]
                                 [:db/add id new-p' prop-value]]))})
            rename-property-tx (f db)
            library-page (if-let [page (ldb/get-built-in-page db common-config/library-page-name)]
                           page
                           (-> (sqlite-util/build-new-page common-config/library-page-name)
                               sqlite-create-graph/mark-block-as-built-in))
            library-id (:block/uuid library-page)
            library-page-tx (when-not (de/entity? library-page)
                              [library-page])
            pages-with-parent (->> (d/datoms db :avet :logseq.property/parent)
                                   (keep (fn [d]
                                           (let [e (d/entity db (:e d))]
                                             (when-not (ldb/class? e)
                                               e)))))
            parents (->> pages-with-parent
                         (map :logseq.property/parent)
                         (common-util/distinct-by :db/id))
            top-parents (remove :logseq.property/parent parents)
            top-parent-ids (set (map :db/id top-parents))
            move-top-parents-to-library (map (fn [parent]
                                               {:db/id (:db/id parent)
                                                :block/parent [:block/uuid library-id]
                                                :block/order (db-order/gen-key)}) top-parents)
            update-children-parent-and-order (->> pages-with-parent
                                                  (remove (fn [page] (top-parent-ids (:db/id page))))
                                                  (map (fn [page]
                                                         {:db/id (:db/id page)
                                                          :block/order (db-order/gen-key)})))]
        (concat
         rename-property-tx
         library-page-tx
         move-top-parents-to-library
         update-children-parent-and-order)))))

(defn- retract-property-attributes
  [id]
  [[:db/retract id :block/tags :logseq.class/Property]
   [:db/retract id :logseq.property/type]
   [:db/retract id :db/cardinality]
   [:db/retract id :db/valueType]
   [:db/retract id :db/index]
   [:db/retract id :logseq.property/classes]
   [:db/retract id :logseq.property/hide?]
   [:db/retract id :logseq.property/public?]
   [:db/retract id :logseq.property/view-context]
   [:db/retract id :logseq.property/ui-position]
   [:db/retract id :logseq.property/default-value]
   [:db/retract id :logseq.property/hide-empty-value]
   [:db/retract id :logseq.property/enable-history?]])

(defn separate-classes-and-properties
  [db]
  ;; find all properties that're classes, create new properties to separate them
  ;; from classes.
  (let [class-ids (d/q
                   '[:find [?b ...]
                     :where
                     [?b :block/tags :logseq.class/Property]
                     [?b :block/tags :logseq.class/Tag]]
                   db)]
    (mapcat
     (fn [id]
       (let [class (d/entity db id)
             ident (:db/ident class)
             new-property (sqlite-util/build-new-property
                           (:block/title class)
                           (select-keys class [:logseq.property/type :db/cardinality])
                           {:title (:block/title class)
                            :ref-type? true
                            :properties (merge
                                         (select-keys class [:logseq.property/hide? :logseq.property/public?
                                                             :logseq.property/view-context :logseq.property/ui-position
                                                             :logseq.property/default-value :logseq.property/hide-empty-value :logseq.property/enable-history?])
                                         {:logseq.property/classes id})})
             retract-property-attrs (retract-property-attributes id)
             datoms (if (:db/index class)
                      (d/datoms db :avet ident)
                      (filter (fn [d] (= ident (:a d))) (d/datoms db :eavt)))
             tag-properties (->> (d/datoms db :avet :logseq.property.class/properties id)
                                 (mapcat (fn [d]
                                           [[:db/retract (:e d) (:a d) (:v d)]
                                            [:db/add (:e d) (:a d) [:block/uuid (:block/uuid new-property)]]])))
             other-properties-tx (mapcat
                                  (fn [ident]
                                    (->> (d/datoms db :avet ident id)
                                         (mapcat (fn [d]
                                                   [[:db/retract (:e d) (:a d) (:v d)]
                                                    [:db/add (:e d) (:a d) [:block/uuid (:block/uuid new-property)]]]))))
                                  [:logseq.property.view/group-by-property :logseq.property.table/pinned-columns])]
         (concat [new-property]
                 tag-properties
                 other-properties-tx
                 retract-property-attrs
                 (mapcat
                  (fn [d]
                    [[:db/retract (:e d) ident (:v d)]
                     [:db/add (:e d) (:db/ident new-property) (:v d)]])
                  datoms))))
     class-ids)))

(defn fix-tag-properties
  [db]
  ;; find all classes that're still used as properties
  (let [class-ids (d/q
                   '[:find [?b ...]
                     :where
                     [?b :block/tags :logseq.class/Tag]
                     [?b1 :logseq.property.class/properties ?b]]
                   db)]
    (mapcat
     (fn [id]
       (let [class (d/entity db id)
             property-id (first (ldb/page-exists? db (:block/title class) :logseq.class/Property))
             tag-properties (when property-id
                              (->> (d/datoms db :avet :logseq.property.class/properties id)
                                   (mapcat (fn [d]
                                             [[:db/retract (:e d) (:a d) (:v d)]
                                              [:db/add (:e d) (:a d) property-id]]))))]
         tag-properties))
     class-ids)))

(defn add-missing-db-ident-for-tags
  [db _sqlite-db]
  (let [class-ids (d/q
                   '[:find [?b ...]
                     :where
                     [?b :block/tags :logseq.class/Tag]
                     [(missing? $ ?b :db/ident)]]
                   db)]
    (mapcat
     (fn [id]
       (let [title (:block/title (d/entity db id))]
         [[:db/add id :db/ident (db-class/create-user-class-ident-from-name db title)]
          [:db/add id :logseq.property.class/extends :logseq.class/Root]
          [:db/retract id :block/tags :logseq.class/Page]
          [:db/retract id :block/refs :logseq.class/Page]
          [:db/retract id :block/path-refs :logseq.class/Page]]))
     class-ids)))

(defn fix-using-properties-as-tags
  [db]
  ;; find all properties that're tags
  (let [property-ids (->>
                      (d/q
                       '[:find ?b ?i
                         :where
                         [?b :block/tags :logseq.class/Tag]
                         [?b :db/ident ?i]]
                       db)
                      (filter (fn [[_ ident]] (= "user.property" (namespace ident))))
                      (map first))]
    (mapcat
     (fn [id]
       (let [property (d/entity db id)
             title (:block/title property)]
         (into (retract-property-attributes id)
               [[:db/retract id :logseq.property/parent]
                [:db/add id :db/ident (db-class/create-user-class-ident-from-name db title)]])))
     property-ids)))

(defn remove-block-order-for-tags
  [db]
  ;; find all properties that're tags
  (let [tag-ids (d/q
                 '[:find [?b ...]
                   :where
                   [?b :block/tags :logseq.class/Tag]
                   [?b :block/order]]
                 db)]
    (map
     (fn [id]
       [:db/retract id :block/order])
     tag-ids)))

(defn- update-extends-to-cardinality-many
  [db]
  (let [extends (d/entity db :logseq.property.class/extends)]
    [[:db/add (:db/id extends) :db/cardinality :db.cardinality/many]]))

(defn- add-quick-add-page
  [_db]
  (let [page (-> (-> (sqlite-util/build-new-page common-config/quick-add-page-name)
                     sqlite-create-graph/mark-block-as-built-in))]
    [page]))

(defn- add-missing-page-name
  [db]
  (let [pages (d/datoms db :avet :block/name "")]
    (keep
     (fn [d]
       (let [page (d/entity db (:e d))]
         (when-not (string/blank? (:block/title page))
           {:db/id (:db/id page)
            :block/name (common-util/page-name-sanity-lc (:block/title page))})))
     pages)))

(def schema-version->updates
  "A vec of tuples defining datascript migrations. Each tuple consists of the
   schema version integer and a migration map. A migration map can have keys of :properties, :classes
   and :fix."
  [["65.0" {:fix separate-classes-and-properties}]
   ["65.1" {:fix fix-rename-parent-to-extends}]
   ["65.2" {:fix fix-tag-properties}]
   ["65.3" {:fix add-missing-db-ident-for-tags}]
   ["65.4" {:fix fix-using-properties-as-tags}]
   ["65.5" {:fix remove-block-order-for-tags}]
   ["65.6" {:fix update-extends-to-cardinality-many}]
   ["65.7" {:fix add-quick-add-page}]
   ["65.8" {:fix add-missing-page-name}]
   ["65.9" {:properties [:logseq.property.embedding/hnsw-label-updated-at]}]
<<<<<<< HEAD
   ["65.10" {:properties [:logseq.property/deprecated?]}]])
=======
   ["65.10" {:properties [:block/journal-day :logseq.property.view/sort-groups-by-property :logseq.property.view/sort-groups-desc?]}]])
>>>>>>> cd137135

(let [[major minor] (last (sort (map (comp (juxt :major :minor) db-schema/parse-schema-version first)
                                     schema-version->updates)))]
  (when major
    (let [max-schema-version {:major major :minor minor}
          compare-result (db-schema/compare-schema-version db-schema/version max-schema-version)]
      (assert (>= 0 compare-result) [db-schema/version max-schema-version])
      (when (neg? compare-result)
        (js/console.warn (str "Current db schema-version is " db-schema/version ", max available schema-version is " max-schema-version))))))

(defn ensure-built-in-data-exists!
  [conn]
  (let [*uuids (atom {})
        data (->> (sqlite-create-graph/build-db-initial-data "")
                  (keep (fn [data]
                          (if (map? data)
                            (cond
                              ;; Already created db-idents like :logseq.kv/graph-initial-schema-version should not be overwritten
                              (= "logseq.kv" (some-> (:db/ident data) namespace))
                              nil

                              (= (:block/title data) "Contents")
                              nil

                              (:file/path data)
                              (if-let [block (d/entity @conn [:file/path (:file/path data)])]
                                (let [existing-data (assoc (into {} block) :db/id (:db/id block))]
                                  (merge data existing-data))
                                data)

                              (:block/uuid data)
                              (if-let [block (d/entity @conn [:block/uuid (:block/uuid data)])]
                                (do
                                  (swap! *uuids assoc (:block/uuid data) (:block/uuid block))
                                  (let [existing-data (assoc (into {} block) :db/id (:db/id block))]
                                    (reduce
                                     (fn [data [k existing-value]]
                                       (update data k
                                               (fn [v]
                                                 (cond
                                                   (and (vector? v) (= :block/uuid (first v)))
                                                   v
                                                   (and (coll? v) (not (map? v)))
                                                   (concat v (if (coll? existing-value) existing-value [existing-value]))
                                                   :else
                                                   (if (some? existing-value) existing-value v)))))
                                     data
                                     existing-data)))
                                data)

                              :else
                              data)
                            data))))
        ;; using existing page's uuid
        data' (walk/prewalk
               (fn [f]
                 (cond
                   (and (de/entity? f) (:block/uuid f))
                   (or (:db/ident f) [:block/uuid (:block/uuid f)])
                   (and (vector? f) (= :block/uuid (first f)) (@*uuids (second f)))
                   [:block/uuid (@*uuids (second f))]
                   :else
                   f))
               data)]
    (d/transact! conn data' {:fix-db? true
                             :db-migrate? true})))

(defn- upgrade-version!
  [conn db-based? version {:keys [properties classes fix]}]
  (let [version (db-schema/parse-schema-version version)
        db @conn
        new-properties (->> (select-keys db-property/built-in-properties properties)
                            ;; property already exists, this should never happen
                            (remove (fn [[k _]]
                                      (when (d/entity db k)
                                        (assert (str "DB migration: property already exists " k)))))
                            (into {})
                            sqlite-create-graph/build-properties
                            (map (fn [b] (assoc b :logseq.property/built-in? true))))
        classes' (->> (concat [:logseq.class/Property :logseq.class/Tag :logseq.class/Page :logseq.class/Journal :logseq.class/Whiteboard] classes)
                      distinct)
        new-classes (->> (select-keys db-class/built-in-classes classes')
                         ;; class already exists, this should never happen
                         (remove (fn [[k _]] (d/entity db k)))
                         (into {})
                         (#(sqlite-create-graph/build-initial-classes* % (zipmap properties properties)))
                         (map (fn [b] (assoc b :logseq.property/built-in? true))))
        new-class-idents (keep (fn [class]
                                 (when-let [db-ident (:db/ident class)]
                                   {:db/ident db-ident})) new-classes)
        fixes (when (fn? fix)
                (fix db))
        tx-data (if db-based? (concat new-class-idents new-properties new-classes fixes) fixes)
        tx-data' (concat
                  [(sqlite-util/kv :logseq.kv/schema-version version)]
                  tx-data)]
    (ldb/transact! conn tx-data' {:db-migrate? true})
    (println "DB schema migrated to" version)))

(defn migrate
  "Migrate 'frontend' datascript schema and data. To add a new migration,
  add an entry to schema-version->updates and bump db-schema/version"
  [conn]
  (when (ldb/db-based-graph? @conn)
    (let [db @conn
          version-in-db (db-schema/parse-schema-version (or (:kv/value (d/entity db :logseq.kv/schema-version)) 0))
          compare-result (db-schema/compare-schema-version db-schema/version version-in-db)]
      (cond
        (zero? compare-result)
        nil

        (neg? compare-result) ; outdated client, db version could be synced from server
        (worker-util/post-message :notification ["Your app is using an outdated version that is incompatible with your current graph. Please update your app before editing this graph." :error false])

        (pos? compare-result)
        (try
          (let [db-based? (ldb/db-based-graph? @conn)
                updates (keep (fn [[v updates]]
                                (let [v* (db-schema/parse-schema-version v)]
                                  (when (and (neg? (db-schema/compare-schema-version version-in-db v*))
                                             (not (pos? (db-schema/compare-schema-version v* db-schema/version))))
                                    [v updates])))
                              schema-version->updates)]
            (println "DB schema migrated from" version-in-db)
            (doseq [[v m] updates]
              (upgrade-version! conn db-based? v m))
            (ensure-built-in-data-exists! conn))
          (catch :default e
            (prn :error (str "DB migration failed to migrate to " db-schema/version " from " version-in-db ":"))
            (js/console.error e)
            (throw e)))))))<|MERGE_RESOLUTION|>--- conflicted
+++ resolved
@@ -368,11 +368,8 @@
    ["65.7" {:fix add-quick-add-page}]
    ["65.8" {:fix add-missing-page-name}]
    ["65.9" {:properties [:logseq.property.embedding/hnsw-label-updated-at]}]
-<<<<<<< HEAD
-   ["65.10" {:properties [:logseq.property/deprecated?]}]])
-=======
-   ["65.10" {:properties [:block/journal-day :logseq.property.view/sort-groups-by-property :logseq.property.view/sort-groups-desc?]}]])
->>>>>>> cd137135
+   ["65.10" {:properties [:block/journal-day :logseq.property.view/sort-groups-by-property :logseq.property.view/sort-groups-desc?]}]
+   ["65.11" {:properties [:logseq.property/deprecated?]}]])
 
 (let [[major minor] (last (sort (map (comp (juxt :major :minor) db-schema/parse-schema-version first)
                                      schema-version->updates)))]
