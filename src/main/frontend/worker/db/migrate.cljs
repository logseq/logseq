(ns frontend.worker.db.migrate
  "Handles SQLite and datascript migrations for DB graphs"
  (:require [datascript.core :as d]
            [logseq.db.sqlite.create-graph :as sqlite-create-graph]
            [logseq.db.frontend.property :as db-property]
            [logseq.db.frontend.class :as db-class]
            [logseq.db :as ldb]
            [logseq.db.frontend.schema :as db-schema]
            [frontend.worker.search :as search]
            [cljs-bean.core :as bean]
            [logseq.db.sqlite.util :as sqlite-util]
            [logseq.common.config :as common-config]
            [logseq.common.util :as common-util]
            [logseq.db.frontend.property.build :as db-property-build]
            [logseq.db.frontend.order :as db-order]
            [logseq.common.uuid :as common-uuid]))

;; TODO: fixes/rollback
;; Frontend migrations
;; ===================

(defn- replace-original-name-content-with-title
  [conn search-db]
  (search/truncate-table! search-db)
  (d/transact! conn
               [{:db/ident :block/title
                 :db/index true}])
  (let [datoms (d/datoms @conn :avet :block/uuid)
        tx-data (mapcat
                 (fn [d]
                   (let [e (d/entity @conn (:e d))]
                     (concat
                      (when (:block/content e)
                        [[:db/retract (:e d) :block/content]
                         [:db/add (:e d) :block/title (:block/content e)]])
                      (when (:block/original-name e)
                        [[:db/retract (:e d) :block/original-name]
                         [:db/add (:e d) :block/title (:block/original-name e)]])))) datoms)]
    tx-data))

(defn- replace-object-and-page-type-with-node
  [conn _search-db]
  (->> (ldb/get-all-properties @conn)
       (filter (fn [p]
                 (contains? #{:object :page} (:type (:block/schema p)))))
       (map
        (fn [p]
          {:db/id (:db/id p)
           :block/schema (assoc (:block/schema p) :type :node)}))))

(defn- update-task-ident
  [conn _search-db]
  [{:db/id (:db/id (d/entity @conn :logseq.class/task))
    :db/ident :logseq.class/Task}])

(defn- property-checkbox-type-non-ref
  [conn _search-db]
  (let [db @conn
        properties (d/q
                    '[:find [?ident ...]
                      :where
                      [?p :block/schema ?s]
                      [(get ?s :type) ?t]
                      [(= ?t :checkbox)]
                      [?p :db/ident ?ident]]
                    db)
        datoms (mapcat #(d/datoms db :avet %) properties)
        schema-tx-data (map
                        (fn [ident]
                          [:db/retract ident :db/valueType])
                        properties)
        value-tx-data (mapcat
                       (fn [d]
                         (let [e (:e d)
                               a (:a d)
                               v (:v d)
                               ve (when (integer? v) (d/entity db v))
                               ve-value (:property.value/content ve)]
                           (when (some? ve-value)
                             [[:db/add e a ve-value]
                              [:db/retractEntity v]])))
                       datoms)]
    (concat schema-tx-data value-tx-data)))

(defn- update-table-properties
  [conn _search-db]
  (let [old-new-props {:logseq.property/table-sorting :logseq.property.table/sorting
                       :logseq.property/table-filters :logseq.property.table/filters
                       :logseq.property/table-ordered-columns :logseq.property.table/ordered-columns
                       :logseq.property/table-hidden-columns :logseq.property.table/hidden-columns}
        props-tx (mapv (fn [[old new]]
                         {:db/id (:db/id (d/entity @conn old))
                          :db/ident new})
                       old-new-props)]
    ;; Property changes need to be in their own tx for subsequent uses of properties to take effect
    (ldb/transact! conn props-tx {:db-migrate? true})

    (mapcat (fn [[old new]]
              (->> (d/q '[:find ?b ?prop-v :in $ ?prop :where [?b ?prop ?prop-v]] @conn old)
                   (mapcat (fn [[id prop-value]]
                             [[:db/retract id old]
                              [:db/add id new prop-value]]))))
            old-new-props)))

(defn- rename-properties
  [props-to-rename]
  (fn [conn _search-db]
    (when (ldb/db-based-graph? @conn)
      (let [props-tx (mapv (fn [[old new]]
                             (merge {:db/id (:db/id (d/entity @conn old))
                                     :db/ident new}
                                    (when-let [new-title (get-in db-property/built-in-properties [new :title])]
                                      {:block/title new-title
                                       :block/name (common-util/page-name-sanity-lc new-title)})))
                           props-to-rename)]
       ;; Property changes need to be in their own tx for subsequent uses of properties to take effect
        (ldb/transact! conn props-tx {:db-migrate? true})

        (mapcat (fn [[old new]]
                 ;; can't use datoms b/c user properties aren't indexed
                  (->> (d/q '[:find ?b ?prop-v :in $ ?prop :where [?b ?prop ?prop-v]] @conn old)
                       (mapcat (fn [[id prop-value]]
                                 [[:db/retract id old]
                                  [:db/add id new prop-value]]))))
                props-to-rename)))))

(defn- rename-classes
  [classes-to-rename]
  (fn [conn _search-db]
    (when (ldb/db-based-graph? @conn)
      (mapv (fn [[old new]]
              (merge {:db/id (:db/id (d/entity @conn old))
                      :db/ident new}
                     (when-let [new-title (get-in db-class/built-in-classes [new :title])]
                       {:block/title new-title
                        :block/name (common-util/page-name-sanity-lc new-title)})))
            classes-to-rename))))

(defn- update-block-type-many->one
  [conn _search-db]
  (let [db @conn
        datoms (d/datoms db :avet :block/type)
        new-type-tx (->> (set (map :e datoms))
                         (mapcat
                          (fn [id]
                            (let [types (:block/type (d/entity db id))
                                  type (if (set? types)
                                         (cond
                                           (contains? types "class")
                                           "class"
                                           (contains? types "property")
                                           "property"
                                           (contains? types "whiteboard")
                                           "whiteboard"
                                           (contains? types "journal")
                                           "journal"
                                           (contains? types "hidden")
                                           "hidden"
                                           (contains? types "page")
                                           "page"
                                           :else
                                           (first types))
                                         types)]
                              (when type
                                [[:db/retract id :block/type]
                                 [:db/add id :block/type type]])))))
        schema (:schema db)]
    (ldb/transact! conn new-type-tx {:db-migrate? true})
    (d/reset-schema! conn (update schema :block/type #(assoc % :db/cardinality :db.cardinality/one)))
    []))

(defn- deprecate-class-parent
  [conn _search-db]
  (let [db @conn]
    (when (ldb/db-based-graph? db)
      (let [datoms (d/datoms db :avet :class/parent)]
        (->> (set (map :e datoms))
             (mapcat
              (fn [id]
                (let [value (:db/id (:class/parent (d/entity db id)))]
                  [[:db/retract id :class/parent]
                   [:db/add id :logseq.property/parent value]]))))))))

(defn- deprecate-class-schema-properties
  [conn _search-db]
  (let [db @conn]
    (when (ldb/db-based-graph? db)
      (let [datoms (d/datoms db :avet :class/schema.properties)]
        (->> (set (map :e datoms))
             (mapcat
              (fn [id]
                (let [values (map :db/id (:class/schema.properties (d/entity db id)))]
                  (concat
                   [[:db/retract id :class/schema.properties]]
                   (map
                    (fn [value]
                      [:db/add id :logseq.property.class/properties value])
                    values))))))))))

(defn- update-db-attrs-type
  [conn _search-db]
  (let [db @conn]
    (when (ldb/db-based-graph? db)
      (let [alias (d/entity db :block/alias)
            tags (d/entity db :block/tags)]
        [[:db/add (:db/id alias) :block/schema {:type :page
                                                :cardinality :many
                                                :view-context :page
                                                :public? true}]
         [:db/add (:db/id tags) :block/schema {:type :class
                                               :cardinality :many
                                               :public? true
                                               :classes #{:logseq.class/Root}}]]))))

(defn- fix-view-for
  [conn _search-db]
  (let [db @conn]
    (when (ldb/db-based-graph? db)
      (let [datoms (d/datoms db :avet :logseq.property/view-for)
            e (d/entity db :logseq.property/view-for)
            fix-schema [:db/add (:db/id e) :block/schema {:type :node
                                                          :hide? true
                                                          :public? false}]
            fix-data (keep
                      (fn [d]
                        (if-let [id (if (= :all-pages (:v d))
                                      (:db/id (ldb/get-case-page db common-config/views-page-name))
                                      (:db/id (d/entity db (:v d))))]
                          [:db/add (:e d) :logseq.property/view-for id]
                          [:db/retract (:e d) :logseq.property/view-for (:v d)]))
                      datoms)]
        (cons fix-schema fix-data)))))

(defn- add-card-properties
  [conn _search-db]
  (let [db @conn]
    (when (ldb/db-based-graph? db)
      (let [card (d/entity db :logseq.class/Card)
            card-id (:db/id card)]
        [[:db/add card-id :logseq.property.class/properties :logseq.property.fsrs/due]
         [:db/add card-id :logseq.property.class/properties :logseq.property.fsrs/state]]))))

(defn- add-query-property-to-query-tag
  [conn _search-db]
  (let [db @conn]
    (when (ldb/db-based-graph? db)
      (let [query (d/entity db :logseq.class/Query)
            query-id (:db/id query)]
        [[:db/add query-id :logseq.property.class/properties :logseq.property/query]]))))

(defn- add-card-view
  [conn _search-db]
  (let [db @conn]
    (when (ldb/db-based-graph? db)
      (let [ident :logseq.property.view/type.card
            uuid' (common-uuid/gen-uuid :db-ident-block-uuid ident)
            property (d/entity db :logseq.property.view/type)
            m (cond->
               (db-property-build/build-closed-value-block
                uuid'
                "Card View"
                property
                {:db-ident :logseq.property.view/type.card})
                true
                (assoc :block/order (db-order/gen-key)))]
        [m]))))

(defn- add-tags-for-typed-display-blocks
  [conn _search-db]
  (let [db @conn]
    (when (ldb/db-based-graph? db)
      (let [property (d/entity db :logseq.property.node/display-type)
            ;; fix property
            _ (when-not (and (ldb/property? property)
                             (true? (:db/index property)))
                (let [fix-tx-data (->>
                                   (select-keys db-property/built-in-properties [:logseq.property.node/display-type])
                                   (sqlite-create-graph/build-initial-properties*)
                                   (map (fn [m]
                                          (assoc m :db/id (:db/id property)))))]
                  (d/transact! conn fix-tx-data)))
            datoms (d/datoms @conn :avet :logseq.property.node/display-type)]
        (map
         (fn [d]
           (when-let [tag-id (ldb/get-class-ident-by-display-type (:v d))]
             [:db/add (:e d) :block/tags tag-id]))
         datoms)))))

(defn- rename-card-view-to-gallery-view
  [conn _search-db]
  (when (ldb/db-based-graph? @conn)
    (let [card (d/entity @conn :logseq.property.view/type.card)]
      [{:db/id (:db/id card)
        :db/ident :logseq.property.view/type.gallery
        :block/title "Gallery View"}])))

(defn- add-pdf-annotation-class
  [conn _search-db]
  (let [db @conn]
    (when (ldb/db-based-graph? db)
      (let [datoms (d/datoms db :avet :logseq.property/ls-type :annotation)]
        (map
         (fn [d]
           [:db/add (:e d) :block/tags :logseq.class/pdf-annotation])
         datoms)))))

(def schema-version->updates
  "A vec of tuples defining datascript migrations. Each tuple consists of the
   schema version integer and a migration map. A migration map can have keys of :properties, :classes
   and :fix."
  [[3 {:properties [:logseq.property/table-sorting :logseq.property/table-filters
                    :logseq.property/table-hidden-columns :logseq.property/table-ordered-columns]
       :classes    []}]
   [4 {:fix (fn [conn _search-db]
              (let [pages (d/datoms @conn :avet :block/name)
                    tx-data (keep (fn [d]
                                    (let [entity (d/entity @conn (:e d))]
                                      (when-not (:block/type entity)
                                        {:db/id (:e d)
                                         :block/type "page"}))) pages)]
                tx-data))}]
   [5 {:properties [:logseq.property/view-for]
       :classes    []}]
   [6 {:properties [:logseq.property.asset/remote-metadata]}]
   [7 {:fix replace-original-name-content-with-title}]
   [8 {:fix replace-object-and-page-type-with-node}]
   [9 {:fix update-task-ident}]
   [10 {:fix update-table-properties}]
   [11 {:fix property-checkbox-type-non-ref}]
   [12 {:fix update-block-type-many->one}]
   [13 {:classes [:logseq.class/Journal]
        :properties [:logseq.property.journal/title-format]}]
   [14 {:properties [:logseq.property/parent]
        :fix deprecate-class-parent}]
   [15 {:properties [:logseq.property.class/properties]
        :fix deprecate-class-schema-properties}]
   [16 {:properties [:logseq.property.class/hide-from-node]}]
   [17 {:fix update-db-attrs-type}]
   [18 {:properties [:logseq.property.view/type]}]
   [19 {:classes [:logseq.class/Query]}]
   [20 {:fix fix-view-for}]
   [21 {:properties [:logseq.property.table/sized-columns]}]
   [22 {:properties [:logseq.property.fsrs/state :logseq.property.fsrs/due]}]
   [23 {:fix add-card-properties}]
   [24 {:classes [:logseq.class/Cards]}]
   [25 {:properties [:logseq.property/query]
        :fix add-query-property-to-query-tag}]
   [26 {:properties [:logseq.property.node/type]}]
   [27 {:properties [:logseq.property.code/mode]}]
   [28 {:fix (rename-properties {:logseq.property.node/type :logseq.property.node/display-type})}]
   [29 {:properties [:logseq.property.code/lang]}]
   [29.1 {:fix add-card-view}]
   [29.2 {:fix rename-card-view-to-gallery-view}]
   ;; Asset relies on :logseq.property.view/type.gallery
   [30 {:classes [:logseq.class/Asset]
        :properties [:logseq.property.asset/type :logseq.property.asset/size :logseq.property.asset/checksum]}]
   [31 {:properties [:logseq.property/asset]}]
   [32 {:properties [:logseq.property.asset/last-visit-page]}]
   [33 {:properties [:logseq.property.pdf/hl-image]}]
   [34 {:properties [:logseq.property.asset/resize-metadata]}]
   [37 {:classes [:logseq.class/Code-block :logseq.class/Quote-block :logseq.class/Math-block]
        :properties [:logseq.property.node/display-type :logseq.property.code/lang]}]
   [38 {:fix add-tags-for-typed-display-blocks}]
   [40 {:classes [:logseq.class/pdf-annotation]
        :properties [:logseq.property/ls-type :logseq.property/hl-color :logseq.property/asset
                     :logseq.property.pdf/hl-page :logseq.property.pdf/hl-value
                     :logseq.property/hl-type :logseq.property.pdf/hl-image]
        :fix add-pdf-annotation-class}]
   [41 {:fix (rename-classes {:logseq.class/pdf-annotation :logseq.class/Pdf-annotation})}]
<<<<<<< HEAD
   [42 {:properties [:kv/value :block/type :block/schema :block/parent
                     :block/order :block/collapsed? :block/page
                     :block/refs :block/path-refs :block/link
                     :block/title :block/closed-value-property
                     :block/created-at :block/updated-at
                     :property/schema.classes :property.value/content]}]])
=======
   [42 {:fix (rename-properties {:logseq.property/hl-color :logseq.property.pdf/hl-color
                                 :logseq.property/hl-type :logseq.property.pdf/hl-type})}]])
>>>>>>> e2f2afe4

(let [max-schema-version (apply max (map first schema-version->updates))]
  (assert (<= db-schema/version max-schema-version))
  (when (< db-schema/version max-schema-version)
    (js/console.warn (str "Current db schema-version is " db-schema/version ", max available schema-version is " max-schema-version))))

(defn- upgrade-version!
  [conn search-db db-based? version {:keys [properties classes fix]}]
  (let [db @conn
        new-properties (->> (select-keys db-property/built-in-properties properties)
                                  ;; property already exists, this should never happen
                            (remove (fn [[k _]]
                                      (when (d/entity db k)
                                        (assert (str "DB migration: property already exists " k)))))
                            (into {})
                            sqlite-create-graph/build-initial-properties*
                            (map (fn [b] (assoc b :logseq.property/built-in? true))))
        new-classes (->> (select-keys db-class/built-in-classes classes)
                               ;; class already exists, this should never happen
                         (remove (fn [[k _]]
                                   (when (d/entity db k)
                                     (assert (str "DB migration: class already exists " k)))))
                         (into {})
                         (#(sqlite-create-graph/build-initial-classes* % (zipmap properties properties)))
                         (map (fn [b] (assoc b :logseq.property/built-in? true))))
        fixes (when (fn? fix)
                (fix conn search-db))
        tx-data (if db-based? (concat new-properties new-classes fixes) fixes)
        tx-data' (concat
                  [(sqlite-util/kv :logseq.kv/schema-version version)]
                  tx-data)]
    (ldb/transact! conn tx-data' {:db-migrate? true})
    (println "DB schema migrated to" version)))

(defn migrate
  "Migrate 'frontend' datascript schema and data. To add a new migration,
  add an entry to schema-version->updates and bump db-schema/version"
  [conn search-db]
  (let [db @conn
        version-in-db (or (:kv/value (d/entity db :logseq.kv/schema-version)) 0)]
    (cond
      (= version-in-db db-schema/version)
      nil

      (< db-schema/version version-in-db) ; outdated client, db version could be synced from server
      ;; FIXME: notify users to upgrade to the latest version asap
      nil

      (> db-schema/version version-in-db)
      (try
        (let [db-based? (ldb/db-based-graph? @conn)
              updates (keep (fn [[v updates]]
                              (when (and (< version-in-db v) (<= v db-schema/version))
                                [v updates]))
                            schema-version->updates)]
          (println "DB schema migrated from" version-in-db)
          (doseq [[v m] updates]
            (upgrade-version! conn search-db db-based? v m)))
        (catch :default e
          (prn :error (str "DB migration failed to migrate to " db-schema/version " from " version-in-db ":"))
          (js/console.error e)
          (throw e))))))

;; Backend migrations
;; ==================

(defn- add-addresses-in-kvs-table
  [^Object sqlite-db]
  (let [columns (->> (.exec sqlite-db #js {:sql "SELECT NAME FROM PRAGMA_TABLE_INFO('kvs')"
                                           :rowMode "array"})
                     bean/->clj
                     (map first)
                     set)]
    (when-not (contains? columns "addresses")
      (let [data (some->> (.exec sqlite-db #js {:sql "select addr, content from kvs"
                                                :rowMode "array"})
                          bean/->clj
                          (map (fn [[addr content]]
                                 (let [content' (sqlite-util/transit-read content)
                                       [content' addresses] (if (map? content')
                                                              [(dissoc content' :addresses)
                                                               (when-let [addresses (:addresses content')]
                                                                 (js/JSON.stringify (bean/->js addresses)))]
                                                              [content' nil])
                                       content' (sqlite-util/transit-write content')]
                                   #js {:$addr addr
                                        :$content content'
                                        :$addresses addresses}))))]
        (.exec sqlite-db #js {:sql "alter table kvs add column addresses JSON"})
        (.transaction sqlite-db
                      (fn [tx]
                        (doseq [item data]
                          (.exec tx #js {:sql "INSERT INTO kvs (addr, content, addresses) values ($addr, $content, $addresses) on conflict(addr) do update set content = $content, addresses = $addresses"
                                         :bind item}))))))))

(defn migrate-sqlite-db
  "Migrate sqlite db schema"
  [db]
  (add-addresses-in-kvs-table db))<|MERGE_RESOLUTION|>--- conflicted
+++ resolved
@@ -367,17 +367,14 @@
                      :logseq.property/hl-type :logseq.property.pdf/hl-image]
         :fix add-pdf-annotation-class}]
    [41 {:fix (rename-classes {:logseq.class/pdf-annotation :logseq.class/Pdf-annotation})}]
-<<<<<<< HEAD
-   [42 {:properties [:kv/value :block/type :block/schema :block/parent
+   [42 {:fix (rename-properties {:logseq.property/hl-color :logseq.property.pdf/hl-color
+                                 :logseq.property/hl-type :logseq.property.pdf/hl-type})}]
+   [43 {:properties [:kv/value :block/type :block/schema :block/parent
                      :block/order :block/collapsed? :block/page
                      :block/refs :block/path-refs :block/link
                      :block/title :block/closed-value-property
                      :block/created-at :block/updated-at
                      :property/schema.classes :property.value/content]}]])
-=======
-   [42 {:fix (rename-properties {:logseq.property/hl-color :logseq.property.pdf/hl-color
-                                 :logseq.property/hl-type :logseq.property.pdf/hl-type})}]])
->>>>>>> e2f2afe4
 
 (let [max-schema-version (apply max (map first schema-version->updates))]
   (assert (<= db-schema/version max-schema-version))
