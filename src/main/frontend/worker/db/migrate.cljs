(ns frontend.worker.db.migrate
  "DB migration"
  (:require [datascript.core :as d]
            [logseq.db.sqlite.create-graph :as sqlite-create-graph]
            [logseq.db.frontend.property :as db-property]
            [logseq.db :as ldb]
            [logseq.db.frontend.schema :as db-schema]
            [frontend.worker.search :as search]))

;; TODO: fixes/rollback

(defn- replace-original-name-content-with-title
  [conn search-db]
  (search/truncate-table! search-db)
  (d/transact! conn
               [{:db/ident :block/title
                 :db/index true}])
  (let [datoms (d/datoms @conn :avet :block/uuid)
        tx-data (mapcat
                 (fn [d]
                   (let [e (d/entity @conn (:e d))]
                     (concat
                      (when (:block/content e)
                        [[:db/retract (:e d) :block/content]
                         [:db/add (:e d) :block/title (:block/content e)]])
                      (when (:block/original-name e)
                        [[:db/retract (:e d) :block/original-name]
                         [:db/add (:e d) :block/title (:block/original-name e)]])))) datoms)]
    tx-data))

(defn- replace-object-and-page-type-with-node
  [conn _search-db]
  (->> (ldb/get-all-properties @conn)
       (filter (fn [p]
                 (contains? #{:object :page} (:type (:block/schema p)))))
       (map
        (fn [p]
          {:db/id (:db/id p)
           :block/schema (assoc (:block/schema p) :type :node)}))))

(defn- update-task-ident
  [conn _search-db]
  [{:db/id (:db/id (d/entity @conn :logseq.class/task))
    :db/ident :logseq.class/Task}])

<<<<<<< HEAD
(defn- property-checkbox-type-non-ref
  [conn _search-db]
  (let [db @conn
        properties (d/q
                    '[:find [?ident ...]
                      :where
                      [?p :block/schema ?s]
                      [(get ?s :type) ?t]
                      [(= ?t :checkbox)]
                      [?p :db/ident ?ident]]
                    db)
        datoms (mapcat #(d/datoms db :avet %) properties)
        schema-tx-data (map
                        (fn [ident]
                          [:db/retract ident :db/valueType])
                        properties)
        value-tx-data (mapcat
                       (fn [d]
                         (let [e (:e d)
                               a (:a d)
                               v (:v d)
                               ve (when (integer? v) (d/entity db v))
                               ve-value (:property.value/content ve)]
                           (when (some? ve-value)
                             [[:db/add e a ve-value]
                              [:db/retractEntity v]])))
                       datoms)]
    (concat schema-tx-data value-tx-data)))
=======
(defn- update-table-properties
  [conn _search-db]
  (let [old-new-props {:logseq.property/table-sorting :logseq.property.table/sorting
                       :logseq.property/table-filters :logseq.property.table/filters
                       :logseq.property/table-ordered-columns :logseq.property.table/ordered-columns
                       :logseq.property/table-hidden-columns :logseq.property.table/hidden-columns}
        props-tx (mapv (fn [[old new]]
                         {:db/id (:db/id (d/entity @conn old))
                          :db/ident new})
                       old-new-props)]
    ;; Property changes need to be in their own tx for subsequent uses of properties to take effect
    (ldb/transact! conn props-tx {:db-migrate? true})

    (mapcat (fn [[old new]]
              (->> (d/q '[:find ?b ?prop-v :in $ ?prop :where [?b ?prop ?prop-v]] @conn old)
                   (mapcat (fn [[id prop-value]]
                             [[:db/retract id old]
                              [:db/add id new prop-value]]))))
            old-new-props)))
>>>>>>> f9a0ae03

(def schema-version->updates
  [[3 {:properties [:logseq.property/table-sorting :logseq.property/table-filters
                    :logseq.property/table-hidden-columns :logseq.property/table-ordered-columns]
       :classes    []}]
   [4 {:fix (fn [conn _search-db]
              (let [pages (d/datoms @conn :avet :block/name)
                    tx-data (map (fn [d]
                                   {:db/id (:e d)
                                    :block/type "page"}) pages)]
                tx-data))}]
   [5 {:properties [:logseq.property/view-for]
       :classes    []}]
   [6 {:properties [:logseq.property.asset/remote-metadata]}]
   [7 {:fix replace-original-name-content-with-title}]
   [8 {:fix replace-object-and-page-type-with-node}]
   [9 {:fix update-task-ident}]
<<<<<<< HEAD
   [10 {:fix property-checkbox-type-non-ref}]])
=======
   [10 {:fix update-table-properties}]])
>>>>>>> f9a0ae03

(let [max-schema-version (apply max (map first schema-version->updates))]
  (assert (<= db-schema/version max-schema-version))
  (when (< db-schema/version max-schema-version)
    (js/console.warn (str "Current db schema-version is " db-schema/version ", max available schema-version is " max-schema-version))))

(defn migrate
  [conn search-db]
  (let [db @conn
        version-in-db (or (:kv/value (d/entity db :logseq.kv/schema-version)) 0)]
    (cond
      (= version-in-db db-schema/version)
      nil

      (< db-schema/version version-in-db) ; outdated client, db version could be synced from server
      ;; FIXME: notify users to upgrade to the latest version asap
      nil

      (> db-schema/version version-in-db)
      (let [db-based? (ldb/db-based-graph? @conn)
            updates (keep (fn [[v updates]]
                            (when (and (< version-in-db v) (<= v db-schema/version))
                              updates))
                          schema-version->updates)
            properties (mapcat :properties updates)
            ;; TODO: add classes migration support
            ;; classes (mapcat :classes updates)
            new-properties (->> (select-keys db-property/built-in-properties properties)
                                ;; property already exists, this should never happen
                                (remove (fn [[k _]]
                                          (when (d/entity db k)
                                            (assert (str "DB migration: property already exists " k)))))
                                (into {})
                                sqlite-create-graph/build-initial-properties*
                                (map (fn [b] (assoc b :logseq.property/built-in? true))))
            fixes (mapcat
                   (fn [update]
                     (when-let [fix (:fix update)]
                       (when (fn? fix)
                         (fix conn search-db)))) updates)
            tx-data' (if db-based? (concat new-properties fixes) fixes)]
        (when (seq tx-data')
          (let [tx-data' (concat tx-data' [(sqlite-create-graph/kv :logseq.kv/schema-version db-schema/version)])]
            (ldb/transact! conn tx-data' {:db-migrate? true}))
          (println "DB schema migrated to " db-schema/version " from " version-in-db "."))))))<|MERGE_RESOLUTION|>--- conflicted
+++ resolved
@@ -43,7 +43,6 @@
   [{:db/id (:db/id (d/entity @conn :logseq.class/task))
     :db/ident :logseq.class/Task}])
 
-<<<<<<< HEAD
 (defn- property-checkbox-type-non-ref
   [conn _search-db]
   (let [db @conn
@@ -72,7 +71,7 @@
                               [:db/retractEntity v]])))
                        datoms)]
     (concat schema-tx-data value-tx-data)))
-=======
+
 (defn- update-table-properties
   [conn _search-db]
   (let [old-new-props {:logseq.property/table-sorting :logseq.property.table/sorting
@@ -92,7 +91,6 @@
                              [[:db/retract id old]
                               [:db/add id new prop-value]]))))
             old-new-props)))
->>>>>>> f9a0ae03
 
 (def schema-version->updates
   [[3 {:properties [:logseq.property/table-sorting :logseq.property/table-filters
@@ -110,11 +108,8 @@
    [7 {:fix replace-original-name-content-with-title}]
    [8 {:fix replace-object-and-page-type-with-node}]
    [9 {:fix update-task-ident}]
-<<<<<<< HEAD
-   [10 {:fix property-checkbox-type-non-ref}]])
-=======
-   [10 {:fix update-table-properties}]])
->>>>>>> f9a0ae03
+   [10 {:fix update-table-properties}]
+   [11 {:fix property-checkbox-type-non-ref}]])
 
 (let [max-schema-version (apply max (map first schema-version->updates))]
   (assert (<= db-schema/version max-schema-version))
