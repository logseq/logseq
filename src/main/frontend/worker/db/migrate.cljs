--- conflicted
+++ resolved
@@ -1,10 +1,13 @@
 (ns frontend.worker.db.migrate
   "Handles SQLite and datascript migrations for DB graphs"
-  (:require [clojure.walk :as walk]
+  (:require [clojure.string :as string]
+            [clojure.walk :as walk]
             [datascript.core :as d]
             [datascript.impl.entity :as de]
             [frontend.worker.util :as worker-util]
+            [logseq.common.util :as common-util]
             [logseq.db :as ldb]
+            [logseq.db.common.order :as db-order]
             [logseq.db.frontend.class :as db-class]
             [logseq.db.frontend.property :as db-property]
             [logseq.db.frontend.schema :as db-schema]
@@ -15,61 +18,76 @@
 ;; Frontend migrations
 ;; ===================
 
-(comment
-  (defn- rename-properties-aux
-    [db props-to-rename]
-    (let [property-tx (map
-                       (fn [[old new]]
-                         (let [e-new (d/entity db new)
-                               e-old (d/entity db old)]
-                           (if e-new
-                             (when e-old
-                               [:db/retractEntity (:db/id e-old)])
-                             (merge {:db/id (:db/id (d/entity db old))
-                                     :db/ident new}
-                                    (when-let [new-title (get-in db-property/built-in-properties [new :title])]
-                                      {:block/title new-title
-                                       :block/name (common-util/page-name-sanity-lc new-title)})))))
-                       props-to-rename)
-          titles-tx (->> (d/datoms db :avet :block/title)
-                         (keep (fn [d]
-                                 (let [title (:v d)]
-                                   (if (string? title)
-                                     (when-let [props (seq (filter (fn [[old _new]] (string/includes? (:v d) (str old))) props-to-rename))]
-                                       (let [title' (reduce (fn [title [old new]]
-                                                              (string/replace title (str old) (str new))) title props)]
-                                         [:db/add (:e d) :block/title title']))
-                                     [:db/retract (:e d) :block/title])))))
-          sorting-tx (->> (d/datoms db :avet :logseq.property.table/sorting)
-                          (keep (fn [d]
-                                  (when (coll? (:v d))
-                                    (when-let [props (seq (filter (fn [[old _new]]
-                                                                    (some (fn [item] (= old (:id item))) (:v d))) props-to-rename))]
-                                      (let [value (reduce
-                                                   (fn [sorting [old new]]
-                                                     (mapv
-                                                      (fn [item]
-                                                        (if (= old (:id item))
-                                                          (assoc item :id new)
-                                                          item))
-                                                      sorting))
-                                                   (:v d)
-                                                   props)]
-                                        [:db/add (:e d) :logseq.property.table/sorting value]))))))
-          sized-columns-tx (->> (d/datoms db :avet :logseq.property.table/sized-columns)
+(defn- rename-properties-aux
+  [db props-to-rename]
+  (let [property-tx (map
+                     (fn [[old new]]
+                       (let [e-new (d/entity db new)
+                             e-old (d/entity db old)]
+                         (if e-new
+                           (when e-old
+                             [:db/retractEntity (:db/id e-old)])
+                           (merge {:db/id (:db/id (d/entity db old))
+                                   :db/ident new}
+                                  (when-let [new-title (get-in db-property/built-in-properties [new :title])]
+                                    {:block/title new-title
+                                     :block/name (common-util/page-name-sanity-lc new-title)})))))
+                     props-to-rename)
+        titles-tx (->> (d/datoms db :avet :block/title)
+                       (keep (fn [d]
+                               (let [title (:v d)]
+                                 (if (string? title)
+                                   (when-let [props (seq (filter (fn [[old _new]] (string/includes? (:v d) (str old))) props-to-rename))]
+                                     (let [title' (reduce (fn [title [old new]]
+                                                            (string/replace title (str old) (str new))) title props)]
+                                       [:db/add (:e d) :block/title title']))
+                                   [:db/retract (:e d) :block/title])))))
+        sorting-tx (->> (d/datoms db :avet :logseq.property.table/sorting)
+                        (keep (fn [d]
+                                (when (coll? (:v d))
+                                  (when-let [props (seq (filter (fn [[old _new]]
+                                                                  (some (fn [item] (= old (:id item))) (:v d))) props-to-rename))]
+                                    (let [value (reduce
+                                                 (fn [sorting [old new]]
+                                                   (mapv
+                                                    (fn [item]
+                                                      (if (= old (:id item))
+                                                        (assoc item :id new)
+                                                        item))
+                                                    sorting))
+                                                 (:v d)
+                                                 props)]
+                                      [:db/add (:e d) :logseq.property.table/sorting value]))))))
+        sized-columns-tx (->> (d/datoms db :avet :logseq.property.table/sized-columns)
+                              (keep (fn [d]
+                                      (when (map? (:v d))
+                                        (when-let [props (seq (filter (fn [[old _new]] (get (:v d) old)) props-to-rename))]
+                                          (let [value (reduce
+                                                       (fn [sizes [old new]]
+                                                         (if-let [size (get sizes old)]
+                                                           (-> sizes
+                                                               (dissoc old)
+                                                               (assoc new size))
+                                                           sizes))
+                                                       (:v d)
+                                                       props)]
+                                            [:db/add (:e d) :logseq.property.table/sized-columns value]))))))
+        hidden-columns-tx (mapcat
+                           (fn [[old new]]
+                             (->> (d/datoms db :avet :logseq.property.table/hidden-columns old)
+                                  (mapcat (fn [d]
+                                            [[:db/retract (:e d) :logseq.property.table/hidden-columns old]
+                                             [:db/add (:e d) :logseq.property.table/hidden-columns new]]))))
+                           props-to-rename)
+        ordered-columns-tx (->> (d/datoms db :avet :logseq.property.table/ordered-columns)
                                 (keep (fn [d]
-                                        (when (map? (:v d))
-                                          (when-let [props (seq (filter (fn [[old _new]] (get (:v d) old)) props-to-rename))]
+                                        (when (coll? (:v d))
+                                          (when-let [props (seq (filter (fn [[old _new]] ((set (:v d)) old)) props-to-rename))]
                                             (let [value (reduce
-                                                         (fn [sizes [old new]]
-                                                           (if-let [size (get sizes old)]
-                                                             (-> sizes
-                                                                 (dissoc old)
-                                                                 (assoc new size))
-                                                             sizes))
+                                                         (fn [col [old new]]
+                                                           (mapv (fn [v] (if (= old v) new v)) col))
                                                          (:v d)
                                                          props)]
-<<<<<<< HEAD
                                               [:db/add (:e d) :logseq.property.table/ordered-columns value]))))))
         filters-tx (->> (d/datoms db :avet :logseq.property.table/filters)
                         (keep (fn [d]
@@ -114,640 +132,18 @@
                            props-to-rename)]
         (concat props-tx fix-tx)))))
 
-(defn- rename-classes
-  [classes-to-rename]
-  (fn [conn _search-db]
-    (when (ldb/db-based-graph? @conn)
-      (mapv (fn [[old new]]
-              (merge {:db/id (:db/id (d/entity @conn old))
-                      :db/ident new}
-                     (when-let [new-title (get-in db-class/built-in-classes [new :title])]
-                       {:block/title new-title
-                        :block/name (common-util/page-name-sanity-lc new-title)})))
-            classes-to-rename))))
-
-(defn- set-hide-empty-value
-  [_conn _search-db]
-  (map
-   (fn [k]
-     {:db/ident k
-      :logseq.property/hide-empty-value true})
-   [:logseq.task/status :logseq.task/priority :logseq.task/deadline]))
-
-(defn- update-hl-color-and-page
-  [conn _search-db]
-  (when (ldb/db-based-graph? @conn)
-    (let [db @conn
-          hl-color (d/entity db :logseq.property.pdf/hl-color)
-          hl-page (d/entity db :logseq.property.pdf/hl-page)
-          existing-colors (d/datoms db :avet :logseq.property.pdf/hl-color)
-          color-update-tx (mapcat
-                           (fn [datom]
-                             (let [block (d/entity db (:v datom))
-                                   color-ident (keyword "logseq.property" (str "color." (:block/title block)))]
-                               (if block
-                                 [[:db/add (:e datom) :logseq.property.pdf/hl-color color-ident]
-                                  [:db/retractEntity (:db/id block)]]
-                                 [[:db/retract (:e datom) :logseq.property.pdf/hl-color]])))
-                           existing-colors)
-          page-datoms (d/datoms db :avet :logseq.property.pdf/hl-page)
-          page-update-tx (mapcat
-                          (fn [datom]
-                            (let [block (d/entity db (:v datom))
-                                  value (db-property/property-value-content block)]
-                              (if (integer? value)
-                                [[:db/add (:e datom) :logseq.property.pdf/hl-page value]
-                                 [:db/retractEntity (:db/id block)]]
-                                [[:db/retract (:e datom) :logseq.property.pdf/hl-page]])))
-                          page-datoms)]
-    ;; update schema first
-      (d/transact! conn
-                   (concat
-                    [{:db/ident :logseq.property.pdf/hl-page
-                      :block/schema {:type :raw-number}}
-                     [:db/retract (:db/id hl-page) :db/valueType]
-                     {:db/ident :logseq.property.pdf/hl-color
-                      :block/schema {:type :default}}]
-                    (db-property-build/closed-values->blocks
-                     (assoc hl-color :closed-values (get-in db-property/built-in-properties [:logseq.property.pdf/hl-color :closed-values])))))
-    ;; migrate data
-      (concat color-update-tx page-update-tx))))
-
-(defn- store-url-value-in-block-title
-  [conn _search-db]
-  (let [db @conn
-        url-properties (->> (d/datoms db :avet :block/type "property")
-                            (keep (fn [datom]
-                                    (let [property (d/entity db (:e datom))
-                                          type (get-in property [:block/schema :type])]
-                                      (when (= type :url)
-                                        property)))))
-        datoms (mapcat
-                (fn [property]
-                  (d/datoms db :avet (:db/ident property)))
-                url-properties)]
-    (mapcat
-     (fn [datom]
-       (if-let [url-block (when (integer? (:v datom)) (d/entity db (:v datom)))]
-         (let [url-value (db-property/property-value-content url-block)]
-           [[:db/retract (:db/id url-block) :property.value/content]
-            [:db/add (:db/id url-block) :block/title url-value]])
-         [[:db/retract (:e datom) (:a datom)]]))
-     datoms)))
-
-(defn- replace-hidden-type-with-schema
-  [conn _search-db]
-  (let [db @conn
-        datoms (d/datoms db :avet :block/type "hidden")]
-    (map
-     (fn [datom]
-       {:db/id (:e datom)
-        :block/type "page"
-        :block/schema {:public? false}})
-     datoms)))
-
-(defn- update-block-type-many->one
-  [conn _search-db]
-  (let [db @conn
-        datoms (d/datoms db :avet :block/type)
-        new-type-tx (->> (set (map :e datoms))
-                         (mapcat
-                          (fn [id]
-                            (let [types (:block/type (d/entity db id))
-                                  type (if (set? types)
-                                         (cond
-                                           (contains? types "class")
-                                           "class"
-                                           (contains? types "property")
-                                           "property"
-                                           (contains? types "whiteboard")
-                                           "whiteboard"
-                                           (contains? types "journal")
-                                           "journal"
-                                           (contains? types "hidden")
-                                           "hidden"
-                                           (contains? types "page")
-                                           "page"
-                                           :else
-                                           (first types))
-                                         types)]
-                              (when type
-                                [[:db/retract id :block/type]
-                                 [:db/add id :block/type type]])))))
-        schema (:schema db)]
-    (ldb/transact! conn new-type-tx {:db-migrate? true})
-    (d/reset-schema! conn (update schema :block/type #(assoc % :db/cardinality :db.cardinality/one)))
-    []))
-
-(defn- deprecate-class-parent
-  [conn _search-db]
-  (let [db @conn]
-    (when (ldb/db-based-graph? db)
-      (let [datoms (d/datoms db :avet :class/parent)]
-        (->> (set (map :e datoms))
-             (mapcat
-              (fn [id]
-                (let [value (:db/id (:class/parent (d/entity db id)))]
-                  [[:db/retract id :class/parent]
-                   [:db/add id :logseq.property.class/extends value]]))))))))
-
-(defn- deprecate-class-schema-properties
-  [conn _search-db]
-  (let [db @conn]
-    (when (ldb/db-based-graph? db)
-      (let [datoms (d/datoms db :avet :class/schema.properties)]
-        (->> (set (map :e datoms))
-             (mapcat
-              (fn [id]
-                (let [values (map :db/id (:class/schema.properties (d/entity db id)))]
-                  (concat
-                   [[:db/retract id :class/schema.properties]]
-                   (map
-                    (fn [value]
-                      [:db/add id :logseq.property.class/properties value])
-                    values))))))))))
-
-(defn- update-db-attrs-type
-  [conn _search-db]
-  (let [db @conn]
-    (when (ldb/db-based-graph? db)
-      (let [alias (d/entity db :block/alias)
-            tags (d/entity db :block/tags)]
-        [[:db/add (:db/id alias) :block/schema {:type :page
-                                                :cardinality :many
-                                                :view-context :page
-                                                :public? true}]
-         [:db/add (:db/id tags) :block/schema {:type :class
-                                               :cardinality :many
-                                               :public? true
-                                               :classes #{:logseq.class/Root}}]]))))
-
-(defn- fix-view-for
-  [conn _search-db]
-  (let [db @conn]
-    (when (ldb/db-based-graph? db)
-      (let [datoms (d/datoms db :avet :logseq.property/view-for)
-            e (d/entity db :logseq.property/view-for)
-            fix-schema [:db/add (:db/id e) :block/schema {:type :node
-                                                          :hide? true
-                                                          :public? false}]
-            fix-data (keep
-                      (fn [d]
-                        (if-let [id (if (= :all-pages (:v d))
-                                      (:db/id (ldb/get-case-page db common-config/views-page-name))
-                                      (:db/id (d/entity db (:v d))))]
-                          [:db/add (:e d) :logseq.property/view-for id]
-                          [:db/retract (:e d) :logseq.property/view-for (:v d)]))
-                      datoms)]
-        (cons fix-schema fix-data)))))
-
-(defn- add-card-properties
-  [conn _search-db]
-  (let [db @conn]
-    (when (ldb/db-based-graph? db)
-      (let [card (d/entity db :logseq.class/Card)
-            card-id (:db/id card)]
-        [[:db/add card-id :logseq.property.class/properties :logseq.property.fsrs/due]
-         [:db/add card-id :logseq.property.class/properties :logseq.property.fsrs/state]]))))
-
-(defn- add-query-property-to-query-tag
-  [conn _search-db]
-  (let [db @conn]
-    (when (ldb/db-based-graph? db)
-      (let [query (d/entity db :logseq.class/Query)
-            query-id (:db/id query)]
-        [[:db/add query-id :logseq.property.class/properties :logseq.property/query]]))))
-
-(defn- add-card-view
-  [conn _search-db]
-  (let [db @conn]
-    (when (ldb/db-based-graph? db)
-      (let [ident :logseq.property.view/type.card
-            uuid' (common-uuid/gen-uuid :db-ident-block-uuid ident)
-            property (d/entity db :logseq.property.view/type)
-            m (cond->
-               (db-property-build/build-closed-value-block
-                uuid'
-                nil
-                "Card View"
-                property
-                {:db-ident :logseq.property.view/type.card})
-                true
-                (assoc :block/order (db-order/gen-key)))]
-        [m]))))
-
-(defn- add-tags-for-typed-display-blocks
-  [conn _search-db]
-  (let [db @conn]
-    (when (ldb/db-based-graph? db)
-      (let [property (d/entity db :logseq.property.node/display-type)
-            ;; fix property
-            _ (when-not (and (ldb/property? property)
-                             (true? (:db/index property)))
-                (let [fix-tx-data (->>
-                                   (select-keys db-property/built-in-properties [:logseq.property.node/display-type])
-                                   (sqlite-create-graph/build-properties)
-                                   (map (fn [m]
-                                          (assoc m :db/id (:db/id property)))))]
-                  (d/transact! conn fix-tx-data)))
-            datoms (d/datoms @conn :avet :logseq.property.node/display-type)]
-        (map
-         (fn [d]
-           (when-let [tag-id (ldb/get-class-ident-by-display-type (:v d))]
-             [:db/add (:e d) :block/tags tag-id]))
-         datoms)))))
-
-(defn- rename-card-view-to-gallery-view
-  [conn _search-db]
-  (when (ldb/db-based-graph? @conn)
-    (let [card (d/entity @conn :logseq.property.view/type.card)]
-      [{:db/id (:db/id card)
-        :db/ident :logseq.property.view/type.gallery
-        :block/title "Gallery View"}])))
-
-(defn- add-pdf-annotation-class
-  [conn _search-db]
-  (let [db @conn]
-    (when (ldb/db-based-graph? db)
-      (let [datoms (d/datoms db :avet :logseq.property/ls-type :annotation)]
-        (map
-         (fn [d]
-           [:db/add (:e d) :block/tags :logseq.class/pdf-annotation])
-         datoms)))))
-
-(defn- replace-special-id-ref-with-id-ref
-  [conn _search-db]
-  (let [db @conn
-        ref-special-chars "~^"
-        id-ref-pattern (re-pattern
-                        (str "(?i)" "~\\^" "(" common-util/uuid-pattern ")"))
-        datoms (d/datoms db :avet :block/title)]
-    (keep
-     (fn [{:keys [e v]}]
-       (if (string? v)
-         (when (string/includes? v ref-special-chars)
-           (let [entity (d/entity db e)]
-             (cond
-               (and (ldb/page? entity)
-                    (re-find db-content/id-ref-pattern v))
-               [:db/retractEntity e]
-
-               (string/includes? v (str page-ref/left-brackets ref-special-chars))
-               (let [title' (string/replace v (str page-ref/left-brackets ref-special-chars) page-ref/left-brackets)]
-                 (prn :debug {:old-title v :new-title title'})
-                 {:db/id e
-                  :block/title title'})
-
-               (re-find id-ref-pattern v)
-               (let [title' (string/replace v id-ref-pattern "$1")]
-                 (prn :debug {:old-title v :new-title title'})
-                 {:db/id e
-                  :block/title title'}))))
-         [:db/retractEntity e]))
-     datoms)))
-
-(defn- replace-block-type-with-tags
-  [conn _search-db]
-  (let [db @conn
-        block-type-entity (d/entity db :block/type)
-        ;; Not using (d/datoms db :avet :block/type) here because some old graphs
-        ;; don't have :block/type indexed
-        datoms (->> (d/datoms db :eavt)
-                    (filter (fn [d] (= :block/type (:a d)))))
-        tx-data (mapcat (fn [{:keys [e _a v]}]
-                          (let [tag (case v
-                                      "page" :logseq.class/Page
-                                      "class" :logseq.class/Tag
-                                      "property" :logseq.class/Property
-                                      "journal" :logseq.class/Journal
-                                      "whiteboard" :logseq.class/Whiteboard
-                                      "asset" :logseq.class/Asset
-                                      "closed value" nil
-                                      (throw (ex-info "unsupported block/type" {:type v})))]
-                            (cond->
-                             [[:db/retract e :block/type]]
-                              (some? tag)
-                              (conj [:db/add e :block/tags tag])))) datoms)]
-    (concat
-     tx-data
-     (when block-type-entity
-       [[:db/retractEntity (:db/id block-type-entity)]]))))
-
-(defn- add-scheduled-to-task
-  [conn _search-db]
-  (let [db @conn]
-    (when (ldb/db-based-graph? db)
-      (let [e (d/entity db :logseq.class/Task)
-            eid (:db/id e)]
-        [[:db/add eid :logseq.property.class/properties :logseq.task/scheduled]]))))
-
-(defn- update-deadline-to-datetime
-  [conn _search-db]
-  (let [db @conn]
-    (when (ldb/db-based-graph? db)
-      (let [e (d/entity db :logseq.task/deadline)
-            datoms (d/datoms db :avet :logseq.task/deadline)]
-        (concat
-         [[:db/retract (:db/id e) :db/valueType]
-          {:db/id (:db/id e)
-           :block/schema (assoc (:block/schema e) :type :datetime)}]
-         (map
-          (fn [d]
-            (if-let [day (:block/journal-day (d/entity db (:v d)))]
-              (let [v' (tc/to-long (date-time-util/int->local-date day))]
-                [:db/add (:e d) :logseq.task/deadline v'])
-              [:db/retract (:e d) :logseq.task/deadline]))
-          datoms))))))
-
-(defn- remove-block-format-from-db!
-  [conn]
-  (let [db @conn]
-    (when (ldb/db-based-graph? db)
-      (let [datoms (d/datoms db :avet :block/uuid)
-            tx-data (map
-                     (fn [d]
-                       [:db/retract (:e d) :block/format])
-                     datoms)]
-        (ldb/transact! conn tx-data {:db-migrate? true})
-        (d/reset-schema! conn (dissoc (:schema db) :block/format))))))
-
-(defn- remove-duplicated-contents-page
-  [conn _search-db]
-  (let [db @conn]
-    (when (ldb/db-based-graph? db)
-      (let [duplicated-contents-pages (->>
-                                       (d/q
-                                        '[:find ?b ?created-at
-                                          :where
-                                          [?b :block/title "Contents"]
-                                          [?b :block/tags ?t]
-                                          [?t :db/ident :logseq.class/Page]
-                                          [?b :logseq.property/built-in? true]
-                                          [?b :block/created-at ?created-at]]
-                                        db)
-                                       (sort-by second)
-                                       rest)]
-        (when (seq duplicated-contents-pages)
-          (let [tx-data (mapcat
-                         (fn [[e _]]
-                           (let [p (d/entity db e)
-                                 blocks (:block/_page p)]
-                             (conj (mapv (fn [b] [:db/retractEntity (:db/id b)]) blocks)
-                                   [:db/retractEntity e])))
-                         duplicated-contents-pages)]
-            (ldb/transact! conn tx-data {:db-migrate? true})))
-        []))))
-
-(defn- deprecate-logseq-user-ns
-  [conn _search-db]
-  (let [db @conn]
-    (when (ldb/db-based-graph? db)
-      (let [db-ids (d/q '[:find [?b ...]
-                          :where
-                          (or [?b :logseq.user/name]
-                              [?b :logseq.user/email]
-                              [?b :logseq.user/avatar])]
-                        db)]
-        (into
-         [[:db/retractEntity :logseq.user/name]
-          [:db/retractEntity :logseq.user/email]
-          [:db/retractEntity :logseq.user/avatar]]
-         (mapcat (fn [e] [[:db/retract e :logseq.user/name]
-                          [:db/retract e :logseq.user/email]
-                          [:db/retract e :logseq.user/avatar]])
-                 db-ids))))))
-
-(defn- update-view-filter
-  [conn _search-db]
-  (let [db @conn]
-    (when (ldb/db-based-graph? db)
-      (let [ident :logseq.property.table/filters
-            property (d/entity db ident)
-            property-tx {:db/id (:db/id property)
-                         :logseq.property/type :map}
-            data-tx (mapcat
-                     (fn [d]
-                       (let [v (:v d)]
-                         (cond
-                           (= v :logseq.property/empty-placeholder)
-                           [[:db/retract (:e d) ident]]
-                           (map? v)
-                           nil
-                           :else
-                           [[:db/retract (:e d) ident]
-                            [:db/add (:e d) ident {:or? false :filters (:v d)}]])))
-                     (d/datoms db :avet ident))]
-        (cons property-tx data-tx)))))
-
-(defn- schema->qualified-property-keyword
-  [prop-schema]
-  (reduce-kv
-   (fn [r k v]
-     (if (qualified-keyword? k)
-       (assoc r k v)
-       (cond
-         (= k :cardinality)
-         (assoc r :db/cardinality v)
-         (= k :classes)
-         (assoc r :logseq.property/classes v)
-         (= k :position)
-         (assoc r :logseq.property/ui-position v)
-         :else
-         (assoc r (keyword "logseq.property" k) v))))
-   {}
-   prop-schema))
-
-(defn- remove-block-schema
-  [conn _search-db]
-  (let [db @conn
-        schema (:schema db)]
-    (when (ldb/db-based-graph? db)
-      (let [db-ids (d/q '[:find [?b ...]
-                          :where
-                          [?b :block/schema]]
-                        db)
-            tx-data (mapcat (fn [eid]
-                              (let [entity (d/entity db eid)
-                                    schema (:block/schema entity)
-                                    schema-properties (dissoc (schema->qualified-property-keyword schema) :db/cardinality)
-                                    hidden-page? (contains? #{common-config/favorites-page-name common-config/views-page-name}
-                                                            (:block/title entity))
-                                    m (assoc schema-properties :db/id eid)
-                                    m' (if hidden-page?
-                                         (-> m (assoc :logseq.property/hide? true) (dissoc :logseq.property/public?))
-                                         m)]
-                                (concat
-                                 [m'
-                                  [:db/retract eid :block/schema]])))
-                            db-ids)
-            tx-data' (concat tx-data [[:db/retractEntity :block/schema]])]
-        (d/transact! conn tx-data' {:db-migrate? true})))
-    (d/reset-schema! conn (dissoc schema :block/schema))
-    []))
-
-(defn- add-view-icons
-  [_conn _search-db]
-  [{:db/ident :logseq.property.view/type.table
-    :logseq.property/icon {:type :tabler-icon :id "table"}}
-   {:db/ident :logseq.property.view/type.list
-    :logseq.property/icon {:type :tabler-icon :id "list"}}
-   {:db/ident :logseq.property.view/type.gallery
-    :logseq.property/icon {:type :tabler-icon :id "layout-grid"}}])
-
-(defn- migrate-views
-  [conn _search-db]
-  (let [db @conn
-        tags (->> (d/datoms db :avet :block/tags :logseq.class/Tag)
-                  (map (fn [d] (d/entity db (:e d)))))
-        properties (->> (d/datoms db :avet :block/tags :logseq.class/Property)
-                        (map (fn [d] (d/entity db (:e d)))))
-        tx-data (mapcat
-                 (fn [e]
-                   (let [id (:db/id e)
-                         ks [:logseq.property.table/sorting
-                             :logseq.property.table/filters
-                             :logseq.property.view/group-by-property
-                             :logseq.property.table/hidden-columns
-                             :logseq.property.table/ordered-columns
-                             :logseq.property.table/sized-columns
-                             :logseq.property.table/pinned-columns
-                             :logseq.property.view/type]
-                         view-properties (->> (keep (fn [k] (when-let [v (get (d/pull db [k] id) k)]
-                                                              [k v])) ks)
-                                              (into {}))]
-                     (when (seq view-properties)
-                       (let [view-page-id (:db/id (ldb/get-page db common-config/views-page-name))
-                             _ (when (nil? view-page-id)
-                                 (throw (ex-info "View page not exists" {})))
-                             view (-> view-properties
-                                      (merge {:logseq.property/view-for id
-                                              :block/uuid (common-uuid/gen-uuid :migrate-new-block-uuid
-                                                                                (keyword "temp-view-for"
-                                                                                         (string/replace (str (:block/uuid e)) "-" "")))
-                                              :block/title "All"
-                                              :block/parent view-page-id
-                                              :block/page view-page-id
-                                              :block/order (db-order/gen-key nil)})
-                                      (sqlite-util/block-with-timestamps))]
-                         (-> (mapv (fn [k] [:db/retract id k]) (keys view-properties))
-                             (conj view))))))
-                 (common-util/distinct-by :db/id (concat tags properties)))]
-    tx-data))
-
-(defn- add-group-by-property-for-list-views
-  [conn _search-db]
-  (let [db @conn
-        list-type-id (:db/id (d/entity db :logseq.property.view/type.list))
-        list-views (d/datoms db :avet :logseq.property.view/type list-type-id)
-        block-page-prop-id (:db/id (d/entity db :block/page))]
-    (map (fn [view-datom]
-           [:db/add (:e view-datom) :logseq.property.view/group-by-property block-page-prop-id])
-         list-views)))
-
-(defn- cardinality-one-multiple-values
-  [conn _search-db]
-  (let [db @conn
-        attrs (keep (fn [[k v]]
-                      (when (and (keyword? k)
-                                 (not= :db.cardinality/many (:db/cardinality v))
-                                 (not= :db.cardinality/many (:db/cardinality (d/entity db k)))
-                                 (or (get db-schema/schema k)
-                                     (ldb/property? (d/entity db k))))
-                        k)) (:schema db))
-        block-ids (map :e (d/datoms db :avet :block/uuid))]
-    (->>
-     (mapcat
-      (fn [id]
-        (mapcat (fn [attr]
-                  (let [datoms (d/datoms db :eavt id attr)]
-                    (when (> (count datoms) 1)
-                      (map (fn [datom]
-                             [:db/retract (:e datom) (:a datom) (:v datom)])
-                           (butlast datoms))))) attrs))
-      block-ids)
-     (remove nil?))))
-
-(defn- rename-repeated-properties
-  [conn _search-db]
-  (when (ldb/db-based-graph? @conn)
-    (let [closed-values-tx (mapv (fn [[old new]]
-                                   {:db/id (:db/id (d/entity @conn old))
-                                    :db/ident new})
-                                 {:logseq.task/recur-unit.minute :logseq.property.repeat/recur-unit.minute
-                                  :logseq.task/recur-unit.hour :logseq.property.repeat/recur-unit.hour
-                                  :logseq.task/recur-unit.day :logseq.property.repeat/recur-unit.day
-                                  :logseq.task/recur-unit.week :logseq.property.repeat/recur-unit.week
-                                  :logseq.task/recur-unit.month :logseq.property.repeat/recur-unit.month
-                                  :logseq.task/recur-unit.year :logseq.property.repeat/recur-unit.year})]
-      (ldb/transact! conn closed-values-tx {:db-migrate? true})))
-
-  ;; This needs to be last as the returned tx are used
-  ((rename-properties {:logseq.task/recur-frequency :logseq.property.repeat/recur-frequency
-                       :logseq.task/recur-unit :logseq.property.repeat/recur-unit
-                       :logseq.task/repeated? :logseq.property.repeat/repeated?
-                       :logseq.task/scheduled-on-property :logseq.property.repeat/temporal-property
-                       :logseq.task/recur-status-property :logseq.property.repeat/checked-property})
-   conn))
-
-(defn- rename-task-properties
-  [conn _search-db]
-  (when (ldb/db-based-graph? @conn)
-    (let [db @conn
-          new-idents {:logseq.task/status.backlog :logseq.property/status.backlog
-                      :logseq.task/status.todo :logseq.property/status.todo
-                      :logseq.task/status.doing :logseq.property/status.doing
-                      :logseq.task/status.in-review :logseq.property/status.in-review
-                      :logseq.task/status.done :logseq.property/status.done
-                      :logseq.task/status.canceled :logseq.property/status.canceled
-                      :logseq.task/priority.low :logseq.property/priority.low
-                      :logseq.task/priority.medium :logseq.property/priority.medium
-                      :logseq.task/priority.high :logseq.property/priority.high
-                      :logseq.task/priority.urgent :logseq.property/priority.urgent}
-          closed-values-tx (mapv (fn [[old new]]
-                                   (let [e-new (d/entity @conn new)
-                                         e-old (d/entity @conn old)]
-                                     (if e-new
-                                       (when e-old
-                                         [:db/retractEntity (:db/id e-old)])
-                                       {:db/id (:db/id (d/entity @conn old))
-                                        :db/ident new})))
-                                 new-idents)
-          filters-tx (->> (d/datoms db :avet :logseq.property.table/filters)
-                          (keep (fn [d]
-                                  (let [filters (:filters (:v d))]
-                                    (when (some (fn [item]
-                                                  (and (vector? item) (contains? #{:logseq.task/status :logseq.task/priority}
-                                                                                 (first item)))) filters)
-                                      (let [value (update (:v d) :filters
-                                                          (fn [col]
-                                                            (reduce
-                                                             (fn [col property]
-                                                               (vec
-                                                                (keep (fn [item]
-                                                                        (if (and (vector? item) (= property (first item)))
-                                                                          (let [[p o v] item
-                                                                                f (fn [id]
-                                                                                    (when-let [new-ident (get new-idents (:db/ident (d/entity db [:block/uuid id])))]
-                                                                                      (common-uuid/gen-uuid :db-ident-block-uuid new-ident)))
-                                                                                v' (if (set? v)
-                                                                                     (when-let [v' (seq (keep f v))]
-                                                                                       (set v'))
-                                                                                     (f v))]
-                                                                            (when v'
-                                                                              [p o v']))
-                                                                          item))
-                                                                      col)))
-                                                             col
-                                                             [:logseq.task/status :logseq.task/priority])))]
-                                        [:db/add (:e d) :logseq.property.table/filters value]))))))]
-      (ldb/transact! conn (concat closed-values-tx filters-tx) {:db-migrate? true})))
-
-  ;; This needs to be last as the returned tx are used
-  ((rename-properties {:logseq.task/status :logseq.property/status
-                       :logseq.task/priority :logseq.property/priority
-                       :logseq.task/deadline :logseq.property/deadline
-                       :logseq.task/scheduled :logseq.property/scheduled})
-   conn))
+(comment
+  (defn- rename-classes
+    [classes-to-rename]
+    (fn [conn _search-db]
+      (when (ldb/db-based-graph? @conn)
+        (mapv (fn [[old new]]
+                (merge {:db/id (:db/id (d/entity @conn old))
+                        :db/ident new}
+                       (when-let [new-title (get-in db-class/built-in-classes [new :title])]
+                         {:block/title new-title
+                          :block/name (common-util/page-name-sanity-lc new-title)})))
+              classes-to-rename)))))
 
 (defn fix-rename-parent-to-extends
   [conn _search-db]
@@ -796,204 +192,11 @@
          move-top-parents-to-library
          update-children-parent-and-order)))))
 
-
-(defn- empty-placeholder-add-block-uuid
-  [_conn _search-db]
-  [{:db/ident :logseq.property/empty-placeholder
-    :block/uuid (common-uuid/gen-uuid :builtin-block-uuid :logseq.property/empty-placeholder)}])
-=======
-                                              [:db/add (:e d) :logseq.property.table/sized-columns value]))))))
-          hidden-columns-tx (mapcat
-                             (fn [[old new]]
-                               (->> (d/datoms db :avet :logseq.property.table/hidden-columns old)
-                                    (mapcat (fn [d]
-                                              [[:db/retract (:e d) :logseq.property.table/hidden-columns old]
-                                               [:db/add (:e d) :logseq.property.table/hidden-columns new]]))))
-                             props-to-rename)
-          ordered-columns-tx (->> (d/datoms db :avet :logseq.property.table/ordered-columns)
-                                  (keep (fn [d]
-                                          (when (coll? (:v d))
-                                            (when-let [props (seq (filter (fn [[old _new]] ((set (:v d)) old)) props-to-rename))]
-                                              (let [value (reduce
-                                                           (fn [col [old new]]
-                                                             (mapv (fn [v] (if (= old v) new v)) col))
-                                                           (:v d)
-                                                           props)]
-                                                [:db/add (:e d) :logseq.property.table/ordered-columns value]))))))
-          filters-tx (->> (d/datoms db :avet :logseq.property.table/filters)
-                          (keep (fn [d]
-                                  (let [filters (:filters (:v d))]
-                                    (when (coll? filters)
-                                      (when-let [props (seq (filter (fn [[old _new]]
-                                                                      (some (fn [item] (and (vector? item)
-                                                                                            (= old (first item)))) filters)) props-to-rename))]
-                                        (let [value (update (:v d) :filters
-                                                            (fn [col]
-                                                              (reduce
-                                                               (fn [col [old new]]
-                                                                 (mapv (fn [item]
-                                                                         (if (and (vector? item) (= old (first item)))
-                                                                           (vec (cons new (rest item)))
-                                                                           item))
-                                                                       col))
-                                                               col
-                                                               props)))]
-                                          [:db/add (:e d) :logseq.property.table/filters value])))))))]
-      (concat property-tx
-              titles-tx
-              sorting-tx
-              sized-columns-tx
-              hidden-columns-tx
-              ordered-columns-tx
-              filters-tx)))
-
-  (defn- rename-properties
-    [props-to-rename]
-    (fn [conn _search-db]
-      (when (ldb/db-based-graph? @conn)
-        (let [props-tx (rename-properties-aux @conn props-to-rename)]
-        ;; Property changes need to be in their own tx for subsequent uses of properties to take effect
-          (ldb/transact! conn props-tx {:db-migrate? true})
->>>>>>> 88216d29
-
-          (mapcat (fn [[old new]]
-                 ;; can't use datoms b/c user properties aren't indexed
-                    (->> (d/q '[:find ?b ?prop-v :in $ ?prop :where [?b ?prop ?prop-v]] @conn old)
-                         (mapcat (fn [[id prop-value]]
-                                   [[:db/retract id old]
-                                    [:db/add id new prop-value]]))))
-                  props-to-rename)))))
-
-  (defn- rename-classes
-    [classes-to-rename]
-    (fn [conn _search-db]
-      (when (ldb/db-based-graph? @conn)
-        (mapv (fn [[old new]]
-                (merge {:db/id (:db/id (d/entity @conn old))
-                        :db/ident new}
-                       (when-let [new-title (get-in db-class/built-in-classes [new :title])]
-                         {:block/title new-title
-                          :block/name (common-util/page-name-sanity-lc new-title)})))
-              classes-to-rename)))))
-
 (def schema-version->updates
   "A vec of tuples defining datascript migrations. Each tuple consists of the
    schema version integer and a migration map. A migration map can have keys of :properties, :classes
    and :fix."
-<<<<<<< HEAD
-  [[3 {:properties [:logseq.property/table-sorting :logseq.property/table-filters
-                    :logseq.property/table-hidden-columns :logseq.property/table-ordered-columns]
-       :classes    []}]
-   [4 {:fix (fn [conn _search-db]
-              (let [pages (d/datoms @conn :avet :block/name)
-                    tx-data (keep (fn [d]
-                                    (let [entity (d/entity @conn (:e d))]
-                                      (when-not (:block/type entity)
-                                        {:db/id (:e d)
-                                         :block/type "page"}))) pages)]
-                tx-data))}]
-   [5 {:properties [:logseq.property/view-for]
-       :classes    []}]
-   [6 {:properties [:logseq.property.asset/remote-metadata]}]
-   [7 {:fix replace-original-name-content-with-title}]
-   [8 {:fix replace-object-and-page-type-with-node}]
-   [9 {:fix update-task-ident}]
-   [10 {:fix update-table-properties}]
-   [11 {:fix property-checkbox-type-non-ref}]
-   [12 {:fix update-block-type-many->one}]
-   [13 {:classes [:logseq.class/Journal]
-        :properties [:logseq.property.journal/title-format]}]
-   [14 {:properties [:logseq.property.class/extends]
-        :fix deprecate-class-parent}]
-   [15 {:properties [:logseq.property.class/properties]
-        :fix deprecate-class-schema-properties}]
-   [16 {:properties [:logseq.property.class/hide-from-node]}]
-   [17 {:fix update-db-attrs-type}]
-   [18 {:properties [:logseq.property.view/type]}]
-   [19 {:classes [:logseq.class/Query]}]
-   [20 {:fix fix-view-for}]
-   [21 {:properties [:logseq.property.table/sized-columns]}]
-   [22 {:properties [:logseq.property.fsrs/state :logseq.property.fsrs/due]}]
-   [23 {:fix add-card-properties}]
-   [24 {:classes [:logseq.class/Cards]}]
-   [25 {:properties [:logseq.property/query]
-        :fix add-query-property-to-query-tag}]
-   [26 {:properties [:logseq.property.node/type]}]
-   [27 {:properties [:logseq.property.code/mode]}]
-   [28 {:fix (rename-properties {:logseq.property.node/type :logseq.property.node/display-type})}]
-   [29 {:properties [:logseq.property.code/lang]}]
-   ["29.1" {:fix add-card-view}]
-   ["29.2" {:fix rename-card-view-to-gallery-view}]
-   ;; Asset relies on :logseq.property.view/type.gallery
-   [30 {:classes [:logseq.class/Asset]
-        :properties [:logseq.property.asset/type :logseq.property.asset/size :logseq.property.asset/checksum]}]
-   [31 {:properties [:logseq.property/asset]}]
-   [32 {:properties [:logseq.property.asset/last-visit-page]}]
-   [33 {:properties [:logseq.property.pdf/hl-image]}]
-   [34 {:properties [:logseq.property.asset/resize-metadata]}]
-   [37 {:classes [:logseq.class/Code-block :logseq.class/Quote-block :logseq.class/Math-block]
-        :properties [:logseq.property.node/display-type :logseq.property.code/lang]}]
-   [38 {:fix add-tags-for-typed-display-blocks}]
-   [40 {:classes [:logseq.class/pdf-annotation]
-        :properties [:logseq.property/ls-type :logseq.property/hl-color :logseq.property/asset
-                     :logseq.property.pdf/hl-page :logseq.property.pdf/hl-value
-                     :logseq.property/hl-type :logseq.property.pdf/hl-image]
-        :fix add-pdf-annotation-class}]
-   [41 {:fix (rename-classes {:logseq.class/pdf-annotation :logseq.class/Pdf-annotation})}]
-   [42 {:fix (rename-properties {:logseq.property/hl-color :logseq.property.pdf/hl-color
-                                 :logseq.property/hl-type :logseq.property.pdf/hl-type})}]
-   [43 {:properties [:logseq.property/hide-empty-value]
-        :fix set-hide-empty-value}]
-   [44 {:fix update-hl-color-and-page}]
-   [45 {:fix store-url-value-in-block-title}]
-   [46 {:properties [:logseq.property.attribute/kv-value :block/type :block/schema :block/parent
-                     :block/order :block/collapsed? :block/page
-                     :block/refs :block/path-refs :block/link
-                     :block/title :block/closed-value-property
-                     :block/created-at :block/updated-at
-                     :logseq.property.attribute/property-classes :logseq.property.attribute/property-value-content]}]
-   [47 {:fix replace-hidden-type-with-schema}]
-   [48 {:properties [:logseq.property/default-value :logseq.property/scalar-default-value]}]
-   [49 {:fix replace-special-id-ref-with-id-ref}]
-   [50 {:properties [:logseq.property.user/name :logseq.property.user/email :logseq.property.user/avatar]
-        :fix deprecate-logseq-user-ns}]
-   [51 {:classes [:logseq.class/Property :logseq.class/Tag :logseq.class/Page :logseq.class/Whiteboard]}]
-   [52 {:fix replace-block-type-with-tags}]
-   [53 {:properties [:logseq.task/scheduled :logseq.task/recur-frequency :logseq.task/recur-unit :logseq.task/repeated?
-                     :logseq.task/scheduled-on-property :logseq.task/recur-status-property]
-        :fix add-scheduled-to-task}]
-   [54 {:properties [:logseq.property/choice-checkbox-state :logseq.property/checkbox-display-properties]}]
-   [55 {:fix update-deadline-to-datetime}]
-   [56 {:properties [:logseq.property/enable-history?
-                     :logseq.property.history/block :logseq.property.history/property
-                     :logseq.property.history/ref-value :logseq.property.history/scalar-value]}]
-   [58 {:fix remove-duplicated-contents-page}]
-   [59 {:properties [:logseq.property/created-by]}]
-   [60 {:fix (rename-properties {:logseq.property/public :logseq.property/publishing-public?})}]
-   [61 {:properties [:logseq.property/type :logseq.property/hide? :logseq.property/public? :logseq.property/view-context :logseq.property/ui-position]
-        :fix (rename-properties {:property/schema.classes :logseq.property/classes
-                                 :property.value/content :logseq.property/value})}]
-   [62 {:fix remove-block-schema}]
-   [63 {:properties [:logseq.property.table/pinned-columns]}]
-   [64 {:fix update-view-filter}]
-;;;; schema-version format: "<major>.<minor>"
-;;;; int number equals to "<major>" (without <minor>)
-   ["64.1" {:properties [:logseq.property.view/group-by-property]
-            :fix add-view-icons}]
-   ["64.2" {:properties [:logseq.property.view/feature-type]
-            :fix migrate-views}]
-   ["64.3" {:properties [:logseq.property/used-template :logseq.property/template-applied-to]
-            :classes [:logseq.class/Template]}]
-   ["64.4" {:properties [:logseq.property/created-by-ref]}]
-   ["64.5" {:fix add-group-by-property-for-list-views}]
-   ["64.6" {:fix cardinality-one-multiple-values}]
-   ["64.7" {:fix rename-repeated-properties}]
-   ["64.8" {:fix rename-task-properties}]
-   ["64.9" {:fix empty-placeholder-add-block-uuid}]
-   ["64.10" {:fix fix-rename-parent-to-extends}]])
-=======
-  [])
->>>>>>> 88216d29
+  [["65.1" {:fix fix-rename-parent-to-extends}]])
 
 (let [[major minor] (last (sort (map (comp (juxt :major :minor) db-schema/parse-schema-version first)
                                      schema-version->updates)))]
@@ -1097,7 +300,6 @@
   "Migrate 'frontend' datascript schema and data. To add a new migration,
   add an entry to schema-version->updates and bump db-schema/version"
   [conn search-db]
-  (prn :debug :migrate)
   (when (ldb/db-based-graph? @conn)
     (let [db @conn
           version-in-db (db-schema/parse-schema-version (or (:kv/value (d/entity db :logseq.kv/schema-version)) 0))
