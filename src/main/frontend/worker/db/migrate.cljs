(ns frontend.worker.db.migrate
  "Handles SQLite and datascript migrations for DB graphs"
  (:require [datascript.core :as d]
            [logseq.db.sqlite.create-graph :as sqlite-create-graph]
            [logseq.db.frontend.property :as db-property]
            [logseq.db.frontend.class :as db-class]
            [logseq.db :as ldb]
            [logseq.db.frontend.schema :as db-schema]
            [frontend.worker.search :as search]
            [cljs-bean.core :as bean]
            [logseq.db.sqlite.util :as sqlite-util]
            [logseq.common.config :as common-config]
            [logseq.common.util :as common-util]
            [logseq.db.frontend.property.build :as db-property-build]
            [logseq.db.frontend.order :as db-order]
            [logseq.common.uuid :as common-uuid]
            [clojure.string :as string]
            [logseq.db.frontend.content :as db-content]
            [logseq.common.util.page-ref :as page-ref]))

;; TODO: fixes/rollback
;; Frontend migrations
;; ===================

(defn- replace-original-name-content-with-title
  [conn search-db]
  (search/truncate-table! search-db)
  (d/transact! conn
               [{:db/ident :block/title
                 :db/index true}])
  (let [datoms (d/datoms @conn :avet :block/uuid)
        tx-data (mapcat
                 (fn [d]
                   (let [e (d/entity @conn (:e d))]
                     (concat
                      (when (:block/content e)
                        [[:db/retract (:e d) :block/content]
                         [:db/add (:e d) :block/title (:block/content e)]])
                      (when (:block/original-name e)
                        [[:db/retract (:e d) :block/original-name]
                         [:db/add (:e d) :block/title (:block/original-name e)]])))) datoms)]
    tx-data))

(defn- replace-object-and-page-type-with-node
  [conn _search-db]
  (->> (ldb/get-all-properties @conn)
       (filter (fn [p]
                 (contains? #{:object :page} (:type (:block/schema p)))))
       (map
        (fn [p]
          {:db/id (:db/id p)
           :block/schema (assoc (:block/schema p) :type :node)}))))

(defn- update-task-ident
  [conn _search-db]
  [{:db/id (:db/id (d/entity @conn :logseq.class/task))
    :db/ident :logseq.class/Task}])

(defn- property-checkbox-type-non-ref
  [conn _search-db]
  (let [db @conn
        properties (d/q
                    '[:find [?ident ...]
                      :where
                      [?p :block/schema ?s]
                      [(get ?s :type) ?t]
                      [(= ?t :checkbox)]
                      [?p :db/ident ?ident]]
                    db)
        datoms (mapcat #(d/datoms db :avet %) properties)
        schema-tx-data (map
                        (fn [ident]
                          [:db/retract ident :db/valueType])
                        properties)
        value-tx-data (mapcat
                       (fn [d]
                         (let [e (:e d)
                               a (:a d)
                               v (:v d)
                               ve (when (integer? v) (d/entity db v))
                               ve-value (:property.value/content ve)]
                           (when (some? ve-value)
                             [[:db/add e a ve-value]
                              [:db/retractEntity v]])))
                       datoms)]
    (concat schema-tx-data value-tx-data)))

(defn- update-table-properties
  [conn _search-db]
  (let [old-new-props {:logseq.property/table-sorting :logseq.property.table/sorting
                       :logseq.property/table-filters :logseq.property.table/filters
                       :logseq.property/table-ordered-columns :logseq.property.table/ordered-columns
                       :logseq.property/table-hidden-columns :logseq.property.table/hidden-columns}
        props-tx (mapv (fn [[old new]]
                         {:db/id (:db/id (d/entity @conn old))
                          :db/ident new})
                       old-new-props)]
    ;; Property changes need to be in their own tx for subsequent uses of properties to take effect
    (ldb/transact! conn props-tx {:db-migrate? true})

    (mapcat (fn [[old new]]
              (->> (d/q '[:find ?b ?prop-v :in $ ?prop :where [?b ?prop ?prop-v]] @conn old)
                   (mapcat (fn [[id prop-value]]
                             [[:db/retract id old]
                              [:db/add id new prop-value]]))))
            old-new-props)))

(defn- rename-properties
  [props-to-rename]
  (fn [conn _search-db]
    (when (ldb/db-based-graph? @conn)
      (let [props-tx (mapv (fn [[old new]]
                             (merge {:db/id (:db/id (d/entity @conn old))
                                     :db/ident new}
                                    (when-let [new-title (get-in db-property/built-in-properties [new :title])]
                                      {:block/title new-title
                                       :block/name (common-util/page-name-sanity-lc new-title)})))
                           props-to-rename)]
       ;; Property changes need to be in their own tx for subsequent uses of properties to take effect
        (ldb/transact! conn props-tx {:db-migrate? true})

        (mapcat (fn [[old new]]
                 ;; can't use datoms b/c user properties aren't indexed
                  (->> (d/q '[:find ?b ?prop-v :in $ ?prop :where [?b ?prop ?prop-v]] @conn old)
                       (mapcat (fn [[id prop-value]]
                                 [[:db/retract id old]
                                  [:db/add id new prop-value]]))))
                props-to-rename)))))

(defn- rename-classes
  [classes-to-rename]
  (fn [conn _search-db]
    (when (ldb/db-based-graph? @conn)
      (mapv (fn [[old new]]
              (merge {:db/id (:db/id (d/entity @conn old))
                      :db/ident new}
                     (when-let [new-title (get-in db-class/built-in-classes [new :title])]
                       {:block/title new-title
                        :block/name (common-util/page-name-sanity-lc new-title)})))
            classes-to-rename))))

(defn- set-hide-empty-value
  [_conn _search-db]
  (map
   (fn [k]
     {:db/ident k
      :logseq.property/hide-empty-value true})
   [:logseq.task/status :logseq.task/priority :logseq.task/deadline]))

(defn- update-hl-color-and-page
  [conn _search-db]
  (when (ldb/db-based-graph? @conn)
    (let [db @conn
          hl-color (d/entity db :logseq.property.pdf/hl-color)
          hl-page (d/entity db :logseq.property.pdf/hl-page)
          existing-colors (d/datoms db :avet :logseq.property.pdf/hl-color)
          color-update-tx (mapcat
                           (fn [datom]
                             (let [block (d/entity db (:v datom))
                                   color-ident (keyword "logseq.property" (str "color." (:block/title block)))]
                               (if block
                                 [[:db/add (:e datom) :logseq.property.pdf/hl-color color-ident]
                                  [:db/retractEntity (:db/id block)]]
                                 [[:db/retract (:e datom) :logseq.property.pdf/hl-color]])))
                           existing-colors)
          page-datoms (d/datoms db :avet :logseq.property.pdf/hl-page)
          page-update-tx (mapcat
                          (fn [datom]
                            (let [block (d/entity db (:v datom))
                                  value (db-property/property-value-content block)]
                              (if (integer? value)
                                [[:db/add (:e datom) :logseq.property.pdf/hl-page value]
                                 [:db/retractEntity (:db/id block)]]
                                [[:db/retract (:e datom) :logseq.property.pdf/hl-page]])))
                          page-datoms)]
    ;; update schema first
      (d/transact! conn
                   (concat
                    [{:db/ident :logseq.property.pdf/hl-page
                      :block/schema {:type :raw-number}}
                     [:db/retract (:db/id hl-page) :db/valueType]
                     {:db/ident :logseq.property.pdf/hl-color
                      :block/schema {:type :default}}]
                    (db-property-build/closed-values->blocks
                     (assoc hl-color :closed-values (get-in db-property/built-in-properties [:logseq.property.pdf/hl-color :closed-values])))))
    ;; migrate data
      (concat color-update-tx page-update-tx))))

(defn- store-url-value-in-block-title
  [conn _search-db]
  (let [db @conn
        url-properties (->> (d/datoms db :avet :block/type "property")
                            (keep (fn [datom]
                                    (let [property (d/entity db (:e datom))
                                          type (get-in property [:block/schema :type])]
                                      (when (= type :url)
                                        property)))))
        datoms (mapcat
                (fn [property]
                  (d/datoms db :avet (:db/ident property)))
                url-properties)]
    (mapcat
     (fn [datom]
       (if-let [url-block (when (integer? (:v datom)) (d/entity db (:v datom)))]
         (let [url-value (db-property/property-value-content url-block)]
           [[:db/retract (:db/id url-block) :property.value/content]
            [:db/add (:db/id url-block) :block/title url-value]])
         [[:db/retract (:e datom) (:a datom)]]))
     datoms)))

(defn- replace-hidden-type-with-schema
  [conn _search-db]
  (let [db @conn
        datoms (d/datoms db :avet :block/type "hidden")]
    (map
     (fn [datom]
       {:db/id (:e datom)
        :block/type "page"
        :block/schema {:public? false}})
     datoms)))

(defn- update-block-type-many->one
  [conn _search-db]
  (let [db @conn
        datoms (d/datoms db :avet :block/type)
        new-type-tx (->> (set (map :e datoms))
                         (mapcat
                          (fn [id]
                            (let [types (:block/type (d/entity db id))
                                  type (if (set? types)
                                         (cond
                                           (contains? types "class")
                                           "class"
                                           (contains? types "property")
                                           "property"
                                           (contains? types "whiteboard")
                                           "whiteboard"
                                           (contains? types "journal")
                                           "journal"
                                           (contains? types "hidden")
                                           "hidden"
                                           (contains? types "page")
                                           "page"
                                           :else
                                           (first types))
                                         types)]
                              (when type
                                [[:db/retract id :block/type]
                                 [:db/add id :block/type type]])))))
        schema (:schema db)]
    (ldb/transact! conn new-type-tx {:db-migrate? true})
    (d/reset-schema! conn (update schema :block/type #(assoc % :db/cardinality :db.cardinality/one)))
    []))

(defn- deprecate-class-parent
  [conn _search-db]
  (let [db @conn]
    (when (ldb/db-based-graph? db)
      (let [datoms (d/datoms db :avet :class/parent)]
        (->> (set (map :e datoms))
             (mapcat
              (fn [id]
                (let [value (:db/id (:class/parent (d/entity db id)))]
                  [[:db/retract id :class/parent]
                   [:db/add id :logseq.property/parent value]]))))))))

(defn- deprecate-class-schema-properties
  [conn _search-db]
  (let [db @conn]
    (when (ldb/db-based-graph? db)
      (let [datoms (d/datoms db :avet :class/schema.properties)]
        (->> (set (map :e datoms))
             (mapcat
              (fn [id]
                (let [values (map :db/id (:class/schema.properties (d/entity db id)))]
                  (concat
                   [[:db/retract id :class/schema.properties]]
                   (map
                    (fn [value]
                      [:db/add id :logseq.property.class/properties value])
                    values))))))))))

(defn- update-db-attrs-type
  [conn _search-db]
  (let [db @conn]
    (when (ldb/db-based-graph? db)
      (let [alias (d/entity db :block/alias)
            tags (d/entity db :block/tags)]
        [[:db/add (:db/id alias) :block/schema {:type :page
                                                :cardinality :many
                                                :view-context :page
                                                :public? true}]
         [:db/add (:db/id tags) :block/schema {:type :class
                                               :cardinality :many
                                               :public? true
                                               :classes #{:logseq.class/Root}}]]))))

(defn- fix-view-for
  [conn _search-db]
  (let [db @conn]
    (when (ldb/db-based-graph? db)
      (let [datoms (d/datoms db :avet :logseq.property/view-for)
            e (d/entity db :logseq.property/view-for)
            fix-schema [:db/add (:db/id e) :block/schema {:type :node
                                                          :hide? true
                                                          :public? false}]
            fix-data (keep
                      (fn [d]
                        (if-let [id (if (= :all-pages (:v d))
                                      (:db/id (ldb/get-case-page db common-config/views-page-name))
                                      (:db/id (d/entity db (:v d))))]
                          [:db/add (:e d) :logseq.property/view-for id]
                          [:db/retract (:e d) :logseq.property/view-for (:v d)]))
                      datoms)]
        (cons fix-schema fix-data)))))

(defn- add-card-properties
  [conn _search-db]
  (let [db @conn]
    (when (ldb/db-based-graph? db)
      (let [card (d/entity db :logseq.class/Card)
            card-id (:db/id card)]
        [[:db/add card-id :logseq.property.class/properties :logseq.property.fsrs/due]
         [:db/add card-id :logseq.property.class/properties :logseq.property.fsrs/state]]))))

(defn- add-query-property-to-query-tag
  [conn _search-db]
  (let [db @conn]
    (when (ldb/db-based-graph? db)
      (let [query (d/entity db :logseq.class/Query)
            query-id (:db/id query)]
        [[:db/add query-id :logseq.property.class/properties :logseq.property/query]]))))

(defn- add-card-view
  [conn _search-db]
  (let [db @conn]
    (when (ldb/db-based-graph? db)
      (let [ident :logseq.property.view/type.card
            uuid' (common-uuid/gen-uuid :db-ident-block-uuid ident)
            property (d/entity db :logseq.property.view/type)
            m (cond->
               (db-property-build/build-closed-value-block
                uuid'
                nil
                "Card View"
                property
                {:db-ident :logseq.property.view/type.card})
                true
                (assoc :block/order (db-order/gen-key)))]
        [m]))))

(defn- add-tags-for-typed-display-blocks
  [conn _search-db]
  (let [db @conn]
    (when (ldb/db-based-graph? db)
      (let [property (d/entity db :logseq.property.node/display-type)
            ;; fix property
            _ (when-not (and (ldb/property? property)
                             (true? (:db/index property)))
                (let [fix-tx-data (->>
                                   (select-keys db-property/built-in-properties [:logseq.property.node/display-type])
                                   (sqlite-create-graph/build-initial-properties*)
                                   (map (fn [m]
                                          (assoc m :db/id (:db/id property)))))]
                  (d/transact! conn fix-tx-data)))
            datoms (d/datoms @conn :avet :logseq.property.node/display-type)]
        (map
         (fn [d]
           (when-let [tag-id (ldb/get-class-ident-by-display-type (:v d))]
             [:db/add (:e d) :block/tags tag-id]))
         datoms)))))

(defn- rename-card-view-to-gallery-view
  [conn _search-db]
  (when (ldb/db-based-graph? @conn)
    (let [card (d/entity @conn :logseq.property.view/type.card)]
      [{:db/id (:db/id card)
        :db/ident :logseq.property.view/type.gallery
        :block/title "Gallery View"}])))

(defn- add-pdf-annotation-class
  [conn _search-db]
  (let [db @conn]
    (when (ldb/db-based-graph? db)
      (let [datoms (d/datoms db :avet :logseq.property/ls-type :annotation)]
        (map
         (fn [d]
           [:db/add (:e d) :block/tags :logseq.class/pdf-annotation])
         datoms)))))

(defn- replace-special-id-ref-with-id-ref
  [conn _search-db]
  (let [db @conn
        ref-special-chars "~^"
        id-ref-pattern (re-pattern
                        (str "(?i)" "~\\^" "(" common-util/uuid-pattern ")"))
        datoms (d/datoms db :avet :block/title)]
    (keep
     (fn [{:keys [e v]}]
       (when (string/includes? v ref-special-chars)
         (let [entity (d/entity db e)]
           (cond
             (and (ldb/page? entity)
                  (re-find db-content/id-ref-pattern v))
             [:db/retractEntity e]

             (string/includes? v (str page-ref/left-brackets ref-special-chars))
             (let [title' (string/replace v (str page-ref/left-brackets ref-special-chars) page-ref/left-brackets)]
               (prn :debug {:old-title v :new-title title'})
               {:db/id e
                :block/title title'})

             (re-find id-ref-pattern v)
             (let [title' (string/replace v id-ref-pattern "$1")]
               (prn :debug {:old-title v :new-title title'})
               {:db/id e
                :block/title title'})))))
     datoms)))

(defn- replace-block-type-with-tags
  [conn _search-db]
  (let [db @conn
        block-type-entity (d/entity db :block/type)
        ;; Not using (d/datoms db :avet :block/type) here because some old graphs
        ;; don't have :block/type indexed
        datoms (->> (d/datoms db :eavt)
                    (filter (fn [d] (= :block/type (:a d)))))
        journal-entity (d/entity db :logseq.class/Journal)
        tx-data (mapcat (fn [{:keys [e _a v]}]
                          (let [tag (case v
                                      "page" :logseq.class/Page
                                      "class" :logseq.class/Tag
                                      "property" :logseq.class/Property
                                      "journal" :logseq.class/Journal
                                      "whiteboard" :logseq.class/Whiteboard
                                      "closed value" nil
                                      (throw (ex-info "unsupported block/type" {:type v})))]
                            (cond->
                             [[:db/retract e :block/type]]
                              (some? tag)
                              (conj [:db/add e :block/tags tag])))) datoms)]
    (concat
     ;; set journal's tag to `#Page`
     [[:db/add (:db/id journal-entity) :block/tags :logseq.class/Page]]
     tx-data
     [[:db/retractEntity (:db/id block-type-entity)]])))

(def schema-version->updates
  "A vec of tuples defining datascript migrations. Each tuple consists of the
   schema version integer and a migration map. A migration map can have keys of :properties, :classes
   and :fix."
  [[3 {:properties [:logseq.property/table-sorting :logseq.property/table-filters
                    :logseq.property/table-hidden-columns :logseq.property/table-ordered-columns]
       :classes    []}]
   [4 {:fix (fn [conn _search-db]
              (let [pages (d/datoms @conn :avet :block/name)
                    tx-data (keep (fn [d]
                                    (let [entity (d/entity @conn (:e d))]
                                      (when-not (:block/type entity)
                                        {:db/id (:e d)
                                         :block/type "page"}))) pages)]
                tx-data))}]
   [5 {:properties [:logseq.property/view-for]
       :classes    []}]
   [6 {:properties [:logseq.property.asset/remote-metadata]}]
   [7 {:fix replace-original-name-content-with-title}]
   [8 {:fix replace-object-and-page-type-with-node}]
   [9 {:fix update-task-ident}]
   [10 {:fix update-table-properties}]
   [11 {:fix property-checkbox-type-non-ref}]
   [12 {:fix update-block-type-many->one}]
   [13 {:classes [:logseq.class/Journal]
        :properties [:logseq.property.journal/title-format]}]
   [14 {:properties [:logseq.property/parent]
        :fix deprecate-class-parent}]
   [15 {:properties [:logseq.property.class/properties]
        :fix deprecate-class-schema-properties}]
   [16 {:properties [:logseq.property.class/hide-from-node]}]
   [17 {:fix update-db-attrs-type}]
   [18 {:properties [:logseq.property.view/type]}]
   [19 {:classes [:logseq.class/Query]}]
   [20 {:fix fix-view-for}]
   [21 {:properties [:logseq.property.table/sized-columns]}]
   [22 {:properties [:logseq.property.fsrs/state :logseq.property.fsrs/due]}]
   [23 {:fix add-card-properties}]
   [24 {:classes [:logseq.class/Cards]}]
   [25 {:properties [:logseq.property/query]
        :fix add-query-property-to-query-tag}]
   [26 {:properties [:logseq.property.node/type]}]
   [27 {:properties [:logseq.property.code/mode]}]
   [28 {:fix (rename-properties {:logseq.property.node/type :logseq.property.node/display-type})}]
   [29 {:properties [:logseq.property.code/lang]}]
   [29.1 {:fix add-card-view}]
   [29.2 {:fix rename-card-view-to-gallery-view}]
   ;; Asset relies on :logseq.property.view/type.gallery
   [30 {:classes [:logseq.class/Asset]
        :properties [:logseq.property.asset/type :logseq.property.asset/size :logseq.property.asset/checksum]}]
   [31 {:properties [:logseq.property/asset]}]
   [32 {:properties [:logseq.property.asset/last-visit-page]}]
   [33 {:properties [:logseq.property.pdf/hl-image]}]
   [34 {:properties [:logseq.property.asset/resize-metadata]}]
   [37 {:classes [:logseq.class/Code-block :logseq.class/Quote-block :logseq.class/Math-block]
        :properties [:logseq.property.node/display-type :logseq.property.code/lang]}]
   [38 {:fix add-tags-for-typed-display-blocks}]
   [40 {:classes [:logseq.class/pdf-annotation]
        :properties [:logseq.property/ls-type :logseq.property/hl-color :logseq.property/asset
                     :logseq.property.pdf/hl-page :logseq.property.pdf/hl-value
                     :logseq.property/hl-type :logseq.property.pdf/hl-image]
        :fix add-pdf-annotation-class}]
   [41 {:fix (rename-classes {:logseq.class/pdf-annotation :logseq.class/Pdf-annotation})}]
   [42 {:fix (rename-properties {:logseq.property/hl-color :logseq.property.pdf/hl-color
                                 :logseq.property/hl-type :logseq.property.pdf/hl-type})}]
   [43 {:properties [:logseq.property/hide-empty-value]
        :fix set-hide-empty-value}]
   [44 {:fix update-hl-color-and-page}]
   [45 {:fix store-url-value-in-block-title}]
   [46 {:properties [:logseq.property.attribute/kv-value :block/type :block/schema :block/parent
                     :block/order :block/collapsed? :block/page
                     :block/refs :block/path-refs :block/link
                     :block/title :block/closed-value-property
                     :block/created-at :block/updated-at
                     :logseq.property.attribute/property-schema-classes :logseq.property.attribute/property-value-content]}]
   [47 {:fix replace-hidden-type-with-schema}]
   [48 {:properties [:logseq.property/default-value :logseq.property/scalar-default-value]}]
   [49 {:fix replace-special-id-ref-with-id-ref}]
<<<<<<< HEAD
   [50 {:classes [:logseq.class/Property :logseq.class/Tag :logseq.class/Page :logseq.class/Whiteboard]}]
   [51 {:fix replace-block-type-with-tags}]])
=======
   [50 {:properties [:logseq.user/name :logseq.user/email :logseq.user/avatar]}]])
>>>>>>> 052d2396

(let [max-schema-version (apply max (map first schema-version->updates))]
  (assert (<= db-schema/version max-schema-version))
  (when (< db-schema/version max-schema-version)
    (js/console.warn (str "Current db schema-version is " db-schema/version ", max available schema-version is " max-schema-version))))

(defn- upgrade-version!
  [conn search-db db-based? version {:keys [properties classes fix]}]
  (let [db @conn
        new-properties (->> (select-keys db-property/built-in-properties properties)
                                  ;; property already exists, this should never happen
                            (remove (fn [[k _]]
                                      (when (d/entity db k)
                                        (assert (str "DB migration: property already exists " k)))))
                            (into {})
                            sqlite-create-graph/build-initial-properties*
                            (map (fn [b] (assoc b :logseq.property/built-in? true))))
        classes' (->> (concat [:logseq.class/Property :logseq.class/Tag :logseq.class/Page :logseq.class/Journal :logseq.class/Whiteboard] classes)
                      distinct)
        new-classes (->> (select-keys db-class/built-in-classes classes')
                         ;; class already exists, this should never happen
                         (remove (fn [[k _]] (d/entity db k)))
                         (into {})
                         (#(sqlite-create-graph/build-initial-classes* % (zipmap properties properties)))
                         (map (fn [b] (assoc b :logseq.property/built-in? true))))
        new-class-idents (keep (fn [class]
                                 (when-let [db-ident (:db/ident class)]
                                   {:db/ident db-ident})) new-classes)
        fixes (when (fn? fix)
                (fix conn search-db))
        tx-data (if db-based? (concat new-class-idents new-properties new-classes fixes) fixes)
        tx-data' (concat
                  [(sqlite-util/kv :logseq.kv/schema-version version)]
                  tx-data)]
    (ldb/transact! conn tx-data' {:db-migrate? true})
    (println "DB schema migrated to" version)))

(defn migrate
  "Migrate 'frontend' datascript schema and data. To add a new migration,
  add an entry to schema-version->updates and bump db-schema/version"
  [conn search-db]
  (when (ldb/db-based-graph? @conn)
    (let [db @conn
          version-in-db (or (:kv/value (d/entity db :logseq.kv/schema-version)) 0)]
      (cond
        (= version-in-db db-schema/version)
        nil

        (< db-schema/version version-in-db) ; outdated client, db version could be synced from server
      ;; FIXME: notify users to upgrade to the latest version asap
        nil

        (> db-schema/version version-in-db)
        (try
          (let [db-based? (ldb/db-based-graph? @conn)
                updates (keep (fn [[v updates]]
                                (when (and (< version-in-db v) (<= v db-schema/version))
                                  [v updates]))
                              schema-version->updates)]
            (println "DB schema migrated from" version-in-db)
            (doseq [[v m] updates]
              (upgrade-version! conn search-db db-based? v m)))
          (catch :default e
            (prn :error (str "DB migration failed to migrate to " db-schema/version " from " version-in-db ":"))
            (js/console.error e)
            (throw e)))))))

;; Backend migrations
;; ==================

(defn- add-addresses-in-kvs-table
  [^Object sqlite-db]
  (let [columns (->> (.exec sqlite-db #js {:sql "SELECT NAME FROM PRAGMA_TABLE_INFO('kvs')"
                                           :rowMode "array"})
                     bean/->clj
                     (map first)
                     set)]
    (when-not (contains? columns "addresses")
      (let [data (some->> (.exec sqlite-db #js {:sql "select addr, content from kvs"
                                                :rowMode "array"})
                          bean/->clj
                          (map (fn [[addr content]]
                                 (let [content' (sqlite-util/transit-read content)
                                       [content' addresses] (if (map? content')
                                                              [(dissoc content' :addresses)
                                                               (when-let [addresses (:addresses content')]
                                                                 (js/JSON.stringify (bean/->js addresses)))]
                                                              [content' nil])
                                       content' (sqlite-util/transit-write content')]
                                   #js {:$addr addr
                                        :$content content'
                                        :$addresses addresses}))))]
        (.exec sqlite-db #js {:sql "alter table kvs add column addresses JSON"})
        (.transaction sqlite-db
                      (fn [tx]
                        (doseq [item data]
                          (.exec tx #js {:sql "INSERT INTO kvs (addr, content, addresses) values ($addr, $content, $addresses) on conflict(addr) do update set content = $content, addresses = $addresses"
                                         :bind item}))))))))

(defn migrate-sqlite-db
  "Migrate sqlite db schema"
  [db]
  (add-addresses-in-kvs-table db))<|MERGE_RESOLUTION|>--- conflicted
+++ resolved
@@ -523,12 +523,9 @@
    [47 {:fix replace-hidden-type-with-schema}]
    [48 {:properties [:logseq.property/default-value :logseq.property/scalar-default-value]}]
    [49 {:fix replace-special-id-ref-with-id-ref}]
-<<<<<<< HEAD
-   [50 {:classes [:logseq.class/Property :logseq.class/Tag :logseq.class/Page :logseq.class/Whiteboard]}]
-   [51 {:fix replace-block-type-with-tags}]])
-=======
-   [50 {:properties [:logseq.user/name :logseq.user/email :logseq.user/avatar]}]])
->>>>>>> 052d2396
+   [50 {:properties [:logseq.user/name :logseq.user/email :logseq.user/avatar]}]
+   [51 {:classes [:logseq.class/Property :logseq.class/Tag :logseq.class/Page :logseq.class/Whiteboard]}]
+   [52 {:fix replace-block-type-with-tags}]])
 
 (let [max-schema-version (apply max (map first schema-version->updates))]
   (assert (<= db-schema/version max-schema-version))
