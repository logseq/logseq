(ns frontend.worker.db.migrate
  "Handles SQLite and datascript migrations for DB graphs"
  (:require [cljs-bean.core :as bean]
            [cljs-time.coerce :as tc]
            [clojure.string :as string]
            [clojure.walk :as walk]
            [datascript.core :as d]
            [datascript.impl.entity :as de]
            [frontend.worker.search :as search]
            [logseq.common.config :as common-config]
            [logseq.common.util :as common-util]
            [logseq.common.util.date-time :as date-time-util]
            [logseq.common.util.page-ref :as page-ref]
            [logseq.common.uuid :as common-uuid]
            [logseq.db :as ldb]
            [logseq.db.frontend.class :as db-class]
            [logseq.db.frontend.content :as db-content]
            [logseq.db.frontend.order :as db-order]
            [logseq.db.frontend.property :as db-property]
            [logseq.db.frontend.property.build :as db-property-build]
            [logseq.db.frontend.schema :as db-schema]
            [logseq.db.sqlite.create-graph :as sqlite-create-graph]
            [logseq.db.sqlite.util :as sqlite-util]))

;; TODO: fixes/rollback
;; Frontend migrations
;; ===================

(defn- replace-original-name-content-with-title
  [conn search-db]
  (search/truncate-table! search-db)
  (d/transact! conn
               [{:db/ident :block/title
                 :db/index true}])
  (let [datoms (d/datoms @conn :avet :block/uuid)
        tx-data (mapcat
                 (fn [d]
                   (let [e (d/entity @conn (:e d))]
                     (concat
                      (when (:block/content e)
                        [[:db/retract (:e d) :block/content]
                         [:db/add (:e d) :block/title (:block/content e)]])
                      (when (:block/original-name e)
                        [[:db/retract (:e d) :block/original-name]
                         [:db/add (:e d) :block/title (:block/original-name e)]])))) datoms)]
    tx-data))

(defn- replace-object-and-page-type-with-node
  [conn _search-db]
  (->> (ldb/get-all-properties @conn)
       (filter (fn [p]
                 (contains? #{:object :page} (:type (:block/schema p)))))
       (map
        (fn [p]
          {:db/id (:db/id p)
           :block/schema (assoc (:block/schema p) :type :node)}))))

(defn- update-task-ident
  [conn _search-db]
  [{:db/id (:db/id (d/entity @conn :logseq.class/task))
    :db/ident :logseq.class/Task}])

(defn- property-checkbox-type-non-ref
  [conn _search-db]
  (let [db @conn
        properties (d/q
                    '[:find [?ident ...]
                      :where
                      [?p :block/schema ?s]
                      [(get ?s :type) ?t]
                      [(= ?t :checkbox)]
                      [?p :db/ident ?ident]]
                    db)
        datoms (mapcat #(d/datoms db :avet %) properties)
        schema-tx-data (map
                        (fn [ident]
                          [:db/retract ident :db/valueType])
                        properties)
        value-tx-data (mapcat
                       (fn [d]
                         (let [e (:e d)
                               a (:a d)
                               v (:v d)
                               ve (when (integer? v) (d/entity db v))
                               ve-value (:property.value/content ve)]
                           (when (some? ve-value)
                             [[:db/add e a ve-value]
                              [:db/retractEntity v]])))
                       datoms)]
    (concat schema-tx-data value-tx-data)))

(defn- update-table-properties
  [conn _search-db]
  (let [old-new-props {:logseq.property/table-sorting :logseq.property.table/sorting
                       :logseq.property/table-filters :logseq.property.table/filters
                       :logseq.property/table-ordered-columns :logseq.property.table/ordered-columns
                       :logseq.property/table-hidden-columns :logseq.property.table/hidden-columns}
        props-tx (mapv (fn [[old new]]
                         {:db/id (:db/id (d/entity @conn old))
                          :db/ident new})
                       old-new-props)]
    ;; Property changes need to be in their own tx for subsequent uses of properties to take effect
    (ldb/transact! conn props-tx {:db-migrate? true})

    (mapcat (fn [[old new]]
              (->> (d/q '[:find ?b ?prop-v :in $ ?prop :where [?b ?prop ?prop-v]] @conn old)
                   (mapcat (fn [[id prop-value]]
                             [[:db/retract id old]
                              [:db/add id new prop-value]]))))
            old-new-props)))

(defn- rename-properties
  [props-to-rename]
  (fn [conn _search-db]
    (when (ldb/db-based-graph? @conn)
      (let [props-tx (mapv (fn [[old new]]
                             (merge {:db/id (:db/id (d/entity @conn old))
                                     :db/ident new}
                                    (when-let [new-title (get-in db-property/built-in-properties [new :title])]
                                      {:block/title new-title
                                       :block/name (common-util/page-name-sanity-lc new-title)})))
                           props-to-rename)]
       ;; Property changes need to be in their own tx for subsequent uses of properties to take effect
        (ldb/transact! conn props-tx {:db-migrate? true})

        (mapcat (fn [[old new]]
                 ;; can't use datoms b/c user properties aren't indexed
                  (->> (d/q '[:find ?b ?prop-v :in $ ?prop :where [?b ?prop ?prop-v]] @conn old)
                       (mapcat (fn [[id prop-value]]
                                 [[:db/retract id old]
                                  [:db/add id new prop-value]]))))
                props-to-rename)))))

(defn- rename-classes
  [classes-to-rename]
  (fn [conn _search-db]
    (when (ldb/db-based-graph? @conn)
      (mapv (fn [[old new]]
              (merge {:db/id (:db/id (d/entity @conn old))
                      :db/ident new}
                     (when-let [new-title (get-in db-class/built-in-classes [new :title])]
                       {:block/title new-title
                        :block/name (common-util/page-name-sanity-lc new-title)})))
            classes-to-rename))))

(defn- set-hide-empty-value
  [_conn _search-db]
  (map
   (fn [k]
     {:db/ident k
      :logseq.property/hide-empty-value true})
   [:logseq.task/status :logseq.task/priority :logseq.task/deadline]))

(defn- update-hl-color-and-page
  [conn _search-db]
  (when (ldb/db-based-graph? @conn)
    (let [db @conn
          hl-color (d/entity db :logseq.property.pdf/hl-color)
          hl-page (d/entity db :logseq.property.pdf/hl-page)
          existing-colors (d/datoms db :avet :logseq.property.pdf/hl-color)
          color-update-tx (mapcat
                           (fn [datom]
                             (let [block (d/entity db (:v datom))
                                   color-ident (keyword "logseq.property" (str "color." (:block/title block)))]
                               (if block
                                 [[:db/add (:e datom) :logseq.property.pdf/hl-color color-ident]
                                  [:db/retractEntity (:db/id block)]]
                                 [[:db/retract (:e datom) :logseq.property.pdf/hl-color]])))
                           existing-colors)
          page-datoms (d/datoms db :avet :logseq.property.pdf/hl-page)
          page-update-tx (mapcat
                          (fn [datom]
                            (let [block (d/entity db (:v datom))
                                  value (db-property/property-value-content block)]
                              (if (integer? value)
                                [[:db/add (:e datom) :logseq.property.pdf/hl-page value]
                                 [:db/retractEntity (:db/id block)]]
                                [[:db/retract (:e datom) :logseq.property.pdf/hl-page]])))
                          page-datoms)]
    ;; update schema first
      (d/transact! conn
                   (concat
                    [{:db/ident :logseq.property.pdf/hl-page
                      :block/schema {:type :raw-number}}
                     [:db/retract (:db/id hl-page) :db/valueType]
                     {:db/ident :logseq.property.pdf/hl-color
                      :block/schema {:type :default}}]
                    (db-property-build/closed-values->blocks
                     (assoc hl-color :closed-values (get-in db-property/built-in-properties [:logseq.property.pdf/hl-color :closed-values])))))
    ;; migrate data
      (concat color-update-tx page-update-tx))))

(defn- store-url-value-in-block-title
  [conn _search-db]
  (let [db @conn
        url-properties (->> (d/datoms db :avet :block/type "property")
                            (keep (fn [datom]
                                    (let [property (d/entity db (:e datom))
                                          type (get-in property [:block/schema :type])]
                                      (when (= type :url)
                                        property)))))
        datoms (mapcat
                (fn [property]
                  (d/datoms db :avet (:db/ident property)))
                url-properties)]
    (mapcat
     (fn [datom]
       (if-let [url-block (when (integer? (:v datom)) (d/entity db (:v datom)))]
         (let [url-value (db-property/property-value-content url-block)]
           [[:db/retract (:db/id url-block) :property.value/content]
            [:db/add (:db/id url-block) :block/title url-value]])
         [[:db/retract (:e datom) (:a datom)]]))
     datoms)))

(defn- replace-hidden-type-with-schema
  [conn _search-db]
  (let [db @conn
        datoms (d/datoms db :avet :block/type "hidden")]
    (map
     (fn [datom]
       {:db/id (:e datom)
        :block/type "page"
        :block/schema {:public? false}})
     datoms)))

(defn- update-block-type-many->one
  [conn _search-db]
  (let [db @conn
        datoms (d/datoms db :avet :block/type)
        new-type-tx (->> (set (map :e datoms))
                         (mapcat
                          (fn [id]
                            (let [types (:block/type (d/entity db id))
                                  type (if (set? types)
                                         (cond
                                           (contains? types "class")
                                           "class"
                                           (contains? types "property")
                                           "property"
                                           (contains? types "whiteboard")
                                           "whiteboard"
                                           (contains? types "journal")
                                           "journal"
                                           (contains? types "hidden")
                                           "hidden"
                                           (contains? types "page")
                                           "page"
                                           :else
                                           (first types))
                                         types)]
                              (when type
                                [[:db/retract id :block/type]
                                 [:db/add id :block/type type]])))))
        schema (:schema db)]
    (ldb/transact! conn new-type-tx {:db-migrate? true})
    (d/reset-schema! conn (update schema :block/type #(assoc % :db/cardinality :db.cardinality/one)))
    []))

(defn- deprecate-class-parent
  [conn _search-db]
  (let [db @conn]
    (when (ldb/db-based-graph? db)
      (let [datoms (d/datoms db :avet :class/parent)]
        (->> (set (map :e datoms))
             (mapcat
              (fn [id]
                (let [value (:db/id (:class/parent (d/entity db id)))]
                  [[:db/retract id :class/parent]
                   [:db/add id :logseq.property/parent value]]))))))))

(defn- deprecate-class-schema-properties
  [conn _search-db]
  (let [db @conn]
    (when (ldb/db-based-graph? db)
      (let [datoms (d/datoms db :avet :class/schema.properties)]
        (->> (set (map :e datoms))
             (mapcat
              (fn [id]
                (let [values (map :db/id (:class/schema.properties (d/entity db id)))]
                  (concat
                   [[:db/retract id :class/schema.properties]]
                   (map
                    (fn [value]
                      [:db/add id :logseq.property.class/properties value])
                    values))))))))))

(defn- update-db-attrs-type
  [conn _search-db]
  (let [db @conn]
    (when (ldb/db-based-graph? db)
      (let [alias (d/entity db :block/alias)
            tags (d/entity db :block/tags)]
        [[:db/add (:db/id alias) :block/schema {:type :page
                                                :cardinality :many
                                                :view-context :page
                                                :public? true}]
         [:db/add (:db/id tags) :block/schema {:type :class
                                               :cardinality :many
                                               :public? true
                                               :classes #{:logseq.class/Root}}]]))))

(defn- fix-view-for
  [conn _search-db]
  (let [db @conn]
    (when (ldb/db-based-graph? db)
      (let [datoms (d/datoms db :avet :logseq.property/view-for)
            e (d/entity db :logseq.property/view-for)
            fix-schema [:db/add (:db/id e) :block/schema {:type :node
                                                          :hide? true
                                                          :public? false}]
            fix-data (keep
                      (fn [d]
                        (if-let [id (if (= :all-pages (:v d))
                                      (:db/id (ldb/get-case-page db common-config/views-page-name))
                                      (:db/id (d/entity db (:v d))))]
                          [:db/add (:e d) :logseq.property/view-for id]
                          [:db/retract (:e d) :logseq.property/view-for (:v d)]))
                      datoms)]
        (cons fix-schema fix-data)))))

(defn- add-card-properties
  [conn _search-db]
  (let [db @conn]
    (when (ldb/db-based-graph? db)
      (let [card (d/entity db :logseq.class/Card)
            card-id (:db/id card)]
        [[:db/add card-id :logseq.property.class/properties :logseq.property.fsrs/due]
         [:db/add card-id :logseq.property.class/properties :logseq.property.fsrs/state]]))))

(defn- add-query-property-to-query-tag
  [conn _search-db]
  (let [db @conn]
    (when (ldb/db-based-graph? db)
      (let [query (d/entity db :logseq.class/Query)
            query-id (:db/id query)]
        [[:db/add query-id :logseq.property.class/properties :logseq.property/query]]))))

(defn- add-card-view
  [conn _search-db]
  (let [db @conn]
    (when (ldb/db-based-graph? db)
      (let [ident :logseq.property.view/type.card
            uuid' (common-uuid/gen-uuid :db-ident-block-uuid ident)
            property (d/entity db :logseq.property.view/type)
            m (cond->
               (db-property-build/build-closed-value-block
                uuid'
                nil
                "Card View"
                property
                {:db-ident :logseq.property.view/type.card})
                true
                (assoc :block/order (db-order/gen-key)))]
        [m]))))

(defn- add-tags-for-typed-display-blocks
  [conn _search-db]
  (let [db @conn]
    (when (ldb/db-based-graph? db)
      (let [property (d/entity db :logseq.property.node/display-type)
            ;; fix property
            _ (when-not (and (ldb/property? property)
                             (true? (:db/index property)))
                (let [fix-tx-data (->>
                                   (select-keys db-property/built-in-properties [:logseq.property.node/display-type])
                                   (sqlite-create-graph/build-initial-properties*)
                                   (map (fn [m]
                                          (assoc m :db/id (:db/id property)))))]
                  (d/transact! conn fix-tx-data)))
            datoms (d/datoms @conn :avet :logseq.property.node/display-type)]
        (map
         (fn [d]
           (when-let [tag-id (ldb/get-class-ident-by-display-type (:v d))]
             [:db/add (:e d) :block/tags tag-id]))
         datoms)))))

(defn- rename-card-view-to-gallery-view
  [conn _search-db]
  (when (ldb/db-based-graph? @conn)
    (let [card (d/entity @conn :logseq.property.view/type.card)]
      [{:db/id (:db/id card)
        :db/ident :logseq.property.view/type.gallery
        :block/title "Gallery View"}])))

(defn- add-pdf-annotation-class
  [conn _search-db]
  (let [db @conn]
    (when (ldb/db-based-graph? db)
      (let [datoms (d/datoms db :avet :logseq.property/ls-type :annotation)]
        (map
         (fn [d]
           [:db/add (:e d) :block/tags :logseq.class/pdf-annotation])
         datoms)))))

(defn- replace-special-id-ref-with-id-ref
  [conn _search-db]
  (let [db @conn
        ref-special-chars "~^"
        id-ref-pattern (re-pattern
                        (str "(?i)" "~\\^" "(" common-util/uuid-pattern ")"))
        datoms (d/datoms db :avet :block/title)]
    (keep
     (fn [{:keys [e v]}]
       (when (string/includes? v ref-special-chars)
         (let [entity (d/entity db e)]
           (cond
             (and (ldb/page? entity)
                  (re-find db-content/id-ref-pattern v))
             [:db/retractEntity e]

             (string/includes? v (str page-ref/left-brackets ref-special-chars))
             (let [title' (string/replace v (str page-ref/left-brackets ref-special-chars) page-ref/left-brackets)]
               (prn :debug {:old-title v :new-title title'})
               {:db/id e
                :block/title title'})

             (re-find id-ref-pattern v)
             (let [title' (string/replace v id-ref-pattern "$1")]
               (prn :debug {:old-title v :new-title title'})
               {:db/id e
                :block/title title'})))))
     datoms)))

(defn- replace-block-type-with-tags
  [conn _search-db]
  (let [db @conn
        block-type-entity (d/entity db :block/type)
        ;; Not using (d/datoms db :avet :block/type) here because some old graphs
        ;; don't have :block/type indexed
        datoms (->> (d/datoms db :eavt)
                    (filter (fn [d] (= :block/type (:a d)))))
        tx-data (mapcat (fn [{:keys [e _a v]}]
                          (let [tag (case v
                                      "page" :logseq.class/Page
                                      "class" :logseq.class/Tag
                                      "property" :logseq.class/Property
                                      "journal" :logseq.class/Journal
                                      "whiteboard" :logseq.class/Whiteboard
                                      "asset" :logseq.class/Asset
                                      "closed value" nil
                                      (throw (ex-info "unsupported block/type" {:type v})))]
                            (cond->
                             [[:db/retract e :block/type]]
                              (some? tag)
                              (conj [:db/add e :block/tags tag])))) datoms)]
    (concat
     tx-data
     (when block-type-entity
       [[:db/retractEntity (:db/id block-type-entity)]]))))

(defn- add-scheduled-to-task
  [conn _search-db]
  (let [db @conn]
    (when (ldb/db-based-graph? db)
      (let [e (d/entity db :logseq.class/Task)
            eid (:db/id e)]
        [[:db/add eid :logseq.property.class/properties :logseq.task/scheduled]]))))

(defn- update-deadline-to-datetime
  [conn _search-db]
  (let [db @conn]
    (when (ldb/db-based-graph? db)
      (let [e (d/entity db :logseq.task/deadline)
            datoms (d/datoms db :avet :logseq.task/deadline)]
        (concat
         [[:db/retract (:db/id e) :db/valueType]
          {:db/id (:db/id e)
           :block/schema (assoc (:block/schema e) :type :datetime)}]
         (map
          (fn [d]
            (if-let [day (:block/journal-day (d/entity db (:v d)))]
              (let [v' (tc/to-long (date-time-util/int->local-date day))]
                [:db/add (:e d) :logseq.task/deadline v'])
              [:db/retract (:e d) :logseq.task/deadline]))
          datoms))))))

(defn- remove-block-format-from-db
  [conn _search-db]
  (let [db @conn]
    (when (ldb/db-based-graph? db)
      (let [datoms (d/datoms db :avet :block/uuid)
            tx-data (map
                     (fn [d]
                       [:db/retract (:e d) :block/format])
                     datoms)]
        (ldb/transact! conn tx-data {:db-migrate? true})
        (d/reset-schema! conn (dissoc (:schema db) :block/format))
        []))))

(defn- deprecate-logseq-user-ns
  [conn _search-db]
  (let [db @conn]
    (when (ldb/db-based-graph? db)
      (let [db-ids (d/q '[:find [?b ...]
                          :where
                          (or [?b :logseq.user/name]
                              [?b :logseq.user/email]
                              [?b :logseq.user/avatar])]
                        db)]
        (into
         [[:db/retractEntity :logseq.user/name]
          [:db/retractEntity :logseq.user/email]
          [:db/retractEntity :logseq.user/avatar]]
         (mapcat (fn [e] [[:db/retract e :logseq.user/name]
                          [:db/retract e :logseq.user/email]
                          [:db/retract e :logseq.user/avatar]])
                 db-ids))))))

(def schema-version->updates
  "A vec of tuples defining datascript migrations. Each tuple consists of the
   schema version integer and a migration map. A migration map can have keys of :properties, :classes
   and :fix."
  [[3 {:properties [:logseq.property/table-sorting :logseq.property/table-filters
                    :logseq.property/table-hidden-columns :logseq.property/table-ordered-columns]
       :classes    []}]
   [4 {:fix (fn [conn _search-db]
              (let [pages (d/datoms @conn :avet :block/name)
                    tx-data (keep (fn [d]
                                    (let [entity (d/entity @conn (:e d))]
                                      (when-not (:block/type entity)
                                        {:db/id (:e d)
                                         :block/type "page"}))) pages)]
                tx-data))}]
   [5 {:properties [:logseq.property/view-for]
       :classes    []}]
   [6 {:properties [:logseq.property.asset/remote-metadata]}]
   [7 {:fix replace-original-name-content-with-title}]
   [8 {:fix replace-object-and-page-type-with-node}]
   [9 {:fix update-task-ident}]
   [10 {:fix update-table-properties}]
   [11 {:fix property-checkbox-type-non-ref}]
   [12 {:fix update-block-type-many->one}]
   [13 {:classes [:logseq.class/Journal]
        :properties [:logseq.property.journal/title-format]}]
   [14 {:properties [:logseq.property/parent]
        :fix deprecate-class-parent}]
   [15 {:properties [:logseq.property.class/properties]
        :fix deprecate-class-schema-properties}]
   [16 {:properties [:logseq.property.class/hide-from-node]}]
   [17 {:fix update-db-attrs-type}]
   [18 {:properties [:logseq.property.view/type]}]
   [19 {:classes [:logseq.class/Query]}]
   [20 {:fix fix-view-for}]
   [21 {:properties [:logseq.property.table/sized-columns]}]
   [22 {:properties [:logseq.property.fsrs/state :logseq.property.fsrs/due]}]
   [23 {:fix add-card-properties}]
   [24 {:classes [:logseq.class/Cards]}]
   [25 {:properties [:logseq.property/query]
        :fix add-query-property-to-query-tag}]
   [26 {:properties [:logseq.property.node/type]}]
   [27 {:properties [:logseq.property.code/mode]}]
   [28 {:fix (rename-properties {:logseq.property.node/type :logseq.property.node/display-type})}]
   [29 {:properties [:logseq.property.code/lang]}]
   [29.1 {:fix add-card-view}]
   [29.2 {:fix rename-card-view-to-gallery-view}]
   ;; Asset relies on :logseq.property.view/type.gallery
   [30 {:classes [:logseq.class/Asset]
        :properties [:logseq.property.asset/type :logseq.property.asset/size :logseq.property.asset/checksum]}]
   [31 {:properties [:logseq.property/asset]}]
   [32 {:properties [:logseq.property.asset/last-visit-page]}]
   [33 {:properties [:logseq.property.pdf/hl-image]}]
   [34 {:properties [:logseq.property.asset/resize-metadata]}]
   [37 {:classes [:logseq.class/Code-block :logseq.class/Quote-block :logseq.class/Math-block]
        :properties [:logseq.property.node/display-type :logseq.property.code/lang]}]
   [38 {:fix add-tags-for-typed-display-blocks}]
   [40 {:classes [:logseq.class/pdf-annotation]
        :properties [:logseq.property/ls-type :logseq.property/hl-color :logseq.property/asset
                     :logseq.property.pdf/hl-page :logseq.property.pdf/hl-value
                     :logseq.property/hl-type :logseq.property.pdf/hl-image]
        :fix add-pdf-annotation-class}]
   [41 {:fix (rename-classes {:logseq.class/pdf-annotation :logseq.class/Pdf-annotation})}]
   [42 {:fix (rename-properties {:logseq.property/hl-color :logseq.property.pdf/hl-color
                                 :logseq.property/hl-type :logseq.property.pdf/hl-type})}]
   [43 {:properties [:logseq.property/hide-empty-value]
        :fix set-hide-empty-value}]
   [44 {:fix update-hl-color-and-page}]
   [45 {:fix store-url-value-in-block-title}]
   [46 {:properties [:logseq.property.attribute/kv-value :block/type :block/schema :block/parent
                     :block/order :block/collapsed? :block/page
                     :block/refs :block/path-refs :block/link
                     :block/title :block/closed-value-property
                     :block/created-at :block/updated-at
                     :logseq.property.attribute/property-schema-classes :logseq.property.attribute/property-value-content]}]
   [47 {:fix replace-hidden-type-with-schema}]
   [48 {:properties [:logseq.property/default-value :logseq.property/scalar-default-value]}]
   [49 {:fix replace-special-id-ref-with-id-ref}]
   [50 {:properties [:logseq.property.user/name :logseq.property.user/email :logseq.property.user/avatar]
        :fix deprecate-logseq-user-ns}]
   [51 {:classes [:logseq.class/Property :logseq.class/Tag :logseq.class/Page :logseq.class/Whiteboard]}]
   [52 {:fix replace-block-type-with-tags}]
   [53 {:properties [:logseq.task/scheduled :logseq.task/recur-frequency :logseq.task/recur-unit :logseq.task/repeated?
                     :logseq.task/scheduled-on-property :logseq.task/recur-status-property]
        :fix add-scheduled-to-task}]
   [54 {:properties [:logseq.property/choice-checkbox-state :logseq.property/checkbox-display-properties]}]
   [55 {:fix update-deadline-to-datetime}]
   [56 {:properties [:logseq.property/enable-history?
                     :logseq.property.history/block :logseq.property.history/property
<<<<<<< HEAD
                     :logseq.property.history/ref-value :logseq.property.history/scalar-value]}]
   [57 {:fix remove-block-format-from-db}]])
=======
                     :logseq.property.history/ref-value :logseq.property.history/scalar-value]}]])
>>>>>>> b24ad28b

(let [max-schema-version (apply max (map first schema-version->updates))]
  (assert (<= db-schema/version max-schema-version))
  (when (< db-schema/version max-schema-version)
    (js/console.warn (str "Current db schema-version is " db-schema/version ", max available schema-version is " max-schema-version))))

(defn- ensure-built-in-data-exists!
  [conn]
  (let [*uuids (atom {})
        data (->> (sqlite-create-graph/build-db-initial-data "")
                  (keep (fn [data]
                          (if (map? data)
                            (cond
                              (= (:db/ident data) :logseq.kv/schema-version)
                              nil

                              (:file/path data)
                              (if-let [block (d/entity @conn [:file/path (:file/path data)])]
                                (let [existing-data (assoc (into {} block) :db/id (:db/id block))]
                                  (merge data existing-data))
                                data)

                              (:block/uuid data)
                              (if-let [block (d/entity @conn [:block/uuid (:block/uuid data)])]
                                (do
                                  (swap! *uuids assoc (:block/uuid data) (:block/uuid block))
                                  (let [existing-data (assoc (into {} block) :db/id (:db/id block))]
                                    (reduce
                                     (fn [data [k existing-value]]
                                       (update data k
                                               (fn [v]
                                                 (if (and (coll? v) (not (map? v)))
                                                   (concat v (if (coll? existing-value) existing-value [existing-value]))
                                                   (if (some? existing-value) existing-value v)))))
                                     data
                                     existing-data)))
                                data)

                              :else
                              data)
                            data))))
        ;; using existing page's uuid
        data' (walk/prewalk
               (fn [f]
                 (cond
                   (and (de/entity? f) (:block/uuid f))
                   (or (:db/ident f) [:block/uuid (:block/uuid f)])
                   (and (vector? f) (= :block/uuid (first f)) (@*uuids (second f)))
                   [:block/uuid (@*uuids (second f))]
                   :else
                   f))
               data)]
    (d/transact! conn data' {:fix-db? true
                             :db-migrate? true})))

(defn- upgrade-version!
  [conn search-db db-based? version {:keys [properties classes fix]}]
  (let [db @conn
        new-properties (->> (select-keys db-property/built-in-properties properties)
                                  ;; property already exists, this should never happen
                            (remove (fn [[k _]]
                                      (when (d/entity db k)
                                        (assert (str "DB migration: property already exists " k)))))
                            (into {})
                            sqlite-create-graph/build-initial-properties*
                            (map (fn [b] (assoc b :logseq.property/built-in? true))))
        classes' (->> (concat [:logseq.class/Property :logseq.class/Tag :logseq.class/Page :logseq.class/Journal :logseq.class/Whiteboard] classes)
                      distinct)
        new-classes (->> (select-keys db-class/built-in-classes classes')
                         ;; class already exists, this should never happen
                         (remove (fn [[k _]] (d/entity db k)))
                         (into {})
                         (#(sqlite-create-graph/build-initial-classes* % (zipmap properties properties)))
                         (map (fn [b] (assoc b :logseq.property/built-in? true))))
        new-class-idents (keep (fn [class]
                                 (when-let [db-ident (:db/ident class)]
                                   {:db/ident db-ident})) new-classes)
        fixes (when (fn? fix)
                (fix conn search-db))
        tx-data (if db-based? (concat new-class-idents new-properties new-classes fixes) fixes)
        tx-data' (concat
                  [(sqlite-util/kv :logseq.kv/schema-version version)]
                  tx-data)]
    (ldb/transact! conn tx-data' {:db-migrate? true})
    (println "DB schema migrated to" version)))

(defn fix-path-refs!
  [conn]
  (let [data (keep
              (fn [d]
                (when (not (de/entity? (d/entity @conn (:v d))))
                  [:db/retract (:e d) (:a d) (:v d)]))
              (d/datoms @conn :avet :block/path-refs))]
    (when (seq data)
      (ldb/transact! conn data {:fix-db? true
                                :db-migrate? true}))))

(defn fix-missing-title!
  [conn]
  (let [data (->>
              (mapcat
               (fn [d]
                 (let [entity (d/entity @conn (:e d))]
                   [(when-not (:block/title entity)
                      [:db/add (:e d) :block/title (:v d)])
                    (when-not (:block/uuid entity)
                      [:db/add (:e d) :block/uuid (d/squuid)])
                    (when-not (:block/format entity)
                      [:db/add (:e d) :block/format :markdown])]))
               (d/datoms @conn :avet :block/name))
              (remove nil?))]
    (when (seq data)
      (ldb/transact! conn data {:fix-db? true
                                :db-migrate? true}))))

(defn fix-block-timestamps!
  [conn]
  (let [data (map
              (fn [d]
                (let [entity (d/entity @conn (:e d))]
                  (when (or (nil? (:block/created-at entity))
                            (nil? (:block/updated-at entity)))
                    (-> (select-keys entity [:db/id :block/created-at :block/updated-at])
                        sqlite-util/block-with-timestamps))))
              (d/datoms @conn :avet :block/uuid))]
    (when (seq data)
      (ldb/transact! conn data {:fix-db? true
                                :db-migrate? true}))))

(defn fix-properties!
  [conn]
  (let [schema (:schema @conn)
        wrong-properties (filter (fn [[k v]]
                                   (and (int? k) (not (qualified-ident? v)))) schema)
        data (map (fn [[k _v]]
                    [:db/retract k :db/valueType]) wrong-properties)]
    (when (seq data)
      (ldb/transact! conn data {:fix-db? true
                                :db-migrate? true})
      (d/reset-schema! conn (apply dissoc schema (keys wrong-properties))))))

(defn fix-missing-page-tag!
  [conn]
  (let [data (keep
              (fn [d]
                (let [entity (d/entity @conn (:e d))]
                  (when-not (:block/tags entity)
                    [:db/add (:e d) :block/tags :logseq.class/Page])))
              (d/datoms @conn :avet :block/name))]
    (when (seq data)
      (ldb/transact! conn data {:fix-db? true
                                :db-migrate? true}))))

(defn migrate
  "Migrate 'frontend' datascript schema and data. To add a new migration,
  add an entry to schema-version->updates and bump db-schema/version"
  [conn search-db]
  (when (ldb/db-based-graph? @conn)
    (let [db @conn
          version-in-db (or (:kv/value (d/entity db :logseq.kv/schema-version)) 0)]
      (cond
        (= version-in-db db-schema/version)
        nil

        (< db-schema/version version-in-db) ; outdated client, db version could be synced from server
      ;; FIXME: notify users to upgrade to the latest version asap
        nil

        (> db-schema/version version-in-db)
        (try
          (let [db-based? (ldb/db-based-graph? @conn)
                updates (keep (fn [[v updates]]
                                (when (and (< version-in-db v) (<= v db-schema/version))
                                  [v updates]))
                              schema-version->updates)]
            (fix-path-refs! conn)
            (fix-missing-title! conn)
            (fix-properties! conn)
            (fix-block-timestamps! conn)
            (println "DB schema migrated from" version-in-db)
            (doseq [[v m] updates]
              (upgrade-version! conn search-db db-based? v m))
            (ensure-built-in-data-exists! conn)
            (fix-missing-page-tag! conn))
          (catch :default e
            (prn :error (str "DB migration failed to migrate to " db-schema/version " from " version-in-db ":"))
            (js/console.error e)
            (throw e)))))))

(defn fix-db!
  [conn]
  (ensure-built-in-data-exists! conn)
  (fix-path-refs! conn)
  (fix-missing-title! conn)
  (fix-properties! conn)
  (fix-block-timestamps! conn)
  (fix-missing-page-tag! conn))

;; Backend migrations
;; ==================

(defn- add-addresses-in-kvs-table
  [^Object sqlite-db]
  (let [columns (->> (.exec sqlite-db #js {:sql "SELECT NAME FROM PRAGMA_TABLE_INFO('kvs')"
                                           :rowMode "array"})
                     bean/->clj
                     (map first)
                     set)]
    (when-not (contains? columns "addresses")
      (let [data (some->> (.exec sqlite-db #js {:sql "select addr, content from kvs"
                                                :rowMode "array"})
                          bean/->clj
                          (map (fn [[addr content]]
                                 (let [content' (sqlite-util/transit-read content)
                                       [content' addresses] (if (map? content')
                                                              [(dissoc content' :addresses)
                                                               (when-let [addresses (:addresses content')]
                                                                 (js/JSON.stringify (bean/->js addresses)))]
                                                              [content' nil])
                                       content' (sqlite-util/transit-write content')]
                                   #js {:$addr addr
                                        :$content content'
                                        :$addresses addresses}))))]
        (.exec sqlite-db #js {:sql "alter table kvs add column addresses JSON"})
        (.transaction sqlite-db
                      (fn [tx]
                        (doseq [item data]
                          (.exec tx #js {:sql "INSERT INTO kvs (addr, content, addresses) values ($addr, $content, $addresses) on conflict(addr) do update set content = $content, addresses = $addresses"
                                         :bind item}))))))))

(defn migrate-sqlite-db
  "Migrate sqlite db schema"
  [db]
  (add-addresses-in-kvs-table db))<|MERGE_RESOLUTION|>--- conflicted
+++ resolved
@@ -595,12 +595,8 @@
    [55 {:fix update-deadline-to-datetime}]
    [56 {:properties [:logseq.property/enable-history?
                      :logseq.property.history/block :logseq.property.history/property
-<<<<<<< HEAD
                      :logseq.property.history/ref-value :logseq.property.history/scalar-value]}]
    [57 {:fix remove-block-format-from-db}]])
-=======
-                     :logseq.property.history/ref-value :logseq.property.history/scalar-value]}]])
->>>>>>> b24ad28b
 
 (let [max-schema-version (apply max (map first schema-version->updates))]
   (assert (<= db-schema/version max-schema-version))
