--- conflicted
+++ resolved
@@ -310,13 +310,10 @@
         :fix add-query-property-to-query-tag}]
    [26 {:properties [:logseq.property.node/type]}]
    [27 {:properties [:logseq.property.code/mode]}]
-<<<<<<< HEAD
-   [28 {:classes [:logseq.class/Asset]
+   [28 {:fix (rename-properties {:logseq.property.node/type :logseq.property.node/display-type})}]
+   [29 {:properties [:logseq.property.code/lang]}]
+   [30 {:classes [:logseq.class/Asset]
         :properties [:logseq.property.asset/type :logseq.property.asset/size :logseq.property.asset/checksum]}]])
-=======
-   [28 {:fix (rename-properties {:logseq.property.node/type :logseq.property.node/display-type})}]
-   [29 {:properties [:logseq.property.code/lang]}]])
->>>>>>> 3fc2beae
 
 (let [max-schema-version (apply max (map first schema-version->updates))]
   (assert (<= db-schema/version max-schema-version))
