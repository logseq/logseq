--- conflicted
+++ resolved
@@ -366,11 +366,8 @@
    ["65.5" {:fix remove-block-order-for-tags}]
    ["65.6" {:fix update-extends-to-cardinality-many}]
    ["65.7" {:fix add-quick-add-page}]
-<<<<<<< HEAD
-   ["65.8" {:properties [:logseq.property.embedding/hnsw-label-updated-at]}]])
-=======
-   ["65.8" {:fix add-missing-page-name}]])
->>>>>>> 8c402676
+   ["65.8" {:fix add-missing-page-name}]
+   ["65.9" {:properties [:logseq.property.embedding/hnsw-label-updated-at]}]])
 
 (let [[major minor] (last (sort (map (comp (juxt :major :minor) db-schema/parse-schema-version first)
                                      schema-version->updates)))]
