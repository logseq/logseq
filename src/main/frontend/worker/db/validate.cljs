(ns frontend.worker.db.validate
  "Validate db"
<<<<<<< HEAD
  (:require [frontend.worker-common.util :as worker-util]
=======
  (:require [datascript.core :as d]
            [frontend.worker.shared-service :as shared-service]
            [logseq.db :as ldb]
>>>>>>> 24e3a08b
            [logseq.db.frontend.validate :as db-validate]))

(defn- get-property-by-title
  [db title]
  (when title
    (some->> (first (ldb/page-exists? db title [:logseq.class/Property]))
             (d/entity db))))

(defn- fix-invalid-blocks!
  [conn errors]
  (let [db @conn
        fix-tx-data (mapcat
                     (fn [{:keys [entity dispatch-key]}]
                       (let [entity (d/entity db (:db/id entity))]
                         (cond
                           (and (= dispatch-key :block) (nil? (:block/title entity)))
                           [[:db/retractEntity (:db/id entity)]]

                           (and (= dispatch-key :block) (nil? (:block/page entity)))
                           (let [latest-journal-id (:db/id (first (ldb/get-latest-journals db)))
                                 page-id (:db/id (:block/page (:block/parent entity)))]
                             (cond
                               page-id
                               [[:db/add (:db/id entity) :block/page page-id]]
                               latest-journal-id
                               [[:db/add (:db/id entity) :block/page latest-journal-id]
                                [:db/add (:db/id entity) :block/parent latest-journal-id]]
                               :else
                               (js/console.error (str "Don't know where to put the block " (:db/id entity)))))

                           (and (= dispatch-key :block)
                                (some (fn [k] (= "user.class" (namespace k))) (keys (:logseq.property.table/sized-columns entity))))
                           (let [new-value (->> (keep (fn [[k v]]
                                                        (if (= "user.class" (namespace k))
                                                          (when-let [property (get-property-by-title db (:block/title (d/entity db k)))]
                                                            [(:db/ident property) v])
                                                          [k v]))
                                                      (:logseq.property.table/sized-columns entity))
                                                (into {}))]
                             [[:db/add (:db/id entity) :logseq.property.table/sized-columns new-value]])

                           (:block.temp/fully-loaded? entity)
                           [[:db/retract (:db/id entity) :block.temp/fully-loaded?]]
                           (and (:block/page entity) (not (:block/parent entity)))
                           [[:db/add (:db/id entity) :block/parent (:db/id (:block/page entity))]]
                           (and (not (:block/page entity)) (not (:block/parent entity)) (not (:block/name entity)))
                           [[:db/retractEntity (:db/id entity)]]
                           (and (= dispatch-key :property-value-block) (:block/title entity))
                           [[:db/retract (:db/id entity) :block/title]]
                           (and (ldb/class? entity) (not (:logseq.property.class/extends entity)))
                           [[:db/add (:db/id entity) :logseq.property.class/extends :logseq.class/Root]]
                           (and (or (ldb/class? entity) (ldb/property? entity)) (ldb/internal-page? entity))
                           [[:db/retract (:db/id entity) :block/tags :logseq.class/Page]]
                           :else
                           nil)))
                     errors)
        class-as-properties (concat
                             (mapcat
                              (fn [ident]
                                (->> (d/datoms db :avet ident)
                                     (mapcat (fn [d]
                                               (let [entity (d/entity db (:v d))]
                                                 (when (ldb/class? entity)
                                                   (if-let [property (get-property-by-title db (:block/title entity))]
                                                     [[:db/retract (:e d) (:a d) (:v d)]
                                                      [:db/add (:e d) (:a d) (:db/id property)]]
                                                     [[:db/retract (:e d) (:a d) (:v d)]])))))))
                              [:logseq.property.view/group-by-property :logseq.property.table/pinned-columns])
                             (->> (d/datoms db :eavt)
                                  (filter (fn [d] (= (namespace (:a d)) "user.class")))
                                  (mapcat (fn [d]
                                            (let [class-title (:block/title (d/entity db (:a d)))
                                                  property (get-property-by-title db class-title)]
                                              (if property
                                                [[:db/retract (:e d) (:a d) (:v d)]
                                                 [:db/add (:e d) (:db/ident property) (:v d)]]
                                                [[:db/retract (:e d) (:a d) (:v d)]]))))))
        tx-data (concat fix-tx-data class-as-properties)]
    (when (seq tx-data)
      (ldb/transact! conn tx-data {:fix-db? true}))))

(defn validate-db
  [conn]
  (let [db @conn
        {:keys [errors datom-count entities]} (db-validate/validate-db! db)
        invalid-entity-ids (distinct (map (fn [e] (:db/id (:entity e))) errors))]
    (if errors
      (do
        (fix-invalid-blocks! conn errors)
        (shared-service/broadcast-to-clients! :log [:db-invalid :error
                                                    {:msg "Validation errors"
                                                     :errors errors}])
        (shared-service/broadcast-to-clients! :notification
                                              [(str "Validation detected " (count errors) " invalid block(s). These blocks may be buggy. Attempting to fix invalid blocks. Run validation again to see if they were fixed.")
                                               :warning false]))

      (shared-service/broadcast-to-clients! :notification
                                            [(str "Your graph is valid! " (assoc (db-validate/graph-counts db entities) :datoms datom-count))
                                             :success false]))
    {:errors errors
     :datom-count datom-count
     :invalid-entity-ids invalid-entity-ids}))<|MERGE_RESOLUTION|>--- conflicted
+++ resolved
@@ -1,12 +1,8 @@
 (ns frontend.worker.db.validate
   "Validate db"
-<<<<<<< HEAD
-  (:require [frontend.worker-common.util :as worker-util]
-=======
   (:require [datascript.core :as d]
             [frontend.worker.shared-service :as shared-service]
             [logseq.db :as ldb]
->>>>>>> 24e3a08b
             [logseq.db.frontend.validate :as db-validate]))
 
 (defn- get-property-by-title
