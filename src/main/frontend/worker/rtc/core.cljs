--- conflicted
+++ resolved
@@ -484,14 +484,9 @@
 
 (defn- move-all-blocks-to-another-page
   [repo conn from-page-name to-page-name]
-<<<<<<< HEAD
   (let [blocks (ldb/get-page-blocks @conn (:db/id (ldb/get-page @conn from-page-name)) {})
+        from-page-block (some-> (first blocks) :block/page)
         target-page-block (ldb/get-page @conn to-page-name)]
-=======
-  (let [blocks (ldb/get-page-blocks @conn from-page-name {})
-        from-page-block (some-> (first blocks) :block/page)
-        target-page-block (d/entity @conn [:block/name to-page-name])]
->>>>>>> 305255d4
     (when (and (seq blocks) target-page-block)
       (let [blocks* (ldb/sort-by-left blocks from-page-block)]
         (outliner-tx/transact!
