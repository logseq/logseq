(ns frontend.worker.rtc.db-listener
  "listen datascript changes, infer operations from the db tx-report"
  (:require [cljs-time.coerce :as tc]
            [cljs-time.core :as t]
            [clojure.data :as data]
            [clojure.set :as set]
            [datascript.core :as d]
            [frontend.worker.db-listener :as db-listener]
            [frontend.worker.rtc.op-mem-layer :as op-mem-layer]))


(defn- diff-value-of-set-type-attr
  [db-before db-after eid attr-name]
  (let [current-value-set (set (get (d/entity db-after eid) attr-name))
        old-value-set (set (get (d/entity db-before eid) attr-name))
        add (set/difference current-value-set old-value-set)
        retract (set/difference old-value-set current-value-set)]
    (cond-> {}
      (seq add) (conj [:add add])
      (seq retract) (conj [:retract retract]))))


(defn- diff-properties-value
  [db-before db-after eid]
  (let [current-value (:block/properties (d/entity db-after eid))
        old-value (:block/properties (d/entity db-before eid))
        [only-in-current-uuids only-in-old-uuids both-uuids] (map (comp set keys) (data/diff current-value old-value))
        add-uuids only-in-current-uuids
        retract-uuids (set/difference only-in-old-uuids add-uuids both-uuids)
        update-uuids (set/intersection both-uuids only-in-old-uuids)
        add-uuids* (set/union add-uuids update-uuids)]
    (cond-> {}
      (seq add-uuids*) (conj [:add add-uuids*])
      (seq retract-uuids) (conj [:retract retract-uuids]))))

(defn- entity-datoms=>ops
  [db-before db-after id->attr->datom entity-datoms]
  (let [e (ffirst entity-datoms)
        attr->datom (id->attr->datom e)]
    (when (seq attr->datom)
      (let [updated-key-set (set (keys attr->datom))
            {[_e _a block-uuid _t add1?] :block/uuid
             [_e _a _v _t add2?]         :block/name
             [_e _a _v _t add3?]         :block/parent
             [_e _a _v _t add4?]         :block/left
             [_e _a _v _t add5?]         :block/original-name} attr->datom
            ops (cond
                  (and (not add1?) block-uuid
                       (not add2?) (contains? updated-key-set :block/name))
                  [[:remove-page block-uuid]]

                  (and (not add1?) block-uuid)
                  [[:remove block-uuid]]

                  :else
                  (let [updated-general-attrs (seq (set/intersection
                                                    updated-key-set
                                                    #{:block/tags :block/alias :block/type :block/schema :block/content
                                                      :block/properties :block/link :block/journal-day}))
                        ops (cond-> []
                              (or add3? add4?)
                              (conj [:move])

                              (or (and (contains? updated-key-set :block/name) add2?)
                                  (and (contains? updated-key-set :block/original-name) add5?))
                              (conj [:update-page]))
                        update-op (->> updated-general-attrs
                                       (keep
                                        (fn [attr-name]
                                          (case attr-name
                                            (:block/link :block/schema :block/content :block/journal-day)
                                            {(keyword (name attr-name)) nil}

                                            :block/alias
                                            (let [diff-value (diff-value-of-set-type-attr db-before db-after e :block/alias)]
                                              (when (seq diff-value)
                                                (let [{:keys [add retract]} diff-value
                                                      add (keep :block/uuid (d/pull-many db-after [:block/uuid]
                                                                                         (map :db/id add)))
                                                      retract (keep :block/uuid (d/pull-many db-before [:block/uuid]
                                                                                             (map :db/id retract)))]
                                                  {:alias (cond-> {}
                                                            (seq add) (conj [:add add])
                                                            (seq retract) (conj [:retract retract]))})))

                                            :block/type
                                            (let [diff-value (diff-value-of-set-type-attr db-before db-after e :block/type)]
                                              (when (seq diff-value)
                                                {:type diff-value}))

                                            :block/tags
                                            (let [diff-value (diff-value-of-set-type-attr db-before db-after e :block/tags)]
                                              (when (seq diff-value)
                                                (let [{:keys [add retract]} diff-value
                                                      add (keep :block/uuid (d/pull-many db-after [:block/uuid]
                                                                                         (map :db/id add)))
                                                      retract (keep :block/uuid (d/pull-many db-before [:block/uuid]
                                                                                             (map :db/id retract)))]
                                                  {:tags (cond-> {}
                                                           (seq add) (conj [:add add])
                                                           (seq retract) (conj [:retract retract]))})))
                                            :block/properties
                                            (let [diff-value (diff-properties-value db-before db-after e)]
                                              (when (seq diff-value)
                                                (let [{:keys [add retract]} diff-value
                                                      add (keep :block/uuid (d/pull-many
                                                                             db-after [:block/uuid]
                                                                             (map (fn [uuid] [:block/uuid uuid]) add)))]
                                                  {:properties (cond-> {}
                                                                 (seq add) (conj [:add add])
                                                                 (seq retract) (conj [:retract retract]))})))
                                            ;; else
                                            nil)))
                                       (apply merge))]
                    (cond-> ops (seq update-op) (conj [:update update-op]))))
            ops* (keep (fn [op]
                         (let [block-uuid (some-> (d/entity db-after e) :block/uuid str)]
                           (case (first op)
                             :move        (when block-uuid ["move" {:block-uuid block-uuid}])
                             :update      (when block-uuid
                                            ["update" (cond-> {:block-uuid block-uuid}
                                                        (second op) (conj [:updated-attrs (second op)]))])
                             :update-page (when block-uuid ["update-page" {:block-uuid block-uuid}])
                             :remove      ["remove" {:block-uuid (str (second op))}]
                             :remove-page ["remove-page" {:block-uuid (str (second op))}])))
                       ops)]
        ops*))))

(defn- entity-datoms=>asset-op
  [db-after id->attr->datom entity-datoms]
  (when-let [e (ffirst entity-datoms)]
    (let [attr->datom (id->attr->datom e)]
      (when (seq attr->datom)
        (let [{[_e _a asset-uuid _t add1?] :asset/uuid
               [_e _a asset-meta _t add2?] :asset/meta}
              attr->datom
              op (cond
                   (or (and add1? asset-uuid)
                       (and add2? asset-meta))
                   [:update-asset]

                   (and (not add1?) asset-uuid)
                   [:remove-asset asset-uuid])]
          (when op
            (let [asset-uuid (some-> (d/entity db-after e) :asset/uuid str)]
              (case (first op)
                :update-asset (when asset-uuid ["update-asset" {:asset-uuid asset-uuid}])
                :remove-asset ["remove-asset" {:asset-uuid (str (second op))}]))))))))


(defn generate-rtc-ops
  [repo db-before db-after same-entity-datoms-coll id->attr->datom]
  (let [asset-ops (keep (partial entity-datoms=>asset-op db-after id->attr->datom) same-entity-datoms-coll)
        ops (when (empty asset-ops)
              (mapcat (partial entity-datoms=>ops db-before db-after id->attr->datom) same-entity-datoms-coll))
        now-epoch*1000 (* 1000 (tc/to-long (t/now)))
        ops* (map-indexed (fn [idx op]
                            [(first op) (assoc (second op) :epoch (+ idx now-epoch*1000))]) ops)
        epoch2 (+ now-epoch*1000 (count ops))
        asset-ops* (map-indexed (fn [idx op]
                                  [(first op) (assoc (second op) :epoch (+ idx epoch2))]) asset-ops)]
    (when (seq ops*)
      (op-mem-layer/add-ops! repo ops*))
    (when (seq asset-ops*)
      (op-mem-layer/add-asset-ops! repo asset-ops*))))


<<<<<<< HEAD

(defn listen-db-to-generate-ops
  [repo conn]
  (d/listen! conn :gen-ops
             (fn [{:keys [tx-data tx-meta db-before db-after]}]
               (when (:persist-op? tx-meta true)
                 (generate-rtc-ops repo db-before db-after tx-data)))))

(comment
  (defn listen-db-to-batch-txs
   [conn]
   (d/listen! conn :batch-txs
              (fn [{:keys [tx-data]}]
                (when (worker-state/batch-tx-mode?)
                  (worker-state/conj-batch-txs! tx-data))))))

(defn sync-db-to-main-thread
  [repo conn]
  (d/listen! conn :sync-db
             (fn [{:keys [tx-meta] :as tx-report}]
               (let [{:keys [pipeline-replace? from-disk?]} tx-meta
                     result (worker-pipeline/invoke-hooks repo conn tx-report (worker-state/get-context))
                     tx-report' (or (:tx-report result) tx-report)]
                 (when-not pipeline-replace?
                   (let [data (merge
                               {:request-id (:request-id tx-meta)
                                :repo repo
                                :tx-data (:tx-data tx-report')
                                :tx-meta tx-meta}
                               (dissoc result :tx-report))]
                     (worker-util/post-message :sync-db-changes data))

                   (when-not from-disk?
                     (p/do!
                      (let [{:keys [blocks-to-remove-set blocks-to-add]} (search/sync-search-indice repo tx-report')
                            ^js wo (worker-state/get-worker-object)]
                        (when wo
                          (when (seq blocks-to-remove-set)
                            (.search-delete-blocks wo repo (bean/->js blocks-to-remove-set)))
                          (when (seq blocks-to-add)
                            (.search-upsert-blocks wo repo (bean/->js blocks-to-add))))))))))))

(defn listen-to-db-changes!
  [repo conn]
  (d/unlisten! conn :gen-ops)
  (d/unlisten! conn :sync-db)
  (sync-db-to-main-thread repo conn)
  (when (op-mem-layer/rtc-db-graph? repo)
    (listen-db-to-generate-ops repo conn)
    ;; (rtc-db-listener/listen-db-to-batch-txs conn)
    )

  )
=======
(defmethod db-listener/listen-db-changes :gen-rtc-ops
  [_ {:keys [_tx-data tx-meta db-before db-after
             repo id->attr->datom same-entity-datoms-coll]}]
  (when (and (op-mem-layer/rtc-db-graph? repo)
             (:persist-op? tx-meta true))
    (generate-rtc-ops repo db-before db-after same-entity-datoms-coll id->attr->datom)))
>>>>>>> 4df4ff48
<|MERGE_RESOLUTION|>--- conflicted
+++ resolved
@@ -165,65 +165,9 @@
       (op-mem-layer/add-asset-ops! repo asset-ops*))))
 
 
-<<<<<<< HEAD
-
-(defn listen-db-to-generate-ops
-  [repo conn]
-  (d/listen! conn :gen-ops
-             (fn [{:keys [tx-data tx-meta db-before db-after]}]
-               (when (:persist-op? tx-meta true)
-                 (generate-rtc-ops repo db-before db-after tx-data)))))
-
-(comment
-  (defn listen-db-to-batch-txs
-   [conn]
-   (d/listen! conn :batch-txs
-              (fn [{:keys [tx-data]}]
-                (when (worker-state/batch-tx-mode?)
-                  (worker-state/conj-batch-txs! tx-data))))))
-
-(defn sync-db-to-main-thread
-  [repo conn]
-  (d/listen! conn :sync-db
-             (fn [{:keys [tx-meta] :as tx-report}]
-               (let [{:keys [pipeline-replace? from-disk?]} tx-meta
-                     result (worker-pipeline/invoke-hooks repo conn tx-report (worker-state/get-context))
-                     tx-report' (or (:tx-report result) tx-report)]
-                 (when-not pipeline-replace?
-                   (let [data (merge
-                               {:request-id (:request-id tx-meta)
-                                :repo repo
-                                :tx-data (:tx-data tx-report')
-                                :tx-meta tx-meta}
-                               (dissoc result :tx-report))]
-                     (worker-util/post-message :sync-db-changes data))
-
-                   (when-not from-disk?
-                     (p/do!
-                      (let [{:keys [blocks-to-remove-set blocks-to-add]} (search/sync-search-indice repo tx-report')
-                            ^js wo (worker-state/get-worker-object)]
-                        (when wo
-                          (when (seq blocks-to-remove-set)
-                            (.search-delete-blocks wo repo (bean/->js blocks-to-remove-set)))
-                          (when (seq blocks-to-add)
-                            (.search-upsert-blocks wo repo (bean/->js blocks-to-add))))))))))))
-
-(defn listen-to-db-changes!
-  [repo conn]
-  (d/unlisten! conn :gen-ops)
-  (d/unlisten! conn :sync-db)
-  (sync-db-to-main-thread repo conn)
-  (when (op-mem-layer/rtc-db-graph? repo)
-    (listen-db-to-generate-ops repo conn)
-    ;; (rtc-db-listener/listen-db-to-batch-txs conn)
-    )
-
-  )
-=======
 (defmethod db-listener/listen-db-changes :gen-rtc-ops
   [_ {:keys [_tx-data tx-meta db-before db-after
              repo id->attr->datom same-entity-datoms-coll]}]
   (when (and (op-mem-layer/rtc-db-graph? repo)
              (:persist-op? tx-meta true))
-    (generate-rtc-ops repo db-before db-after same-entity-datoms-coll id->attr->datom)))
->>>>>>> 4df4ff48
+    (generate-rtc-ops repo db-before db-after same-entity-datoms-coll id->attr->datom)))