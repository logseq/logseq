(ns frontend.worker.rtc.full-upload-download-graph
  "- upload local graph to remote
  - download remote graph"
  (:require [cljs-http-missionary.client :as http]
            [clojure.set :as set]
            [datascript.core :as d]
            [frontend.common.missionary :as c.m]
<<<<<<< HEAD
            [frontend.worker-common.util :as worker-util]
=======
            [frontend.common.thread-api :as thread-api]
>>>>>>> 24e3a08b
            [frontend.worker.crypt :as crypt]
            [frontend.worker.db-listener :as db-listener]
            [frontend.worker.db-metadata :as worker-db-metadata]
            [frontend.worker.rtc.client-op :as client-op]
            [frontend.worker.rtc.const :as rtc-const]
            [frontend.worker.rtc.log-and-state :as rtc-log-and-state]
            [frontend.worker.rtc.ws-util :as ws-util]
            [frontend.worker.shared-service :as shared-service]
            [frontend.worker.state :as worker-state]
            [logseq.db :as ldb]
            [logseq.db.frontend.malli-schema :as db-malli-schema]
            [logseq.db.frontend.schema :as db-schema]
            [logseq.db.sqlite.create-graph :as sqlite-create-graph]
            [logseq.db.sqlite.util :as sqlite-util]
            [logseq.outliner.pipeline :as outliner-pipeline]
            [malli.core :as ma]
            [malli.transform :as mt]
            [missionary.core :as m]
            [promesa.core :as p]))

(def ^:private normalized-remote-block-schema
  "Blocks stored in remote have some differences in format from the client's.
  Use this schema's coercer to decode."
  [:map
   [:db/id [:string {:decode/custom str}]]
   [:db/ident {:optional true} :keyword]
   [:block/uuid {:optional true} [:uuid {:decode/custom ldb/read-transit-str}]]
   [:block/order {:optional true} db-malli-schema/block-order]
   [:db/cardinality {:optional true} :keyword]
   [:db/valueType {:optional true} :keyword]
   [:db/index {:optional true} :boolean]
   [:malli.core/default [:map-of :keyword
                         [:any {:decode/custom
                                (fn [x] ; convert db-id to db-id-string(as temp-id)
                                  (cond
                                    (and (coll? x)
                                         (every? :db/id x))
                                    (map (comp str :db/id) x)

                                    (:db/id x)
                                    (str (:db/id x))

                                    (string? x)
                                    (ldb/read-transit-str x)

                                    (and (coll? x)
                                         (every? string? x))
                                    (map ldb/read-transit-str x)

                                    :else x))}]]]])

(def ^:private normalized-remote-blocks-coercer
  (ma/coercer [:sequential normalized-remote-block-schema]
              (mt/transformer {:name :custom} mt/string-transformer)))

(defn- schema->ref-type-attrs
  [db-schema]
  (set
   (keep
    (fn [[attr-name attr-body-map]]
      (when (= :db.type/ref (:db/valueType attr-body-map))
        attr-name))
    db-schema)))

(defn- schema->card-many-attrs
  [db-schema]
  (set
   (keep
    (fn [[attr-name attr-body-map]]
      (when (= :db.cardinality/many (:db/cardinality attr-body-map))
        attr-name))
    db-schema)))

(defn- export-as-blocks
  [db & {:keys [ignore-attr-set ignore-entity-set]}]
  (let [datoms (d/datoms db :eavt)
        db-schema (d/schema db)
        card-many-attrs (schema->card-many-attrs db-schema)
        ref-type-attrs (schema->ref-type-attrs db-schema)]
    (->> datoms
         (partition-by :e)
         (keep (fn [datoms]
                 (when (seq datoms)
                   (reduce
                    (fn [r datom]
                      (when (and (contains? #{:block/parent} (:a datom))
                                 (not (pos-int? (:v datom))))
                        (throw (ex-info "invalid block data" {:datom datom})))
                      (let [a (:a datom)]
                        (cond
                          (contains? ignore-attr-set a) r
                          (and (keyword-identical? :db/ident a)
                               (contains? ignore-entity-set (:v datom)))
                          (reduced nil)
                          :else
                          (let [card-many? (contains? card-many-attrs a)
                                ref? (contains? ref-type-attrs a)]
                            (case [ref? card-many?]
                              [true true]
                              (update r a conj (str (:v datom)))
                              [true false]
                              (assoc r a (str (:v datom)))
                              [false true]
                              (update r a conj (ldb/write-transit-str (:v datom)))
                              [false false]
                              (assoc r a (ldb/write-transit-str (:v datom))))))))
                    {:db/id (str (:e (first datoms)))}
                    datoms))))
         (map (fn [block]
                (cond-> block
                  (:db/ident block) (update :db/ident ldb/read-transit-str)
                  (:block/order block) (update :block/order ldb/read-transit-str)))))))

(defn- remove-rtc-data-in-conn!
  [repo]
  (client-op/reset-client-op-conn repo)
  (when-let [conn (worker-state/get-datascript-conn repo)]
    (d/transact! conn [[:db/retractEntity :logseq.kv/graph-uuid]
                       [:db/retractEntity :logseq.kv/graph-local-tx]
                       [:db/retractEntity :logseq.kv/remote-schema-version]])))

(defn new-task--upload-graph
  [get-ws-create-task repo conn remote-graph-name major-schema-version]
  (m/sp
    (rtc-log-and-state/rtc-log :rtc.log/upload {:sub-type :fetching-presigned-put-url
                                                :message "fetching presigned put-url"})
    (let [[{:keys [url key]} all-blocks-str]
          (m/?
           (m/join
            vector
            (ws-util/send&recv get-ws-create-task {:action "presign-put-temp-s3-obj"})
            (m/sp
              (let [all-blocks (export-as-blocks
                                @conn
                                :ignore-attr-set rtc-const/ignore-attrs-when-init-upload
                                :ignore-entity-set rtc-const/ignore-entities-when-init-upload)]
                (ldb/write-transit-str all-blocks)))))]
      (rtc-log-and-state/rtc-log :rtc.log/upload {:sub-type :upload-data
                                                  :message "uploading data"})
      (m/? (http/put url {:body all-blocks-str :with-credentials? false}))
      (rtc-log-and-state/rtc-log :rtc.log/upload {:sub-type :request-upload-graph
                                                  :message "requesting upload-graph"})
      (let [aes-key (c.m/<? (crypt/<gen-aes-key))
            aes-key-jwk (ldb/write-transit-str (c.m/<? (crypt/<export-key aes-key)))
            upload-resp
            (m/? (ws-util/send&recv get-ws-create-task {:action "upload-graph"
                                                        :s3-key key
                                                        :schema-version (str major-schema-version)
                                                        :graph-name remote-graph-name}))]
        (if-let [graph-uuid (:graph-uuid upload-resp)]
          (let [schema-version (ldb/get-graph-schema-version @conn)]
            (ldb/transact! conn
                           [(ldb/kv :logseq.kv/graph-uuid graph-uuid)
                            (ldb/kv :logseq.kv/graph-local-tx "0")
                            (ldb/kv :logseq.kv/remote-schema-version schema-version)])
            (client-op/update-graph-uuid repo graph-uuid)
            (client-op/remove-local-tx repo)
            (client-op/add-all-exists-asset-as-ops repo)
            (crypt/store-graph-keys-jwk repo aes-key-jwk)
            (when-not rtc-const/RTC-E2E-TEST
              (c.m/<? (worker-db-metadata/<store repo (pr-str {:kv/value graph-uuid}))))
            (rtc-log-and-state/rtc-log :rtc.log/upload {:sub-type :upload-completed
                                                        :message "upload-graph completed"})
            {:graph-uuid graph-uuid})
          (throw (ex-info "upload-graph failed" {:upload-resp upload-resp})))))))

(def page-of-block
  (memoize
   (fn [id->block-map block]
     (when-let [parent-id (:block/parent block)]
       (when-let [parent (id->block-map parent-id)]
         (if (:block/name parent)
           parent
           (page-of-block id->block-map parent)))))))

(defn- fill-block-fields
  [blocks]
  (let [groups (group-by #(boolean (:block/name %)) blocks)
        other-blocks (set (get groups false))
        id->block (into {} (map (juxt :db/id identity) blocks))
        block-id->page-id (into {} (map (fn [b] [(:db/id b) (:db/id (page-of-block id->block b))]) other-blocks))]
    (mapv (fn [b]
            (if-let [page-id (block-id->page-id (:db/id b))]
              (assoc b :block/page page-id)
              b))
          blocks)))

(defn- blocks->card-one-attrs
  [blocks]
  (set
   (keep
    (fn [block]
      (when-let [db-ident (:db/ident block)]
        (when (= :db.cardinality/one (:db/cardinality block))
          db-ident)))
    blocks)))

(defn- convert-card-one-value-from-value-coll
  [card-one-attrs block]
  (let [card-one-attrs-in-block (set/intersection (set (keys block)) card-one-attrs)]
    (merge block
           (update-vals (select-keys block card-one-attrs-in-block)
                        (fn [v]
                          (if (or (sequential? v)
                                  (set? v))
                            (first v)
                            v))))))

(defn- transact-remote-schema-version!
  [repo]
  (when-let [conn (worker-state/get-datascript-conn repo)]
    (let [db @conn]
      (when-let [schema-version (:kv/value (d/entity db :logseq.kv/schema-version))]
        (d/transact! conn
                     [(ldb/kv :logseq.kv/remote-schema-version schema-version)]
                     {:rtc-download-graph? true
                      :gen-undo-ops? false
                      :persist-op? false})))))

(defn- transact-block-refs!
  [repo]
  (when-let [conn (worker-state/get-datascript-conn repo)]
    (let [db @conn
          ;; get all the block datoms
          datoms (d/datoms db :avet :block/uuid)
          refs-tx (keep
                   (fn [d]
                     (let [block (d/entity @conn (:e d))
                           refs (outliner-pipeline/db-rebuild-block-refs @conn block)]
                       (when (seq refs)
                         {:db/id (:db/id block)
                          :block/refs refs})))
                   datoms)]
      (ldb/transact! conn refs-tx (cond-> {:outliner-op :rtc-download-rebuild-block-refs}
                                    rtc-const/RTC-E2E-TEST (assoc :frontend.worker.pipeline/skip-store-conn true))))))

(defn- block->schema-map
  [block]
  (when-let [db-ident (:db/ident block)]
    (let [value-type (:db/valueType block)
          cardinality (:db/cardinality block)
          db-index (:db/index block)]
      (when (or value-type cardinality db-index)
        (cond-> {:db/ident db-ident}
          value-type (assoc :db/valueType value-type)
          cardinality (assoc :db/cardinality cardinality)
          db-index (assoc :db/index db-index))))))

(defn- blocks->schema-blocks+normal-blocks
  [blocks]
  (reduce
   (fn [[schema-blocks normal-blocks] block]
     (if-let [schema-block (block->schema-map block)]
       (let [strip-schema-attrs-block (dissoc block :db/valueType :db/cardinality :db/index)]
         [(conj schema-blocks schema-block) (conj normal-blocks strip-schema-attrs-block)])
       [schema-blocks (conj normal-blocks block)]))
   [[] []] blocks))

(defn- create-graph-for-rtc-test
  "it's complex to setup db-worker related stuff, when I only want to test rtc related logic"
  [repo init-tx-data other-tx-data]
  (let [conn (d/create-conn db-schema/schema)
        db-initial-data (sqlite-create-graph/build-db-initial-data "")]
    (swap! worker-state/*datascript-conns assoc repo conn)
    (d/transact! conn db-initial-data {:initial-db? true
                                       :frontend.worker.pipeline/skip-store-conn rtc-const/RTC-E2E-TEST})
    (db-listener/listen-db-changes! repo conn)
    (d/transact! conn init-tx-data {:rtc-download-graph? true
                                    :gen-undo-ops? false
                                    ;; only transact db schema, skip validation to avoid warning
                                    :frontend.worker.pipeline/skip-validate-db? true
                                    :frontend.worker.pipeline/skip-store-conn rtc-const/RTC-E2E-TEST
                                    :persist-op? false})
    (d/transact! conn other-tx-data {:rtc-download-graph? true
                                     :gen-undo-ops? false
                                     :frontend.worker.pipeline/skip-store-conn rtc-const/RTC-E2E-TEST
                                     :persist-op? false})
    (transact-remote-schema-version! repo)
    (transact-block-refs! repo)))

(defn- blocks-resolve-temp-id
  [schema-blocks blocks]
  (let [uuids (map :block/uuid blocks)
        idents (map :db/ident blocks)
        ids (map :db/id blocks)
        id->uuid (zipmap ids uuids)
        id->ident (zipmap ids idents)
        id-tx-data (map (fn [id]
                          (let [uuid' (id->uuid id)
                                ident (id->ident id)]
                            (cond-> {:block/uuid uuid'}
                              ident
                              (assoc :db/ident ident)))) ids)
        id-ref-exists? (fn [v] (and (string? v) (or (get id->ident v) (get id->uuid v))))
        ref-k-set (set (keep (fn [b] (when (= :db.type/ref (:db/valueType b))
                                       (:db/ident b)))
                             schema-blocks))
        ref-k? (fn [k] (contains? ref-k-set k))
        blocks-tx-data (map (fn [block]
                              (->> (map
                                    (fn [[k v]]
                                      (let [v
                                            (if (ref-k? k)
                                              (cond
                                                (id-ref-exists? v)
                                                (or (get id->ident v) [:block/uuid (get id->uuid v)])

                                                (and (sequential? v) (every? id-ref-exists? v))
                                                (map (fn [id] (or (get id->ident id) [:block/uuid (get id->uuid id)])) v)

                                                :else
                                                v)
                                              v)]
                                        [k v]))
                                    (dissoc block :db/id))
                                   (into {}))) blocks)]
    (concat id-tx-data blocks-tx-data)))

(defn- remote-all-blocks=>client-blocks
  [all-blocks ignore-attr-set ignore-entity-set]
  (let [{:keys [_ _t blocks]} all-blocks
        card-one-attrs (blocks->card-one-attrs blocks)
        blocks1 (worker-util/profile :convert-card-one-value-from-value-coll
                                     (map (partial convert-card-one-value-from-value-coll card-one-attrs) blocks))
        blocks2 (worker-util/profile :normalize-remote-blocks
                                     (normalized-remote-blocks-coercer blocks1))
        blocks (sequence
                (comp
                 ;;TODO: remove this
                 ;;client/schema already converted to :db/cardinality, :db/valueType by remote,
                 ;;and :client/schema should be removed by remote too
                 (map #(dissoc % :client/schema))
                 (remove (fn [block] (contains? ignore-entity-set (:db/ident block))))
                 (map (fn [block]
                        (into {} (remove (comp (partial contains? ignore-attr-set) first)) block))))
                blocks2)
        blocks (fill-block-fields blocks)]
    blocks))

(defn- remote-all-blocks->tx-data+t
  "Return
  {:remote-t ...
   :init-tx-data ...
   :tx-data ...}
  init-tx-data - schema data and other init-data, need to be transacted first
  tx-data - all other data"
  [remote-all-blocks graph-uuid]
  (let [t (:t remote-all-blocks)
        blocks (remote-all-blocks=>client-blocks
                remote-all-blocks
                rtc-const/ignore-attrs-when-init-download
                rtc-const/ignore-entities-when-init-download)
        [schema-blocks normal-blocks] (blocks->schema-blocks+normal-blocks blocks)
        tx-data (concat
                 (blocks-resolve-temp-id schema-blocks normal-blocks)
                 [(ldb/kv :logseq.kv/graph-uuid graph-uuid)])
        init-tx-data (cons (ldb/kv :logseq.kv/db-type "db") schema-blocks)]
    {:remote-t t
     :init-tx-data init-tx-data
     :tx-data tx-data}))

(defn- new-task--transact-remote-all-blocks!
  [all-blocks repo graph-uuid]
  (let [{:keys [remote-t init-tx-data tx-data]}
        (remote-all-blocks->tx-data+t all-blocks graph-uuid)]
    (m/sp
      (client-op/update-local-tx repo remote-t)
      (rtc-log-and-state/update-local-t graph-uuid remote-t)
      (rtc-log-and-state/update-remote-t graph-uuid remote-t)
      (if rtc-const/RTC-E2E-TEST
        (create-graph-for-rtc-test repo init-tx-data tx-data)
        (c.m/<?
         (p/do!
          ((@thread-api/*thread-apis :thread-api/create-or-open-db) repo {:close-other-db? false})
          ((@thread-api/*thread-apis :thread-api/export-db) repo)
          ((@thread-api/*thread-apis :thread-api/transact)
           repo init-tx-data
           {:rtc-download-graph? true
            :gen-undo-ops? false
             ;; only transact db schema, skip validation to avoid warning
            :frontend.worker.pipeline/skip-validate-db? true
            :persist-op? false}
           (worker-state/get-context))
          ((@thread-api/*thread-apis :thread-api/transact)
           repo tx-data {:rtc-download-graph? true
                         :gen-undo-ops? false
                         :persist-op? false} (worker-state/get-context))
          (transact-remote-schema-version! repo)
          (transact-block-refs! repo))))
      (shared-service/broadcast-to-clients! :add-repo {:repo repo}))))

;;;;;;;;;;;;;;;;;;;;;;;;;;
;; async download-graph ;;
;;;;;;;;;;;;;;;;;;;;;;;;;;

(defn new-task--request-download-graph
  [get-ws-create-task graph-uuid schema-version]
  (rtc-log-and-state/rtc-log :rtc.log/download {:sub-type :request-download-graph
                                                :message "requesting download graph"
                                                :graph-uuid graph-uuid
                                                :schema-version schema-version})
  (m/join :download-info-uuid
          (ws-util/send&recv get-ws-create-task {:action "download-graph"
                                                 :graph-uuid graph-uuid
                                                 :schema-version (str schema-version)})))

(comment
  (defn new-task--download-info-list
    [get-ws-create-task graph-uuid schema-version]
    (m/join :download-info-list
            (ws-util/send&recv get-ws-create-task {:action "download-info-list"
                                                   :graph-uuid graph-uuid
                                                   :schema-version (str schema-version)}))))

(defn new-task--wait-download-info-ready
  [get-ws-create-task download-info-uuid graph-uuid schema-version timeout-ms]
  (->
   (m/sp
     (rtc-log-and-state/rtc-log :rtc.log/download {:sub-type :wait-remote-graph-data-ready
                                                   :message "waiting for the remote to prepare the data"
                                                   :graph-uuid graph-uuid})
     (loop []
       (m/? (m/sleep 3000))
       (let [{:keys [download-info-list]}
             (m/? (ws-util/send&recv get-ws-create-task {:action "download-info-list"
                                                         :graph-uuid graph-uuid
                                                         :schema-version (str schema-version)}))]
         (if-let [found-download-info
                  (some
                   (fn [download-info]
                     (when (and (= download-info-uuid (:download-info-uuid download-info))
                                (:download-info-s3-url download-info))
                       download-info))
                   download-info-list)]
           found-download-info
           (recur)))))
   (m/timeout timeout-ms :timeout)))

(defn new-task--download-graph-from-s3
  [graph-uuid graph-name s3-url]
  (let [graph-uuid (if (string? graph-uuid) (parse-uuid graph-uuid) graph-uuid)]
    (m/sp
      (rtc-log-and-state/rtc-log :rtc.log/download {:sub-type :downloading-graph-data
                                                    :message "downloading graph data"
                                                    :graph-uuid graph-uuid})
      (let [{:keys [status body] :as r} (m/? (http/get s3-url {:with-credentials? false}))
            repo                        (str sqlite-util/db-version-prefix graph-name)]
        (if (not= 200 status)
          (throw (ex-info "download-graph from s3 failed" {:resp r}))
          (do
            (rtc-log-and-state/rtc-log :rtc.log/download {:sub-type :transact-graph-data-to-db
                                                          :message "transacting graph data to local db"
                                                          :graph-uuid graph-uuid})
            (let [all-blocks (ldb/read-transit-str body)]
              (worker-state/set-rtc-downloading-graph! true)
              (m/? (new-task--transact-remote-all-blocks! all-blocks repo graph-uuid))
              (client-op/update-graph-uuid repo graph-uuid)
              (when-not rtc-const/RTC-E2E-TEST
                (c.m/<? (worker-db-metadata/<store repo (pr-str {:kv/value graph-uuid}))))
              (worker-state/set-rtc-downloading-graph! false)
              (rtc-log-and-state/rtc-log :rtc.log/download {:sub-type :download-completed
                                                            :message "download completed"
                                                            :graph-uuid graph-uuid})
              nil)))))))

(defn new-task--branch-graph
  [get-ws-create-task repo conn graph-uuid major-schema-version]
  (m/sp
    (rtc-log-and-state/rtc-log :rtc.log/branch-graph {:sub-type :fetching-presigned-put-url
                                                      :message "fetching presigned put-url"})
    (remove-rtc-data-in-conn! repo)
    (let [[{:keys [url key]} all-blocks-str]
          (m/?
           (m/join
            vector
            (ws-util/send&recv get-ws-create-task {:action "presign-put-temp-s3-obj"})
            (m/sp
              (let [all-blocks (export-as-blocks
                                @conn
                                :ignore-attr-set rtc-const/ignore-attrs-when-init-upload
                                :ignore-entity-set rtc-const/ignore-entities-when-init-upload)]
                (ldb/write-transit-str all-blocks)))))]
      (rtc-log-and-state/rtc-log :rtc.log/branch-graph {:sub-type :upload-data
                                                        :message "uploading data"})
      (m/? (http/put url {:body all-blocks-str :with-credentials? false}))
      (rtc-log-and-state/rtc-log :rtc.log/branch-graph {:sub-type :request-branch-graph
                                                        :message "requesting branch-graph"})
      (let [aes-key (c.m/<? (crypt/<gen-aes-key))
            aes-key-jwk (ldb/write-transit-str (c.m/<? (crypt/<export-key aes-key)))
            resp (m/? (ws-util/send&recv get-ws-create-task {:action "branch-graph"
                                                             :s3-key key
                                                             :schema-version (str major-schema-version)
                                                             :graph-uuid graph-uuid}))]
        (if-let [graph-uuid (:graph-uuid resp)]
          (let [schema-version (ldb/get-graph-schema-version @conn)]
            (ldb/transact! conn
                           [(ldb/kv :logseq.kv/graph-uuid graph-uuid)
                            (ldb/kv :logseq.kv/graph-local-tx "0")
                            (ldb/kv :logseq.kv/remote-schema-version schema-version)])
            (client-op/update-graph-uuid repo graph-uuid)
            (client-op/remove-local-tx repo)
            (client-op/add-all-exists-asset-as-ops repo)
            (crypt/store-graph-keys-jwk repo aes-key-jwk)
            (c.m/<? (worker-db-metadata/<store repo (pr-str {:kv/value graph-uuid})))
            (rtc-log-and-state/rtc-log :rtc.log/branch-graph {:sub-type :completed
                                                              :message "branch-graph completed"})
            nil)
          (throw (ex-info "branch-graph failed" {:upload-resp resp})))))))<|MERGE_RESOLUTION|>--- conflicted
+++ resolved
@@ -5,11 +5,8 @@
             [clojure.set :as set]
             [datascript.core :as d]
             [frontend.common.missionary :as c.m]
-<<<<<<< HEAD
+            [frontend.common.thread-api :as thread-api]
             [frontend.worker-common.util :as worker-util]
-=======
-            [frontend.common.thread-api :as thread-api]
->>>>>>> 24e3a08b
             [frontend.worker.crypt :as crypt]
             [frontend.worker.db-listener :as db-listener]
             [frontend.worker.db-metadata :as worker-db-metadata]
