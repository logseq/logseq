(ns frontend.worker.rtc.skeleton
  "Validate skeleton data between server and client"
  (:require [datascript.core :as d]
            [frontend.worker.rtc.ws-util :as ws-util]
            [logseq.db :as ldb]
            [missionary.core :as m]))

(defn- block-ref-type-attributes
  [db-schema]
  (->> db-schema
       (keep (fn [[k v]]
               (when (and (keyword? k)
                          (= :db.type/ref (:db/valueType v)))
                 k)))
       set))

(defn- block-card-many-attributes
  [db-schema]
  (->> db-schema
       (keep (fn [[k v]]
               (when (and (keyword? k)
                          (= :db.cardinality/many (:db/cardinality v)))
                 k)))
       set))

(defn- get-builtin-db-ident-blocks
  [db]
  (let [db-schema (d/schema db)
        block-ref-type-attrs (block-ref-type-attributes db-schema)
        block-card-many-attrs (block-card-many-attributes db-schema)
        pull-pattern ['* (into {} (map (fn [k] [k [:block/uuid]]) block-ref-type-attrs))]
        block-ids (->> (d/q '[:find ?b
                              :in $
                              :where
                              [?b :db/ident]
                              [?b :block/uuid]
                              [?b :logseq.property/built-in?]]
                            db)
                       (apply concat))]
    (map (fn [m]
           (into {}
                 (keep
                  (fn [[k v]]
                    (when-not (contains? #{:db/id} k)
                      (let [v-converter
                            (case [(contains? block-ref-type-attrs k)
                                   (contains? block-card-many-attrs k)]
                              [true true] (partial map :block/uuid)
                              [true false] :block/uuid
                              [false true] (partial map ldb/write-transit-str)
                              [false false] ldb/write-transit-str)
                            v* (v-converter v)
                            v** (if (contains? #{:db/ident :block/order} k)
                                  (ldb/read-transit-str v*)
                                  v*)]
                        [k v**]))))
                 m))
         (d/pull-many db pull-pattern block-ids))))

(defn- get-schema-version
  [db]
<<<<<<< HEAD
  (let [db-ident-coll (map :v (d/datoms db :avet :db/ident))
        db-ident-blocks (->> db-ident-coll
                             (d/pull-many db [:db/ident
                                              :block/uuid
                                              {:block/parent [:block/uuid]}
                                              :block/order
                                              :block/type
                                              :block/title])
                             (filter :block/uuid))]
    (map
     (fn [block]
       (cond-> block
         (:block/parent block) (update :block/parent :block/uuid)))
     db-ident-blocks)))
=======
  (:kv/value (d/entity db :logseq.kv/schema-version)))
>>>>>>> 940e95c5

(defn new-task--calibrate-graph-skeleton
  [get-ws-create-task graph-uuid conn t]
  (m/sp
    (let [db @conn
          db-ident-blocks (get-builtin-db-ident-blocks db)
          r (m/? (ws-util/send&recv get-ws-create-task
                                    {:action "calibrate-graph-skeleton"
                                     :graph-uuid graph-uuid
                                     :t t
                                     :db-ident-blocks db-ident-blocks
                                     :schema-version (get-schema-version db)}))]
      (if-let [remote-ex (:ex-data r)]
        (throw (ex-info "Unavailable" {:remote-ex remote-ex}))
        (let [server-only-db-ident-blocks (some-> (:server-only-db-ident-blocks r)
                                                  ldb/read-transit-str)]
          (when (seq server-only-db-ident-blocks)
            (throw (ex-info "different graph skeleton between server and client"
                            {:type :rtc.exception/different-graph-skeleton
                             :server-schema-version (:server-schema-version r)
                             :server-only-db-ident-blocks server-only-db-ident-blocks}))))))))<|MERGE_RESOLUTION|>--- conflicted
+++ resolved
@@ -59,24 +59,7 @@
 
 (defn- get-schema-version
   [db]
-<<<<<<< HEAD
-  (let [db-ident-coll (map :v (d/datoms db :avet :db/ident))
-        db-ident-blocks (->> db-ident-coll
-                             (d/pull-many db [:db/ident
-                                              :block/uuid
-                                              {:block/parent [:block/uuid]}
-                                              :block/order
-                                              :block/type
-                                              :block/title])
-                             (filter :block/uuid))]
-    (map
-     (fn [block]
-       (cond-> block
-         (:block/parent block) (update :block/parent :block/uuid)))
-     db-ident-blocks)))
-=======
   (:kv/value (d/entity db :logseq.kv/schema-version)))
->>>>>>> 940e95c5
 
 (defn new-task--calibrate-graph-skeleton
   [get-ws-create-task graph-uuid conn t]
