(ns frontend.worker.rtc.skeleton
  "Validate skeleton data between server and client"
  (:require [clojure.data :as data]
            [datascript.core :as d]
            [frontend.worker-common.util :as worker-util]
            [frontend.worker.rtc.ws-util :as ws-util]
<<<<<<< HEAD
=======
            [frontend.worker.shared-service :as shared-service]
>>>>>>> 24e3a08b
            [lambdaisland.glogi :as log]
            [logseq.db :as ldb]
            [logseq.db.frontend.schema :as db-schema]
            [missionary.core :as m]))

(defn- get-builtin-db-idents
  [db]
  (d/q '[:find [?i ...]
         :in $
         :where
         [?b :db/ident ?i]
         [?b :block/uuid]
         [?b :logseq.property/built-in?]]
       db))

(defn new-task--calibrate-graph-skeleton
  [get-ws-create-task graph-uuid major-schema-version db]
  (m/sp
    (let [r (m/? (ws-util/send&recv get-ws-create-task
                                    {:action "get-graph-skeleton"
                                     :graph-uuid graph-uuid
                                     :schema-version (str major-schema-version)}))]
      (if-let [remote-ex (:ex-data r)]
        (case (:type remote-ex)
          :graph-lock-failed
          (throw (ex-info "retry calibrate-graph-skeleton" {:missionary/retry true}))
          ;; else
          (do (log/info :remote-ex remote-ex)
              (throw (ex-info "Unavailable2" {:remote-ex remote-ex}))))
        (let [{:keys [server-schema-version server-builtin-db-idents]} r
              client-builtin-db-idents (set (get-builtin-db-idents db))
              client-schema-version (ldb/get-graph-schema-version db)]
          (when-not (zero? (db-schema/compare-schema-version client-schema-version server-schema-version))
            (shared-service/broadcast-to-clients! :notification
                                                  [[:div
                                                    [:p (str :client-schema-version client-schema-version)]
                                                    [:p (str :server-schema-version server-schema-version)]]
                                                   :error]))
          (let [[client-only server-only _]
                (data/diff client-builtin-db-idents server-builtin-db-idents)]
            (when (or (seq client-only) (seq server-only))
              (shared-service/broadcast-to-clients! :notification
                                                    [(cond-> [:div]
                                                       (seq client-only)
                                                       (conj [:p (str :client-only-db-idents client-only)])
                                                       (seq server-only)
                                                       (conj [:p (str :server-only-db-idents server-only)]))
                                                     :error])))
          r)))))<|MERGE_RESOLUTION|>--- conflicted
+++ resolved
@@ -2,12 +2,8 @@
   "Validate skeleton data between server and client"
   (:require [clojure.data :as data]
             [datascript.core :as d]
-            [frontend.worker-common.util :as worker-util]
             [frontend.worker.rtc.ws-util :as ws-util]
-<<<<<<< HEAD
-=======
             [frontend.worker.shared-service :as shared-service]
->>>>>>> 24e3a08b
             [lambdaisland.glogi :as log]
             [logseq.db :as ldb]
             [logseq.db.frontend.schema :as db-schema]
