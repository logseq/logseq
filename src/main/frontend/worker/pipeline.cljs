(ns frontend.worker.pipeline
  "Pipeline work after transaction"
  (:require [datascript.core :as d]
            [frontend.worker.batch-tx :as batch-tx]
            [frontend.worker.db.fix :as db-fix]
            [frontend.worker.file :as file]
            [frontend.worker.react :as worker-react]
            [frontend.worker.util :as worker-util]
            [logseq.db :as ldb]
            [logseq.db.frontend.validate :as db-validate]
            [logseq.db.sqlite.util :as sqlite-util]
            [logseq.outliner.datascript-report :as ds-report]
            [logseq.outliner.pipeline :as outliner-pipeline]))

(defn- path-refs-need-recalculated?
  [tx-meta]
  (let [outliner-op (:outliner-op tx-meta)]
    (not (or
          (contains? #{:collapse-expand-blocks :delete-blocks} outliner-op)
          (:undo? tx-meta) (:redo? tx-meta)))))

(defn compute-block-path-refs-tx
  [{:keys [tx-meta] :as tx-report} blocks]
  (when (or (and (:outliner-op tx-meta) (path-refs-need-recalculated? tx-meta))
            (:from-disk? tx-meta)
            (:new-graph? tx-meta))
    (outliner-pipeline/compute-block-path-refs-tx tx-report blocks)))

(defn- delete-property-parent-block-if-empty
  [tx-report deleted-block-uuids]
  (let [after-db (:db-after tx-report)
        empty-property-parents (->> (keep (fn [child-id]
                                            (let [e (d/entity (:db-before tx-report) [:block/uuid child-id])]
                                              (when (get (:block/parent e) :logseq.property/created-from-property)
                                                (let [parent-now (d/entity after-db (:db/id (:block/parent e)))]
                                                  (when (empty? (:block/_parent parent-now))
                                                    parent-now))))) deleted-block-uuids)
                                    distinct)]
    (when (seq empty-property-parents)
      (->>
       (mapcat (fn [b]
                 (let [created-from-block (get b :logseq.property/created-from-block)
                       created-from-property (get b :logseq.property/created-from-property)
                       created-block (d/entity after-db (:db/id created-from-block))]
                   (when (and created-block created-from-property)
                     [[:db/retractEntity (:db/id b)]
<<<<<<< HEAD
                      [:db/add (:db/id created-block) (:db/ident created-from-property) ""]])))
=======
                      [:db/add (:db/id created-block) (:db/id created-from-property) ""]])))
>>>>>>> 3e351a43
               empty-property-parents)
       (remove nil?)))))

(defn fix-db!
  [conn {:keys [db-before db-after tx-data]}]
  (let [changed-pages (->> (filter (fn [d] (contains? #{:block/left :block/parent} (:a d))) tx-data)
                           (map :e)
                           distinct
                           (map (fn [id]
                                  (-> (or (d/entity db-after id)
                                          (d/entity db-before id))
                                      :block/page
                                      :db/id)))
                           (remove nil?)
                           (distinct))]
    (doseq [changed-page-id changed-pages]
      (db-fix/fix-page-if-broken! conn changed-page-id {}))))

(defn validate-and-fix-db!
  [repo conn tx-report context]
  (when (and (:dev? context) (not (:importing? context)) (sqlite-util/db-based-graph? repo))
    (let [valid? (db-validate/validate-tx-report! tx-report (:validate-db-options context))]
      (when (and (get-in context [:validate-db-options :fail-invalid?]) (not valid?))
        (worker-util/post-message :notification
                                  [["Invalid DB!"] :error]))))
  (when (and (:dev? context)
             (not (:node-test? context)))
    (fix-db! conn tx-report)))

(defonce *enable-db-validate? (atom false))

(defn invoke-hooks
  [repo conn tx-report context]
  (when-not (:pipeline-replace? (:tx-meta tx-report))
    (let [tx-meta (:tx-meta tx-report)
<<<<<<< HEAD
          {:keys [from-disk? new-graph? undo? redo?]} tx-meta
          {:keys [pages blocks]} (ds-report/get-blocks-and-pages tx-report)]
=======
          {:keys [from-disk? new-graph?]} tx-meta]
>>>>>>> 3e351a43
      (if (or from-disk? new-graph?)
        (let [path-refs (set (compute-block-path-refs-tx tx-report blocks))
              tx-report' (or
                          (when (seq path-refs)
                            (ldb/transact! conn path-refs {:replace? true
                                                           :pipeline-replace? true}))
                          (do
                            (when-not (exists? js/process) (d/store @conn))
                            tx-report))
              full-tx-data (concat (:tx-data tx-report) (:tx-data tx-report'))
              final-tx-report (assoc tx-report'
                                     :tx-meta (:tx-meta tx-report)
                                     :tx-data full-tx-data
                                     :db-before (:db-before tx-report))]
          {:tx-report final-tx-report})
        (let [_ (when (sqlite-util/local-file-based-graph? repo)
                  (let [page-ids (distinct (map :db/id pages))]
                    (doseq [page-id page-ids]
                      (when (d/entity @conn page-id)
                        (file/sync-to-file repo page-id tx-meta)))))
              deleted-block-uuids (set (outliner-pipeline/filter-deleted-blocks (:tx-data tx-report)))
              replace-tx (concat
                            ;; block path refs
                          (set (compute-block-path-refs-tx tx-report blocks))

                            ;; delete empty property parent block
                          (when (seq deleted-block-uuids)
                            (delete-property-parent-block-if-empty tx-report deleted-block-uuids))

                            ;; update block/tx-id
<<<<<<< HEAD
                            (let [updated-blocks (remove (fn [b] (contains? (set deleted-block-uuids) (:block/uuid b)))
                                                         (concat pages blocks))
                                  tx-id (get-in tx-report [:tempids :db/current-tx])]
                              (->>
                               (map (fn [b]
                                      (when-let [db-id (:db/id b)]
                                        {:db/id db-id
                                         :block/tx-id tx-id})) updated-blocks)
                               (remove nil?)))))
=======
                          (let [updated-blocks (remove (fn [b] (contains? (set deleted-block-uuids) (:block/uuid b))) blocks)
                                tx-id (get-in tx-report [:tempids :db/current-tx])]
                            (->>
                             (map (fn [b]
                                    (when-let [db-id (:db/id b)]
                                      {:db/id db-id
                                       :block/tx-id tx-id})) updated-blocks)
                             (remove nil?))))
>>>>>>> 3e351a43
              tx-report' (or
                          (when (seq replace-tx)
                            ;; TODO: remove this since transact! is really slow
                            (ldb/transact! conn replace-tx {:replace? true
                                                            :pipeline-replace? true}))
                          (do
                            (when-not (exists? js/process) (d/store @conn))
                            tx-report))
<<<<<<< HEAD
              fix-tx-data (when @*enable-db-validate? (validate-and-fix-db! repo conn tx-report context))
              full-tx-data (concat (:tx-data tx-report) fix-tx-data (:tx-data tx-report'))
=======
              fix-tx-data (validate-and-fix-db! repo conn tx-report context)
              batch-processing? (batch-tx/tx-batch-processing?)
              batch-tx-data (batch-tx/get-batch-txs)
              full-tx-data (concat (:tx-data tx-report)
                                   fix-tx-data
                                   (:tx-data tx-report')
                                   (when (and (not batch-processing?) (seq batch-tx-data))
                                     batch-tx-data))
>>>>>>> 3e351a43
              final-tx-report (assoc tx-report'
                                     :tx-data full-tx-data
                                     :db-before (:db-before tx-report))
              affected-query-keys (when-not (:importing? context)
                                    (worker-react/get-affected-queries-keys final-tx-report))]
          (when batch-processing?
            (batch-tx/conj-batch-txs! full-tx-data))
          {:tx-report final-tx-report
           :affected-keys affected-query-keys
           :deleted-block-uuids deleted-block-uuids
           :pages pages
           :blocks blocks})))))<|MERGE_RESOLUTION|>--- conflicted
+++ resolved
@@ -44,11 +44,7 @@
                        created-block (d/entity after-db (:db/id created-from-block))]
                    (when (and created-block created-from-property)
                      [[:db/retractEntity (:db/id b)]
-<<<<<<< HEAD
                       [:db/add (:db/id created-block) (:db/ident created-from-property) ""]])))
-=======
-                      [:db/add (:db/id created-block) (:db/id created-from-property) ""]])))
->>>>>>> 3e351a43
                empty-property-parents)
        (remove nil?)))))
 
@@ -78,18 +74,12 @@
              (not (:node-test? context)))
     (fix-db! conn tx-report)))
 
-(defonce *enable-db-validate? (atom false))
-
 (defn invoke-hooks
   [repo conn tx-report context]
   (when-not (:pipeline-replace? (:tx-meta tx-report))
     (let [tx-meta (:tx-meta tx-report)
-<<<<<<< HEAD
-          {:keys [from-disk? new-graph? undo? redo?]} tx-meta
+          {:keys [from-disk? new-graph?]} tx-meta
           {:keys [pages blocks]} (ds-report/get-blocks-and-pages tx-report)]
-=======
-          {:keys [from-disk? new-graph?]} tx-meta]
->>>>>>> 3e351a43
       (if (or from-disk? new-graph?)
         (let [path-refs (set (compute-block-path-refs-tx tx-report blocks))
               tx-report' (or
@@ -120,7 +110,6 @@
                             (delete-property-parent-block-if-empty tx-report deleted-block-uuids))
 
                             ;; update block/tx-id
-<<<<<<< HEAD
                             (let [updated-blocks (remove (fn [b] (contains? (set deleted-block-uuids) (:block/uuid b)))
                                                          (concat pages blocks))
                                   tx-id (get-in tx-report [:tempids :db/current-tx])]
@@ -129,17 +118,7 @@
                                       (when-let [db-id (:db/id b)]
                                         {:db/id db-id
                                          :block/tx-id tx-id})) updated-blocks)
-                               (remove nil?)))))
-=======
-                          (let [updated-blocks (remove (fn [b] (contains? (set deleted-block-uuids) (:block/uuid b))) blocks)
-                                tx-id (get-in tx-report [:tempids :db/current-tx])]
-                            (->>
-                             (map (fn [b]
-                                    (when-let [db-id (:db/id b)]
-                                      {:db/id db-id
-                                       :block/tx-id tx-id})) updated-blocks)
-                             (remove nil?))))
->>>>>>> 3e351a43
+                               (remove nil?))))
               tx-report' (or
                           (when (seq replace-tx)
                             ;; TODO: remove this since transact! is really slow
@@ -148,10 +127,6 @@
                           (do
                             (when-not (exists? js/process) (d/store @conn))
                             tx-report))
-<<<<<<< HEAD
-              fix-tx-data (when @*enable-db-validate? (validate-and-fix-db! repo conn tx-report context))
-              full-tx-data (concat (:tx-data tx-report) fix-tx-data (:tx-data tx-report'))
-=======
               fix-tx-data (validate-and-fix-db! repo conn tx-report context)
               batch-processing? (batch-tx/tx-batch-processing?)
               batch-tx-data (batch-tx/get-batch-txs)
@@ -160,7 +135,6 @@
                                    (:tx-data tx-report')
                                    (when (and (not batch-processing?) (seq batch-tx-data))
                                      batch-tx-data))
->>>>>>> 3e351a43
               final-tx-report (assoc tx-report'
                                      :tx-data full-tx-data
                                      :db-before (:db-before tx-report))
