--- conflicted
+++ resolved
@@ -36,23 +36,11 @@
                        :auth/access-token nil
                        :auth/refresh-token nil
 
-<<<<<<< HEAD
-                       :rtc/downloading-graph? false}))
-=======
                        :rtc/downloading-graph? false
-
-                       :undo/repo->page-block-uuid->undo-ops (atom {})
-                       :undo/repo->page-block-uuid->redo-ops (atom {})
-
-                       ;; new implementation
-                       :undo/repo->ops (atom {})
-                       :redo/repo->ops (atom {})
-
 
                        ;; thread atoms, these atoms' value are syncing from ui-thread
                        :thread-atom/online-event (atom nil)
                        }))
->>>>>>> b5b95e7b
 
 (defonce *rtc-ws-url (atom nil))
 
