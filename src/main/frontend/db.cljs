(ns frontend.db
  (:require [datascript.core :as d]
            [frontend.date :as date]
            [medley.core :as medley]
            [datascript.transit :as dt]
            [frontend.format :as format]
            [frontend.format.mldoc :as mldoc]
            [frontend.format.block :as block]
            [frontend.state :as state]
            [clojure.string :as string]
            [clojure.set :as set]
            [frontend.utf8 :as utf8]
            [frontend.config :as config]
<<<<<<< HEAD
            [goog.object :as gobj]
=======
            ["localforage" :as localforage]
>>>>>>> 6a9dd190
            [promesa.core :as p]
            [cljs.reader :as reader]
            [cljs-time.core :as t]
            [cljs-time.coerce :as tc]
            [clojure.walk :as walk]
            [frontend.util :as util :refer-macros [profile]]
            [frontend.extensions.sci :as sci]
            [frontend.db-schema :as db-schema]
<<<<<<< HEAD
            [clojure.core.async :as async]
            [frontend.idb :as idb]))
=======
            [clojure.core.async :as async]))

;; offline db
(def store-name "dbs")
(.config localforage
         #js
          {:name "logseq-datascript"
           :version 1.0
           :storeName store-name})

(defonce localforage-instance (.createInstance localforage store-name))
>>>>>>> 6a9dd190

;; Query atom of map of Key ([repo q inputs]) -> atom
;; TODO: replace with LRUCache, only keep the latest 20 or 50 items?
(defonce query-state (atom {}))

<<<<<<< HEAD
(defonce async-chan (atom nil))
=======
;; (defn clear-store!
;;   []
;;   (p/let [_ (.clear localforage)
;;           dbs (js/window.indexedDB.databases)]
;;     (doseq [db dbs]
;;       (js/window.indexedDB.deleteDatabase (gobj/get db "name")))))

>>>>>>> 6a9dd190

(defn get-repo-path
  [url]
  (if (util/starts-with? url "http")
    (->> (take-last 2 (string/split url #"/"))
         (string/join "/"))
    url))

(defn datascript-db
  [repo]
  (when repo
    (str "logseq-db/" (get-repo-path repo))))

(defn datascript-files-db
  [repo]
  (when repo
    (str "logseq-files-db/" (get-repo-path repo))))

(defn remove-db!
  [repo]
  (idb/remove-item! (datascript-db repo)))

(defn remove-files-db!
  [repo]
  (idb/remove-item! (datascript-files-db repo)))

(def react util/react)

(defn get-repo-name
  [url]
  (last (string/split url #"/")))

(defonce conns
  (atom {}))

(defn get-conn
  ([]
   (get-conn (state/get-current-repo) true))
  ([repo-or-deref?]
   (if (boolean? repo-or-deref?)
     (get-conn (state/get-current-repo) repo-or-deref?)
     (get-conn repo-or-deref? true)))
  ([repo deref?]
   (let [repo (if repo repo (state/get-current-repo))]
     (when-let [conn (get @conns (datascript-db repo))]
       (if deref?
         @conn
         conn)))))

(defn get-files-conn
  ([]
   (get-files-conn (state/get-current-repo)))
  ([repo]
   (get @conns (datascript-files-db repo))))

(defn remove-conn!
  [repo]
  (swap! conns dissoc (datascript-db repo))
  (swap! conns dissoc (datascript-files-db repo)))

;; transit serialization

(defn db->string [db]
  (dt/write-transit-str db))

(defn db->json [db]
  (js/JSON.stringify
   (into-array
    (for [d (d/datoms db :eavt)]
      #js [(:e d) (name (:a d)) (:v d)]))))

(defn string->db [s]
  (dt/read-transit-str s))

;; persisting DB between page reloads
(defn persist [repo db files-db?]
  (let [key (if files-db?
              (datascript-files-db repo)
              (datascript-db repo))]
    (idb/set-item! key (db->string db))))

(defn reset-conn! [conn db]
  (reset! conn db))

(def ^:dynamic *query-component*)

;; key -> components
(defonce query-components (atom {}))

(defn clear-query-state!
  []
  (reset! query-state {}))

;; remove block refs, block embeds, page embeds
(defn clear-query-state-without-refs-and-embeds!
  []
  (let [state @query-state
        state (->> (filter (fn [[[_repo k] v]]
                             (contains? #{:blocks :block/block :custom} k)) state)
                   (into {}))]
    (reset! query-state state)))

;; TODO: Add components which subscribed to a specific query
(defn add-q!
  [k query inputs result-atom transform-fn query-fn inputs-fn]
  (swap! query-state assoc k {:query query
                              :inputs inputs
                              :result result-atom
                              :transform-fn transform-fn
                              :query-fn query-fn
                              :inputs-fn inputs-fn})
  result-atom)

(defn remove-q!
  [k]
  (swap! query-state dissoc k))

(defn add-query-component!
  [key component]
  (swap! query-components update key
         (fn [components]
           (distinct (conj components component)))))

(defn remove-query-component!
  [component]
  (reset!
   query-components
   (->> (for [[k components] @query-components
              :let [new-components (remove #(= component %) components)]]
          (if (empty? new-components) ; no subscribed components
            (do (remove-q! k)
                nil)
            [k new-components]))
        (keep identity)
        (into {}))))

(defn get-page-blocks-cache-atom
  [repo page-id]
  (:result (get @query-state [repo :page/blocks page-id])))

(defn get-block-blocks-cache-atom
  [repo block-id]
  (:result (get @query-state [repo :block/block block-id])))


;; TODO: rename :custom to :query/custom


(defn remove-custom-query!
  [repo query]
  (remove-q! [repo :custom query]))

(defn set-new-result!
  [k new-result]
  (when-let [result-atom (get-in @query-state [k :result])]
    (reset! result-atom new-result)))

(defn entity
  ([id-or-lookup-ref]
   (entity (state/get-current-repo) id-or-lookup-ref))
  ([repo id-or-lookup-ref]
   (when-let [db (get-conn repo)]
     (d/entity db id-or-lookup-ref))))

(defn query-entity-in-component
  ([id-or-lookup-ref]
   (entity (state/get-current-repo) id-or-lookup-ref))
  ([repo id-or-lookup-ref]
   (let [k [:entity id-or-lookup-ref]
         result-atom (:result (get @query-state k))]
     (when-let [component *query-component*]
       (add-query-component! k component))
     (when-let [db (get-conn repo)]
       (let [result (d/entity db id-or-lookup-ref)
             result-atom (or result-atom (atom nil))]
         (set! (.-state result-atom) result)
         (add-q! k nil nil result-atom identity identity identity))))))

(def touch d/touch)

(defn get-current-page
  []
  (let [match (:route-match @state/state)
        route-name (get-in match [:data :name])
        tag? (= route-name :tag)
        page (case route-name
               :page
               (get-in match [:path-params :name])

               :file
               (get-in match [:path-params :path])

               :tag
               (get-in match [:path-params :name])

               (date/journal-name))]
    (when page
      (let [page-name (util/url-decode (string/lower-case page))]
        (entity (if tag?
                  [:tag/name page-name]
                  [:page/name page-name]))))))

(defn get-current-priority
  []
  (let [match (:route-match @state/state)
        route-name (get-in match [:data :name])]
    (when (= route-name :page)
      (when-let [page-name (get-in match [:path-params :name])]
        (and (contains? #{"a" "b" "c"} (string/lower-case page-name))
             (string/upper-case page-name))))))

(defn get-current-marker
  []
  (let [match (:route-match @state/state)
        route-name (get-in match [:data :name])]
    (when (= route-name :page)
      (when-let [page-name (get-in match [:path-params :name])]
        (and (util/marker? page-name)
             (string/upper-case page-name))))))

(defn pull
  ([eid]
   (pull (state/get-current-repo) '[*] eid))
  ([selector eid]
   (pull (state/get-current-repo) selector eid))
  ([repo selector eid]
   (when-let [conn (get-conn repo)]
     (try
       (d/pull conn
               selector
               eid)
       (catch js/Error e
         nil)))))

(defn pull-many
  ([eids]
   (pull-many '[*] eids))
  ([selector eids]
   (pull-many (state/get-current-repo) selector eids))
  ([repo selector eids]
   (when-let [conn (get-conn repo)]
     (try
       (d/pull-many conn selector eids)
       (catch js/Error e
         (js/console.error e))))))

(defn get-handler-keys
  [{:keys [key data]}]
  (cond
    (coll? key)
    [key]

    :else
    (case key
      (:block/change :block/insert)
      (when-let [blocks (seq data)]
        (let [pre-block? (:block/pre-block? (first blocks))
              current-priority (get-current-priority)
              current-marker (get-current-marker)
              current-page-id (:db/id (get-current-page))
              {:block/keys [page]} (first blocks)
              handler-keys (->>
                            (util/concat-without-nil
                             (mapcat
                              (fn [block]
                                (when-let [page-id (:db/id (:block/page block))]
                                  [[:blocks (:block/uuid block)]
                                   [:page/blocks page-id]
                                   [:page/ref-pages page-id]]))
                              blocks)

                             (when pre-block?
                               [[:contents]])

                             ;; affected priority
                             (when current-priority
                               [[:priority/blocks current-priority]])

                             (when current-marker
                               [[:marker/blocks current-marker]])

                             (when current-page-id
                               [[:page/ref-pages current-page-id]
                                [:page/refed-blocks current-page-id]
                                [:page/mentioned-pages current-page-id]])

                             ;; refed-pages
                             (apply concat
                                    (for [{:block/keys [ref-pages]} blocks]
                                      (map (fn [page]
                                             (when-let [page (entity [:page/name (:page/name page)])]
                                               [:page/refed-blocks (:db/id page)]))
                                           ref-pages)))

                             ;; refed-blocks
                             (apply concat
                                    (for [{:block/keys [ref-blocks]} blocks]
                                      (map (fn [ref-block]
                                             [:block/refed-blocks (last ref-block)])
                                           ref-blocks))))
                            (distinct))
              refed-pages (map
                           (fn [[k page-id]]
                             (if (= k :page/refed-blocks)
                               [:page/ref-pages page-id]))
                           handler-keys)
              custom-queries (some->>
                              (filter (fn [v]
                                        (and (= (first v) (state/get-current-repo))
                                             (= (second v) :custom)))
                                      (keys @query-state))
                              (map (fn [v]
                                     (vec (drop 1 v)))))
              block-blocks (some->>
                            (filter (fn [v]
                                      (and (= (first v) (state/get-current-repo))
                                           (= (second v) :block/block)))
                                    (keys @query-state))
                            (map (fn [v]
                                   (vec (drop 1 v)))))]
          (->>
           (util/concat-without-nil
            handler-keys
            refed-pages
            custom-queries
            block-blocks)
           distinct)))
      [[key]])))

(defn q
  [repo k {:keys [use-cache? files-db? transform-fn query-fn inputs-fn]
           :or {use-cache? true
                files-db? false
                transform-fn identity}} query & inputs]
  (let [kv? (and (vector? k) (= :kv (first k)))
        k (vec (cons repo k))]
    (when-let [conn (if files-db?
                      (when-let [files-conn (get-files-conn repo)]
                        (deref files-conn))
                      (get-conn repo))]
      (let [result-atom (:result (get @query-state k))]
        (when-let [component *query-component*]
          (add-query-component! k component))
        (if (and use-cache? result-atom)
          result-atom
          (let [result (cond
                         query-fn
                         (query-fn conn)

                         inputs-fn
                         (let [inputs (inputs-fn)]
                           (apply d/q query conn inputs))

                         kv?
                         (d/entity conn (last k))

                         (seq inputs)
                         (apply d/q query conn inputs)

                         :else
                         (d/q query conn))
                result (transform-fn result)
                result-atom (or result-atom (atom nil))]
            ;; Don't notify watches now
            (set! (.-state result-atom) result)
            (add-q! k query inputs result-atom transform-fn query-fn inputs-fn)))))))

(defn seq-flatten [col]
  (flatten (seq col)))

(defn- distinct-result
  [query-result]
  (-> query-result
      seq-flatten
      distinct))

(defn- date->int
  [date]
  (util/parse-int
   (string/replace (date/ymd date) "/" "")))

(defn- resolve-input
  [input]
  (cond
    (= :today input)
    (date->int (t/today))
    (= :yesterday input)
    (date->int (t/yesterday))
    (= :tomorrow input)
    (date->int (t/plus (t/today) (t/days 1)))
    (= :current-page input)
    (string/lower-case (state/get-current-page))
    (and (keyword? input)
         (re-find #"^\d+d(-before)?$" (name input)))
    (let [input (name input)
          days (util/parse-int (subs input 0 (dec (count input))))]
      (date->int (t/minus (t/today) (t/days days))))
    (and (keyword? input)
         (re-find #"^\d+d(-after)?$" (name input)))
    (let [input (name input)
          days (util/parse-int (subs input 0 (dec (count input))))]
      (date->int (t/plus (t/today) (t/days days))))

    :else
    input))

(defn- sort-by-pos
  [blocks]
  (sort-by
   #(get-in % [:block/meta :start-pos])
   blocks))

(defn- sort-blocks
  [blocks]
  (let [pages-ids (map (comp :db/id :block/page) blocks)
        pages (pull-many '[:db/id :page/last-modified-at :page/name :page/original-name] pages-ids)
        pages-map (reduce (fn [acc p] (assoc acc (:db/id p) p)) {} pages)
        blocks (map
                (fn [block]
                  (assoc block :block/page
                         (get pages-map (:db/id (:block/page block)))))
                blocks)]
    (sort-by-pos blocks)))

(defn group-by-page
  [blocks]
  (some->> blocks
           (group-by :block/page)
           (sort-by (fn [[p _blocks]] (:page/last-modified-at p)) >)))

(defn- with-repo
  [repo blocks]
  (map (fn [block]
         (assoc block :block/repo repo))
       blocks))

(defn get-block-refs-count
  [repo]
  (->> (d/q
        '[:find ?id2 ?id1
          :where
          [?id1 :block/ref-blocks ?id2]]
        (get-conn repo))
       (map first)
       (frequencies)))

(defn- with-block-refs-count
  [repo blocks]
  (let [db-ids (map :db/id blocks)
        refs (get-block-refs-count repo)]
    (map (fn [block]
           (assoc block :block/block-refs-count
                  (get refs (:db/id block))))
         blocks)))

(defn custom-query-aux
  [{:keys [query inputs result-transform] :as query'} query-opts]
  (try
    (let [inputs (map resolve-input inputs)
          repo (state/get-current-repo)
          k [:custom query']]
      (apply q repo k query-opts query inputs))
    (catch js/Error e
      (println "Custom query failed: ")
      (js/console.dir e))))

(defn custom-query
  ([query]
   (custom-query query {}))
  ([query query-opts]
   (when-let [query' (cond
                       (and (string? query)
                            (not (string/blank? query)))
                       (reader/read-string query)

                       (map? query)
                       query

                       :else
                       nil)]
     (custom-query-aux query' query-opts))))

(defn custom-query-result-transform
  [query-result remove-blocks q]
  (let [repo (state/get-current-repo)
        result (seq-flatten query-result)
        block? (:block/uuid (first result))]
    (if block?
      (let [result (if (seq remove-blocks)
                     (let [remove-blocks (set remove-blocks)]
                       (remove (fn [h]
                                 (contains? remove-blocks (:block/uuid h)))
                               result))
                     result)
            result (some->> result
                            (with-repo repo)
                            (with-block-refs-count repo)
                            (sort-blocks))]
        (if-let [result-transform (:result-transform q)]
          (if-let [f (sci/eval-string (pr-str result-transform))]
            (sci/call-fn f result)
            result)
          (group-by-page result)))
      result)))

(defn get-tx-id [tx-report]
  (get-in tx-report [:tempids :db/current-tx]))

(defn transact!
  ([tx-data]
   (transact! (state/get-current-repo) tx-data))
  ([repo-url tx-data]
   (when-not config/publishing?
     (let [tx-data (->> (util/remove-nils tx-data)
                        (remove nil?))]
       (when (seq tx-data)
         (when-let [conn (get-conn repo-url false)]
           (let [tx-report (d/transact! conn (vec tx-data))]
             (state/mark-repo-as-changed! repo-url (get-tx-id tx-report)))))))))

(defn get-key-value
  ([key]
   (get-key-value (state/get-current-repo) key))
  ([repo-url key]
   (when-let [db (get-conn repo-url)]
     (some-> (d/entity db key)
             key))))

(defn sub-key-value
  ([key]
   (sub-key-value (state/get-current-repo) key))
  ([repo-url key]
   (when (get-conn repo-url)
     (-> (q repo-url [:kv key] {} key key)
         react
         key))))

(defn transact-react!
  [repo-url tx-data {:keys [key data files-db?] :as handler-opts
                     :or {files-db? false}}]
  (when-not config/publishing?
    (let [repo-url (or repo-url (state/get-current-repo))
          tx-data (->> (util/remove-nils tx-data)
                       (remove nil?))
          get-conn (fn [] (if files-db?
                            (get-files-conn repo-url)
                            (get-conn repo-url false)))]
      (when (and (seq tx-data) (get-conn))
        (let [tx-result (profile "Transact!" (d/transact! (get-conn) (vec tx-data)))
              _ (state/mark-repo-as-changed! repo-url (get-tx-id tx-result))
              db (:db-after tx-result)
              handler-keys (get-handler-keys handler-opts)]
          (doseq [handler-key handler-keys]
            (let [handler-key (vec (cons repo-url handler-key))]
              (when-let [cache (get @query-state handler-key)]
                (let [{:keys [query inputs transform-fn query-fn inputs-fn]} cache]
                  (when (or query query-fn)
                    (let [new-result (->
                                      (cond
                                        query-fn
                                        (profile
                                         "Query:"
                                         (doall (query-fn db)))

                                        inputs-fn
                                        (let [inputs (inputs-fn)]
                                          (apply d/q query db inputs))

                                        (keyword? query)
                                        (get-key-value repo-url query)

                                        (seq inputs)
                                        (apply d/q query db inputs)

                                        :else
                                        (d/q query db))
                                      transform-fn)]
                      (set-new-result! handler-key new-result))))))))))))

(defn pull-block
  [id]
  (let [repo (state/get-current-repo)]
    (when (get-conn repo)
      (->
       (q repo [:blocks id] {}
          '[:find (pull ?block [*])
            :in $ ?id
            :where
            [?block :block/uuid ?id]]
          id)
       react
       ffirst))))

(defn kv
  [key value]
  {:db/id -1
   :db/ident key
   key value})

;; queries

(defn get-all-tags
  []
  (let [repo (state/get-current-repo)]
    (when (get-conn repo)
      (some->>
       (q repo [:tags] {}
          '[:find ?name ?h ?p
            :where
            [?t :tag/name ?name]
            (or
             [?h :block/tags ?t]
             [?p :page/tags ?t])])
       react
       (seq)
       ;; (map first)
       ;; frequencies
       ;; (util/sort-by-value :desc)
))))

(defn get-tag-pages
  [repo tag-name]
  (d/q '[:find ?original-name ?name
         :in $ ?tag
         :where
         [?e :tag/name ?tag]
         [?page :page/tags ?e]
         [?page :page/original-name ?original-name]
         [?page :page/name ?name]]
       (get-conn repo)
       tag-name))

(defn get-all-tagged-pages
  [repo]
  (d/q '[:find ?page-name ?tag
         :where
         [?page :page/tags ?e]
         [?e :tag/name ?tag]
         [_ :page/name ?tag]
         [?page :page/name ?page-name]]
       (get-conn repo)))

(defn- remove-journal-files
  [files]
  (remove
   (fn [file]
     (util/starts-with? file "journals/"))
   files))

(defn get-pages
  [repo]
  (->> (d/q
        '[:find ?page-name
          :where
          [?page :page/original-name ?page-name]]
        (get-conn repo))
       (map first)))

(defn get-sync-metadata
  [repo]
  (if-let [conn (get-conn repo)]
    (let [pages (->>
                 (d/q
                  '[:find (pull ?page [:page/name :page/created-at
                                       :page/last-modified-at :page/contributors])
                    :where [?page :page/name]]
                  conn)
                 (seq-flatten)
                 (sort-by :page/last-modified-at)
                 (reverse))
          files (->>
                 (d/q
                  '[:find (pull ?file [:file/path :file/created-at
                                       :file/last-modified-at])
                    :where [?file :file/path]]
                  conn)
                 (seq-flatten)
                 (sort-by :file/last-modified-at)
                 (reverse))]
      (concat pages files))
    {:tx-data []}))

(defn get-pages-with-modified-at
  [repo]
  (let [now-long (tc/to-long (t/now))]
    (->> (d/q
          '[:find ?page-name ?modified-at
            :where
            [?page :page/original-name ?page-name]
            [(get-else $ ?page :page/last-modified-at 0) ?modified-at]]
          (get-conn repo))
         (seq)
         (sort-by (fn [[page modified-at]]
                    [modified-at page]))
         (reverse)
         (remove (fn [[page modified-at]]
                   (or (util/file-page? page)
                       (and modified-at
                            (> modified-at now-long))))))))

(defn get-page-alias
  [repo page-name]
  (when-let [conn (and repo (get-conn repo))]
    (some->> (d/q '[:find ?alias
                    :in $ ?page-name
                    :where
                    [?page :page/name ?page-name]
                    [?page :page/alias ?alias]]
                  conn
                  page-name)
             seq-flatten
             distinct)))

(defn get-alias-page
  [repo alias]
  (when-let [conn (and repo (get-conn repo))]
    (some->> (d/q '[:find ?page
                    :in $ ?alias
                    :where
                    [?page :page/alias ?alias]]
                  conn
                  alias)
             seq-flatten
             distinct)))

(defn get-page-alias-names
  [repo page-name]
  (let [alias-ids (get-page-alias repo page-name)]
    (when (seq alias-ids)
      (->> (pull-many repo '[:page/name] alias-ids)
           (map :page/name)
           distinct))))

(defn get-files
  [repo]
  (when-let [conn (get-conn repo)]
    (->> (d/q
          '[:find ?path ?modified-at
            :where
            [?file :file/path ?path]
            [(get-else $ ?file :file/last-modified-at 0) ?modified-at]]
          conn)
         (seq)
         (sort-by last)
         (reverse))))

(defn get-files-blocks
  [repo-url paths]
  (let [paths (set paths)
        pred (fn [_db e]
               (contains? paths e))]
    (-> (d/q '[:find ?block
               :in $ ?pred
               :where
               [?file :file/path ?path]
               [(?pred $ ?path)]
               [?block :block/file ?file]]
             (get-conn repo-url) pred)
        seq-flatten)))

(defn delete-blocks
  [repo-url files]
  (when (seq files)
    (let [blocks (get-files-blocks repo-url files)]
      (mapv (fn [eid] [:db.fn/retractEntity eid]) blocks))))

(defn delete-files
  [files]
  (mapv (fn [path] [:db.fn/retractEntity [:file/path path]]) files))

(defn get-file-blocks
  [repo-url path]
  (-> (d/q '[:find ?block
             :in $ ?path
             :where
             [?file :file/path ?path]
             [?block :block/file ?file]]
           (get-conn repo-url) path)
      seq-flatten))

(defn get-file-after-blocks
  [repo-url file-id end-pos]
  (when end-pos
    (let [pred (fn [db meta]
                 (>= (:start-pos meta) end-pos))]
      (-> (d/q '[:find (pull ?block [*])
                 :in $ ?file-id ?pred
                 :where
                 [?block :block/file ?file-id]
                 [?block :block/meta ?meta]
                 [(?pred $ ?meta)]]
               (get-conn repo-url) file-id pred)
          seq-flatten
          sort-by-pos))))

(defn get-file-after-blocks-meta
  ([repo-url file-id end-pos]
   (get-file-after-blocks-meta repo-url file-id end-pos false))
  ([repo-url file-id end-pos content-level?]
   (let [db (get-conn repo-url)
         blocks (d/datoms db :avet :block/file file-id)
         eids (mapv :e blocks)
         ks (if content-level?
              '[:block/uuid :block/meta :block/content :block/level]
              '[:block/uuid :block/meta])
         blocks (pull-many repo-url ks eids)]
     (->> (filter (fn [{:block/keys [meta]}]
                    (>= (:start-pos meta) end-pos)) blocks)
          sort-by-pos))))

(defn delete-file-blocks!
  [repo-url path]
  (let [blocks (get-file-blocks repo-url path)]
    (mapv (fn [eid] [:db.fn/retractEntity eid]) blocks)))

(defn get-file-pages
  [repo-url path]
  (-> (d/q '[:find ?page
             :in $ ?path
             :where
             [?file :file/path ?path]
             [?page :page/file ?file]]
           (get-conn repo-url) path)
      seq-flatten))

(defn delete-file-pages!
  [repo-url path]
  (let [pages (get-file-pages repo-url path)]
    (mapv (fn [eid] [:db.fn/retractEntity eid]) pages)))

(defn delete-file-tx
  [repo-url file-path]
  (->>
   (concat
    (delete-file-blocks! repo-url file-path)
    (delete-file-pages! repo-url file-path)
    [[:db.fn/retractEntity [:file/path file-path]]])
   (remove nil?)))

(defn delete-file!
  [repo-url file-path]
  (transact! repo-url (delete-file-tx repo-url file-path)))

(defn set-file-content!
  [repo path content]
  (when (and repo path)
    (transact-react!
     repo
     [{:file/path path
       :file/content content}]
     {:key [:file/content path]
      :files-db? true})))

(defn get-file
  ([path]
   (get-file (state/get-current-repo) path))
  ([repo path]
   (when (and repo path)
     (->
      (q repo [:file/content path]
         {:files-db? true
          :use-cache? true}
         '[:find ?content
           :in $ ?path
           :where
           [?file :file/path ?path]
           [?file :file/content ?content]]
         path)
      react
      ffirst))))

(defn get-custom-css
  []
  (get-file "logseq/custom.css"))

(defn get-file-no-sub
  ([path]
   (get-file-no-sub (state/get-current-repo) path))
  ([repo path]
   (when (and repo path)
     (when-let [conn (get-files-conn repo)]
       (->
        (d/q
         '[:find ?content
           :in $ ?path
           :where
           [?file :file/path ?path]
           [?file :file/content ?content]]
         @conn
         path)
        ffirst)))))

(defn reset-contents-and-blocks!
  [repo-url contents blocks-pages delete-files delete-blocks]
  (let [files (doall
               (map (fn [[file content]]
                      (set-file-content! repo-url file content)
                      {:file/path file})
                    contents))
        all-data (-> (concat delete-files delete-blocks files blocks-pages)
                     (util/remove-nils))]
    (prn {:repo-url repo-url
          :all-data all-data})
    (transact! repo-url all-data)))

(defn get-block-by-uuid
  [uuid]
  (entity [:block/uuid uuid]))

(defn remove-key
  [repo-url key]
  (transact! repo-url [[:db.fn/retractEntity [:db/ident key]]])
  (set-new-result! [repo-url :kv key] nil))

(defn set-key-value
  [repo-url key value]
  (if value
    (transact-react! repo-url [(kv key value)]
                     {:key [:kv key]})
    (remove-key repo-url key)))

(defn get-page-format
  [page-name]
  (when-let [file (:page/file (entity [:page/name page-name]))]
    (when-let [path (:file/path (entity (:db/id file)))]
      (format/get-format path))))

(defn page-alias-set
  [repo-url page]
  (when-let [page-id (:db/id (entity [:page/name page]))]
    (let [aliases (get-page-alias repo-url page)
          aliases (if (seq aliases)
                    (set
                     (concat
                      (mapcat #(get-alias-page repo-url %) aliases)
                      aliases))
                    aliases)]
      (set (conj aliases page-id)))))

(defn page-blocks-transform
  [repo-url result]
  (let [result (seq-flatten result)
        sorted (sort-by-pos result)]
    (->> (with-repo repo-url sorted)
         (with-block-refs-count repo-url))))

(defn get-marker-blocks
  [repo-url marker]
  (let [marker (string/upper-case marker)]
    (some->>
     (q repo-url [:marker/blocks marker]
        {:use-cache? true}
        '[:find (pull ?h [*])
          :in $ ?marker
          :where
          [?h :block/marker ?m]
          [(= ?marker ?m)]]
        marker)
     react
     seq-flatten
     sort-by-pos
     (with-repo repo-url)
     (with-block-refs-count repo-url)
     (sort-blocks)
     (group-by-page))))

;; (defn get-page-blocks-old
;;   [repo-url page]
;;   (let [page (string/lower-case page)
;;         page-id (:db/id (entity repo-url [:page/name page]))]
;;     (some->
;;      (q repo-url [:page/blocks page-id]
;;        {:use-cache? false
;;         :transform-fn #(page-blocks-transform repo-url %)}
;;        '[:find (pull ?block [*])
;;          :in $ ?page-id
;;          :where
;;          [?block :block/page ?page-id]]
;;        page-id)
;;      react)))

(defn get-page-properties
  [page]
  (when-let [page (entity [:page/name page])]
    (:page/properties page)))

(defn add-properties!
  [page-format properties-content properties]
  (let [properties (medley/map-keys name properties)
        lines (string/split-lines properties-content)
        front-matter-format? (contains? #{:markdown} page-format)
        lines (if front-matter-format?
                (remove (fn [line]
                          (contains? #{"---" ""} (string/trim line))) lines)
                lines)
        property-keys (keys properties)
        prefix-f (case page-format
                   :org (fn [k]
                          (str "#+" (string/upper-case k) ": "))
                   :markdown (fn [k]
                               (str (string/lower-case k) ": "))
                   identity)
        exists? (atom #{})
        lines (doall
               (mapv (fn [line]
                       (let [result (filter #(and % (util/starts-with? line (prefix-f %)))
                                            property-keys)]
                         (if (seq result)
                           (let [k (first result)]
                             (swap! exists? conj k)
                             (str (prefix-f k) (get properties k)))
                           line))) lines))
        lines (concat
               lines
               (let [not-exists (remove
                                 (fn [[k _]]
                                   (contains? @exists? k))
                                 properties)]
                 (when (seq not-exists)
                   (mapv
                    (fn [[k v]] (str (prefix-f k) v))
                    not-exists))))]
    (util/format
     (config/properties-wrapper-pattern page-format)
     (string/join "\n" lines))))

(defn get-page-blocks
  ([page]
   (get-page-blocks (state/get-current-repo) page nil))
  ([repo-url page]
   (get-page-blocks repo-url page nil))
  ([repo-url page {:keys [use-cache? pull-keys]
                   :or {use-cache? true
                        pull-keys '[*]}}]
   (let [page (string/lower-case page)
         page-id (or (:db/id (entity repo-url [:page/name page]))
                     (:db/id (entity repo-url [:page/original-name page])))
         db (get-conn repo-url)]
     (when page-id
       (some->
        (q repo-url [:page/blocks page-id]
           {:use-cache? use-cache?
            :transform-fn #(page-blocks-transform repo-url %)
            :query-fn (fn [db]
                        (let [datoms (d/datoms db :avet :block/page page-id)
                              block-eids (mapv :e datoms)]
                          (pull-many repo-url pull-keys block-eids)))}
           nil)
        react)))))

(defn get-page-blocks-no-cache
  ([page]
   (get-page-blocks-no-cache (state/get-current-repo) page nil))
  ([repo-url page]
   (get-page-blocks-no-cache repo-url page nil))
  ([repo-url page {:keys [pull-keys]
                   :or {pull-keys '[*]}}]
   (let [page (string/lower-case page)
         page-id (or (:db/id (entity repo-url [:page/name page]))
                     (:db/id (entity repo-url [:page/original-name page])))
         db (get-conn repo-url)]
     (when page-id
       (let [datoms (d/datoms db :avet :block/page page-id)
             block-eids (mapv :e datoms)]
         (some->> (pull-many repo-url pull-keys block-eids)
                  (page-blocks-transform repo-url)))))))

(defn get-page-blocks-count
  [repo page-id]
  (when-let [db (get-conn repo)]
    (count (d/datoms db :avet :block/page page-id))))

(defn get-page-properties-content
  [page]
  (when-let [content (let [blocks (get-page-blocks page)]
                       (and (:block/pre-block? (first blocks))
                            (:block/content (first blocks))))]
    (let [format (get-page-format page)]
      (case format
        :org
        (->> (string/split-lines content)
             (take-while (fn [line]
                           (or (string/blank? line)
                               (string/starts-with? line "#+"))))
             (string/join "\n"))

        :markdown
        (str (subs content 0 (string/last-index-of content "---\n\n"))
             "---\n\n")

        content))))

(defn block-and-children-transform
  [result repo-url block-uuid level]
  (some->> result
           seq-flatten
           sort-by-pos
           (take-while (fn [h]
                         (or
                          (= (:block/uuid h)
                             block-uuid)
                          (> (:block/level h) level))))
           (with-repo repo-url)
           (with-block-refs-count repo-url)))

(defn get-block-children-ids
  [repo block-uuid]
  (when-let [conn (get-conn repo)]
    (let [eid (:db/id (entity repo [:block/uuid block-uuid]))]
      (->> (d/q
            '[:find ?e1
              :in $ ?e2 %
              :where (parent ?e2 ?e1)]
            conn
            eid
             ;; recursive rules
            '[[(parent ?e2 ?e1)
               [?e2 :block/children ?e1]]
              [(parent ?e2 ?e1)
               [?t :block/children ?e1]
               [?t :block/uuid ?tid]
               (parent ?e2 ?tid)]])
           (apply concat)))))

(defn get-block-immediate-children
  [repo block-uuid]
  (when-let [conn (get-conn repo)]
    (let [ids (:block/children (entity repo [:block/uuid block-uuid]))]
      (when (seq ids)
        (pull-many repo '[*] ids)))))

(defn get-block-children
  [repo block-uuid]
  (when-let [conn (get-conn repo)]
    (let [ids (get-block-children-ids repo block-uuid)]
      (when (seq ids)
        (pull-many repo '[*] ids)))))

(defn get-block-and-children
  ([repo block-uuid]
   (get-block-and-children repo block-uuid true))
  ([repo block-uuid use-cache?]
   (let [block (entity repo [:block/uuid block-uuid])
         page (:db/id (:block/page block))
         pos (:start-pos (:block/meta block))
         level (:block/level block)
         pred (fn []
                (let [block (entity repo [:block/uuid block-uuid])
                      pos (:start-pos (:block/meta block))]
                  (fn [data meta]
                    (>= (:start-pos meta) pos))))]
     (some-> (q repo [:block/block block-uuid]
                {:use-cache? use-cache?
                 :transform-fn #(block-and-children-transform % repo block-uuid level)
                 :inputs-fn (fn []
                              [page (pred)])}
                '[:find (pull ?block [*])
                  :in $ ?page ?pred
                  :where
                  [?block :block/page ?page]
                  [?block :block/meta ?meta]
                  [(?pred $ ?meta)]])
             react))))

;; TODO: performance
(defn get-block-and-children-no-cache
  [repo block-uuid]
  (let [block (entity repo [:block/uuid block-uuid])
        page (:db/id (:block/page block))
        pos (:start-pos (:block/meta block))
        level (:block/level block)
        pred (fn [data meta]
               (>= (:start-pos meta) pos))]
    (-> (d/q
         '[:find (pull ?block [*])
           :in $ ?page ?pred
           :where
           [?block :block/page ?page]
           [?block :block/meta ?meta]
           [(?pred $ ?meta)]]
         (get-conn repo)
         page
         pred)
        (block-and-children-transform repo block-uuid level))))

(defn get-file-page
  ([file-path]
   (get-file-page file-path true))
  ([file-path original-name?]
   (when-let [repo (state/get-current-repo)]
     (when-let [conn (get-conn repo)]
       (some->
        (d/q
         (if original-name?
           '[:find ?page-name
             :in $ ?path
             :where
             [?file :file/path ?path]
             [?page :page/file ?file]
             [?page :page/original-name ?page-name]]
           '[:find ?page-name
             :in $ ?path
             :where
             [?file :file/path ?path]
             [?page :page/file ?file]
             [?page :page/name ?page-name]])
         conn file-path)
        seq-flatten
        first)))))

(defn delete-pages-by-files
  [files]
  (let [pages (->> (mapv get-file-page files)
                   (remove nil?))]
    (when (seq pages)
      (mapv (fn [page] [:db.fn/retractEntity [:page/name page]]) (map string/lower-case pages)))))

(defn get-page-file
  [page-name]
  (some-> (entity [:page/name page-name])
          :page/file))

(defn get-block-file
  [block-id]
  (let [page-id (some-> (entity [:block/uuid block-id])
                        :block/page
                        :db/id)]
    (:page/file (entity page-id))))

(defn get-file-page-id
  [file-path]
  (when-let [repo (state/get-current-repo)]
    (when-let [conn (get-conn repo)]
      (some->
       (d/q
        '[:find ?page
          :in $ ?path
          :where
          [?file :file/path ?path]
          [?page :page/file ?file]]
        conn file-path)
       seq-flatten
       first))))

(defn get-page
  [page-name]
  (if (util/uuid-string? page-name)
    (entity [:block/uuid (uuid page-name)])
    (entity [:page/name page-name])))

(defn get-page-name
  [file ast]
  ;; headline
  (let [ast (map first ast)]
    (if (util/starts-with? file "pages/contents.")
      "Contents"
      (let [first-block (last (first (filter block/heading-block? ast)))
            property-name (when (and (= "Properties" (ffirst ast))
                                     (not (string/blank? (:title (last (first ast))))))
                            (:title (last (first ast))))
            first-block-name (and first-block
                                  ;; FIXME:
                                  (str (last (first (:title first-block)))))
            file-name (when-let [file-name (last (string/split file #"/"))]
                        (when-let [file-name (first (util/split-last "." file-name))]
                          (-> file-name
                              (string/replace "-" " ")
                              (string/replace "_" " ")
                              (util/capitalize-all))))]
        (or property-name
            (if (= (state/page-name-order) "file")
              (or file-name first-block-name)
              (or first-block-name file-name)))))))

(defn get-block-content
  [utf8-content block]
  (let [meta (:block/meta block)]
    (if-let [end-pos (:end-pos meta)]
      (utf8/substring utf8-content
                      (:start-pos meta)
                      end-pos)
      (utf8/substring utf8-content
                      (:start-pos meta)))))

(defn extract-page-list
  [content]
  (when-not (string/blank? content)
    (->> (re-seq #"\[\[([^\]]+)]]" content)
         (map last)
         (remove nil?)
         (map string/lower-case)
         (distinct))))

(defn extract-pages-and-blocks
  [repo-url format ast properties file content utf8-content journal? pages-fn]
  (try
    (let [now (tc/to-long (t/now))
          [block-refs blocks] (block/extract-blocks ast (utf8/length utf8-content) utf8-content)
          pages (pages-fn blocks ast)
          ref-pages (atom #{})
          ref-tags (atom #{})
          blocks (doall
                  (mapcat
                   (fn [[page blocks]]
                     (if page
                       (map (fn [block]
                              (let [block-ref-pages (seq (:block/ref-pages block))]
                                (when block-ref-pages
                                  (swap! ref-pages set/union (set block-ref-pages)))
                                (-> block
                                    (dissoc :ref-pages)
                                    (assoc :block/content (get-block-content utf8-content block)
                                           :block/file [:file/path file]
                                           :block/format format
                                           :block/page [:page/name (string/lower-case page)]
                                           :block/ref-pages (mapv
                                                             (fn [page]
                                                               (block/page-with-journal page))
                                                             block-ref-pages)))))
                            blocks)))
                   (remove nil? pages)))
          pages (doall
                 (map
                  (fn [page]
                    (let [page-file? (= page (string/lower-case file))
                          other-alias (and (:alias properties)
                                           (seq (remove #(= page %)
                                                        (:alias properties))))
                          other-alias (distinct
                                       (remove nil? other-alias))
                          journal-date-long (if journal?
                                              (date/journal-title->long (string/capitalize page)))
                          page-list (when-let [list-content (:list properties)]
                                      (extract-page-list list-content))]
                      (cond->
                       (util/remove-nils
                        {:page/name (string/lower-case page)
                         :page/original-name page
                         :page/file [:file/path file]
                         :page/journal? journal?
                         :page/journal-day (if journal?
                                             (date/journal-title->int (string/capitalize page))
                                             0)
                         :page/created-at journal-date-long
                         :page/last-modified-at journal-date-long})
                        (seq properties)
                        (assoc :page/properties properties)

                        other-alias
                        (assoc :page/alias
                               (map
                                (fn [alias]
                                  (let [alias (string/lower-case alias)
                                        aliases (->>
                                                 (distinct
                                                  (conj
                                                   (remove #{alias} other-alias)
                                                   page))
                                                 (remove nil?))
                                        aliases (if (seq aliases)
                                                  (map
                                                   (fn [alias]
                                                     {:page/name alias})
                                                   aliases))]
                                    (if (seq aliases)
                                      {:page/name alias
                                       :page/alias aliases}
                                      {:page/name alias})))
                                other-alias))

                        (or (:tags properties) (:roam_tags properties))
                        (assoc :page/tags (let [tags (:tags properties)
                                                roam-tags (:roam_tags properties)
                                                tags (if (string? tags)
                                                       (string/split tags #",")
                                                       tags)
                                                tags (->> (concat tags roam-tags)
                                                          (remove nil?)
                                                          (distinct))
                                                tags (util/->tags tags)]
                                            (swap! ref-tags set/union (set (map :tag/name tags)))
                                            tags)))))
                  (->> (map first pages)
                       (remove nil?))))
          pages (concat
                 pages
                 (map
                  (fn [page]
                    {:page/original-name page
                     :page/name page})
                  @ref-tags)
                 (map
                  (fn [page]
                    {:page/original-name page
                     :page/name (string/lower-case page)})
                  @ref-pages))]
      [(remove nil? pages)
       (remove nil? block-refs)
       (remove nil? blocks)])
    (catch js/Error e
      (js/console.log e))))

(defn parse-properties
  [content format]
  (let [ast (->> (mldoc/->edn content
                              (mldoc/default-config format))
                 (map first))
        properties (let [properties (and (seq ast)
                                         (= "Properties" (ffirst ast))
                                         (last (first ast)))]
                     (if (and properties (seq properties))
                       properties))]
    (into {} properties)))

(defn extract-blocks-pages
  [repo-url file content utf8-content]
  (if (string/blank? content)
    []
    (let [journal? (util/starts-with? file "journals/")
          format (format/get-format file)
          ast (mldoc/->edn content
                           (mldoc/default-config format))
          first-block (first ast)
          properties (let [properties (and (seq first-block)
                                           (= "Properties" (ffirst first-block))
                                           (last (first first-block)))]
                       (if (and properties (seq properties))
                         properties))]
      (extract-pages-and-blocks
       repo-url
       format ast properties
       file content utf8-content journal?
       (fn [blocks ast]
         [[(get-page-name file ast) blocks]])))))

(defn extract-all-blocks-pages
  [repo-url contents]
  (let [result (map
                (fn [[file content] contents]
                  (println "Parsing : " file)
                  (when content
                    (let [utf8-content (utf8/encode content)]
                      (extract-blocks-pages repo-url file content utf8-content))))
                 contents)
        result (remove empty? result)]
    ;; '(pages block-refs blocks)
    (->> (apply map concat result)
         (apply concat))))

;; TODO: compare blocks
(defn reset-file!
  [repo-url file content]
  (let [new? (nil? (entity [:file/path file]))]
    (set-file-content! repo-url file content)
    (let [format (format/get-format file)
          utf8-content (utf8/encode content)
          file-content [{:file/path file}]
          tx (if (contains? config/mldoc-support-formats format)
               (let [delete-blocks (delete-file-blocks! repo-url file)
                     [pages block-refs blocks] (extract-blocks-pages repo-url file content utf8-content)]
                 (concat file-content delete-blocks pages block-refs blocks))
               file-content)
          tx (concat tx [(let [t (tc/to-long (t/now))]
                           (cond->
                            {:file/path file
                             :file/last-modified-at t}
                             new?
                             (assoc :file/created-at t)))])]
      (transact! repo-url tx))))

(defn get-current-journal-path
  []
  (let [{:keys [year month]} (date/get-date)]
    (date/journals-path year month (state/get-preferred-format))))

(defn get-journals-length
  []
  (let [today (date->int (js/Date.))]
    (d/q '[:find (count ?page) .
           :in $ ?today
           :where
           [?page :page/journal? true]
           [?page :page/journal-day ?journal-day]
           [(<= ?journal-day ?today)]]
         (get-conn (state/get-current-repo))
         today)))

;; cache this
(defn get-latest-journals
  ([n]
   (get-latest-journals (state/get-current-repo) n))
  ([repo-url n]
   (when (get-conn repo-url)
     (let [date (js/Date.)
           _ (.setDate date (- (.getDate date) (dec n)))
           today (date->int (js/Date.))
           pages (->>
                  (q repo-url [:journals] {:use-cache? false}
                     '[:find ?page-name ?journal-day
                       :in $ ?today
                       :where
                       [?page :page/name ?page-name]
                       [?page :page/journal? true]
                       [?page :page/journal-day ?journal-day]
                       [(<= ?journal-day ?today)]]
                     today)
                  (react)
                  (sort-by last)
                  (reverse)
                  (map first)
                  (take n))]
       (mapv
        (fn [page]
          [page
           (get-page-format page)])
        pages)))))

(defn me-tx
  [db {:keys [name email avatar]}]
  (util/remove-nils {:me/name name
                     :me/email email
                     :me/avatar avatar}))

(defn with-dummy-block
  ([blocks format]
   (with-dummy-block blocks format {} false))
  ([blocks format default-option journal?]
   (let [format (or format (state/get-preferred-format) :markdown)
         blocks (if (and journal?
                         (seq blocks)
                         (when-let [title (second (first (:block/title (first blocks))))]
                           (date/valid-journal-title? title)))
                  (rest blocks)
                  blocks)
         blocks (vec blocks)]
     (cond
       (and (seq blocks)
            (or (and (> (count blocks) 1)
                     (:block/pre-block? (first blocks)))
                (and (>= (count blocks) 1)
                     (not (:block/pre-block? (first blocks))))))
       blocks

       :else
       (let [last-block (last blocks)
             end-pos (get-in last-block [:block/meta :end-pos] 0)
             dummy (merge last-block
                          (let [uuid (d/squuid)]
                            {:block/uuid uuid
                             :block/title ""
                             :block/content (config/default-empty-block format)
                             :block/format format
                             :block/level 2
                             :block/priority nil
                             :block/anchor (str uuid)
                             :block/meta {:start-pos end-pos
                                          :end-pos end-pos}
                             :block/body nil
                             :block/dummy? true
                             :block/marker nil
                             :block/pre-block? false})
                          default-option)]
         (conj blocks dummy))))))

;; get pages that this page referenced
(defn get-page-referenced-pages
  [repo page]
  (when (get-conn repo)
    (let [pages (page-alias-set repo page)
          page-id (:db/id (entity [:page/name page]))
          ref-pages (->> (q repo [:page/ref-pages page-id] {:use-cache? false}
                            '[:find ?ref-page-name
                              :in $ ?pages
                              :where
                              [?block :block/page ?p]
                              [(contains? ?pages ?p)]
                              [?block :block/ref-pages ?ref-page]
                              [?ref-page :page/name ?ref-page-name]]
                            pages)
                         react
                         seq-flatten)]
      (mapv (fn [page] [page (get-page-alias repo page)]) ref-pages))))

;; Ignore files with empty blocks for now
(defn get-empty-pages
  [repo]
  (when-let [conn (get-conn repo)]
    (->
     (d/q
      '[:find ?page
        :where
        [?p :page/name ?page]
        (not [?p :page/file])]
      conn)
     (seq-flatten)
     (distinct))))

(defn get-pages-relation
  [repo with-journal?]
  (when-let [conn (get-conn repo)]
    (let [q (if with-journal?
              '[:find ?page ?ref-page-name
                :where
                [?p :page/name ?page]
                [?block :block/page ?p]
                [?block :block/ref-pages ?ref-page]
                [?ref-page :page/name ?ref-page-name]]
              '[:find ?page ?ref-page-name
                :where
                [?p :page/journal? false]
                [?p :page/name ?page]
                [?block :block/page ?p]
                [?block :block/ref-pages ?ref-page]
                [?ref-page :page/name ?ref-page-name]])]
      (->>
       (d/q q conn)
       (map (fn [[page ref-page-name]]
              [page ref-page-name]))))))

;; get pages who mentioned this page
(defn get-pages-that-mentioned-page
  [repo page]
  (when (get-conn repo)
    (let [page-id (:db/id (entity [:page/name page]))
          pages (page-alias-set repo page)
          mentioned-pages (->> (q repo [:page/mentioned-pages page-id] {:use-cache? false}
                                  '[:find ?mentioned-page-name
                                    :in $ ?pages ?page-name
                                    :where
                                    [?block :block/ref-pages ?p]
                                    [(contains? ?pages ?p)]
                                    [?block :block/page ?mentioned-page]
                                    [?mentioned-page :page/name ?mentioned-page-name]]
                                  pages
                                  page)
                               react
                               seq-flatten)]
      (mapv (fn [page] [page (get-page-alias repo page)]) mentioned-pages))))

(defn get-page-referenced-blocks
  [page]
  (when-let [repo (state/get-current-repo)]
    (when (get-conn repo)
      (let [page-id (:db/id (entity [:page/name page]))
            pages (page-alias-set repo page)]
        (->> (q repo [:page/refed-blocks page-id] {}
                '[:find (pull ?block [*])
                  :in $ ?pages
                  :where
                  [?block :block/ref-pages ?ref-page]
                  [(contains? ?pages ?ref-page)]]
                pages)
             react
             seq-flatten
             (remove (fn [block]
                       (let [exclude-pages pages]
                         (contains? exclude-pages (:db/id (:block/page block))))))
             sort-blocks
             group-by-page)))))

(defn get-date-scheduled-or-deadlines
  [journal-title]
  (when-let [date (date/journal-title->int journal-title)]
    (when-let [repo (state/get-current-repo)]
      (when-let [conn (get-conn repo)]
        (->> (q repo [:custom :scheduled-deadline journal-title] {}
                '[:find (pull ?block [*])
                  :in $ ?day
                  :where
                  (or
                   [?block :block/scheduled ?day]
                   [?block :block/deadline ?day])]
                date)
             react
             seq-flatten
             sort-blocks
             group-by-page
             (remove (fn [[page _blocks]]
                       (= journal-title (:page/original-name page)))))))))

(defn get-files-that-referenced-page
  [page-id]
  (when-let [repo (state/get-current-repo)]
    (when-let [db (get-conn repo)]
      (->> (d/q
            '[:find ?path
              :in $ ?page-id
              :where
              [?block :block/ref-pages ?page-id]
              [?block :block/page ?p]
              [?p :page/file ?f]
              [?f :file/path ?path]]
            db
            page-id)
           (seq-flatten)))))

(defn get-page-unlinked-references
  [page]
  (when-let [repo (state/get-current-repo)]
    (when-let [conn (get-conn repo)]
      (let [page-id (:db/id (entity [:page/name page]))
            pages (page-alias-set repo page)
            pattern (re-pattern (str "(?i)" page))]
        (->> (d/q
              '[:find (pull ?block [*])
                :in $ ?pattern
                :where
                [?block :block/content ?content]
                [(re-find ?pattern ?content)]]
              conn
              pattern)
             seq-flatten
             (remove (fn [block]
                       (let [ref-pages (set (map :db/id (:block/ref-pages block)))]
                         (or
                          (= (get-in block [:block/page :db/id]) page-id)
                          (seq (set/intersection
                                ref-pages
                                pages))))))
             sort-blocks
             group-by-page)))))

(defn get-block-referenced-blocks
  [block-uuid]
  (when-let [repo (state/get-current-repo)]
    (when (get-conn repo)
      (->> (q repo [:block/refed-blocks block-uuid] {}
              '[:find (pull ?ref-block [*])
                :in $ ?block-uuid
                :where
                [?block :block/uuid ?block-uuid]
                [?ref-block :block/ref-blocks ?block]]
              block-uuid)
           react
           seq-flatten
           sort-blocks
           group-by-page))))

(defn get-matched-blocks
  [match-fn limit]
  (when-let [repo (state/get-current-repo)]
    (let [pred (fn [db content]
                 (match-fn content))]
      (->> (d/q
            '[:find ?block
              :in $ ?pred
              :where
              [?block :block/content ?content]
              [(?pred $ ?content)]]
            (get-conn)
            pred)
           (take limit)
           seq-flatten
           (pull-many '[:block/uuid
                        :block/content
                        :block/properties
                        :block/format
                        {:block/page [:page/name]}])))))

;; TODO: Does the result preserves the order of the arguments?
(defn get-blocks-contents
  [repo block-uuids]
  (let [db (get-conn repo)]
    (pull-many repo '[:block/content]
               (mapv (fn [id] [:block/uuid id]) block-uuids))))

(defn journal-page?
  [page-name]
  (:page/journal? (entity [:page/name page-name])))

(defn mark-repo-as-cloned
  [repo-url]
  (transact!
   [{:repo/url repo-url
     :repo/cloned? true}]))

(defn cloned?
  [repo-url]
  (when-let [conn (get-conn repo-url)]
    (->
     (d/q '[:find ?cloned
            :in $ ?repo-url
            :where
            [?repo :repo/url ?repo-url]
            [?repo :repo/cloned? ?cloned]]
          conn
          repo-url)
     ffirst)))

(defn reset-config!
  [repo-url content]
  (when-let [content (or content (get-file repo-url (str config/app-name "/" config/config-file)))]
    (let [config (try
                   (reader/read-string content)
                   (catch js/Error e
                     (println "Parsing config file failed: ")
                     (js/console.dir e)
                     {}))]
      (state/set-config! repo-url config)
      config)))

(defn start-db-conn!
  ([me repo]
   (start-db-conn! me repo {}))
  ([me repo {:keys [db-type]}]
   (let [files-db-name (datascript-files-db repo)
         files-db-conn (d/create-conn db-schema/files-db-schema)
         db-name (datascript-db repo)
         db-conn (d/create-conn db-schema/schema)]
     (swap! conns assoc files-db-name files-db-conn)
     (swap! conns assoc db-name db-conn)
     (d/transact! db-conn [(cond-> {:schema/version db-schema/version}
                             db-type
                             (assoc :db/type db-type))])
     (when me
       (d/transact! db-conn [(me-tx (d/db db-conn) me)])))))

(defn restore!
  [{:keys [repos] :as me} restore-config-handler db-schema-changed-handler]
  (let [logged? (:name me)]
    (doall
     (for [{:keys [url]} repos]
       (let [repo url
             db-name (datascript-files-db repo)
             db-conn (d/create-conn db-schema/files-db-schema)]
         (swap! conns assoc db-name db-conn)
         (->
          (p/let [stored (-> (idb/get-item db-name)
                             (p/then (fn [result]
                                       result))
                             (p/catch (fn [error]
                                        nil)))
                  _ (when stored
                      (let [stored-db (string->db stored)
                            attached-db (d/db-with stored-db [(me-tx stored-db me)])]
                        (reset-conn! db-conn attached-db)))
                  db-name (datascript-db repo)
                  db-conn (d/create-conn db-schema/schema)
                  _ (d/transact! db-conn [{:schema/version db-schema/version}])
                  _ (swap! conns assoc db-name db-conn)
                  stored (idb/get-item db-name)
                  _ (if stored
                      (let [stored-db (string->db stored)
                            attached-db (d/db-with stored-db [(me-tx stored-db me)])]
                        (reset-conn! db-conn attached-db)
                        (when (not= (:schema stored-db) db-schema/schema) ;; check for code update
                          (db-schema-changed-handler {:url repo})))
                      (when logged?
                        (d/transact! db-conn [(me-tx (d/db db-conn) me)])))
                  _ (restore-config-handler repo)])))))))

(defn- build-edges
  [edges]
  (map (fn [[from to]]
         {:source from
          :target to})
       edges))

(defn- get-connections
  [page edges]
  (count (filter (fn [{:keys [source target]}]
                   (or (= source page)
                       (= target page)))
                 edges)))

(defn- build-nodes
  [dark? current-page edges nodes]
  (mapv (fn [p]
          (let [current-page? (= p current-page)
                color (case [dark? current-page?]
                            [false false] "#222222"
                            [false true]  "#045591"
                            [true false]  "#8abbbb"
                            [true true]   "#ffffff")] ; FIXME: Put it into CSS
            {:id p
             :name p
             :val (get-connections p edges)
             :autoColorBy "group"
             :group (js/Math.ceil (* (js/Math.random) 12))
             :color color}))
        (set (flatten nodes))))

(defn normalize-page-name
  [{:keys [nodes links] :as g}]
  (let [all-pages (->> (set (apply concat
                                   [(map :id nodes)
                                    (map :source links)
                                    (map :target links)]))
                       (map string/lower-case))
        names (pull-many '[:page/name :page/original-name] (mapv (fn [page] [:page/name page]) all-pages))
        names (zipmap (map :page/name names)
                      (map (fn [x] (get x :page/original-name (util/capitalize-all (:page/name x)))) names))
        nodes (mapv (fn [node] (assoc node :id (get names (:id node)))) nodes)
        links (mapv (fn [{:keys [source target]}]
                      {:source (get names source)
                       :target (get names target)})
                    links)]
    {:nodes nodes
     :links links}))

(defn build-global-graph
  [theme show-journal?]
  (let [dark? (= "dark" theme)
        current-page (:page/name (get-current-page))]
    (when-let [repo (state/get-current-repo)]
      (let [relation (get-pages-relation repo show-journal?)
            tagged-pages (get-all-tagged-pages repo)
            linked-pages (-> (concat
                              relation
                              tagged-pages)
                             flatten
                             set)
            all-pages (get-pages repo)
            other-pages (->> (remove linked-pages all-pages)
                             (remove nil?))
            other-pages (if show-journal? other-pages
                            (remove date/valid-journal-title? other-pages))
            other-pages (if (seq other-pages)
                          (map string/lower-case other-pages)
                          other-pages)
            nodes (concat (seq relation)
                          (seq tagged-pages)
                          (if (seq other-pages)
                            (map (fn [page]
                                   [page])
                                 other-pages)
                            []))
            edges (build-edges (remove
                                (fn [[_ to]]
                                  (nil? to))
                                nodes))
            nodes (build-nodes dark? current-page edges nodes)]
        (normalize-page-name
         {:nodes nodes
          :links edges})))))

(defn build-page-graph
  [page theme]
  (let [dark? (= "dark" theme)]
    (when-let [repo (state/get-current-repo)]
      (let [page (string/lower-case page)
            page-entity (entity [:page/name page])
            original-page-name (:page/original-name page-entity)
            tags (->> (:page/tags page-entity)
                      (map :tag/name))
            tags (remove #(= page %) tags)
            ref-pages (get-page-referenced-pages repo page)
            mentioned-pages (get-pages-that-mentioned-page repo page)
            edges (concat
                   (map (fn [[p aliases]]
                          [page p]) ref-pages)
                   (map (fn [[p aliases]]
                          [p page]) mentioned-pages)
                   (map (fn [tag]
                          [page tag])
                        tags))
            other-pages (->> (concat (map first ref-pages)
                                     (map first mentioned-pages))
                             (remove nil?)
                             (set))
            other-pages-edges (mapcat
                               (fn [page]
                                 (let [ref-pages (-> (map first (get-page-referenced-pages repo page))
                                                     (set)
                                                     (set/intersection other-pages))
                                       mentioned-pages (-> (map first (get-pages-that-mentioned-page repo page))
                                                           (set)
                                                           (set/intersection other-pages))]
                                   (concat
                                    (map (fn [p] [page p]) ref-pages)
                                    (map (fn [p] [p page]) mentioned-pages))))
                               other-pages)
            edges (->> (concat edges other-pages-edges)
                       (remove nil?)
                       (distinct)
                       (build-edges))
            nodes (->> (concat
                        [page]
                        (map first ref-pages)
                        (map first mentioned-pages)
                        tags)
                       (remove nil?)
                       (distinct)
                       (build-nodes dark? page edges))]
        (normalize-page-name
         {:nodes nodes
          :links edges})))))

(defn build-block-graph
  "Builds a citation/reference graph for a given block uuid."
  [block theme]
  (let [dark? (= "dark" theme)]
    (when-let [repo (state/get-current-repo)]
      (let [ref-blocks (get-block-referenced-blocks block)
            edges (concat
                   (map (fn [[p aliases]]
                          [block p]) ref-blocks))
            other-blocks (->> (concat (map first ref-blocks))
                              (remove nil?)
                              (set))
            other-blocks-edges (mapcat
                                (fn [block]
                                  (let [ref-blocks (-> (map first (get-block-referenced-blocks block))
                                                       (set)
                                                       (set/intersection other-blocks))]
                                    (concat
                                     (map (fn [p] [block p]) ref-blocks))))
                                other-blocks)
            edges (->> (concat edges other-blocks-edges)
                       (remove nil?)
                       (distinct)
                       (build-edges))
            nodes (->> (concat
                        [block]
                        (map first ref-blocks))
                       (remove nil?)
                       (distinct)
                       (build-nodes dark? block edges))]
        {:nodes nodes
         :links edges}))))

(defn blocks->vec-tree [col]
  (let [col (map (fn [h] (cond->
                          h
                           (not (:block/dummy? h))
                           (dissoc h :block/meta))) col)
        parent? (fn [item children]
                  (and (seq children)
                       (every? #(< (:block/level item) (:block/level %)) children)))]
    (loop [col (reverse col)
           children (list)]
      (if (empty? col)
        children
        (let [[item & others] col
              cur-level (:block/level item)
              bottom-level (:block/level (first children))
              pre-block? (:block/pre-block? item)]
          (cond
            (empty? children)
            (recur others (list item))

            (<= bottom-level cur-level)
            (recur others (conj children item))

            pre-block?
            (recur others (cons item children))

            (> bottom-level cur-level)      ; parent
            (let [[children other-children] (split-with (fn [h]
                                                          (> (:block/level h) cur-level))
                                                        children)

                  children (cons
                            (assoc item :block/children children)
                            other-children)]
              (recur others children))))))))

;; recursively with children content for tree
(defn get-block-content-rec
  ([block]
   (get-block-content-rec block (fn [block] (:block/content block))))
  ([block transform-fn]
   (let [contents (atom [])
         _ (walk/prewalk
            (fn [form]
              (when (map? form)
                (when-let [content (:block/content form)]
                  (swap! contents conj (transform-fn form))))
              form)
            block)]
     (apply util/join-newline @contents))))

;; with children content
(defn get-block-full-content
  ([repo block-id]
   (get-block-full-content repo block-id (fn [block] (:block/content block))))
  ([repo block-id transform-fn]
   (let [blocks (get-block-and-children-no-cache repo block-id)]
     (->> blocks
          (map transform-fn)
          (apply util/join-newline)))))

(defn get-block-end-pos-rec
  [repo block]
  (let [children (:block/children block)]
    (if (seq children)
      (get-block-end-pos-rec repo (last children))
      (if-let [end-pos (get-in block [:block/meta :end-pos])]
        end-pos
        (when-let [block (entity repo [:block/uuid (:block/uuid block)])]
          (get-in block [:block/meta :end-pos]))))))

(defn get-block-ids
  [block]
  (let [ids (atom [])
        _ (walk/prewalk
           (fn [form]
             (when (map? form)
               (when-let [id (:block/uuid form)]
                 (swap! ids conj id)))
             form)
           block)]
    @ids))

(defn collapse-block!
  [block]
  (let [repo (:block/repo block)]
    (transact! repo
               [{:block/uuid (:block/uuid block)
                 :block/collapsed? true}])))

(defn collapse-blocks!
  [block-ids]
  (let [repo (state/get-current-repo)]
    (transact! repo
               (map
                (fn [id]
                  {:block/uuid id
                   :block/collapsed? true})
                block-ids))))

(defn expand-block!
  [block]
  (let [repo (:block/repo block)]
    (transact! repo
               [{:block/uuid (:block/uuid block)
                 :block/collapsed? false}])))

(defn expand-blocks!
  [block-ids]
  (let [repo (state/get-current-repo)]
    (transact! repo
               (map
                (fn [id]
                  {:block/uuid id
                   :block/collapsed? false})
                block-ids))))

(defn get-collapsed-blocks
  []
  (d/q
   '[:find ?content
     :where
     [?h :block/collapsed? true]
     [?h :block/content ?content]]
   (get-conn)))

(defn get-block-parent
  [repo block-id]
  (when-let [conn (get-conn repo)]
    (d/entity conn [:block/children [:block/uuid block-id]])))

;; Using reverse lookup, a bit slow compared to get-block-parents


#_(defn get-block-parents-rec
    [repo block-id depth]
    (when-let [conn (get-conn repo)]
      (d/pull conn
              '[:db/id :block/uuid :block/title :block/content
                {:block/_children ...}]
              [:block/uuid block-id])))

;; non recursive query
(defn get-block-parents
  [repo block-id depth]
  (when-let [conn (get-conn repo)]
    (loop [block-id block-id
           parents (list)
           d 1]
      (if (> d depth)
        parents
        (if-let [parent (get-block-parent repo block-id)]
          (recur (:block/uuid parent) (conj parents parent) (inc d))
          parents)))))

(defn get-block-page
  [repo block-id]
  (when-let [block (entity repo [:block/uuid block-id])]
    (entity repo (:db/id (:block/page block)))))

(defn get-block-page-end-pos
  [repo page-name]
  (or
   (when-let [page-id (:db/id (entity repo [:page/name (string/lower-case page-name)]))]
     (when-let [db (get-conn repo)]
       (let [block-eids (->> (d/datoms db :avet :block/page page-id)
                             (mapv :e))]
         (when (seq block-eids)
           (let [blocks (pull-many repo '[:block/meta] block-eids)]
             (-> (last (sort-by-pos blocks))
                 (get-in [:block/meta :end-pos])))))))
   ;; TODO: need more thoughts
   0))

(defn get-blocks-by-priority
  [repo priority]
  (let [priority (string/capitalize priority)]
    (when (get-conn repo)
      (->> (q repo [:priority/blocks priority] {}
              '[:find (pull ?h [*])
                :in $ ?priority
                :where
                [?h :block/priority ?priority]]
              priority)
           react
           seq-flatten
           sort-blocks
           group-by-page))))

(defn add-page-to-recent!
  [repo page]
  (let [pages (or (get-key-value repo :recent/pages)
                  '())
        new-pages (take 12 (distinct (cons page pages)))]
    (set-key-value repo :recent/pages new-pages)))

;; FIXME: remove all subscribed queries
(defn remove-orphaned-pages!
  [repo]
  (let [all-pages (get-pages repo)
        orphaned-pages (remove nil?
                               (map (fn [page]
                                      (let [name (string/lower-case page)]
                                        (if (and (empty? (get-pages-that-mentioned-page repo name))
                                                 (not (journal-page? name))
                                                 (empty? (get-page-blocks name))) name nil))) all-pages))
        transaction (mapv (fn [name] [:db/retractEntity (:db/id (get-page (str name)))]) orphaned-pages)]
    (transact! transaction)))

(defn pre-block-with-only-title?
  [repo block-id]
  (when-let [block (entity repo [:block/uuid block-id])]
    (let [properties (:page/properties (:block/page block))]
      (and (:title properties)
           (= 1 (count properties))
           (let [ast (mldoc/->edn (:block/content block) (mldoc/default-config (:block/format block)))]
             (or
              (empty? (rest ast))
              (every? (fn [[[typ break-lines]] _]
                        (and (= typ "Paragraph")
                             (every? #(= % ["Break_Line"]) break-lines))) (rest ast))))))))

(defn run-batch-txs!
  []
  (let [chan (state/get-db-batch-txs-chan)]
    (async/go-loop []
      (let [f (async/<! chan)]
        (f))
      (recur))
    chan))

(defonce blocks-count-cache (atom nil))
(defn blocks-count
  ([]
   (blocks-count true))
  ([cache?]
   (if (and cache? @blocks-count-cache)
     @blocks-count-cache
     (let [n (count (d/datoms (get-conn) :avet :block/uuid))]
       (reset! blocks-count-cache n)
       n))))

(defn get-all-templates
  []
  (let [pred (fn [db properties]
               (some? (get properties "template")))]
    (->> (d/q
          '[:find ?b ?p
            :in $ ?pred
            :where
            [?b :block/properties ?p]
            [(?pred $ ?p)]]
          (get-conn)
          pred)
         (map (fn [[e m]]
                [(get m "template") e]))
         (into {}))))

(defn template-exists?
  [title]
  (when title
    (let [templates (keys (get-all-templates))]
      (when (seq templates)
        (let [templates (map string/lower-case templates)]
          (contains? (set templates) (string/lower-case title)))))))

(defn rebuild-page-blocks-children
  "For performance reason, we can update the :block/children value after every operation,
  but it's hard to make sure that it's correct, also it needs more time to implement it.
  We can improve it if the performance is really an issue."
  [repo page]
  (let [blocks (->>
                (get-page-blocks-no-cache repo page {:pull-keys '[:db/id :block/uuid :block/level :block/pre-block? :block/meta]})
                (remove :block/pre-block?)
                (map #(select-keys % [:db/id :block/uuid :block/level]))
                (reverse))
        original-blocks blocks]
    (loop [blocks blocks
           tx []
           children {}
           last-level 10000]
      (if (seq blocks)
        (let [[{:block/keys [uuid level] :as block} & others] blocks
              [tx children] (cond
                              (< level last-level)        ; parent
                              (let [cur-children (get children last-level)
                                    tx (if (seq cur-children)
                                         (vec
                                          (concat
                                           tx
                                           (map
                                            (fn [child]
                                              [:db/add (:db/id block) :block/children [:block/uuid child]])
                                            cur-children)))
                                         tx)
                                    children (-> children
                                                 (dissoc last-level)
                                                 (update level conj uuid))]
                                [tx children])

                              (> level last-level)        ; child of sibling
                              (let [children (update children level conj uuid)]
                                [tx children])

                              :else                       ; sibling
                              (let [children (update children last-level conj uuid)]
                                [tx children]))]
          (recur others tx children level))
        ;; TODO: add top-level children to the "Page" block (we might remove the Page from db schema)
        (when (seq tx)
          (let [delete-tx (map (fn [block]
                                 [:db/retract (:db/id block) :block/children])
                               original-blocks)]
            (->> (concat delete-tx tx)
                 (remove nil?))))))))

(defn transact-async?
  []
  (>= (blocks-count) 1000))

(defn- get-public-pages
  [db]
  (-> (d/q
       '[:find ?p
         :where
         [?p :page/properties ?d]
         [(get ?d :public) ?pub]
         [(= "true" ?pub)]]
       db)
      (seq-flatten)))

(defn clean-export!
  [db]
  (let [remove? #(contains? #{"me" "recent" "file"} %)
        filtered-db (d/filter db
                              (fn [db datom]
                                (let [ns (namespace (:a datom))]
                                  (not (remove? ns)))))
        datoms (d/datoms filtered-db :eavt)]
    @(d/conn-from-datoms datoms db-schema/schema)))

(defn filter-only-public-pages-and-blocks
  [db]
  (let [public-pages (get-public-pages db)
        contents-id (:db/id (entity [:page/name "contents"]))]
    (when (seq public-pages)
      (let [public-pages (set (conj public-pages contents-id))
            page-or-block? #(contains? #{"page" "block" "me" "recent" "file"} %)
            filtered-db (d/filter db
                                  (fn [db datom]
                                    (let [ns (namespace (:a datom))]
                                      (or
                                       (not (page-or-block? ns))
                                       (and (= ns "page")
                                            (contains? public-pages (:e datom)))
                                       (and (= ns "block")
                                            (contains? public-pages (:db/id (:block/page (d/entity db (:e datom))))))))))
            datoms (d/datoms filtered-db :eavt)]
        @(d/conn-from-datoms datoms db-schema/schema)))))

(defn get-db-type
  [repo]
  (get-key-value repo :db/type))

(defn local-native-fs?
  [repo]
  (= :local-native-fs (get-db-type repo)))

;; shortcut for query a block with string ref
(defn qb
  [string-id]
  (pull [:block/uuid (medley/uuid string-id)]))

(comment
  (defn debug!
    []
    (let [repos (->> (get-in @state/state [:me :repos])
                     (map :url))]
      (mapv (fn [repo]
              {:repo/current (state/get-current-repo)
               :repo repo
               :git/cloned? (cloned? repo)
               :git/status (get-key-value repo :git/status)
               :git/error (get-key-value repo :git/error)})
            repos)))

  ;; filtered blocks

  (def page-and-aliases #{22})
  (def excluded-pages #{59})
  (def include-pages #{106})
  (def page-linked-blocks
    (->
     (d/q
      '[:find (pull ?b [:block/uuid
                        :block/title
                        {:block/children ...}])
        :in $ ?pages
        :where
        [?b :block/ref-pages ?ref-page]
        [(contains? ?pages ?ref-page)]]
      (get-conn)
      page-and-aliases)
     flatten))

  (def page-linked-blocks-include-filter
    (if (seq include-pages)
      (filter (fn [{:block/keys [ref-pages]}]
                (some include-pages (map :db/id ref-pages)))
              page-linked-blocks)
      page-linked-blocks))

  (def page-linked-blocks-exclude-filter
    (if (seq excluded-pages)
      (remove (fn [{:block/keys [ref-pages]}]
                (some excluded-pages (map :db/id ref-pages)))
              page-linked-blocks-include-filter)
      page-linked-blocks-include-filter)))<|MERGE_RESOLUTION|>--- conflicted
+++ resolved
@@ -11,11 +11,6 @@
             [clojure.set :as set]
             [frontend.utf8 :as utf8]
             [frontend.config :as config]
-<<<<<<< HEAD
-            [goog.object :as gobj]
-=======
-            ["localforage" :as localforage]
->>>>>>> 6a9dd190
             [promesa.core :as p]
             [cljs.reader :as reader]
             [cljs-time.core :as t]
@@ -24,38 +19,12 @@
             [frontend.util :as util :refer-macros [profile]]
             [frontend.extensions.sci :as sci]
             [frontend.db-schema :as db-schema]
-<<<<<<< HEAD
             [clojure.core.async :as async]
             [frontend.idb :as idb]))
-=======
-            [clojure.core.async :as async]))
-
-;; offline db
-(def store-name "dbs")
-(.config localforage
-         #js
-          {:name "logseq-datascript"
-           :version 1.0
-           :storeName store-name})
-
-(defonce localforage-instance (.createInstance localforage store-name))
->>>>>>> 6a9dd190
 
 ;; Query atom of map of Key ([repo q inputs]) -> atom
 ;; TODO: replace with LRUCache, only keep the latest 20 or 50 items?
 (defonce query-state (atom {}))
-
-<<<<<<< HEAD
-(defonce async-chan (atom nil))
-=======
-;; (defn clear-store!
-;;   []
-;;   (p/let [_ (.clear localforage)
-;;           dbs (js/window.indexedDB.databases)]
-;;     (doseq [db dbs]
-;;       (js/window.indexedDB.deleteDatabase (gobj/get db "name")))))
-
->>>>>>> 6a9dd190
 
 (defn get-repo-path
   [url]
