--- conflicted
+++ resolved
@@ -275,70 +275,6 @@
   }
 }
 
-<<<<<<< HEAD
-.ui__button {
-  @apply inline-flex items-center px-3 py-2 border border-transparent
-  text-sm leading-4 font-medium rounded-[6px] text-white
-  focus:outline-none transition ease-in-out duration-150;
-
-  &.bg-gray-600 {
-    color: var(--ls-primary-text-color);
-  }
-
-  &:disabled {
-    opacity: 0.5;
-    cursor: not-allowed;
-  }
-
-  &:hover:not([disabled]) {
-    opacity: 0.8;
-  }
-
-  &.is-link {
-    @apply text-white;
-  }
-
-  &[intent^='logseq'] {
-    @apply focus:border-gray-500 dark:hover:text-gray-200;
-
-    color: var(--ls-primary-text-color);
-    background: var(--ls-secondary-background-color);
-
-    &:hover {
-      color: var(--ls-link-text-color);
-    }
-  }
-
-  &[intent='logseq-1'] {
-    background: var(--ls-tertiary-background-color);
-  }
-
-  &[intent='logseq-2'] {
-    background: var(--ls-quaternary-background-color);
-  }
-
-  &[intent='link'], &[intent='border-link'] {
-    @apply focus:border-gray-500 dark:hover:text-gray-200;
-
-    color: var(--ls-primary-text-color);
-    background: transparent;
-
-    &:hover {
-      color: var(--ls-link-text-color);
-    }
-  }
-
-  &[intent='border-link'] {
-    border: 1px solid;
-  }
-
-  &.is-small {
-    @apply px-2.5 py-1;
-  }
-}
-
-=======
->>>>>>> 4b8c0f00
 .dropdown-wrapper {
   background-color: or(--ls-dropdown-background, --lx-gray-03, --ls-primary-background-color, #fff);
   border: 1px solid or(--ls-dropdown-border-color, --lx-gray-05, --ls-tertiary-background-color);
