--- conflicted
+++ resolved
@@ -26,9 +26,7 @@
           }
         }
       }
-<<<<<<< HEAD
-=======
-
+      
       &:hover, &.chosen {
         .has-help small {
           visibility: visible;
@@ -39,7 +37,6 @@
         background-color: unset !important;
         color: var(--ls-primary-text-color);
       }
->>>>>>> 05f6665d
     }
   }
 }
