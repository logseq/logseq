--- conflicted
+++ resolved
@@ -43,12 +43,7 @@
                    (if (zero? hours) "" (str hours "h")))
 
       (> minutes 0)
-<<<<<<< HEAD
-      (util/format "%s%s%s"
-                   (if (zero? days) "" (str days "d"))
-=======
       (util/format "%s%s"
->>>>>>> b24ad28b
                    (if (zero? hours) "" (str hours "h"))
                    (if (zero? minutes) "" (str minutes "m")))
       :else
