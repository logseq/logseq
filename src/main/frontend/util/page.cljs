(ns frontend.util.page
  "Provides util fns for page blocks"
  (:require [frontend.state :as state]
            [frontend.util :as util]
            [frontend.db :as db]))

(defn get-current-page-name
  "Fetch the current page's original name with same approach as get-current-page-id"
  []
  (or (:block/original-name (db/get-page (state/get-current-page)))
      (get-in (first (state/get-editor-args)) [:block :block/page :block/original-name])))

(defn get-current-page-id
  "Fetches the current page id. Looks up page based on latest route and if
  nothing is found, gets page of last edited block"
  []
<<<<<<< HEAD
  (let [page-name (state/get-current-page)]
    (:db/id (db/get-page page-name))))
=======
  (let [page-name (some-> (or (state/get-current-page) (state/get-current-whiteboard))
                          util/page-name-sanity-lc)]
    (or (and page-name (:db/id (db/entity [:block/name page-name])))
        (get-in (first (state/get-editor-args)) [:block :block/page :db/id]))))

(defn get-latest-edit-page-id
  "Fetch the editing page id. If there is an edit-input-id set, we are probably still
   on editing mode"
  []
  (or
    (get-in (first (state/get-editor-args)) [:block :block/page :db/id])
    ;; not found
    (get-current-page-id)))
>>>>>>> 419eac1b

(defn get-page-file-rpath
  "Gets the file path of a page. If no page is given, detects the current page.
Returns nil if no file path is found or no page is detected or given"
  ([]
   (when-let [page-id (get-current-page-id)]
     (get-in (db/entity page-id) [:block/file :file/path])))
  ([page-name]
   (when-let [page-name' (some-> page-name util/page-name-sanity-lc)]
     (get-in (db/get-page page-name') [:block/file :file/path]))))<|MERGE_RESOLUTION|>--- conflicted
+++ resolved
@@ -14,14 +14,8 @@
   "Fetches the current page id. Looks up page based on latest route and if
   nothing is found, gets page of last edited block"
   []
-<<<<<<< HEAD
   (let [page-name (state/get-current-page)]
     (:db/id (db/get-page page-name))))
-=======
-  (let [page-name (some-> (or (state/get-current-page) (state/get-current-whiteboard))
-                          util/page-name-sanity-lc)]
-    (or (and page-name (:db/id (db/entity [:block/name page-name])))
-        (get-in (first (state/get-editor-args)) [:block :block/page :db/id]))))
 
 (defn get-latest-edit-page-id
   "Fetch the editing page id. If there is an edit-input-id set, we are probably still
@@ -31,7 +25,6 @@
     (get-in (first (state/get-editor-args)) [:block :block/page :db/id])
     ;; not found
     (get-current-page-id)))
->>>>>>> 419eac1b
 
 (defn get-page-file-rpath
   "Gets the file path of a page. If no page is given, detects the current page.
