--- conflicted
+++ resolved
@@ -71,122 +71,9 @@
   (when-let [repo-dir (config/get-repo-dir repo-url)]
     (fs/read-file repo-dir file-rpath)))
 
-<<<<<<< HEAD
 (def include-reserved-chars? wfu/include-reserved-chars?)
 (def windows-reserved-filebodies wfu/windows-reserved-filebodies)
-=======
-(def multiplatform-reserved-chars ":\\*\\?\"<>|\\#\\\\")
 
-(def reserved-chars-pattern
-  (re-pattern (str "[" multiplatform-reserved-chars "]+")))
-
-(defn include-reserved-chars?
-  "Includes reserved characters that would broken FS"
-  [s]
-  (util/safe-re-find reserved-chars-pattern s))
-
-(defn- encode-url-lowbar
-  [input]
-  (string/replace input "_" "%5F"))
-
-(defn- encode-url-percent
-  [input]
-  (string/replace input "%" "%25"))
-
-(defn- escape-namespace-slashes-and-multilowbars
-  "Encode slashes / as triple lowbars ___
-   Don't encode _ in most cases, except causing ambiguation"
-  [string]
-  (-> string
-      ;; The ambiguation is caused by the unbounded _ (possible continuation of `_`s)
-      (string/replace "___" encode-url-lowbar)
-      (string/replace "_/" encode-url-lowbar)
-      (string/replace "/_" encode-url-lowbar)
-      ;; After ambiguaous _ encoded, encode the slash
-      (string/replace "/" "___")))
-
-(def windows-reserved-filebodies
-  (set '("CON" "PRN" "AUX" "NUL" "COM1" "COM2" "COM3" "COM4" "COM5" "COM6"
-               "COM7" "COM8" "COM9" "LPT1" "LPT2" "LPT3" "LPT4" "LPT5" "LPT6" "LPT7"
-               "LPT8" "LPT9")))
-
-(defn- escape-windows-reserved-filebodies
-  "Encode reserved file names in Windows"
-  [file-body]
-  (str file-body (when (or (contains? windows-reserved-filebodies file-body)
-                           (string/ends-with? file-body "."))
-                   "/"))) ;; "___" would not break the title, but follow the Windows ruling
-
-(defn- url-encode-file-name
-  [file-name]
-  (-> file-name
-      js/encodeURIComponent
-      (string/replace "*" "%2A") ;; extra token that not involved in URI encoding
-      ))
-
-(defn- tri-lb-file-name-sanity
-  "Sanitize page-name for file name (strict), for file name in file writing.
-   Use triple lowbar as namespace separator"
-  [title]
-  (some-> title
-          gp-util/page-name-sanity ;; we want to preserve the case sensitive nature of most file systems, don't lowercase
-          (string/replace gp-util/url-encoded-pattern encode-url-percent) ;; pre-encode % in title on demand
-          (string/replace reserved-chars-pattern url-encode-file-name)
-          (string/replace #"^\." "%2E") ;; Force percent encoding to distinguish pages with a title starting with a dot from a hidden file.
-          (escape-windows-reserved-filebodies) ;; do this before the lowbar encoding to avoid ambiguity
-          (escape-namespace-slashes-and-multilowbars)))
-
-;;;;;;;;;;;;;;;;;;;;;;;;;;;;;;;;;;;;;;;;;;;;;
-;;     Keep for backward compatibility     ;;
-;;;;;;;;;;;;;;;;;;;;;;;;;;;;;;;;;;;;;;;;;;;;;
-
-;; Rule of dir-ver 0 (before 2022 May)
-;; Source: https://github.com/logseq/logseq/blob/1519e35e0c8308d8db90b2525bfe7a716c4cdf04/src/main/frontend/util.cljc#L930
-(defn legacy-dot-file-name-sanity
-  [page-name]
-  (when (string? page-name)
-    ;; Bug in original code, but doesn't affect the result
-    ;; https://github.com/logseq/logseq/blob/1519e35e0c8308d8db90b2525bfe7a716c4cdf04/src/main/frontend/util.cljc#L892
-    #_{:clj-kondo/ignore [:regex-checks/double-escaped-regex]}
-    (let [normalize (fn [s] (.normalize s "NFC"))
-          remove-boundary-slashes (fn [s] (when (string? s)
-                                            (let [s (if (= \/ (first s))
-                                                      (subs s 1)
-                                                      s)]
-                                              (if (= \/ (last s))
-                                                (subs s 0 (dec (count s)))
-                                                s))))
-          page (some-> page-name
-                       (remove-boundary-slashes)
-                       ;; Windows reserved path characters
-                       (string/replace #"[:\\*\\?\"<>|]+" "_")
-                       ;; for android filesystem compatibility
-                       (string/replace #"[\\#|%]+" "_")
-                       (normalize))]
-      (string/replace page #"/" "."))))
-
-;; Rule of dir-ver 0 (after 2022 May)
-;; Source: https://github.com/logseq/logseq/blob/e7110eea6790eda5861fdedb6b02c2a78b504cd9/src/main/frontend/util.cljc#L927
-(defn legacy-url-file-name-sanity
-  [page-name]
-  (let [url-encode #(some-> % str (js/encodeURIComponent) (.replace "+" "%20"))]
-    ;; Bug in original code, but doesn't affect the result
-    ;; https://github.com/logseq/logseq/blob/1519e35e0c8308d8db90b2525bfe7a716c4cdf04/src/main/frontend/util.cljc#L892
-    #_{:clj-kondo/ignore [:regex-checks/double-escaped-regex]}
-    (some-> page-name
-            gp-util/page-name-sanity
-            ;; for android filesystem compatibility
-            (string/replace #"[\\#|%]+" url-encode)
-             ;; Windows reserved path characters
-            (string/replace #"[:\\*\\?\"<>|]+" url-encode)
-            (string/replace #"/" url-encode)
-            (string/replace "*" "%2A"))))
-
-;; Register sanitization / parsing fns in:
-;; logseq.graph-parser.util (parsing only)
-;; frontend.util.fs         (sanitization only)
-;; frontend.handler.conversion (both)
->>>>>>> b6382d5c
 (defn file-name-sanity
   [name _format]
   (wfu/file-name-sanity name))