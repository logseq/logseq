(ns ^:no-doc frontend.util.cursor
  (:require [cljs-bean.core :as bean]
            [clojure.string :as string]
            [frontend.util :as util]
            [goog.dom :as gdom]
            [goog.object :as gobj]))

(defn- closer [a b c]
  (let [a-left (or (:left a) 0)
        b-left (:left b)
        c-left (or (:left c) js/Number.MAX_SAFE_INTEGER)]
    (if (< (- b-left a-left) (- c-left b-left))
      a
      c)))

(defn mock-char-pos [e]
  {:left (.-offsetLeft e)
   :top  (.-offsetTop e)
   :pos  (-> (.-id e)
             (string/split "_")
             second
             int)})

(defn get-caret-pos
  "Get caret offset position as well as input element rect.

  This function is only used by autocomplete command or up/down command
  where offset position is needed.

  If you only need character position, use `pos` instead. Do NOT call this."
  ([input] (get-caret-pos input (util/get-selection-start input)))
  ([input pos]
   (when input
     (let [rect (bean/->clj (.. input (getBoundingClientRect) (toJSON)))
           grapheme-pos (util/get-graphemes-pos (.-value input) pos)]
       (try
         (some-> (gdom/getElement "mock-text")
                 gdom/getChildren
                 array-seq
                 (util/nth-safe grapheme-pos)
                 mock-char-pos
                 (assoc :rect rect))
         (catch :default e
           (js/console.log "index error" e)
           {:pos pos
            :rect rect
            :left js/Number.MAX_SAFE_INTEGER
            :top js/Number.MAX_SAFE_INTEGER}))))))


(defn pos [input]
  (when input
    (util/get-selection-start input)))

(defn start? [input]
  (and input (zero? (util/get-selection-start input))))

(defn end? [input]
  (and input
       (= (count (.-value input))
          (util/get-selection-start input))))

(defn set-selection-to [input n m]
  (.setSelectionRange input n m))

(defn move-cursor-to [input n]
  (.setSelectionRange input n n))

(defn move-cursor-forward
  ([input]
   (move-cursor-forward input 1))
  ([input n]
   (when input
     (let [{:keys [pos]} (get-caret-pos input)
           pos (if (= n 1)
<<<<<<< HEAD
                 (util/safe-inc-current-pos-from-start (.-value input) pos)
=======
                 (or (util/safe-inc-current-pos-from-start (.-value input) pos)
                     (inc pos))
>>>>>>> 7f26deed
                 (+ pos n))]
       (move-cursor-to input pos)))))

(defn move-cursor-backward
  ([input]
   (move-cursor-backward input 1))
  ([input n]
   (when input
     (let [{:keys [pos]} (get-caret-pos input)
           pos (if (= n 1)
                 (util/safe-dec-current-pos-from-end (.-value input) pos)
                 (- pos n))]
       (move-cursor-to input pos)))))

(defn- get-input-content&pos
  [input]
  [(gobj/get input "value")
   (pos input)])

(defn line-beginning-pos
  [input]
  (let [[content pos] (get-input-content&pos input)]
    (if (zero? pos) 0
        (let [last-newline-pos (string/last-index-of content \newline (dec pos))]
          (if (= nil last-newline-pos) 0 ;; no newline found (first line)
              (inc last-newline-pos))))))

(defn line-end-pos
  [input]
  (let [[content pos] (get-input-content&pos input)]
    (or (string/index-of content \newline pos)
        (count content))))

(defn beginning-of-line?
  [input]
  (let [[content pos] (get-input-content&pos input)]
    (when content
      (or (zero? pos)
         (when-let [pre-char (subs content (dec pos) pos)]
           (= pre-char \newline))))))

(defn move-cursor-to-line-end
  [input]
  (move-cursor-to input (line-end-pos input)))

;; (defn move-cursor-to-line-beginning
;;   [input]
;;   (move-cursor-to input (line-beginning-pos input)))

(defn move-cursor-to-end
  [input]
  (let [pos (count (gobj/get input "value"))]
    (move-cursor-to input pos)))

(defn move-cursor-to-thing
  ([input thing]
   (move-cursor-to-thing input thing (pos input)))
  ([input thing from]
   (let [[content _pos] (get-input-content&pos input)
         pos (string/index-of content thing from)]
     (move-cursor-to input pos))))

(defn move-cursor-forward-by-word
  [input]
  (let [val   (.-value input)
        current (util/get-selection-start input)
        current (loop [idx current]
                  (if (#{\space \newline} (util/nth-safe val idx))
                    (recur (inc idx))
                    idx))
        idx (or (->> [(string/index-of val \space current)
                      (string/index-of val \newline current)]
                     (remove nil?)
                     (apply min))
                (count val))]
    (move-cursor-to input idx)))

(defn move-cursor-backward-by-word
  [input]
  (let [val     (.-value input)
        current (util/get-selection-start input)
        prev    (or
                 (->> [(string/last-index-of val \space (dec current))
                       (string/last-index-of val \newline (dec current))]
                      (remove nil?)
                      (apply max))
                 0)
        idx     (if (zero? prev)
                  0
                  (->
                   (loop [idx prev]
                     (if (#{\space \newline} (util/nth-safe val idx))
                       (recur (dec idx))
                       idx))
                   inc))]
    (move-cursor-to input idx)))

(defn textarea-cursor-rect-first-row? [cursor]
  (let [elms   (-> (gdom/getElement "mock-text")
                   gdom/getChildren
                   array-seq)
        tops   (->> elms
                    (map mock-char-pos)
                    (map :top)
                    (distinct))]
    (= (first tops) (:top cursor))))

(defn textarea-cursor-first-row? [input]
  (textarea-cursor-rect-first-row? (get-caret-pos input)))


(defn textarea-cursor-rect-last-row? [cursor]
  (let [elms   (-> (gdom/getElement "mock-text")
                   gdom/getChildren
                   array-seq)
        tops   (->> elms
                    (map mock-char-pos)
                    (map :top)
                    (distinct))]
    (= (last tops) (:top cursor))))

(defn textarea-cursor-last-row? [input]
  (textarea-cursor-rect-last-row? (get-caret-pos input)))

(defn- next-cursor-pos-up-down [direction cursor]
  (let [elms  (-> (gdom/getElement "mock-text")
                  gdom/getChildren
                  array-seq)
        chars (->> elms
                   (map mock-char-pos)
                   (group-by :top))
        tops  (sort (keys chars))
        tops-p (partition-by #(== (:top cursor) %) tops)
        line-next
        (if (= :up direction)
          (-> tops-p first last)
          (-> tops-p last first))
        lefts
        (->> (get chars line-next)
             (partition-by (fn [char-pos]
                             (<= (:left char-pos) (:left cursor)))))
        left-a (-> lefts first last)
        left-c (-> lefts last first)
        closer
        (if (> 2 (count lefts))
          left-a
          (closer left-a cursor left-c))]
    (:pos closer)))

(defn- move-cursor-up-down
  [input direction]
  (move-cursor-to input (next-cursor-pos-up-down direction (get-caret-pos input))))

(defn move-cursor-up [input]
  (move-cursor-up-down input :up))

(defn move-cursor-down [input]
  (move-cursor-up-down input :down))

(defn select-up-down [input direction anchor cursor-rect]
  (let [next-cursor (next-cursor-pos-up-down direction cursor-rect)]
    (if (<= anchor next-cursor)
      (.setSelectionRange input anchor next-cursor "forward")
      (.setSelectionRange input next-cursor anchor "backward"))))

(comment
  ;; previous implementation of up/down
  (defn move-cursor-up
    "Move cursor up. If EOL, always move cursor to previous EOL."
    [input]
    (let [val (gobj/get input "value")
          pos (util/get-selection-start input)
          prev-idx (string/last-index-of val \newline pos)
          pprev-idx (or (string/last-index-of val \newline (dec prev-idx)) -1)
          cal-idx (+ pprev-idx pos (- prev-idx))]
      (if (or (== pos (count val))
              (> (- pos prev-idx) (- prev-idx pprev-idx)))
        (move-cursor-to input prev-idx)
        (move-cursor-to input cal-idx))))

  (defn move-cursor-down
    "Move cursor down by calculating current cursor line pos.
  If EOL, always move cursor to next EOL."
    [input]
    (let [val (gobj/get input "value")
          pos (util/get-selection-start input)
          prev-idx (or (string/last-index-of val \newline pos) -1)
          next-idx (or (string/index-of val \newline (inc pos))
                       (count val))
          nnext-idx (or (string/index-of val \newline (inc next-idx))
                        (count val))
          cal-idx (+ next-idx pos (- prev-idx))]
      (if (> (- pos prev-idx) (- nnext-idx next-idx))
        (move-cursor-to input nnext-idx)
        (move-cursor-to input cal-idx)))))<|MERGE_RESOLUTION|>--- conflicted
+++ resolved
@@ -73,12 +73,8 @@
    (when input
      (let [{:keys [pos]} (get-caret-pos input)
            pos (if (= n 1)
-<<<<<<< HEAD
-                 (util/safe-inc-current-pos-from-start (.-value input) pos)
-=======
                  (or (util/safe-inc-current-pos-from-start (.-value input) pos)
                      (inc pos))
->>>>>>> 7f26deed
                  (+ pos n))]
        (move-cursor-to input pos)))))
 
