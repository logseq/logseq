(ns frontend.mobile.util
  (:require ["@capacitor/core" :refer [Capacitor registerPlugin]]
            ["@capacitor/splash-screen" :refer [SplashScreen]]
            [clojure.string :as string]
            [promesa.core :as p]))

(defn platform []
  (.getPlatform Capacitor))

(defn native-platform? []
  (.isNativePlatform Capacitor))

(defn native-ios? []
  (and (native-platform?)
       (= (platform) "ios")))

(defn native-android? []
  (and (native-platform?)
       (= (platform) "android")))

(defn convert-file-src [path-str]
  (.convertFileSrc Capacitor path-str))

(defonce folder-picker (registerPlugin "FolderPicker"))
(when (native-ios?)
  (defonce download-icloud-files (registerPlugin "DownloadiCloudFiles"))
  (defonce ios-utils (registerPlugin "Utils"))
  (defonce ios-file-container (registerPlugin "FileContainer"))
  (defonce file-sync (registerPlugin "FileSync")))

;; NOTE: both iOS and android share the same FsWatcher API
(when (native-platform?)
  (defonce fs-watcher (registerPlugin "FsWatcher")))

(defn sync-icloud-repo [repo-dir]
  (let [repo-name (-> (string/split repo-dir "Documents/")
                      last
                      string/trim
                      js/decodeURI)]
    (.syncGraph download-icloud-files
                (clj->js {:graph repo-name}))))

(defn hide-splash []
  (.hide SplashScreen))

(defn get-idevice-model
  []
  (when (native-ios?)
    (let [width (.-width js/screen)
          height (.-height js/screen)
          landscape? (> width height)
          [width height] (if landscape? [height width] [width height])]
      [(case [width height]
         [320 568] "iPhoneSE4"
         [375 667] "iPhone8"
         [375 812] "iPhoneX"
         [390 844] "iPhone12"
         [414 736] "iPhone8Plus"
         [414 896] "iPhone11"
         [428 926] "iPhone13ProMax"
         [476 847] "iPhone7Plus"
         [744 1133] "iPadmini8.3"
         [768 1024] "iPad9.7"
         [810 1080] "iPad10.2"
         [820 1180] "iPad10.9"
         [834 1112] "iPadAir10.5"
         [834 1194] "iPadPro11"
         [1024 1366] "iPadPro12.9"
         "Not a known Apple device!")
       landscape?])))

(defn native-iphone-without-notch?
  []
  (when-let [model (get-idevice-model)]
    (string/starts-with? (first model) "iPhone8")))

(defn native-iphone?
  []
  (when-let [model (get-idevice-model)]
    (and (string/starts-with? (first model) "iPhone")
         (not (string/starts-with? (first model) "iPhone8")))))

(defn native-ipad?
  []
  (when-let [model (get-idevice-model)]
<<<<<<< HEAD
    (string/starts-with? (first model) "iPad")))

(defn check-ios-zoomed-display
  "Detect whether iOS device is in Zoom Display"
  []
  (p/let [is-zoomed? (p/chain (.isZoomed ios-utils)
                              #(js->clj % :keywordize-keys true))]
    (when (:isZoomed is-zoomed?)
      (let [^js cl (.-classList js/document.documentElement)]
        (.add cl "is-zoomed-native-ios")))))

(defn get-idevice-statusbar-height
  []
  (let [[model landscape?] (get-idevice-model)
        model (when-not (= model "Not a known Apple device!")
                (keyword model))]
    (if (and model landscape?)
      20
      (:statusbar (model @idevice-info)))))
=======
    (string/starts-with? (first model) "iPad")))
>>>>>>> 92adab37
<|MERGE_RESOLUTION|>--- conflicted
+++ resolved
@@ -83,7 +83,6 @@
 (defn native-ipad?
   []
   (when-let [model (get-idevice-model)]
-<<<<<<< HEAD
     (string/starts-with? (first model) "iPad")))
 
 (defn check-ios-zoomed-display
@@ -93,16 +92,4 @@
                               #(js->clj % :keywordize-keys true))]
     (when (:isZoomed is-zoomed?)
       (let [^js cl (.-classList js/document.documentElement)]
-        (.add cl "is-zoomed-native-ios")))))
-
-(defn get-idevice-statusbar-height
-  []
-  (let [[model landscape?] (get-idevice-model)
-        model (when-not (= model "Not a known Apple device!")
-                (keyword model))]
-    (if (and model landscape?)
-      20
-      (:statusbar (model @idevice-info)))))
-=======
-    (string/starts-with? (first model) "iPad")))
->>>>>>> 92adab37
+        (.add cl "is-zoomed-native-ios")))))