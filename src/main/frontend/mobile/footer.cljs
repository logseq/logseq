(ns frontend.mobile.footer
  (:require [clojure.string :as string]
            [frontend.date :as date]
            [frontend.handler.editor :as editor-handler]
            [frontend.mobile.record :as record]
            [frontend.state :as state]
            [frontend.ui :as ui]
            [frontend.util :as util]
            [rum.core :as rum]
            [frontend.components.svg :as svg]))

(rum/defc mobile-bar-command [command-handler icon]
  [:button.bottom-action
   {:on-mouse-down (fn [e]
                     (util/stop e)
                     (command-handler))}
   (if (= icon "player-stop")
     svg/circle-stop
     (ui/icon icon {:style {:fontSize ui/icon-size}}))])

(defn seconds->minutes:seconds
  [seconds]
  (let [minutes (quot seconds 60)
        seconds (mod seconds 60)]
    (util/format "%02d:%02d" minutes seconds)))

(def *record-start (atom -1))
(rum/defcs audio-record-cp < rum/reactive
  {:did-mount (fn [state]
                (let [comp (:rum/react-component state)
                      callback #(rum/request-render comp)
                      interval (js/setInterval callback 1000)]
                  (assoc state ::interval interval)))
   :will-mount (fn [state]
                 (js/clearInterval (::interval state))
                 (dissoc state ::interval))}
  [state]
  (when (= (state/sub :editor/record-status) "RECORDING")
    (swap! *record-start inc))
  (if (= (state/sub :editor/record-status) "NONE")
    (do
      (reset! *record-start -1)
      (mobile-bar-command record/start-recording "microphone"))
    [:div.flex.flex-row.items-center
     (mobile-bar-command record/stop-recording "player-stop")
     [:div.timer.pl-2
      {:on-click record/stop-recording}
      (seconds->minutes:seconds @*record-start)]]))

(rum/defc footer < rum/reactive
  []
<<<<<<< HEAD
  (when (and (state/sub :mobile/show-tabbar?)
             (state/get-current-repo))
=======
  (when (and
         (state/mobile?)
         (state/sub :mobile/show-tabbar?)
         (state/get-current-repo))
>>>>>>> cee6234c
    [:div.cp__footer.w-full.bottom-0.justify-between
     (audio-record-cp)
     (mobile-bar-command #(state/toggle-document-mode!) "notes")
     (mobile-bar-command
      #(let [page (or (state/get-current-page)
                      (string/lower-case (date/journal-name)))]
         (editor-handler/api-insert-new-block!
          ""
          {:page page
           :edit-block? true
           :replace-empty-target? true}))
      "edit")]))<|MERGE_RESOLUTION|>--- conflicted
+++ resolved
@@ -49,15 +49,8 @@
 
 (rum/defc footer < rum/reactive
   []
-<<<<<<< HEAD
   (when (and (state/sub :mobile/show-tabbar?)
              (state/get-current-repo))
-=======
-  (when (and
-         (state/mobile?)
-         (state/sub :mobile/show-tabbar?)
-         (state/get-current-repo))
->>>>>>> cee6234c
     [:div.cp__footer.w-full.bottom-0.justify-between
      (audio-record-cp)
      (mobile-bar-command #(state/toggle-document-mode!) "notes")
