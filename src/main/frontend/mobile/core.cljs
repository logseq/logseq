(ns frontend.mobile.core
  (:require [frontend.mobile.util :as mobile-util]
            [frontend.state :as state]
            ["@capacitor/app" :refer [^js App]]
            ;; ["@capacitor/keyboard" :refer [^js Keyboard]]
            #_:clj-kondo/ignore
            ["@capacitor/status-bar" :refer [^js StatusBar]]
            [frontend.mobile.intent :as intent]
            [clojure.string :as string]
            [frontend.fs.capacitor-fs :as fs]
            [frontend.handler.editor :as editor-handler]
            [frontend.util :as util]))

(defn- ios-init
  []
  (let [path (fs/iOS-ensure-documents!)]
    (println "iOS container path: " path))

  ;; Keyboard watcher
  ;; (.addListener Keyboard "keyboardWillShow"
  ;;               #(state/pub-event! [:mobile/keyboard-will-show]))
  ;; (.addListener Keyboard "keyboardDidShow"
  ;;               #(state/pub-event! [:mobile/keyboard-did-show]))
  )

(defn init!
  []
  ;; patch back navigation
  (when (mobile-util/native-android?)
    (.addListener App "backButton"
                  #(let [href js/window.location.href]
                     (when (true? (cond
                                    (state/get-left-sidebar-open?)
                                    (state/set-left-sidebar-open! false)

                                    (state/settings-open?)
                                    (state/close-settings!)

                                    (state/modal-opened?)
                                    (state/close-modal!)

                                    :else true))

                       (if (or (string/ends-with? href "#/")
                               (string/ends-with? href "/")
                               (not (string/includes? href "#/")))
                         (.exitApp App)
                         (js/window.history.back))))))

  (when (mobile-util/native-ios?)
    (ios-init))

  (when (mobile-util/is-native-platform?)
    (.addListener mobile-util/fs-watcher "watcher"
                  (fn [event]
                    (state/pub-event! [:file-watcher/changed event])))

    (.addEventListener js/window "statusTap"
                       #(util/scroll-to-top true))

    (.addListener App "appStateChange"
                  (fn [^js state]
                    (when (state/get-current-repo)
                      (let [is-active? (.-isActive state)]
                        (when is-active?
<<<<<<< HEAD
                          (editor-handler/save-current-block!))))))

    (.addEventListener js/window "sendIntentReceived"
                       #(intent/handle-received))))
=======
                          (editor-handler/save-current-block!))))))))

(.addEventListener js/window "sendIntentReceived"
                   #(intent/handle-received))
>>>>>>> bccfe73d
<|MERGE_RESOLUTION|>--- conflicted
+++ resolved
@@ -63,14 +63,7 @@
                     (when (state/get-current-repo)
                       (let [is-active? (.-isActive state)]
                         (when is-active?
-<<<<<<< HEAD
                           (editor-handler/save-current-block!))))))
 
     (.addEventListener js/window "sendIntentReceived"
-                       #(intent/handle-received))))
-=======
-                          (editor-handler/save-current-block!))))))))
-
-(.addEventListener js/window "sendIntentReceived"
-                   #(intent/handle-received))
->>>>>>> bccfe73d
+                       #(intent/handle-received))))