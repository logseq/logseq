--- conflicted
+++ resolved
@@ -59,22 +59,9 @@
 
     (.addListener App "appStateChange"
                   (fn [^js state]
-<<<<<<< HEAD
-                    (when-let [repo (state/get-current-repo)]
-                      (let [is-active? (.-isActive state)
-                            repo-dir (config/get-repo-dir repo)]
-                        (if is-active?
-                          (p/do!
-                           (when (mobile-util/native-ios?)
-                             (mobile-util/sync-icloud-repo repo-dir))
-                           (nfs-handler/refresh! repo repo/refresh-cb)
-                           (notification/show! "Notes updated!" :success true))
-                          (editor-handler/save-current-block!))))))))
-    (.addEventListener js/window "sendIntentReceived"
-                       #(intent/handle-received))
-=======
                     (when (state/get-current-repo)
                       (let [is-active? (.-isActive state)]
                         (when is-active?
                           (editor-handler/save-current-block!))))))))
->>>>>>> d58cfa04
+    (.addEventListener js/window "sendIntentReceived"
+                       #(intent/handle-received))
