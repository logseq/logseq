(ns frontend.mobile.core
  (:require [frontend.mobile.util :as mobile-util]
            [frontend.state :as state]
            ["@capacitor/app" :refer [^js App]]
            ["@capacitor/keyboard" :refer [^js Keyboard]]
            #_:clj-kondo/ignore
            ["@capacitor/status-bar" :refer [^js StatusBar]]
            [clojure.string :as string]
            [frontend.fs.capacitor-fs :as fs]
            [frontend.components.repo :as repo]
            [frontend.handler.web.nfs :as nfs-handler]
            [frontend.handler.editor :as editor-handler]
            [frontend.handler.notification :as notification]
            [promesa.core :as p]
            [frontend.util :as util]))

(defn init!
  []
  ;; patch back navigation
  (when (mobile-util/native-android?)
    (.addListener App "backButton"
                  #(let [href js/window.location.href]
                     (when (true? (cond
                                    (state/get-left-sidebar-open?)
                                    (state/set-left-sidebar-open! false)

                                    (state/settings-open?)
                                    (state/close-settings!)

                                    (state/modal-opened?)
                                    (state/close-modal!)

                                    :else true))

                       (if (or (string/ends-with? href "#/")
                               (string/ends-with? href "/")
                               (not (string/includes? href "#/")))
                         (.exitApp App)
                         (js/window.history.back))))))
  (when (mobile-util/native-ios?)
    (let [path (fs/iOS-ensure-documents!)]
      (println "iOS container path: " path))

    ;; Keyboard watcher
    (.addListener Keyboard "keyboardWillShow"
                  #(state/pub-event! [:mobile/keyboard-will-show]))
<<<<<<< HEAD
    (.addListener Keyboard "keyboardDidShow"
                  #(state/pub-event! [:mobile/keyboard-did-show])))

  (when (mobile-util/is-native-platform?)
=======
    ;; (.addListener Keyboard "keyboardDidShow"
    ;;               #(state/pub-event! [:mobile/keyboard-did-show]))
    
>>>>>>> 80fb613e
    (.addListener App "appStateChange"
                  (fn [^js state]
                    (when-let [repo (state/get-current-repo)]
                      (let [is-active? (.-isActive state)]
                        (if is-active?
                          (p/do! (nfs-handler/refresh! repo repo/refresh-cb)
                                 (notification/show! "Notes updated!" :success true))
                          (editor-handler/save-current-block!)))))))

  (when (mobile-util/is-native-platform?)
    (.addEventListener js/window "statusTap"
                       #(util/scroll-to-top true))))<|MERGE_RESOLUTION|>--- conflicted
+++ resolved
@@ -44,16 +44,13 @@
     ;; Keyboard watcher
     (.addListener Keyboard "keyboardWillShow"
                   #(state/pub-event! [:mobile/keyboard-will-show]))
-<<<<<<< HEAD
-    (.addListener Keyboard "keyboardDidShow"
-                  #(state/pub-event! [:mobile/keyboard-did-show])))
+    ;; (.addListener Keyboard "keyboardDidShow"
+    ;;               #(state/pub-event! [:mobile/keyboard-did-show]))
 
   (when (mobile-util/is-native-platform?)
-=======
-    ;; (.addListener Keyboard "keyboardDidShow"
-    ;;               #(state/pub-event! [:mobile/keyboard-did-show]))
+    (.addEventListener js/window "statusTap"
+                       #(util/scroll-to-top true)))
     
->>>>>>> 80fb613e
     (.addListener App "appStateChange"
                   (fn [^js state]
                     (when-let [repo (state/get-current-repo)]
@@ -61,8 +58,4 @@
                         (if is-active?
                           (p/do! (nfs-handler/refresh! repo repo/refresh-cb)
                                  (notification/show! "Notes updated!" :success true))
-                          (editor-handler/save-current-block!)))))))
-
-  (when (mobile-util/is-native-platform?)
-    (.addEventListener js/window "statusTap"
-                       #(util/scroll-to-top true))))+                          (editor-handler/save-current-block!))))))))