(ns frontend.publishing
  "Entry ns for publishing build. Provides frontend for publishing single page
  application"
  (:require [frontend.state :as state]
<<<<<<< HEAD
            [frontend.colors :as colors]
=======
            [datascript.core :as d]
>>>>>>> c4341c18
            [frontend.db :as db]
            [rum.core :as rum]
            [frontend.handler.route :as route-handler]
            [frontend.page :as page]
            [clojure.string :as string]
            [frontend.routes :as routes]
            [frontend.context.i18n :as i18n]
            [reitit.frontend :as rf]
            [reitit.frontend.easy :as rfe]
            [cljs.reader :as reader]
            [frontend.components.block :as block]
            [frontend.components.editor :as editor]
            [frontend.components.page :as page-component]
            [frontend.components.reference :as reference]
            [frontend.components.whiteboard :as whiteboard]
            [frontend.modules.shortcut.core :as shortcut]
            [frontend.handler.events :as events]
            [frontend.handler.command-palette :as command-palette]
            [frontend.persist-db.browser :as db-browser]
            [promesa.core :as p]
            [frontend.handler.repo :as repo-handler]
            [datascript.core :as d]
            [frontend.handler.ui :as ui-handler]
            [frontend.storage :as storage]
            [frontend.db.persist :as db-persist]))

;; The publishing site should be as thin as possible.
;; Both files and git libraries can be removed.
;; Maybe we can remove some handlers and components too.

;; There should be two publishing modes:
;; 1. Graph version, similar to logseq.com
;; 2. Traditional blog version, much faster to load
;; We might host the pages or blocks directly on logseq.com in the future.

;; How to publish?
;; 1. When you click a publish button, it'll downloads a zip which includes the
;;    html, css, javascript and other files (image, mp3, etc.), the serialized
;;    data should include all the public pages and blocks.
;; 2. Built-in sync with GitHub Pages, you should specify a GitHub repo for publishing.

(defn- unescape-html
  [text]
  (-> text
      (string/replace "logseq____&amp;" "&")
      (string/replace "logseq____&lt;" "<")
      (string/replace "logseq____&gt;" ">")
      (string/replace "logseq____&quot;" "\"")
      (string/replace "logseq____&apos;" "'")))

(defn restore-from-transit-str!
  []
  ;; Client sets repo name (and graph type) based on what was written in app state
  (when-let [data js/window.logseq_db]
    (let [repo (-> @state/state :config keys first)]
      (state/set-current-repo! repo)
      (p/do!
       (p/let [cached-data-length (storage/get :db-cached-str-length)]
         (when (nil? cached-data-length)
           (storage/set :db-cached-str-length (count data)))
         (when (and cached-data-length (not= cached-data-length (count data)))
           ;; delete old graph after re-published
           (db-persist/delete-graph! repo)))

       (repo-handler/restore-and-setup-repo! repo)

       (when-not (db/entity :db/transacted?)
         (let [data (unescape-html data)
               db (db/string->db data)
               datoms (d/datoms db :eavt)]
           (db/transact! repo
                         (conj (vec datoms)
                               {:db/ident :db/transacted? :db/transacted? true})
                         {:init-db? true
                          :new-graph? true})))
       (ui-handler/re-render-root!)))))

(defn restore-state!
  []
  (when-let [data js/window.logseq_state]
    (let [data (reader/read-string data)]
      (swap! state/state merge data))))

(defn set-router!
  []
  (rfe/start!
   (rf/router routes/routes {})
   route-handler/set-route-match!
   ;; set to false to enable HistoryAPI
   {:use-fragment true}))

(defn start []
  (when-let [node (.getElementById js/document "root")]
    (set-router!)
    (rum/mount (page/current-page) node)))

(defn- register-components-fns!
  []
  (state/set-page-blocks-cp! page-component/page)
  (state/set-component! :block/linked-references reference/block-linked-references)
  (state/set-component! :whiteboard/tldraw-preview whiteboard/tldraw-preview)
  (state/set-component! :block/single-block block/single-block-cp)
  (state/set-component! :editor/box editor/box)
  (command-palette/register-global-shortcut-commands))

(defn ^:export init []
  ;; init is called ONCE when the page loads
  ;; this is called in the index.html and must be exported
  ;; so it is available even in :advanced release builds
  (register-components-fns!)
  ;; Set :preferred-lang as some components depend on it
  (i18n/start)
  (restore-state!)
  (shortcut/refresh!)
  (events/run!)
  (p/do!
   (db-browser/start-db-worker!)
   (start)
   (restore-from-transit-str!)))

(defn stop []
  ;; stop is called before any code is reloaded
  ;; this is controlled by :before-load in the config
  (js/console.log "stop"))<|MERGE_RESOLUTION|>--- conflicted
+++ resolved
@@ -2,11 +2,7 @@
   "Entry ns for publishing build. Provides frontend for publishing single page
   application"
   (:require [frontend.state :as state]
-<<<<<<< HEAD
-            [frontend.colors :as colors]
-=======
             [datascript.core :as d]
->>>>>>> c4341c18
             [frontend.db :as db]
             [rum.core :as rum]
             [frontend.handler.route :as route-handler]
