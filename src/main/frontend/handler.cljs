--- conflicted
+++ resolved
@@ -88,7 +88,6 @@
                 ;; install after config is restored
                 (shortcut/refresh!)
 
-<<<<<<< HEAD
                 (p/let [files (db-async/<get-files config/demo-repo)]
                   (cond
                     (and (not (seq files))
@@ -97,23 +96,10 @@
                          (not (mobile-util/native-platform?))
                          (not (config/db-based-graph? repo)))
                     ;; will execute `(state/set-db-restoring! false)` inside
-                    (repo-handler/setup-demo-repo-if-not-exists!)
+                    (file-repo-handler/setup-demo-repo-if-not-exists!)
 
                     :else
                     (state/set-db-restoring! false))))))))
-=======
-                (cond
-                  (and (not (seq (db/get-files config/demo-repo)))
-                       ;; Not native local directory
-                       (not (some config/local-file-based-graph? (map :url repos)))
-                       (not (mobile-util/native-platform?))
-                       (not (config/db-based-graph? repo)))
-                  ;; will execute `(state/set-db-restoring! false)` inside
-                  (file-repo-handler/setup-demo-repo-if-not-exists!)
-
-                  :else
-                  (state/set-db-restoring! false)))))))
->>>>>>> ca752834
         (p/then
          (fn []
            (js/console.log "db restored, setting up repo hooks")
