(ns frontend.handler
  (:require [cljs.reader :refer [read-string]]
            [clojure.string :as string]
            [electron.ipc :as ipc]
            [electron.listener :as el]
            [frontend.components.page :as page]
            [frontend.components.reference :as reference]
            [frontend.config :as config]
            [frontend.context.i18n :as i18n :refer [t]]
            [frontend.db :as db]
            [frontend.db.conn :as conn]
            [frontend.db.persist :as db-persist]
            [frontend.db.react :as react]
            [frontend.error :as error]
            [frontend.extensions.srs :as srs]
            [frontend.handler.command-palette :as command-palette]
            [frontend.handler.events :as events]
            [frontend.handler.file :as file-handler]
            [frontend.handler.notification :as notification]
            [frontend.handler.page :as page-handler]
            [frontend.handler.repo :as repo-handler]
            [frontend.handler.ui :as ui-handler]
            [frontend.handler.user :as user-handler]
            [frontend.handler.repo-config :as repo-config-handler]
            [frontend.handler.global-config :as global-config-handler]
            [frontend.idb :as idb]
            [frontend.mobile.util :as mobile-util]
            [frontend.modules.instrumentation.core :as instrument]
            [frontend.modules.outliner.datascript :as outliner-db]
            [frontend.modules.outliner.file :as file]
            [frontend.modules.shortcut.core :as shortcut]
            [frontend.state :as state]
            [frontend.ui :as ui]
            [frontend.util :as util]
            [frontend.util.persist-var :as persist-var]
            [goog.object :as gobj]
            [lambdaisland.glogi :as log]
            [promesa.core :as p]))

(defn set-global-error-notification!
  []
  (set! js/window.onerror
        (fn [message, _source, _lineno, _colno, error]
          (when-not (error/ignored? message)
            (log/error :exception error)
            ;; (notification/show!
            ;;  (str "message=" message "\nsource=" source "\nlineno=" lineno "\ncolno=" colno "\nerror=" error)
            ;;  :error
            ;;  ;; Don't auto-hide
            ;;  false)
            ))))


(defn- watch-for-date!
  []
  (let [f (fn []
            #_:clj-kondo/ignore
            (let [repo (state/get-current-repo)]
              (when (and (not (state/nfs-refreshing?))
                         (not (contains? (:file/unlinked-dirs @state/state)
                                         (config/get-repo-dir repo))))
                ;; Don't create the journal file until user writes something
                (page-handler/create-today-journal!))))]
    (f)
    (js/setInterval f 5000)))

(defn- instrument!
  []
  (let [total (srs/get-srs-cards-total)]
    (state/set-state! :srs/cards-due-count total)
    (state/pub-event! [:instrument {:type :flashcards/count
                                    :payload {:total (or total 0)}}])
    (state/pub-event! [:instrument {:type :blocks/count
                                    :payload {:total (db/blocks-count)}}])))

(defn restore-and-setup!
  [repos]
  (when-let [repo (or (state/get-current-repo) (:url (first repos)))]
    (-> (db/restore! repo)
        (p/then
         (fn []
           ;; try to load custom css only for current repo
           (ui-handler/add-style-if-exists!)

           (->
            (p/do! (repo-config-handler/start {:repo repo})
                   (when (config/global-config-enabled?)
                        (global-config-handler/start {:repo repo})))
            (p/finally
              (fn []
                ;; install after config is restored
                (shortcut/unlisten-all)
                (shortcut/refresh!)

                (cond
                  (and (not (seq (db/get-files config/local-repo)))
                       ;; Not native local directory
                       (not (some config/local-db? (map :url repos)))
                       (not (mobile-util/native-platform?)))
                  ;; will execute `(state/set-db-restoring! false)` inside
                  (repo-handler/setup-local-repo-if-not-exists!)

                  :else
                  (state/set-db-restoring! false)))))))
        (p/then
         (fn []
           (js/console.log "db restored, setting up repo hooks")

           (state/pub-event! [:modal/nfs-ask-permission])

           (page-handler/init-commands!)

           (watch-for-date!)
           (file-handler/watch-for-current-graph-dir!)
           (state/pub-event! [:graph/restored (state/get-current-repo)])))
        (p/catch (fn [error]
                   (log/error :exception error))))))

(defn- handle-connection-change
  [e]
  (let [online? (= (gobj/get e "type") "online")]
    (state/set-online! online?)))

(defn set-network-watcher!
  []
  (js/window.addEventListener "online" handle-connection-change)
  (js/window.addEventListener "offline" handle-connection-change))

(defn enable-datalog-console
  "Enables datalog console in browser provided by https://github.com/homebaseio/datalog-console"
  []
  (js/document.documentElement.setAttribute "__datalog-console-remote-installed__" true)
  (.addEventListener js/window "message"
                     (fn [event]
                       (let [db (conn/get-db)]
                         (when-let [devtool-message (gobj/getValueByKeys event "data" ":datalog-console.client/devtool-message")]
                           (let [msg-type (:type (read-string devtool-message))]
                             (case msg-type

                               :datalog-console.client/request-whole-database-as-string
                               (.postMessage js/window #js {":datalog-console.remote/remote-message" (pr-str db)} "*")

                               nil)))))))

(defn clear-cache!
  []
  (notification/show! "Clearing..." :warning false)
  (p/let [_ (when (util/electron?)
              (ipc/ipc "clearCache"))
          _ (idb/clear-local-storage-and-idb!)]
    (js/setTimeout
     (fn [] (if (util/electron?)
              (ipc/ipc :reloadWindowPage)
              (js/window.location.reload)))
     2000)))

;; FIXME: Another get-repos implementation at src\main\frontend\handler\repo.cljs
(defn- get-repos
  []
  (p/let [nfs-dbs (db-persist/get-all-graphs)]
    ;; TODO: Better IndexDB migration handling
    (cond
      (and (mobile-util/native-platform?)
           (some #(or (string/includes? % " ")
                      (string/includes? % "logseq_local_/")) nfs-dbs))
      (do (notification/show! ["DB version is not compatible, please clear cache then re-add your graph back."
                               (ui/button
                                (t :settings-page/clear-cache)
                                :class    "ui__modal-enter"
                                :class    "text-sm p-1"
                                :on-click clear-cache!)] :error false)
          {:url config/local-repo
           :example? true})

      (seq nfs-dbs)
      (map (fn [db] {:url db :nfs? true}) nfs-dbs)

      :else
      [{:url config/local-repo
        :example? true}])))

(defn- register-components-fns!
  []
  (state/set-page-blocks-cp! page/page-blocks-cp)
  (state/set-component! :block/linked-references reference/block-linked-references)
  (command-palette/register-global-shortcut-commands))

(reset! db/*db-listener outliner-db/after-transact-pipelines)

(defn start!
  [render]
  (set-global-error-notification!)
<<<<<<< HEAD
  (let [db-schema (storage/get :db-schema)]
    (register-components-fns!)
    (state/load-app-user-cfgs)
    (state/set-db-restoring! true)
    (render)
    (i18n/start)
    (instrument/init)
    (set-network-watcher!)

    (util/indexeddb-check?
     (fn [_error]
       (notification/show! "Sorry, it seems that your browser doesn't support IndexedDB, we recommend to use latest Chrome(Chromium) or Firefox(Non-private mode)." :error false)
       (state/set-indexedb-support! false)))

    (react/run-custom-queries-when-idle!)

    (events/run!)

    (-> (p/let [repos (get-repos)]
          (state/set-repos! repos)
          (restore-and-setup! repos db-schema))
        (p/catch (fn [e]
                   (js/console.error "Error while restoring repos: " e)))
        (p/finally (fn []
                     (state/set-db-restoring! false))))
    (when (mobile-util/native-platform?)
      (p/do! (mobile-util/hide-splash)))

    (db/run-batch-txs!)
    (file/<ratelimit-file-writes!)

    (when config/dev?
      (enable-datalog-console))
    (when (util/electron?)
      (el/listen!))
    (persist-var/load-vars)
    (user-handler/restore-tokens-from-localstorage)
    (user-handler/refresh-tokens-loop)
    (js/setTimeout instrument! (* 60 1000))))
=======
  (register-components-fns!)
  (state/set-db-restoring! true)
  (render)
  (i18n/start)
  (instrument/init)
  (set-network-watcher!)

  (util/indexeddb-check?
   (fn [_error]
     (notification/show! "Sorry, it seems that your browser doesn't support IndexedDB, we recommend to use latest Chrome(Chromium) or Firefox(Non-private mode)." :error false)
     (state/set-indexedb-support! false)))

  (react/run-custom-queries-when-idle!)

  (events/run!)

  (-> (p/let [repos (get-repos)]
        (state/set-repos! repos)
        (restore-and-setup! repos))
      (p/catch (fn [e]
                 (js/console.error "Error while restoring repos: " e)))
      (p/finally (fn []
                   (state/set-db-restoring! false))))
  (when (mobile-util/native-platform?)
    (p/do! (mobile-util/hide-splash)))

  (db/run-batch-txs!)
  (file/<ratelimit-file-writes!)

  (when config/dev?
    (enable-datalog-console))
  (when (util/electron?)
    (el/listen!))
  (persist-var/load-vars)
  (user-handler/restore-tokens-from-localstorage)
  (user-handler/refresh-tokens-loop)
  (js/setTimeout instrument! (* 60 1000)))
>>>>>>> e196b8ed

(defn stop! []
  (prn "stop!"))

(defn quit-and-install-new-version!
  []
  (p/let [_ (el/persist-dbs!)
          _ (ipc/invoke "set-quit-dirty-state" false)]
    (ipc/ipc :quitAndInstall)))<|MERGE_RESOLUTION|>--- conflicted
+++ resolved
@@ -190,47 +190,6 @@
 (defn start!
   [render]
   (set-global-error-notification!)
-<<<<<<< HEAD
-  (let [db-schema (storage/get :db-schema)]
-    (register-components-fns!)
-    (state/load-app-user-cfgs)
-    (state/set-db-restoring! true)
-    (render)
-    (i18n/start)
-    (instrument/init)
-    (set-network-watcher!)
-
-    (util/indexeddb-check?
-     (fn [_error]
-       (notification/show! "Sorry, it seems that your browser doesn't support IndexedDB, we recommend to use latest Chrome(Chromium) or Firefox(Non-private mode)." :error false)
-       (state/set-indexedb-support! false)))
-
-    (react/run-custom-queries-when-idle!)
-
-    (events/run!)
-
-    (-> (p/let [repos (get-repos)]
-          (state/set-repos! repos)
-          (restore-and-setup! repos db-schema))
-        (p/catch (fn [e]
-                   (js/console.error "Error while restoring repos: " e)))
-        (p/finally (fn []
-                     (state/set-db-restoring! false))))
-    (when (mobile-util/native-platform?)
-      (p/do! (mobile-util/hide-splash)))
-
-    (db/run-batch-txs!)
-    (file/<ratelimit-file-writes!)
-
-    (when config/dev?
-      (enable-datalog-console))
-    (when (util/electron?)
-      (el/listen!))
-    (persist-var/load-vars)
-    (user-handler/restore-tokens-from-localstorage)
-    (user-handler/refresh-tokens-loop)
-    (js/setTimeout instrument! (* 60 1000))))
-=======
   (register-components-fns!)
   (state/set-db-restoring! true)
   (render)
@@ -268,7 +227,6 @@
   (user-handler/restore-tokens-from-localstorage)
   (user-handler/refresh-tokens-loop)
   (js/setTimeout instrument! (* 60 1000)))
->>>>>>> e196b8ed
 
 (defn stop! []
   (prn "stop!"))
