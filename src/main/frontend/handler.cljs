--- conflicted
+++ resolved
@@ -214,11 +214,7 @@
                       :example? true}])]
         (state/set-repos! repos)
         (restore-and-setup! me repos logged?)))
-<<<<<<< HEAD
+    (reset! h-utils/*sync-search-indice-f search/sync-search-indice!)
     (run-batch-txs!)
-=======
-    (reset! db/*sync-search-indice-f search/sync-search-indice!)
-    (db/run-batch-txs!)
->>>>>>> b8fe3bba
     (file-handler/run-writes-chan!)
     (editor-handler/periodically-save!)))