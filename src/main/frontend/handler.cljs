--- conflicted
+++ resolved
@@ -32,19 +32,8 @@
 (defn- watch-for-date!
   []
   (js/setInterval (fn []
-<<<<<<< HEAD
-                    (state/set-today! (date/today))
-                    (when-let [repo (state/get-current-repo)]
-                      (when (or (db-simple/cloned? repo)
-                                (config/local-db? repo))
-                        (let [today-page (string/lower-case (date/today))]
-                          (when (empty? (h-utils/get-page-blocks-no-cache repo today-page))
-                            (repo-handler/create-today-journal-if-not-exists repo))))))
-                  1000))
-=======
                     (when-not (state/nfs-refreshing?)
                       (repo-handler/create-today-journal!))) 1000))
->>>>>>> 4b5eb4eb
 
 (defn store-schema!
   []
@@ -216,10 +205,6 @@
                       :example? true}])]
         (state/set-repos! repos)
         (restore-and-setup! me repos logged?)))
-<<<<<<< HEAD
     (run-batch-txs!)
-=======
-    (db/run-batch-txs!)
     (file-handler/run-writes-chan!)
->>>>>>> 4b5eb4eb
     (editor-handler/periodically-save!)))