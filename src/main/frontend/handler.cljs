(ns frontend.handler
  "Main ns that handles application startup. Closest ns that we have to a
  system. Contains a couple of small system components"
  (:require [cljs.reader :refer [read-string]]
            [electron.ipc :as ipc]
            [electron.listener :as el]
            [frontend.components.block :as block]
            [frontend.components.editor :as editor]
            [frontend.components.page :as page]
            [frontend.components.reference :as reference]
            [frontend.components.whiteboard :as whiteboard]
            [frontend.config :as config]
<<<<<<< HEAD
            [frontend.context.i18n :as i18n]
            [frontend.colors :as colors]
=======
            [frontend.context.i18n :as i18n :refer [t]]
>>>>>>> c4341c18
            [frontend.db :as db]
            [frontend.db.restore :as db-restore]
            [frontend.db.conn :as conn]
            [frontend.db.react :as react]
            [frontend.error :as error]
            [frontend.handler.command-palette :as command-palette]
            [frontend.handler.events :as events]
            [frontend.handler.file-based.events]
            [frontend.handler.file :as file-handler]
            [frontend.handler.global-config :as global-config-handler]
            [frontend.handler.notification :as notification]
            [frontend.handler.page :as page-handler]
            [frontend.handler.plugin-config :as plugin-config-handler]
            [frontend.handler.repo :as repo-handler]
            [frontend.handler.repo-config :as repo-config-handler]
            [frontend.handler.ui :as ui-handler]
            [frontend.handler.user :as user-handler]
            [frontend.idb :as idb]
            [frontend.mobile.util :as mobile-util]
            [frontend.modules.instrumentation.core :as instrument]
            [frontend.modules.shortcut.core :as shortcut]
            [frontend.state :as state]
            [frontend.util :as util]
            [frontend.util.persist-var :as persist-var]
            [goog.object :as gobj]
            [lambdaisland.glogi :as log]
            [promesa.core :as p]
            [frontend.mobile.core :as mobile]
            [cljs-bean.core :as bean]
            [frontend.handler.test :as test]
            [frontend.persist-db.browser :as db-browser]))

(defn- set-global-error-notification!
  []
  (when-not config/dev?
    (set! js/window.onerror
          (fn [message, _source, _lineno, _colno, error]
            (when-not (error/ignored? message)
              (log/error :exception error))))))

(defn- watch-for-date!
  []
  (let [f (fn []
            #_:clj-kondo/ignore
            (let [repo (state/get-current-repo)]
              (when (or
                     (config/db-based-graph? repo)
                     (and (not (state/nfs-refreshing?))
                          (not (contains? (:file/unlinked-dirs @state/state)
                                          (config/get-repo-dir repo)))))
                ;; Don't create the journal file until user writes something
                (page-handler/create-today-journal!))))]
    (f)
    (js/setInterval f 5000)))

(defn restore-and-setup!
  [repo repos]
  (when repo
    (-> (p/let [_ (db-restore/restore-graph! repo)]
          (repo-config-handler/start {:repo repo}))
        (p/then
         (fn []
           ;; try to load custom css only for current repo
           (ui-handler/add-style-if-exists!)

           (->
            (p/do!
             (when (config/global-config-enabled?)
               (global-config-handler/start {:repo repo}))
             (when (config/plugin-config-enabled?)
               (plugin-config-handler/start)))
            (p/finally
              (fn []
                ;; install after config is restored
                (shortcut/refresh!)

                (cond
                  (and (not (seq (db/get-files config/demo-repo)))
                       ;; Not native local directory
                       (not (some config/local-file-based-graph? (map :url repos)))
                       (not (mobile-util/native-platform?))
                       (not (config/db-based-graph? repo)))
                  ;; will execute `(state/set-db-restoring! false)` inside
                  (repo-handler/setup-demo-repo-if-not-exists!)

                  :else
                  (state/set-db-restoring! false)))))))
        (p/then
         (fn []
           (js/console.log "db restored, setting up repo hooks")

           (state/pub-event! [:modal/nfs-ask-permission])

           (page-handler/init-commands!)

           (watch-for-date!)
           (when (util/electron?) (file-handler/watch-for-current-graph-dir!))
           (state/pub-event! [:graph/restored (state/get-current-repo)])))
        (p/catch (fn [error]
                   (log/error :exception error))))))

(defn- handle-connection-change
  [e]
  (let [online? (= (gobj/get e "type") "online")]
    (state/set-online! online?)))

(defn set-network-watcher!
  []
  (js/window.addEventListener "online" handle-connection-change)
  (js/window.addEventListener "offline" handle-connection-change))

(defn enable-datalog-console
  "Enables datalog console in browser provided by https://github.com/homebaseio/datalog-console"
  []
  (js/document.documentElement.setAttribute "__datalog-console-remote-installed__" true)
  (.addEventListener js/window "message"
                     (fn [event]
                       (let [db (conn/get-db)]
                         (when-let [devtool-message (gobj/getValueByKeys event "data" ":datalog-console.client/devtool-message")]
                           (let [msg-type (:type (read-string devtool-message))]
                             (case msg-type

                               :datalog-console.client/request-whole-database-as-string
                               (.postMessage js/window #js {":datalog-console.remote/remote-message" (pr-str db)} "*")

                               nil)))))))

(defn clear-cache!
  []
  (notification/show! "Clearing..." :warning false)
  (p/let [_ (when (util/electron?)
              (ipc/ipc "clearCache"))
          _ (idb/clear-local-storage-and-idb!)]
    (js/setTimeout
     (fn [] (if (util/electron?)
              (ipc/ipc :reloadWindowPage)
              (js/window.location.reload)))
     2000)))

(defn- register-components-fns!
  []
  (state/set-page-blocks-cp! page/page)
  (state/set-component! :block/linked-references reference/block-linked-references)
  (state/set-component! :whiteboard/tldraw-preview whiteboard/tldraw-preview)
  (state/set-component! :block/single-block block/single-block-cp)
  (state/set-component! :block/container block/block-container)
  (state/set-component! :block/embed block/block-embed)
  (state/set-component! :editor/box editor/box)
  (command-palette/register-global-shortcut-commands))

(defn- get-system-info
  []
  (when (util/electron?)
    (p/let [info (ipc/ipc :system/info)]
      (state/set-state! :system/info (bean/->clj info)))))

(defn start!
  [render]
  (test/setup-test!)
  (get-system-info)
  (set-global-error-notification!)

  (set! js/window.onhashchange #(state/hide-custom-context-menu!)) ;; close context menu when page navs
  (register-components-fns!)
  (user-handler/restore-tokens-from-localstorage)
  (state/set-db-restoring! true)
  (when (util/electron?)
    (el/listen!))
  (render)
  (i18n/start)
  (instrument/init)
  (state/set-online! js/navigator.onLine)
  (set-network-watcher!)

  (-> (util/indexeddb-check?)
      (p/catch (fn [_e]
                 (notification/show! "Sorry, it seems that your browser doesn't support IndexedDB, we recommend to use latest Chrome(Chromium) or Firefox(Non-private mode)." :error false)
                 (state/set-indexedb-support! false))))
  (idb/start)

  (react/run-custom-queries-when-idle!)

  (events/run!)

  (p/do!
   (when (mobile-util/native-platform?)
     (mobile/mobile-preinit))
   (-> (p/let [_ (db-browser/start-db-worker!)
               repos (repo-handler/get-repos)
               _ (state/set-repos! repos)
               _ (mobile-util/hide-splash) ;; hide splash as early as ui is stable
               repo (or (state/get-current-repo) (:url (first repos)))
               _ (restore-and-setup! repo repos)]
         (when (mobile-util/native-platform?)
           (state/restore-mobile-theme!)))
       (p/catch (fn [e]
                  (js/console.error "Error while restoring repos: " e)))
       (p/finally (fn []
                    (state/set-db-restoring! false))))

   (util/<app-wake-up-from-sleep-loop (atom false))

   (when config/dev?
     (enable-datalog-console))
   (persist-var/load-vars)))

(defn stop! []
  (prn "stop!"))

(defn quit-and-install-new-version!
  []
  (p/let [_ (ipc/invoke "set-quit-dirty-state" false)]
    (ipc/ipc :quitAndInstall)))<|MERGE_RESOLUTION|>--- conflicted
+++ resolved
@@ -10,12 +10,7 @@
             [frontend.components.reference :as reference]
             [frontend.components.whiteboard :as whiteboard]
             [frontend.config :as config]
-<<<<<<< HEAD
             [frontend.context.i18n :as i18n]
-            [frontend.colors :as colors]
-=======
-            [frontend.context.i18n :as i18n :refer [t]]
->>>>>>> c4341c18
             [frontend.db :as db]
             [frontend.db.restore :as db-restore]
             [frontend.db.conn :as conn]
