(ns frontend.handler
  "Main ns that handles application startup. Closest ns that we have to a
  system. Contains a couple of small system components"
  (:require [cljs.reader :refer [read-string]]
            [electron.ipc :as ipc]
            [electron.listener :as el]
            [frontend.components.block :as block]
            [frontend.components.editor :as editor]
            [frontend.components.page :as page]
            [frontend.components.reference :as reference]
            [frontend.components.whiteboard :as whiteboard]
            [frontend.config :as config]
            [frontend.context.i18n :as i18n]
            [frontend.db.restore :as db-restore]
            [frontend.db.conn :as conn]
            [frontend.db.react :as react]
            [frontend.error :as error]
            [frontend.handler.command-palette :as command-palette]
            [frontend.handler.events :as events]
            [frontend.handler.file-based.events]
            [frontend.handler.file :as file-handler]
            [frontend.handler.global-config :as global-config-handler]
            [frontend.handler.notification :as notification]
            [frontend.handler.page :as page-handler]
            [frontend.handler.plugin-config :as plugin-config-handler]
            [frontend.handler.repo :as repo-handler]
            [frontend.handler.file-based.repo :as file-repo-handler]
            [frontend.handler.repo-config :as repo-config-handler]
            [frontend.handler.ui :as ui-handler]
            [frontend.handler.user :as user-handler]
            [frontend.idb :as idb]
            [frontend.mobile.util :as mobile-util]
            [frontend.modules.instrumentation.core :as instrument]
            [frontend.modules.shortcut.core :as shortcut]
            [frontend.state :as state]
            [frontend.util :as util]
            [frontend.util.persist-var :as persist-var]
            [goog.object :as gobj]
            [lambdaisland.glogi :as log]
            [promesa.core :as p]
            [frontend.mobile.core :as mobile]
            [cljs-bean.core :as bean]
            [frontend.handler.test :as test]
            [frontend.persist-db.browser :as db-browser]
            [frontend.db.async :as db-async]))

(defn- set-global-error-notification!
  []
<<<<<<< HEAD
  (when-not config/dev?
    (set! js/window.onerror
          (fn [message, _source, _lineno, _colno, error]
            (when-not (error/ignored? message)
              (log/error :exception error))))))
=======
  (set! js/window.onerror
        (fn [message, _source, _lineno, _colno, error]
          (when-not (error/ignored? message)
            (js/console.error message)
            (log/error :exception error)))))
            ;; (notification/show!
            ;;  (str "message=" message "\nsource=" source "\nlineno=" lineno "\ncolno=" colno "\nerror=" error)
            ;;  :error
            ;;  ;; Don't auto-hide
            ;;  false)

>>>>>>> 185b5c2d

(defn- watch-for-date!
  []
  (let [f (fn []
            (let [repo (state/get-current-repo)]
              (when (or
                     (config/db-based-graph? repo)
                     (and (not (state/nfs-refreshing?))
                          (not (contains? (:file/unlinked-dirs @state/state)
                                          (config/get-repo-dir repo)))))
                ;; Don't create the journal file until user writes something
                (page-handler/create-today-journal!))))]
    (f)
    (js/setInterval f 5000)))

(defn restore-and-setup!
  [repo repos]
  (when repo
    (-> (p/let [_ (db-restore/restore-graph! repo)]
          (repo-config-handler/start {:repo repo}))
        (p/then
         (fn []
           ;; try to load custom css only for current repo
           (ui-handler/add-style-if-exists!)

           (->
            (p/do!
             (when (config/global-config-enabled?)
               (global-config-handler/start {:repo repo}))
             (when (config/plugin-config-enabled?)
               (plugin-config-handler/start)))
            (p/finally
              (fn []
                ;; install after config is restored
                (shortcut/refresh!)

                (p/let [files (db-async/<get-files config/demo-repo)]
                  (cond
                    (and (not (seq files))
                         ;; Not native local directory
                         (not (some config/local-file-based-graph? (map :url repos)))
                         (not (mobile-util/native-platform?))
                         (not (config/db-based-graph? repo)))
                    ;; will execute `(state/set-db-restoring! false)` inside
                    (file-repo-handler/setup-demo-repo-if-not-exists!)

                    :else
                    (state/set-db-restoring! false))))))))
        (p/then
         (fn []
           (js/console.log "db restored, setting up repo hooks")

           (state/pub-event! [:modal/nfs-ask-permission])

           (page-handler/init-commands!)

           (watch-for-date!)
           (when (util/electron?) (file-handler/watch-for-current-graph-dir!))
           (state/pub-event! [:graph/restored (state/get-current-repo)])))
        (p/catch (fn [error]
                   (log/error :exception error))))))

(defn- handle-connection-change
  [e]
  (let [online? (= (gobj/get e "type") "online")]
    (state/set-online! online?)))

(defn set-network-watcher!
  []
  (js/window.addEventListener "online" handle-connection-change)
  (js/window.addEventListener "offline" handle-connection-change))

(defn enable-datalog-console
  "Enables datalog console in browser provided by https://github.com/homebaseio/datalog-console"
  []
  (js/document.documentElement.setAttribute "__datalog-console-remote-installed__" true)
  (.addEventListener js/window "message"
                     (fn [event]
                       (let [db (conn/get-db)]
                         (when-let [devtool-message (gobj/getValueByKeys event "data" ":datalog-console.client/devtool-message")]
                           (let [msg-type (:type (read-string devtool-message))]
                             (case msg-type

                               :datalog-console.client/request-whole-database-as-string
                               (.postMessage js/window #js {":datalog-console.remote/remote-message" (pr-str db)} "*")

                               nil)))))))

(defn- register-components-fns!
  []
  (state/set-page-blocks-cp! page/page)
  (state/set-component! :block/linked-references reference/block-linked-references)
  (state/set-component! :whiteboard/tldraw-preview whiteboard/tldraw-preview)
  (state/set-component! :block/single-block block/single-block-cp)
  (state/set-component! :block/container block/block-container)
  (state/set-component! :block/embed block/block-embed)
  (state/set-component! :block/page-cp block/page-cp)
  (state/set-component! :editor/box editor/box)
  (command-palette/register-global-shortcut-commands))

(defn- get-system-info
  []
  (when (util/electron?)
    (p/let [info (ipc/ipc :system/info)]
      (state/set-state! :system/info (bean/->clj info)))))

(defn start!
  [render]
  (test/setup-test!)
  (get-system-info)
  (set-global-error-notification!)

  (set! js/window.onhashchange #(state/hide-custom-context-menu!)) ;; close context menu when page navs
  (register-components-fns!)
  (user-handler/restore-tokens-from-localstorage)
  (state/set-db-restoring! true)
  (when (util/electron?)
    (el/listen!))
  (render)
  (i18n/start)
  (instrument/init)
  (state/set-online! js/navigator.onLine)
  (set-network-watcher!)

  (-> (util/indexeddb-check?)
      (p/catch (fn [_e]
                 (notification/show! "Sorry, it seems that your browser doesn't support IndexedDB, we recommend to use latest Chrome(Chromium) or Firefox(Non-private mode)." :error false)
                 (state/set-indexedb-support! false))))
  (idb/start)

  (react/run-custom-queries-when-idle!)

  (events/run!)

  (p/do!
   (when (mobile-util/native-platform?)
     (mobile/mobile-preinit))
   (-> (p/let [_ (db-browser/start-db-worker!)
               repos (repo-handler/get-repos)
               _ (state/set-repos! repos)
               _ (mobile-util/hide-splash) ;; hide splash as early as ui is stable
               repo (or (state/get-current-repo) (:url (first repos)))
               _ (restore-and-setup! repo repos)]
         (when (mobile-util/native-platform?)
           (state/restore-mobile-theme!)))
       (p/catch (fn [e]
                  (js/console.error "Error while restoring repos: " e)))
       (p/finally (fn []
                    (state/set-db-restoring! false))))

   (util/<app-wake-up-from-sleep-loop (atom false))

   (when config/dev?
     (enable-datalog-console))
   (persist-var/load-vars)))

(defn stop! []
  (prn "stop!"))

(defn quit-and-install-new-version!
  []
  (p/let [_ (ipc/invoke "set-quit-dirty-state" false)]
    (ipc/ipc :quitAndInstall)))<|MERGE_RESOLUTION|>--- conflicted
+++ resolved
@@ -46,25 +46,12 @@
 
 (defn- set-global-error-notification!
   []
-<<<<<<< HEAD
   (when-not config/dev?
     (set! js/window.onerror
           (fn [message, _source, _lineno, _colno, error]
             (when-not (error/ignored? message)
+              (js/console.error message)
               (log/error :exception error))))))
-=======
-  (set! js/window.onerror
-        (fn [message, _source, _lineno, _colno, error]
-          (when-not (error/ignored? message)
-            (js/console.error message)
-            (log/error :exception error)))))
-            ;; (notification/show!
-            ;;  (str "message=" message "\nsource=" source "\nlineno=" lineno "\ncolno=" colno "\nerror=" error)
-            ;;  :error
-            ;;  ;; Don't auto-hide
-            ;;  false)
-
->>>>>>> 185b5c2d
 
 (defn- watch-for-date!
   []
