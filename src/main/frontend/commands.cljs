(ns frontend.commands
  "Provides functionality for commands and advanced commands"
  (:require [clojure.string :as string]
            [frontend.config :as config]
            [frontend.date :as date]
            [frontend.db :as db]
            [frontend.db.utils :as db-utils]
            [frontend.extensions.video.youtube :as youtube]
            [frontend.handler.draw :as draw]
            [frontend.handler.notification :as notification]
            [frontend.handler.plugin :as plugin-handler]
            [frontend.handler.property :as property-handler]
            [frontend.search :as search]
            [frontend.state :as state]
            [frontend.util :as util]
            [frontend.util.cursor :as cursor]
            [frontend.util.marker :as marker]
            [frontend.util.priority :as priority]
            [frontend.util.property-edit :as property-edit]
            [goog.dom :as gdom]
            [goog.object :as gobj]
            [logseq.graph-parser.config :as gp-config]
            [logseq.graph-parser.property :as gp-property]
            [logseq.graph-parser.util :as gp-util]
            [logseq.graph-parser.util.block-ref :as block-ref]
            [logseq.graph-parser.util.page-ref :as page-ref]
            [promesa.core :as p]))

;; TODO: move to frontend.handler.editor.commands

(defonce angle-bracket "<")
(defonce hashtag "#")
(defonce colon ":")
(defonce command-trigger "/")
(defonce *current-command (atom nil))

(def query-doc
  [:div {:on-mouse-down (fn [e] (.stopPropagation e))}
   [:div.font-medium.text-lg.mb-2 "Query examples:"]
   [:ul.mb-1
    [:li.mb-1 [:code "{{query #tag}}"]]
    [:li.mb-1 [:code "{{query [[page]]}}"]]
    [:li.mb-1 [:code "{{query \"full-text search\"}}"]]
    [:li.mb-1 [:code "{{query (and [[project]] (task NOW LATER))}}"]]
    [:li.mb-1 [:code "{{query (or [[page 1]] [[page 2]])}}"]]
    [:li.mb-1 [:code "{{query (and (between -7d +7d) (task DONE))}}"]]
    [:li.mb-1 [:code "{{query (property key value)}}"]]
    [:li.mb-1 [:code "{{query (page-tags #tag)}}"]]]

   [:p "Check more examples at "
    [:a {:href "https://docs.logseq.com/#/page/queries"
         :target "_blank"}
     "Queries documentation"]
    "."]])

(defn link-steps []
  [[:editor/input (str command-trigger "link")]
   [:editor/show-input [{:command :link
                         :id :link
                         :placeholder "Link"
                         :autoFocus true}
                        {:command :link
                         :id :label
                         :placeholder "Label"}]]])

(defn image-link-steps []
  [[:editor/input (str command-trigger "link")]
   [:editor/show-input [{:command :image-link
                         :id :link
                         :placeholder "Link"
                         :autoFocus true}
                        {:command :image-link
                         :id :label
                         :placeholder "Label"}]]])

(defn zotero-steps []
  [[:editor/input (str command-trigger "zotero")]
   [:editor/show-zotero]])

(def *extend-slash-commands (atom []))

(defn register-slash-command [cmd]
  (swap! *extend-slash-commands conj cmd))

(defn ->marker
  [marker]
  [[:editor/clear-current-slash]
   [:editor/set-marker marker]
   [:editor/move-cursor-to-end]])

(defn ->priority
  [priority]
  [[:editor/clear-current-slash]
   [:editor/set-priority priority]
   [:editor/move-cursor-to-end]])

(defn ->inline
  [type]
  (let [template (util/format "@@%s: @@"
                              type)]
    [[:editor/input template {:last-pattern command-trigger
                              :backward-pos 2}]]))

(defn embed-page
  []
  (conj
   [[:editor/input "{{embed [[]]}}" {:last-pattern command-trigger
                                     :backward-pos 4}]]
   [:editor/search-page :embed]))

(defn embed-block
  []
  [[:editor/input "{{embed (())}}" {:last-pattern command-trigger
                                    :backward-pos 4}]
   [:editor/search-block :embed]])

(defn get-preferred-workflow
  []
  (let [workflow (state/get-preferred-workflow)]
    (if (= :now workflow)
      [["LATER" (->marker "LATER")]
       ["NOW" (->marker "NOW")]
       ["TODO" (->marker "TODO")]
       ["DOING" (->marker "DOING")]]
      [["TODO" (->marker "TODO")]
       ["DOING" (->marker "DOING")]
       ["LATER" (->marker "LATER")]
       ["NOW" (->marker "NOW")]])))

;; Credits to roamresearch.com

(defn- ->heading
  [heading]
  [[:editor/clear-current-slash]
   [:editor/set-heading heading]
   [:editor/move-cursor-to-end]])

(defn- headings
  []
  (mapv (fn [level]
          (let [heading (str "h" level)]
            [heading (->heading level)])) (range 1 7)))

(defonce *matched-commands (atom nil))
(defonce *initial-commands (atom nil))

(defonce *first-command-group
  {"Page reference" "BASIC"
   "Tomorrow" "TIME & DATE"
   "LATER" "TASK"
   "A" "PRIORITY"
   "Number list" "LIST TYPE"
   "Query" "ADVANCED"
   "Quote" "ORG-MODE"})

(defn ->block
  ([type]
   (->block type nil))
  ([type optional]
   (let [format (get (state/get-edit-block) :block/format)
         markdown-src? (and (= format :markdown)
                            (= (string/lower-case type) "src"))
         [left right] (cond
                        markdown-src?
                        ["```" "\n```"]

                        :else
                        (->> ["#+BEGIN_%s" "\n#+END_%s"]
                             (map #(util/format %
                                                (string/upper-case type)))))
         template (str
                   left
                   (if optional (str " " optional) "")
                   "\n"
                   right)
         backward-pos (if (= type "src")
                        (+ 1 (count right))
                        (count right))]
     [[:editor/input template {:type "block"
                               :last-pattern angle-bracket
                               :backward-pos backward-pos}]])))

(defn ->properties
  []
  [[:editor/clear-current-bracket]
   [:editor/insert-properties]
   [:editor/move-cursor-to-properties]])

;; https://orgmode.org/manual/Structure-Templates.html
(defn block-commands-map
  []
  (->>
   (concat
    [["Quote" (->block "quote")]
     ["Src" (->block "src" "")]
     ["Query" (->block "query")]
     ["Latex export" (->block "export" "latex")]
     ;; FIXME: current page's format
     (when (= :org (state/get-preferred-format))
       ["Properties" (->properties)])
     ["Note" (->block "note")]
     ["Tip" (->block "tip")]
     ["Important" (->block "important")]
     ["Caution" (->block "caution")]
     ["Pinned" (->block "pinned")]
     ["Warning" (->block "warning")]
     ["Example" (->block "example")]
     ["Export" (->block "export")]
     ["Verse" (->block "verse")]
     ["Ascii" (->block "export" "ascii")]
     ["Center" (->block "center")]
     ["Comment" (->block "comment")]]

    ;; Allow user to modify or extend, should specify how to extend.
    (state/get-commands))
   (remove nil?)
   (util/distinct-by-last-wins first)))

(defn commands-map
  [get-page-ref-text]
  (->>
   (concat
    ;; basic
    [["Page reference" [[:editor/input page-ref/left-and-right-brackets {:backward-pos 2}]
                        [:editor/search-page]] "Create a backlink to a page"]
     ["Page embed" (embed-page) "Embed a page here"]
     ["Block reference" [[:editor/input block-ref/left-and-right-parens {:backward-pos 2}]
                         [:editor/search-block :reference]] "Create a backlink to a block"]
     ["Block embed" (embed-block) "Embed a block here" "Embed a block here"]
     ["Link" (link-steps) "Create a HTTP link"]
     ["Image link" (image-link-steps) "Create a HTTP link to a image"]
     (when (state/markdown?)
       ["Underline" [[:editor/input "<ins></ins>"
                      {:last-pattern command-trigger
                       :backward-pos 6}]] "Create a underline text decoration"])
     ["Template" [[:editor/input command-trigger nil]
                  [:editor/search-template]] "Insert a created template here"]
     (cond
       (and (util/electron?) (config/local-file-based-graph? (state/get-current-repo)))

       ["Upload an asset" [[:editor/click-hidden-file-input :id]] "Upload file types like image, pdf, docx, etc.)"])]

       ;; ["Upload an image" [[:editor/click-hidden-file-input :id]]]

    (headings)

    ;; time & date

    [["Tomorrow" #(get-page-ref-text (date/tomorrow)) "Insert the date of tomorrow"]
     ["Yesterday" #(get-page-ref-text (date/yesterday)) "Insert the date of yesterday"]
     ["Today" #(get-page-ref-text (date/today)) "Insert the date of today"]
     ["Current time" #(date/get-current-time) "Insert current time"]
     ["Date picker" [[:editor/show-date-picker]] "Pick a date and insert here"]]

    ;; order list
    [["Number list" [[:editor/clear-current-slash]
                     [:editor/toggle-own-number-list]] "Number list"]
     ["Number children" [[:editor/clear-current-slash]
                         [:editor/toggle-children-number-list]] "Number children"]]

    ;; task management
    (get-preferred-workflow)
    [["DONE" (->marker "DONE")]
     ["WAITING" (->marker "WAITING")]
     ["CANCELED" (->marker "CANCELED")]
     ["Deadline" [[:editor/clear-current-slash]
                  [:editor/show-date-picker :deadline]]]
     ["Scheduled" [[:editor/clear-current-slash]
                   [:editor/show-date-picker :scheduled]]]]

    ;; priority
    [["A" (->priority "A")]
     ["B" (->priority "B")]
     ["C" (->priority "C")]]

    ;; advanced

    [["Query" [[:editor/input "{{query }}" {:backward-pos 2}]
               [:editor/exit]] query-doc]
     ["Zotero" (zotero-steps) "Import Zotero journal article"]
     ["Query function" [[:editor/input "{{function }}" {:backward-pos 2}]] "Create a query function"]
     ["Calculator" [[:editor/input "```calc\n\n```" {:type "block"
                                                     :backward-pos 4}]
                    [:codemirror/focus]] "Insert a calculator"]
     ["Draw" (fn []
               (let [file (draw/file-name)
                     path (str gp-config/default-draw-directory "/" file)
                     text (page-ref/->page-ref path)]
                 (p/let [_ (draw/create-draw-with-default-content path)]
                   (println "draw file created, " path))
                 text)) "Draw a graph with Excalidraw"]
     ["Embed HTML " (->inline "html")]

     ["Embed Video URL" [[:editor/input "{{video }}" {:last-pattern command-trigger
                                                      :backward-pos 2}]]]

     ["Embed Youtube timestamp" [[:youtube/insert-timestamp]]]

     ["Embed Twitter tweet" [[:editor/input "{{tweet }}" {:last-pattern command-trigger
                                                          :backward-pos 2}]]]
<<<<<<< HEAD
     ["Add new property" [[:editor/clear-current-slash]
                          [:editor/new-property]]]]
=======

     ["Code block" [[:editor/input "```\n```\n" {:type            "block"
                                                 :backward-pos    5
                                                 :only-breakline? true}]
                    [:editor/select-code-block-mode]] "Insert code block"]]
>>>>>>> 4949a19b

    @*extend-slash-commands
    ;; Allow user to modify or extend, should specify how to extend.

    (state/get-commands)
    (state/get-plugins-slash-commands))
   (remove nil?)
   (util/distinct-by-last-wins first)))

(defn init-commands!
  [get-page-ref-text]
  (let [commands (commands-map get-page-ref-text)]
    (reset! *initial-commands commands)
    (reset! *matched-commands commands)))

(defonce *matched-block-commands (atom (block-commands-map)))

(defn reinit-matched-commands!
  []
  (reset! *matched-commands @*initial-commands))

(defn reinit-matched-block-commands!
  []
  (reset! *matched-block-commands (block-commands-map)))

(defn restore-state
  []
  (state/clear-editor-action!)
  (reinit-matched-commands!)
  (reinit-matched-block-commands!))

(defn insert!
  [id value
   {:keys [last-pattern postfix-fn backward-pos end-pattern backward-truncate-number command only-breakline?]
    :as _option}]
  (when-let [input (gdom/getElement id)]
    (let [last-pattern (when-not (= last-pattern :skip-check)
                         (when-not backward-truncate-number
                           (or last-pattern command-trigger)))
          edit-content (gobj/get input "value")
          current-pos (cursor/pos input)
          current-pos (or
                       (when (and end-pattern (string? end-pattern))
                         (when-let [i (string/index-of (gp-util/safe-subs edit-content current-pos) end-pattern)]
                           (+ current-pos i)))
                       current-pos)
          orig-prefix (subs edit-content 0 current-pos)
          postfix (subs edit-content current-pos)
          postfix (if postfix-fn (postfix-fn postfix) postfix)
          space? (let [space? (when (and last-pattern orig-prefix)
                                (let [s (when-let [last-index (string/last-index-of orig-prefix last-pattern)]
                                          (gp-util/safe-subs orig-prefix 0 last-index))]
                                  (not
                                   (or
                                    (and (= :page-ref command)
                                         (util/cjk-string? value)
                                         (or (util/cjk-string? (str (last orig-prefix)))
                                             (util/cjk-string? (str (first postfix)))))
                                    (and s
                                         (string/ends-with? s "(")
                                         (or (string/starts-with? last-pattern block-ref/left-parens)
                                             (string/starts-with? last-pattern page-ref/left-brackets)))
                                    (and s (string/starts-with? s "{{embed"))
                                    (and s (= (last s) \#) (string/starts-with? last-pattern "[["))
                                    (and last-pattern
                                         (or (string/ends-with? last-pattern gp-property/colons)
                                             (string/starts-with? last-pattern gp-property/colons)))))))]
                   (if (and space? (or (string/starts-with? last-pattern "#[[")
                                       (string/starts-with? last-pattern "```")))
                     false
                     space?))
          prefix (cond
                   (and backward-truncate-number (integer? backward-truncate-number))
                   (str (gp-util/safe-subs orig-prefix 0 (- (count orig-prefix) backward-truncate-number))
                        (when-not (zero? backward-truncate-number)
                          value))

                   (string/blank? last-pattern)
                   (if space?
                     (util/concat-without-spaces orig-prefix value)
                     (str orig-prefix value))

                   :else
                   (util/replace-last last-pattern orig-prefix value space?))
          postfix (cond-> postfix
                          (and only-breakline? postfix
                               (= (get postfix 0) "\n"))
                          (string/replace-first "\n" ""))
          new-value (cond
                      (string/blank? postfix)
                      prefix

                      space?
                      (util/concat-without-spaces prefix postfix)

                      :else
                      (str prefix postfix))
          new-pos (- (count prefix)
                     (or backward-pos 0))]
      (when-not (string/blank? new-value)
        (state/set-block-content-and-last-pos! id new-value new-pos)
        (cursor/move-cursor-to input new-pos)))))

(defn simple-insert!
  [id value
   {:keys [backward-pos forward-pos check-fn]
    :as _option}]
  (let [input (gdom/getElement id)
        edit-content (gobj/get input "value")
        current-pos (cursor/pos input)
        prefix (subs edit-content 0 current-pos)
        surfix (subs edit-content current-pos)
        new-value (str prefix
                       value
                       surfix)
        new-pos (- (+ (count prefix)
                      (count value)
                      (or forward-pos 0))
                   (or backward-pos 0))]
    (state/set-edit-content! (state/get-edit-input-id)
                             (str prefix value))
    ;; HACK: save scroll-pos of current pos, then add trailing content
    (let [scroll-container (util/nearest-scrollable-container input)
          scroll-pos (.-scrollTop scroll-container)]
      (state/set-block-content-and-last-pos! id new-value new-pos)
      (cursor/move-cursor-to input new-pos)
      (set! (.-scrollTop scroll-container) scroll-pos)
      (when check-fn
        (check-fn new-value (dec (count prefix)) new-pos)))))

(defn simple-replace!
  [id value selected
   {:keys [backward-pos forward-pos check-fn]
    :as _option}]
  (let [selected? (not (string/blank? selected))
        input (gdom/getElement id)
        edit-content (gobj/get input "value")]
    (when edit-content
      (let [current-pos (cursor/pos input)
            prefix (subs edit-content 0 current-pos)
            postfix (if selected?
                      (string/replace-first (subs edit-content current-pos)
                                            selected
                                            "")
                      (subs edit-content current-pos))
            new-value (str prefix value postfix)
            new-pos (- (+ (count prefix)
                          (count value)
                          (or forward-pos 0))
                       (or backward-pos 0))]
        (state/set-block-content-and-last-pos! id new-value new-pos)
        (cursor/move-cursor-to input new-pos)
        (when selected?
          (.setSelectionRange input new-pos (+ new-pos (count selected))))
        (when check-fn
          (check-fn new-value (dec (count prefix))))))))

(defn delete-pair!
  [id]
  (let [input (gdom/getElement id)
        edit-content (gobj/get input "value")
        current-pos (cursor/pos input)
        prefix (subs edit-content 0 (dec current-pos))
        new-value (str prefix
                       (subs edit-content (inc current-pos)))
        new-pos (count prefix)]
    (state/set-block-content-and-last-pos! id new-value new-pos)
    (cursor/move-cursor-to input new-pos)))

(defn delete-selection!
  [id]
  (let [input (gdom/getElement id)
        edit-content (gobj/get input "value")
        start (util/get-selection-start input)
        end (util/get-selection-end input)]
    (when-not (= start end)
      (let [prefix (subs edit-content 0 start)
            new-value (str prefix
                           (subs edit-content end))
            new-pos (count prefix)]
        (state/set-block-content-and-last-pos! id new-value new-pos)
        (cursor/move-cursor-to input new-pos)))))

(defn get-matched-commands
  ([text]
   (get-matched-commands text @*initial-commands))
  ([text commands]
   (search/fuzzy-search commands text
                        :extract-fn first
                        :limit 50)))

(defmulti handle-step first)

(defmethod handle-step :editor/hook [[_ event {:keys [pid uuid] :as payload}] format]
  (plugin-handler/hook-plugin-editor event (merge payload {:format format :uuid (or uuid (:block/uuid (state/get-edit-block)))}) pid))

(defmethod handle-step :editor/input [[_ value option]]
  (when-let [input-id (state/get-edit-input-id)]
    (let [type (:type option)
          input (gdom/getElement input-id)
          beginning-of-line? (or (cursor/beginning-of-line? input)
                                 (= 1 (:pos (:pos (state/get-editor-action-data)))))
          value (if (and (contains? #{"block" "properties"} type)
                         (not beginning-of-line?))
                  (str "\n" value)
                  value)]
      (insert! input-id value option)
      (state/clear-editor-action!))))

(defmethod handle-step :editor/cursor-back [[_ n]]
  (when-let [input-id (state/get-edit-input-id)]
    (when-let [current-input (gdom/getElement input-id)]
      (cursor/move-cursor-backward current-input n))))

(defmethod handle-step :editor/cursor-forward [[_ n]]
  (when-let [input-id (state/get-edit-input-id)]
    (when-let [current-input (gdom/getElement input-id)]
      (cursor/move-cursor-forward current-input n))))

(defmethod handle-step :editor/move-cursor-to-end [[_]]
  (when-let [input-id (state/get-edit-input-id)]
    (when-let [current-input (gdom/getElement input-id)]
      (cursor/move-cursor-to-end current-input))))

(defmethod handle-step :editor/restore-saved-cursor [[_]]
  (when-let [input-id (state/get-edit-input-id)]
    (when-let [current-input (gdom/getElement input-id)]
      (cursor/move-cursor-to current-input (state/get-editor-last-pos)))))

(defmethod handle-step :editor/clear-current-slash [[_ space?]]
  (when-let [input-id (state/get-edit-input-id)]
    (when-let [current-input (gdom/getElement input-id)]
      (let [edit-content (gobj/get current-input "value")
            current-pos (cursor/pos current-input)
            prefix (subs edit-content 0 current-pos)
            prefix (util/replace-last command-trigger prefix "" (boolean space?))
            new-value (str prefix
                           (subs edit-content current-pos))]
        (state/set-block-content-and-last-pos! input-id
                                               new-value
                                               (count prefix))))))

(defmethod handle-step :editor/clear-current-bracket [[_ space?]]
  (when-let [input-id (state/get-edit-input-id)]
    (when-let [current-input (gdom/getElement input-id)]
      (let [edit-content (gobj/get current-input "value")
            current-pos (cursor/pos current-input)
            prefix (subs edit-content 0 current-pos)
            prefix (util/replace-last angle-bracket prefix "" (boolean space?))
            new-value (str prefix
                           (subs edit-content current-pos))]
        (state/set-block-content-and-last-pos! input-id
                                               new-value
                                               (count prefix))))))

(defn compute-pos-delta-when-change-marker
  [edit-content marker pos]
  (let [old-marker (some->> (first (util/safe-re-find marker/bare-marker-pattern edit-content))
                            (string/trim))
        pos-delta (- (count marker)
                     (count old-marker))
        pos-delta (cond (string/blank? old-marker)
                        (inc pos-delta)
                        (string/blank? marker)
                        (dec pos-delta)

                        :else
                        pos-delta)]
    (max (+ pos pos-delta) 0)))

(defmethod handle-step :editor/set-marker [[_ marker] format]
  (when-let [input-id (state/get-edit-input-id)]
    (when-let [current-input (gdom/getElement input-id)]
      (let [edit-content (gobj/get current-input "value")
            slash-pos (:pos (:pos (state/get-editor-action-data)))
            [re-pattern new-line-re-pattern] (if (= :org format)
                                               [#"\*+\s" #"\n\*+\s"]
                                               [#"#+\s" #"\n#+\s"])
            pos (let [prefix (subs edit-content 0 (dec slash-pos))]
                  (if-let [matches (seq (util/re-pos new-line-re-pattern prefix))]
                    (let [[start-pos content] (last matches)]
                      (+ start-pos (count content)))
                    (count (util/safe-re-find re-pattern prefix))))
            new-value (str (subs edit-content 0 pos)
                           (string/replace-first (subs edit-content pos)
                                                 (marker/marker-pattern format)
                                                 (str marker " ")))]
        (state/set-edit-content! input-id new-value)
        (let [new-pos (compute-pos-delta-when-change-marker
                       edit-content marker (dec slash-pos))]
          ;; TODO: any performance issue?
          (js/setTimeout #(cursor/move-cursor-to current-input new-pos) 10))))))

(defmethod handle-step :editor/set-priority [[_ priority] _format]
  (when-let [input-id (state/get-edit-input-id)]
    (when-let [current-input (gdom/getElement input-id)]
      (let [format (or (db/get-page-format (state/get-current-page)) (state/get-preferred-format))
            edit-content (gobj/get current-input "value")
            new-priority (util/format "[#%s]" priority)
            new-value (string/trim (priority/add-or-update-priority edit-content format new-priority))]
        (state/set-edit-content! input-id new-value)))))

(defmethod handle-step :editor/insert-properties [[_ _] _format]
  (when-let [input-id (state/get-edit-input-id)]
    (when-let [current-input (gdom/getElement input-id)]
      (let [format (or (db/get-page-format (state/get-current-page)) (state/get-preferred-format))
            edit-content (gobj/get current-input "value")
            repo (state/get-current-repo)
            new-value (property-edit/insert-property-when-file-based repo format edit-content "" "")]
        (state/set-edit-content! input-id new-value)))))

(defmethod handle-step :editor/move-cursor-to-properties [[_]]
  (when-let [input-id (state/get-edit-input-id)]
    (when-let [current-input (gdom/getElement input-id)]
      (let [format (or (db/get-page-format (state/get-current-page)) (state/get-preferred-format))]
        (property-edit/goto-properties-end-when-file-based format current-input)
        (cursor/move-cursor-backward current-input 3)))))

(defonce markdown-heading-pattern #"^#+\s+")
(defn set-markdown-heading
  [content heading]
  (let [heading-str (apply str (repeat heading "#"))]
    (if (util/safe-re-find markdown-heading-pattern content)
      (string/replace-first content
                            markdown-heading-pattern
                            (str heading-str " "))
      (str heading-str " " (string/triml content)))))

(defn clear-markdown-heading
  [content]
  [:pre (string? content)]
  (string/replace-first content
                        markdown-heading-pattern
                        ""))

(defmethod handle-step :editor/set-heading [[_ heading]]
  (when-let [input-id (state/get-edit-input-id)]
    (when-let [current-input (gdom/getElement input-id)]
      (let [current-block (state/get-edit-block)
            format (:block/format current-block)]
        (if (= format :markdown)
          (let [edit-content (gobj/get current-input "value")
                new-content (set-markdown-heading edit-content heading)]
            (state/set-edit-content! input-id new-content))
          (state/pub-event! [:editor/set-org-mode-heading current-block heading]))))))

(defmethod handle-step :editor/search-page [[_]]
  (state/set-editor-action! :page-search))

(defmethod handle-step :editor/search-page-hashtag [[_]]
  (state/set-editor-action! :page-search-hashtag))

(defmethod handle-step :editor/search-block [[_ _type]]
  (state/set-editor-action! :block-search))

(defmethod handle-step :editor/search-template [[_]]
  (state/set-editor-action! :template-search))

(defmethod handle-step :editor/show-input [[_ option]]
  (state/set-editor-show-input! option))

(defmethod handle-step :editor/show-zotero [[_]]
  (state/set-editor-action! :zotero))

(defn insert-youtube-timestamp
  []
  (let [input-id (state/get-edit-input-id)
        macro (youtube/gen-youtube-ts-macro)]
    (when-let [input (gdom/getElement input-id)]
      (when macro
        (util/insert-at-current-position! input (str macro " "))))))

(defmethod handle-step :youtube/insert-timestamp [[_]]
  (let [input-id (state/get-edit-input-id)
        macro (youtube/gen-youtube-ts-macro)]
    (insert! input-id macro {})))

(defmethod handle-step :editor/toggle-children-number-list [[_]]
  (when-let [block (state/get-edit-block)]
    (state/pub-event! [:editor/toggle-children-number-list block])))

(defmethod handle-step :editor/toggle-own-number-list [[_]]
  (when-let [block (state/get-edit-block)]
    (state/pub-event! [:editor/toggle-own-number-list block])))

(defmethod handle-step :editor/remove-own-number-list [[_]]
  (when-let [block (state/get-edit-block)]
    (state/pub-event! [:editor/remove-own-number-list block])))

(defmethod handle-step :editor/show-date-picker [[_ type]]
  (if (and
       (contains? #{:scheduled :deadline} type)
       (string/blank? (gobj/get (state/get-input) "value")))
    (do
      (notification/show! [:div "Please add some content first."] :warning)
      (restore-state))
    (do
      (state/set-timestamp-block! nil)
      (state/set-editor-action! :datepicker))))

(defmethod handle-step :editor/select-code-block-mode [[_]]
  (-> (p/delay 50)
      (p/then
        (fn []
          (when-let [input (state/get-input)]
            ;; update action cursor position
            (state/set-editor-action-data! {:pos (cursor/get-caret-pos input)})
            (state/set-editor-action! :select-code-block-mode))))))

(defmethod handle-step :editor/click-hidden-file-input [[_ _input-id]]
  (when-let [input-file (gdom/getElement "upload-file")]
    (.click input-file)))

(defmethod handle-step :editor/exit [[_]]
  (state/clear-edit!))

(defmethod handle-step :editor/new-property [[_]]
  (property-handler/editing-new-property!))

(defmethod handle-step :default [[type & _args]]
  (prn "No handler for step: " type))

(defn handle-steps
  [vector format]
  (doseq [step vector]
    (handle-step step format)))

(defn exec-plugin-simple-command!
  [pid {:keys [block-id] :as cmd} action]
  (let [format (and block-id (:block/format (db-utils/pull [:block/uuid block-id])))
        inputs (vector (conj action (assoc cmd :pid pid)))]
    (handle-steps inputs format)))<|MERGE_RESOLUTION|>--- conflicted
+++ resolved
@@ -298,16 +298,13 @@
 
      ["Embed Twitter tweet" [[:editor/input "{{tweet }}" {:last-pattern command-trigger
                                                           :backward-pos 2}]]]
-<<<<<<< HEAD
      ["Add new property" [[:editor/clear-current-slash]
-                          [:editor/new-property]]]]
-=======
+                          [:editor/new-property]]]
 
      ["Code block" [[:editor/input "```\n```\n" {:type            "block"
                                                  :backward-pos    5
                                                  :only-breakline? true}]
                     [:editor/select-code-block-mode]] "Insert code block"]]
->>>>>>> 4949a19b
 
     @*extend-slash-commands
     ;; Allow user to modify or extend, should specify how to extend.
