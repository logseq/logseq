--- conflicted
+++ resolved
@@ -273,22 +273,9 @@
      ["Query table function" [[:editor/input "{{function }}" {:backward-pos 2}]] "Create a query table function"]
      ["Calculator" [[:editor/input "```calc\n\n```" {:backward-pos 4}]
                     [:codemirror/focus]] "Insert a calculator"]
-<<<<<<< HEAD
+     
      ["draw" (draw-handler/initialize-excalidarw-file) "Draw a graph with Excalidraw"]
-
-     (when (util/zh-CN-supported?)
-       ["Embed Bilibili video" [[:editor/input "{{bilibili }}" {:last-pattern (state/get-editor-command-trigger)
-                                                                :backward-pos 2}]]])
-=======
-     ["Draw" (fn []
-               (let [file (draw/file-name)
-                     path (str gp-config/default-draw-directory "/" file)
-                     text (util/format "[[%s]]" path)]
-                 (p/let [_ (draw/create-draw-with-default-content path)]
-                   (println "draw file created, " path))
-                 text)) "Draw a graph with Excalidraw"]
      
->>>>>>> cdc4f8be
      ["Embed HTML " (->inline "html")]
 
      ["Embed Video URL" [[:editor/input "{{video }}" {:last-pattern (state/get-editor-command-trigger)
