(ns frontend.commands
  "Provides functionality for commands and advanced commands"
  (:require [clojure.string :as string]
            [frontend.config :as config]
            [frontend.date :as date]
            [frontend.db :as db]
            [frontend.db.utils :as db-utils]
            [frontend.handler.draw :as draw]
            [frontend.handler.notification :as notification]
            [frontend.handler.plugin :as plugin-handler]
            [frontend.extensions.video.youtube :as youtube]
            [frontend.search :as search]
            [frontend.state :as state]
            [frontend.util :as util]
            [frontend.util.cursor :as cursor]
            [frontend.util.marker :as marker]
            [frontend.util.priority :as priority]
            [frontend.util.property :as property]
            [logseq.graph-parser.util :as gp-util]
            [logseq.graph-parser.config :as gp-config]
            [logseq.graph-parser.property :as gp-property]
            [logseq.graph-parser.util.page-ref :as page-ref]
            [logseq.graph-parser.util.block-ref :as block-ref]
            [goog.dom :as gdom]
            [goog.object :as gobj]
            [promesa.core :as p]))

;; TODO: move to frontend.handler.editor.commands

(defonce angle-bracket "<")
(defonce hashtag "#")
(defonce colon ":")
(defonce command-trigger "/")
(defonce *current-command (atom nil))

(def query-doc
  [:div {:on-mouse-down (fn [e] (.stopPropagation e))}
   [:div.font-medium.text-lg.mb-2 "Query examples:"]
   [:ul.mb-1
    [:li.mb-1 [:code "{{query #tag}}"]]
    [:li.mb-1 [:code "{{query [[page]]}}"]]
    [:li.mb-1 [:code "{{query \"full-text search\"}}"]]
    [:li.mb-1 [:code "{{query (and [[project]] (task NOW LATER))}}"]]
    [:li.mb-1 [:code "{{query (or [[page 1]] [[page 2]])}}"]]
    [:li.mb-1 [:code "{{query (and (between -7d +7d) (task DONE))}}"]]
    [:li.mb-1 [:code "{{query (property key value)}}"]]
    [:li.mb-1 [:code "{{query (page-tags #tag)}}"]]]

   [:p "Check more examples at "
    [:a {:href "https://docs.logseq.com/#/page/queries"
         :target "_blank"}
     "Queries documentation"]
    "."]])

(defn link-steps []
  [[:editor/input (str command-trigger "link")]
   [:editor/show-input [{:command :link
                         :id :link
                         :placeholder "Link"
                         :autoFocus true}
                        {:command :link
                         :id :label
                         :placeholder "Label"}]]])

(defn image-link-steps []
  [[:editor/input (str command-trigger "link")]
   [:editor/show-input [{:command :image-link
                         :id :link
                         :placeholder "Link"
                         :autoFocus true}
                        {:command :image-link
                         :id :label
                         :placeholder "Label"}]]])

(defn zotero-steps []
  [[:editor/input (str command-trigger "zotero")]
   [:editor/show-zotero]])

(def *extend-slash-commands (atom []))

(defn register-slash-command [cmd]
  (swap! *extend-slash-commands conj cmd))

(defn ->marker
  [marker]
  [[:editor/clear-current-slash]
   [:editor/set-marker marker]
   [:editor/move-cursor-to-end]])

(defn ->priority
  [priority]
  [[:editor/clear-current-slash]
   [:editor/set-priority priority]
   [:editor/move-cursor-to-end]])

(defn ->inline
  [type]
  (let [template (util/format "@@%s: @@"
                              type)]
    [[:editor/input template {:last-pattern command-trigger
                              :backward-pos 2}]]))

(defn embed-page
  []
  (conj
   [[:editor/input "{{embed [[]]}}" {:last-pattern command-trigger
                                     :backward-pos 4}]]
   [:editor/search-page :embed]))

(defn embed-block
  []
  [[:editor/input "{{embed (())}}" {:last-pattern command-trigger
                                    :backward-pos 4}]
   [:editor/search-block :embed]])

(defn get-preferred-workflow
  []
  (let [workflow (state/get-preferred-workflow)]
    (if (= :now workflow)
      [["LATER" (->marker "LATER")]
       ["NOW" (->marker "NOW")]
       ["TODO" (->marker "TODO")]
       ["DOING" (->marker "DOING")]]
      [["TODO" (->marker "TODO")]
       ["DOING" (->marker "DOING")]
       ["LATER" (->marker "LATER")]
       ["NOW" (->marker "NOW")]])))

;; Credits to roamresearch.com

(defn- ->heading
  [heading]
  [[:editor/clear-current-slash]
   [:editor/set-heading heading]
   [:editor/move-cursor-to-end]])

(defn- headings
  []
  (mapv (fn [level]
          (let [heading (str "h" level)]
            [heading (->heading level)])) (range 1 7)))

(defonce *matched-commands (atom nil))
(defonce *initial-commands (atom nil))

(defonce *first-command-group
  {"Page reference" "BASIC"
   "Tomorrow" "TIME & DATE"
   "LATER" "TASK"
   "A" "PRIORITY"
   "Number list" "LIST TYPE"
   "Query" "ADVANCED"
   "Quote" "ORG-MODE"})

(defn ->block
  ([type]
   (->block type nil))
  ([type optional]
   (let [format (get (state/get-edit-block) :block/format)
         markdown-src? (and (= format :markdown)
                            (= (string/lower-case type) "src"))
         [left right] (cond
                        markdown-src?
                        ["```" "\n```"]

                        :else
                        (->> ["#+BEGIN_%s" "\n#+END_%s"]
                             (map #(util/format %
                                                (string/upper-case type)))))
         template (str
                   left
                   (if optional (str " " optional) "")
                   "\n"
                   right)
         backward-pos (if (= type "src")
                        (+ 1 (count right))
                        (count right))]
     [[:editor/input template {:type "block"
                               :last-pattern angle-bracket
                               :backward-pos backward-pos}]])))

(defn ->properties
  []
  [[:editor/clear-current-bracket]
   [:editor/insert-properties]
   [:editor/move-cursor-to-properties]])

;; https://orgmode.org/manual/Structure-Templates.html
(defn block-commands-map
  []
  (->>
   (concat
    [["Quote" (->block "quote")]
     ["Src" (->block "src" "")]
     ["Query" (->block "query")]
     ["Latex export" (->block "export" "latex")]
     ;; FIXME: current page's format
     (when (= :org (state/get-preferred-format))
       ["Properties" (->properties)])
     ["Note" (->block "note")]
     ["Tip" (->block "tip")]
     ["Important" (->block "important")]
     ["Caution" (->block "caution")]
     ["Pinned" (->block "pinned")]
     ["Warning" (->block "warning")]
     ["Example" (->block "example")]
     ["Export" (->block "export")]
     ["Verse" (->block "verse")]
     ["Ascii" (->block "export" "ascii")]
     ["Center" (->block "center")]
     ["Comment" (->block "comment")]]

    ;; Allow user to modify or extend, should specify how to extend.
    (state/get-commands))
   (remove nil?)
   (util/distinct-by-last-wins first)))

(defn commands-map
  [get-page-ref-text]
  (->>
   (concat
    ;; basic
    [["Page reference" [[:editor/input page-ref/left-and-right-brackets {:backward-pos 2}]
                        [:editor/search-page]] "Create a backlink to a page"]
     ["Page embed" (embed-page) "Embed a page here"]
     ["Block reference" [[:editor/input block-ref/left-and-right-parens {:backward-pos 2}]
                         [:editor/search-block :reference]] "Create a backlink to a block"]
     ["Block embed" (embed-block) "Embed a block here" "Embed a block here"]
     ["Link" (link-steps) "Create a HTTP link"]
     ["Image link" (image-link-steps) "Create a HTTP link to a image"]
<<<<<<< HEAD
     ["Template" [[:editor/input (state/get-editor-command-trigger) nil]
=======
     (when (state/markdown?)
       ["Underline" [[:editor/input "<ins></ins>"
                      {:last-pattern command-trigger
                       :backward-pos 6}]] "Create a underline text decoration"])
     ["Template" [[:editor/input command-trigger nil]
>>>>>>> a1fb1cfa
                  [:editor/search-template]] "Insert a created template here"]
     (cond
       (and (util/electron?) (config/local-db? (state/get-current-repo)))

       ["Upload an asset" [[:editor/click-hidden-file-input :id]] "Upload file types like image, pdf, docx, etc.)"])]

       ;; ["Upload an image" [[:editor/click-hidden-file-input :id]]]


    (headings)

    ;; time & date

    [["Tomorrow" #(get-page-ref-text (date/tomorrow)) "Insert the date of tomorrow"]
     ["Yesterday" #(get-page-ref-text (date/yesterday)) "Insert the date of yesterday"]
     ["Today" #(get-page-ref-text (date/today)) "Insert the date of today"]
     ["Current time" #(date/get-current-time) "Insert current time"]
     ["Date picker" [[:editor/show-date-picker]] "Pick a date and insert here"]]

    ;; order list
    [["Number list" [[:editor/clear-current-slash]
                     [:editor/toggle-own-number-list]] "Number list"]
     ["Number children" [[:editor/clear-current-slash]
                         [:editor/toggle-children-number-list]] "Number children"]]

    ;; task management
    (get-preferred-workflow)
    [["DONE" (->marker "DONE")]
     ["WAITING" (->marker "WAITING")]
     ["CANCELED" (->marker "CANCELED")]
     ["Deadline" [[:editor/clear-current-slash]
                  [:editor/show-date-picker :deadline]]]
     ["Scheduled" [[:editor/clear-current-slash]
                   [:editor/show-date-picker :scheduled]]]]

    ;; priority
    [["A" (->priority "A")]
     ["B" (->priority "B")]
     ["C" (->priority "C")]]

    ;; advanced

    [["Query" [[:editor/input "{{query }}" {:backward-pos 2}]
               [:editor/exit]] query-doc]
     ["Zotero" (zotero-steps) "Import Zotero journal article"]
     ["Query table function" [[:editor/input "{{function }}" {:backward-pos 2}]] "Create a query table function"]
     ["Calculator" [[:editor/input "```calc\n\n```" {:type "block"
                                                     :backward-pos 4}]
                    [:codemirror/focus]] "Insert a calculator"]
     ["Draw" (fn []
               (let [file (draw/file-name)
                     path (str gp-config/default-draw-directory "/" file)
                     text (page-ref/->page-ref path)]
                 (p/let [_ (draw/create-draw-with-default-content path)]
                   (println "draw file created, " path))
                 text)) "Draw a graph with Excalidraw"]
     ["Embed HTML " (->inline "html")]

     ["Embed Video URL" [[:editor/input "{{video }}" {:last-pattern command-trigger
                                                      :backward-pos 2}]]]

     ["Embed Youtube timestamp" [[:youtube/insert-timestamp]]]

     ["Embed Twitter tweet" [[:editor/input "{{tweet }}" {:last-pattern command-trigger
                                                          :backward-pos 2}]]]]

    @*extend-slash-commands
    ;; Allow user to modify or extend, should specify how to extend.

    (state/get-commands)
    (state/get-plugins-slash-commands))
   (remove nil?)
   (util/distinct-by-last-wins first)))

(defn init-commands!
  [get-page-ref-text]
  (let [commands (commands-map get-page-ref-text)]
    (reset! *initial-commands commands)
    (reset! *matched-commands commands)))

(defonce *matched-block-commands (atom (block-commands-map)))

(defn reinit-matched-commands!
  []
  (reset! *matched-commands @*initial-commands))

(defn reinit-matched-block-commands!
  []
  (reset! *matched-block-commands (block-commands-map)))

(defn restore-state
  []
  (state/clear-editor-action!)
  (reinit-matched-commands!)
  (reinit-matched-block-commands!))

(defn insert!
  [id value
   {:keys [last-pattern postfix-fn backward-pos end-pattern backward-truncate-number command]
    :as _option}]
  (when-let [input (gdom/getElement id)]
    (let [last-pattern (when-not (= last-pattern :skip-check)
                         (when-not backward-truncate-number
                           (or last-pattern command-trigger)))
          edit-content (gobj/get input "value")
          current-pos (cursor/pos input)
          current-pos (or
                       (when (and end-pattern (string? end-pattern))
                         (when-let [i (string/index-of (gp-util/safe-subs edit-content current-pos) end-pattern)]
                           (+ current-pos i)))
                       current-pos)
          orig-prefix (subs edit-content 0 current-pos)
          postfix (subs edit-content current-pos)
          postfix (if postfix-fn (postfix-fn postfix) postfix)
          space? (let [space? (when (and last-pattern orig-prefix)
                                (let [s (when-let [last-index (string/last-index-of orig-prefix last-pattern)]
                                          (gp-util/safe-subs orig-prefix 0 last-index))]
                                  (not
                                   (or
                                    (and (= :page-ref command)
                                         (util/cjk-string? value)
                                         (or (util/cjk-string? (str (last orig-prefix)))
                                             (util/cjk-string? (str (first postfix)))))
                                    (and s
                                         (string/ends-with? s "(")
                                         (or (string/starts-with? last-pattern block-ref/left-parens)
                                             (string/starts-with? last-pattern page-ref/left-brackets)))
                                    (and s (string/starts-with? s "{{embed"))
                                    (and s (= (last s) \#) (string/starts-with? last-pattern "[["))
                                    (and last-pattern
                                         (or (string/ends-with? last-pattern gp-property/colons)
                                             (string/starts-with? last-pattern gp-property/colons)))))))]
                   (if (and space? (string/starts-with? last-pattern "#[["))
                     false
                     space?))
          prefix (cond
                   (and backward-truncate-number (integer? backward-truncate-number))
                   (str (gp-util/safe-subs orig-prefix 0 (- (count orig-prefix) backward-truncate-number))
                        (when-not (zero? backward-truncate-number)
                          value))

                   (string/blank? last-pattern)
                   (if space?
                     (util/concat-without-spaces orig-prefix value)
                     (str orig-prefix value))

                   :else
                   (util/replace-last last-pattern orig-prefix value space?))
          new-value (cond
                      (string/blank? postfix)
                      prefix

                      space?
                      (util/concat-without-spaces prefix postfix)

                      :else
                      (str prefix postfix))
          new-pos (- (count prefix)
                     (or backward-pos 0))]
      (when-not (string/blank? new-value)
        (state/set-block-content-and-last-pos! id new-value new-pos)
        (cursor/move-cursor-to input new-pos)))))

(defn simple-insert!
  [id value
   {:keys [backward-pos forward-pos check-fn]
    :as _option}]
  (let [input (gdom/getElement id)
        edit-content (gobj/get input "value")
        current-pos (cursor/pos input)
        prefix (subs edit-content 0 current-pos)
        surfix (subs edit-content current-pos)
        new-value (str prefix
                       value
                       surfix)
        new-pos (- (+ (count prefix)
                      (count value)
                      (or forward-pos 0))
                   (or backward-pos 0))]
    (state/set-edit-content! (state/get-edit-input-id)
                             (str prefix value))
    ;; HACK: save scroll-pos of current pos, then add trailing content
    (let [scroll-container (util/nearest-scrollable-container input)
          scroll-pos (.-scrollTop scroll-container)]
      (state/set-block-content-and-last-pos! id new-value new-pos)
      (cursor/move-cursor-to input new-pos)
      (set! (.-scrollTop scroll-container) scroll-pos)
      (when check-fn
        (check-fn new-value (dec (count prefix)) new-pos)))))

(defn simple-replace!
  [id value selected
   {:keys [backward-pos forward-pos check-fn]
    :as _option}]
  (let [selected? (not (string/blank? selected))
        input (gdom/getElement id)
        edit-content (gobj/get input "value")]
    (when edit-content
      (let [current-pos (cursor/pos input)
            prefix (subs edit-content 0 current-pos)
            postfix (if selected?
                      (string/replace-first (subs edit-content current-pos)
                                            selected
                                            "")
                      (subs edit-content current-pos))
            new-value (str prefix value postfix)
            new-pos (- (+ (count prefix)
                          (count value)
                          (or forward-pos 0))
                       (or backward-pos 0))]
        (state/set-block-content-and-last-pos! id new-value new-pos)
        (cursor/move-cursor-to input new-pos)
        (when selected?
          (.setSelectionRange input new-pos (+ new-pos (count selected))))
        (when check-fn
          (check-fn new-value (dec (count prefix))))))))

(defn delete-pair!
  [id]
  (let [input (gdom/getElement id)
        edit-content (gobj/get input "value")
        current-pos (cursor/pos input)
        prefix (subs edit-content 0 (dec current-pos))
        new-value (str prefix
                       (subs edit-content (inc current-pos)))
        new-pos (count prefix)]
    (state/set-block-content-and-last-pos! id new-value new-pos)
    (cursor/move-cursor-to input new-pos)))

(defn delete-selection!
  [id]
  (let [input (gdom/getElement id)
        edit-content (gobj/get input "value")
        start (util/get-selection-start input)
        end (util/get-selection-end input)]
    (when-not (= start end)
      (let [prefix (subs edit-content 0 start)
            new-value (str prefix
                           (subs edit-content end))
            new-pos (count prefix)]
        (state/set-block-content-and-last-pos! id new-value new-pos)
        (cursor/move-cursor-to input new-pos)))))

(defn get-matched-commands
  ([text]
   (get-matched-commands text @*initial-commands))
  ([text commands]
   (search/fuzzy-search commands text
                        :extract-fn first
                        :limit 50)))

(defmulti handle-step first)

(defmethod handle-step :editor/hook [[_ event {:keys [pid uuid] :as payload}] format]
  (plugin-handler/hook-plugin-editor event (merge payload {:format format :uuid (or uuid (:block/uuid (state/get-edit-block)))}) pid))

(defmethod handle-step :editor/input [[_ value option]]
  (when-let [input-id (state/get-edit-input-id)]
    (let [type (:type option)
          input (gdom/getElement input-id)
          beginning-of-line? (or (cursor/beginning-of-line? input)
                                 (= 1 (:pos (:pos (state/get-editor-action-data)))))
          value (if (and (contains? #{"block" "properties"} type)
                         (not beginning-of-line?))
                  (str "\n" value)
                  value)]
      (insert! input-id value option)
      (state/clear-editor-action!))))

(defmethod handle-step :editor/cursor-back [[_ n]]
  (when-let [input-id (state/get-edit-input-id)]
    (when-let [current-input (gdom/getElement input-id)]
      (cursor/move-cursor-backward current-input n))))

(defmethod handle-step :editor/cursor-forward [[_ n]]
  (when-let [input-id (state/get-edit-input-id)]
    (when-let [current-input (gdom/getElement input-id)]
      (cursor/move-cursor-forward current-input n))))

(defmethod handle-step :editor/move-cursor-to-end [[_]]
  (when-let [input-id (state/get-edit-input-id)]
    (when-let [current-input (gdom/getElement input-id)]
      (cursor/move-cursor-to-end current-input))))

(defmethod handle-step :editor/restore-saved-cursor [[_]]
  (when-let [input-id (state/get-edit-input-id)]
    (when-let [current-input (gdom/getElement input-id)]
      (cursor/move-cursor-to current-input (state/get-editor-last-pos)))))

(defmethod handle-step :editor/clear-current-slash [[_ space?]]
  (when-let [input-id (state/get-edit-input-id)]
    (when-let [current-input (gdom/getElement input-id)]
      (let [edit-content (gobj/get current-input "value")
            current-pos (cursor/pos current-input)
            prefix (subs edit-content 0 current-pos)
            prefix (util/replace-last command-trigger prefix "" (boolean space?))
            new-value (str prefix
                           (subs edit-content current-pos))]
        (state/set-block-content-and-last-pos! input-id
                                               new-value
                                               (count prefix))))))

(defmethod handle-step :editor/clear-current-bracket [[_ space?]]
  (when-let [input-id (state/get-edit-input-id)]
    (when-let [current-input (gdom/getElement input-id)]
      (let [edit-content (gobj/get current-input "value")
            current-pos (cursor/pos current-input)
            prefix (subs edit-content 0 current-pos)
            prefix (util/replace-last angle-bracket prefix "" (boolean space?))
            new-value (str prefix
                           (subs edit-content current-pos))]
        (state/set-block-content-and-last-pos! input-id
                                               new-value
                                               (count prefix))))))

(defn compute-pos-delta-when-change-marker
  [edit-content marker pos]
  (let [old-marker (some->> (first (util/safe-re-find marker/bare-marker-pattern edit-content))
                            (string/trim))
        pos-delta (- (count marker)
                     (count old-marker))
        pos-delta (cond (string/blank? old-marker)
                        (inc pos-delta)
                        (string/blank? marker)
                        (dec pos-delta)

                        :else
                        pos-delta)]
    (max (+ pos pos-delta) 0)))

(defmethod handle-step :editor/set-marker [[_ marker] format]
  (when-let [input-id (state/get-edit-input-id)]
    (when-let [current-input (gdom/getElement input-id)]
      (let [edit-content (gobj/get current-input "value")
            slash-pos (:pos (:pos (state/get-editor-action-data)))
            [re-pattern new-line-re-pattern] (if (= :org format)
                                               [#"\*+\s" #"\n\*+\s"]
                                               [#"#+\s" #"\n#+\s"])
            pos (let [prefix (subs edit-content 0 (dec slash-pos))]
                  (if-let [matches (seq (util/re-pos new-line-re-pattern prefix))]
                    (let [[start-pos content] (last matches)]
                      (+ start-pos (count content)))
                    (count (util/safe-re-find re-pattern prefix))))
            new-value (str (subs edit-content 0 pos)
                           (string/replace-first (subs edit-content pos)
                                                 (marker/marker-pattern format)
                                                 (str marker " ")))]
        (state/set-edit-content! input-id new-value)
        (let [new-pos (compute-pos-delta-when-change-marker
                       edit-content marker (dec slash-pos))]
          ;; TODO: any performance issue?
          (js/setTimeout #(cursor/move-cursor-to current-input new-pos) 10))))))

(defmethod handle-step :editor/set-priority [[_ priority] _format]
  (when-let [input-id (state/get-edit-input-id)]
    (when-let [current-input (gdom/getElement input-id)]
      (let [format (or (db/get-page-format (state/get-current-page)) (state/get-preferred-format))
            edit-content (gobj/get current-input "value")
            new-priority (util/format "[#%s]" priority)
            new-value (string/trim (priority/add-or-update-priority edit-content format new-priority))]
        (state/set-edit-content! input-id new-value)))))

(defmethod handle-step :editor/insert-properties [[_ _] _format]
  (when-let [input-id (state/get-edit-input-id)]
    (when-let [current-input (gdom/getElement input-id)]
      (let [format (or (db/get-page-format (state/get-current-page)) (state/get-preferred-format))
            edit-content (gobj/get current-input "value")
            new-value (property/insert-property format edit-content "" "")]
        (state/set-edit-content! input-id new-value)))))

(defmethod handle-step :editor/move-cursor-to-properties [[_]]
  (when-let [input-id (state/get-edit-input-id)]
    (when-let [current-input (gdom/getElement input-id)]
      (let [format (or (db/get-page-format (state/get-current-page)) (state/get-preferred-format))]
        (property/goto-properties-end format current-input)
        (cursor/move-cursor-backward current-input 3)))))

(defonce markdown-heading-pattern #"^#+\s+")
(defn set-markdown-heading
  [content heading]
  (let [heading-str (apply str (repeat heading "#"))]
    (if (util/safe-re-find markdown-heading-pattern content)
      (string/replace-first content
                            markdown-heading-pattern
                            (str heading-str " "))
      (str heading-str " " (string/triml content)))))

(defn clear-markdown-heading
  [content]
  [:pre (string? content)]
  (string/replace-first content
                        markdown-heading-pattern
                        ""))

(defmethod handle-step :editor/set-heading [[_ heading]]
  (when-let [input-id (state/get-edit-input-id)]
    (when-let [current-input (gdom/getElement input-id)]
      (let [current-block (state/get-edit-block)
            format (:block/format current-block)]
        (if (= format :markdown)
          (let [edit-content (gobj/get current-input "value")
                new-content (set-markdown-heading edit-content heading)]
            (state/set-edit-content! input-id new-content))
          (state/pub-event! [:editor/set-org-mode-heading current-block heading]))))))

(defmethod handle-step :editor/search-page [[_]]
  (state/set-editor-action! :page-search))

(defmethod handle-step :editor/search-page-hashtag [[_]]
  (state/set-editor-action! :page-search-hashtag))

(defmethod handle-step :editor/search-block [[_ _type]]
  (state/set-editor-action! :block-search))

(defmethod handle-step :editor/search-template [[_]]
  (state/set-editor-action! :template-search))

(defmethod handle-step :editor/show-input [[_ option]]
  (state/set-editor-show-input! option))

(defmethod handle-step :editor/show-zotero [[_]]
  (state/set-editor-action! :zotero))

(defn insert-youtube-timestamp
  []
  (let [input-id (state/get-edit-input-id)
        macro (youtube/gen-youtube-ts-macro)]
    (when-let [input (gdom/getElement input-id)]
      (when macro
        (util/insert-at-current-position! input (str macro " "))))))

(defmethod handle-step :youtube/insert-timestamp [[_]]
  (let [input-id (state/get-edit-input-id)
        macro (youtube/gen-youtube-ts-macro)]
    (insert! input-id macro {})))

(defmethod handle-step :editor/toggle-children-number-list [[_]]
  (when-let [block (state/get-edit-block)]
    (state/pub-event! [:editor/toggle-children-number-list block])))

(defmethod handle-step :editor/toggle-own-number-list [[_]]
  (when-let [block (state/get-edit-block)]
    (state/pub-event! [:editor/toggle-own-number-list block])))

(defmethod handle-step :editor/remove-own-number-list [[_]]
  (when-let [block (state/get-edit-block)]
    (state/pub-event! [:editor/remove-own-number-list block])))

(defmethod handle-step :editor/show-date-picker [[_ type]]
  (if (and
       (contains? #{:scheduled :deadline} type)
       (string/blank? (gobj/get (state/get-input) "value")))
    (do
      (notification/show! [:div "Please add some content first."] :warning)
      (restore-state))
    (do
      (state/set-timestamp-block! nil)
      (state/set-editor-action! :datepicker))))

(defmethod handle-step :editor/click-hidden-file-input [[_ _input-id]]
  (when-let [input-file (gdom/getElement "upload-file")]
    (.click input-file)))

(defmethod handle-step :editor/exit [[_]]
  (state/clear-edit!))

(defmethod handle-step :default [[type & _args]]
  (prn "No handler for step: " type))

(defn handle-steps
  [vector format]
  (doseq [step vector]
    (handle-step step format)))

(defn exec-plugin-simple-command!
  [pid {:keys [block-id] :as cmd} action]
  (let [format (and block-id (:block/format (db-utils/pull [:block/uuid block-id])))
        inputs (vector (conj action (assoc cmd :pid pid)))]
    (handle-steps inputs format)))<|MERGE_RESOLUTION|>--- conflicted
+++ resolved
@@ -228,15 +228,7 @@
      ["Block embed" (embed-block) "Embed a block here" "Embed a block here"]
      ["Link" (link-steps) "Create a HTTP link"]
      ["Image link" (image-link-steps) "Create a HTTP link to a image"]
-<<<<<<< HEAD
      ["Template" [[:editor/input (state/get-editor-command-trigger) nil]
-=======
-     (when (state/markdown?)
-       ["Underline" [[:editor/input "<ins></ins>"
-                      {:last-pattern command-trigger
-                       :backward-pos 6}]] "Create a underline text decoration"])
-     ["Template" [[:editor/input command-trigger nil]
->>>>>>> a1fb1cfa
                   [:editor/search-template]] "Insert a created template here"]
      (cond
        (and (util/electron?) (config/local-db? (state/get-current-repo)))
