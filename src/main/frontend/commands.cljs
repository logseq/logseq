(ns frontend.commands
  "Provides functionality for commands and advanced commands"
  (:require [clojure.string :as string]
            [frontend.config :as config]
            [frontend.date :as date]
            [frontend.db :as db]
            [frontend.extensions.video.youtube :as youtube]
            [frontend.handler.draw :as draw]
            [frontend.handler.notification :as notification]
            [frontend.handler.plugin :as plugin-handler]
            [frontend.search :as search]
            [frontend.state :as state]
            [frontend.util :as util]
            [frontend.util.cursor :as cursor]
            [frontend.util.file-based.priority :as priority]
            [frontend.handler.file-based.property :as file-property-handler]
            [frontend.handler.db-based.property.util :as db-pu]
            [frontend.handler.property.file :as property-file]
            [goog.dom :as gdom]
            [goog.object :as gobj]
            [logseq.common.config :as common-config]
            [logseq.graph-parser.property :as gp-property]
            [logseq.common.util :as common-util]
            [logseq.common.util.block-ref :as block-ref]
            [logseq.common.util.page-ref :as page-ref]
            [promesa.core :as p]
            [frontend.handler.file-based.status :as file-based-status]
            [frontend.handler.db-based.property :as db-property-handler]
            [logseq.common.util.macro :as macro-util]))

;; TODO: move to frontend.handler.editor.commands

(defonce hashtag "#")
(defonce colon ":")
(defonce command-trigger "/")
(defonce command-ask "\\")
(defonce *current-command (atom nil))

(def query-doc
  [:div {:on-pointer-down (fn [e] (.stopPropagation e))}
   [:div.font-medium.text-lg.mb-2 "Query examples:"]
   [:ul.mb-1
    [:li.mb-1 [:code "{{query #tag}}"]]
    [:li.mb-1 [:code "{{query [[page]]}}"]]
    [:li.mb-1 [:code "{{query \"full-text search\"}}"]]
    [:li.mb-1 [:code "{{query (and [[project]] (task NOW LATER))}}"]]
    [:li.mb-1 [:code "{{query (or [[page 1]] [[page 2]])}}"]]
    [:li.mb-1 [:code "{{query (and (between -7d +7d) (task DONE))}}"]]
    [:li.mb-1 [:code "{{query (property key value)}}"]]
    [:li.mb-1 [:code "{{query (page-tags #tag)}}"]]]

   [:p "Check more examples at "
    [:a {:href "https://docs.logseq.com/#/page/queries"
         :target "_blank"}
     "Queries documentation"]
    "."]])

(defn link-steps []
  [[:editor/input (str command-trigger "link")]
   [:editor/show-input [{:command :link
                         :id :link
                         :placeholder "Link"
                         :autoFocus true}
                        {:command :link
                         :id :label
                         :placeholder "Label"}]]])

(defn image-link-steps []
  [[:editor/input (str command-trigger "link")]
   [:editor/show-input [{:command :image-link
                         :id :link
                         :placeholder "Link"
                         :autoFocus true}
                        {:command :image-link
                         :id :label
                         :placeholder "Label"}]]])

(defn zotero-steps []
  [[:editor/input (str command-trigger "zotero")]
   [:editor/show-zotero]])

(def *extend-slash-commands (atom []))

(defn register-slash-command [cmd]
  (swap! *extend-slash-commands conj cmd))

(defn ->marker
  [marker]
  [[:editor/clear-current-slash]
   [:editor/set-status marker]
   [:editor/move-cursor-to-end]])

(defn ->priority
  [priority]
  [[:editor/clear-current-slash]
   [:editor/set-priority priority]
   [:editor/move-cursor-to-end]])

(defn ->inline
  [type]
  (let [template (util/format "@@%s: @@"
                              type)]
    [[:editor/input template {:last-pattern command-trigger
                              :backward-pos 2}]]))

(defn file-based-embed-page
  []
  [[:editor/input "{{embed [[]]}}" {:last-pattern command-trigger
                                    :backward-pos 4}]
   [:editor/search-page :embed]])

(defn file-based-embed-block
  []
  [[:editor/input "{{embed (())}}" {:last-pattern command-trigger
                                    :backward-pos 4}]
   [:editor/search-block :embed]])

(defn file-based-statuses
  []
  (let [workflow (state/get-preferred-workflow)]
    (if (= :now workflow)
      ["LATER" "NOW" "TODO" "DOING" "DONE" "WAITING" "CANCELED"]
      ["TODO" "DOING" "LATER" "NOW" "DONE" "WAITING" "CANCELED"])))

(defn db-based-statuses
  []
  (map (fn [e] (:block/title e))
       (db-pu/get-closed-property-values :logseq.task/status)))

(defn db-based-embed-page
  []
  [[:editor/input "[[]]" {:last-pattern command-trigger
                          :backward-pos 2}]
   [:editor/search-page :embed]])

(defn db-based-embed-block
  []
  [[:editor/input "" {:last-pattern command-trigger}]
   [:editor/search-block :embed]])

(defn db-based-query
  []
  [[:editor/input "" {:last-pattern command-trigger}]
   [:editor/set-property :block/tags :logseq.class/Query]])

(defn file-based-query
  []
  [[:editor/input (str macro-util/query-macro " }}") {:backward-pos 2}]
   [:editor/exit]])

(defn query-steps
  []
  (if (config/db-based-graph? (state/get-current-repo))
    (db-based-query)
    (file-based-query)))

(defn ->block
  ([type]
   (->block type nil))
  ([type optional]
   (let [format (get (state/get-edit-block) :block/format)
         markdown-src? (and (= format :markdown)
                            (= (string/lower-case type) "src"))
         [left right] (cond
                        markdown-src?
                        ["```" "\n```"]

                        :else
                        (->> ["#+BEGIN_%s" "\n#+END_%s"]
                             (map #(util/format %
                                                (string/upper-case type)))))
         template (str
                   left
                   (if optional (str " " optional) "")
                   "\n"
                   right)
         backward-pos (if (= type "src")
                        (+ 1 (count right))
                        (count right))]
     [[:editor/input template {:type "block"
                               :last-pattern command-trigger
                               :backward-pos backward-pos}]])))

(defn- advanced-query-steps
  []
  (if (config/db-based-graph? (state/get-current-repo))
    [[:editor/input "" {:last-pattern command-trigger}]
     [:editor/set-property :block/tags :logseq.class/Query]
     [:editor/set-property :logseq.property/query ""]
     [:editor/set-property-on-block-property :logseq.property/query :logseq.property.node/display-type :code]
     [:editor/set-property-on-block-property :logseq.property/query :logseq.property.code/mode "clojure"]]
    (->block "query")))

(defn db-based-code-block
  []
  [[:editor/input "" {:last-pattern command-trigger}]
<<<<<<< HEAD
   [:editor/upsert-type-block :code]
=======
   [:editor/set-property :logseq.property.node/display-type :code]
>>>>>>> 476e641c
   [:codemirror/focus]])

(defn file-based-code-block
  []
  [[:editor/input "```\n```\n" {:type "block"
                                :backward-pos 5
                                :only-breakline? true}]
   [:editor/select-code-block-mode]])

(defn code-block-steps
  []
  (if (config/db-based-graph? (state/get-current-repo))
    (db-based-code-block)
    (file-based-code-block)))

(defn quote-block-steps
  []
  (if (config/db-based-graph? (state/get-current-repo))
    [[:editor/input "" {:last-pattern command-trigger}]
     [:editor/set-property :logseq.property.node/display-type :quote]]
    (->block "quote")))

(defn math-block-steps
  []
  (if (config/db-based-graph? (state/get-current-repo))
    [[:editor/input "" {:last-pattern command-trigger}]
     [:editor/set-property :logseq.property.node/display-type :math]]
    (->block "export" "latex")))

(defn get-statuses
  []
  (let [db-based? (config/db-based-graph? (state/get-current-repo))
        result (->>
                (if db-based?
                  (db-based-statuses)
                  (file-based-statuses))
                (mapv (fn [m]
                        (let [command (if db-based?
                                        [:div.flex.flex-row.items-center.gap-2 m [:div.text-xs.opacity-50 "Status"]]
                                        m)
                              icon (if db-based?
                                     (case m
                                       "Canceled" "Cancelled"
                                       "Doing" "InProgress50"
                                       m)
                                     "square-asterisk")]
                          [command (->marker m) (str "Set status to " m) icon]))))]
    (when (seq result)
      (map (fn [v] (conj v "TASK")) result))))

(defn file-based-priorities
  []
  ["A" "B" "C"])

(defn db-based-priorities
  []
  (map (fn [e] (:block/title e))
       (db-pu/get-closed-property-values :logseq.task/priority)))

(defn get-priorities
  []
  (let [db-based? (config/db-based-graph? (state/get-current-repo))
        with-no-priority #(if db-based? (cons ["No priority" (->priority nil) "" :icon/priorityLvlNone] %) %)
        result (->>
                (if db-based?
                  (db-based-priorities)
                  (file-based-priorities))
                (mapv (fn [item]
                        (let [command (if db-based?
                                        [:div.flex.flex-row.items-center.gap-2 item [:div.text-xs.opacity-50 "Priority"]]
                                        item)]
                          [command (->priority item) (str "Set priority to " item)
                           (if db-based?
                             (str "priorityLvl" item)
                             (str "circle-letter-" (util/safe-lower-case item)))])))
                (with-no-priority)
                (vec))]
    (when (seq result)
      (map (fn [v] (conj v "PRIORITY")) result))))

;; Credits to roamresearch.com

(defn- ->heading
  [heading]
  [[:editor/clear-current-slash]
   [:editor/set-heading heading]
   [:editor/move-cursor-to-end]])

(defn- headings
  []
  (mapv (fn [level]
          (let [heading (str "Heading " level)]
            [heading (->heading level) heading (str "h-" level)])) (range 1 7)))

(defonce *matched-commands (atom nil))
(defonce *initial-commands (atom nil))

(defn ->properties
  []
  [[:editor/clear-current-slash]
   [:editor/insert-properties]
   [:editor/move-cursor-to-properties]])

(defn ^:large-vars/cleanup-todo commands-map
  [get-page-ref-text]
  (let [db? (config/db-based-graph? (state/get-current-repo))
        embed-page (if db? db-based-embed-page file-based-embed-page)
        embed-block (if db? db-based-embed-block file-based-embed-block)]
    (->>
     (concat
        ;; basic
      [[(if db? "Node reference" "Page reference")
        [[:editor/input page-ref/left-and-right-brackets {:backward-pos 2}]
         [:editor/search-page]]
        (if db? "Create a backlink to a node (a page or a block)"
            "Create a backlink to a BLOCK")
        :icon/pageRef
        "BASIC"]
       (when-not db? ["Page embed" (embed-page) "Embed a page here" :icon/pageEmbed])
       (when-not db?
         ["Block reference" [[:editor/input block-ref/left-and-right-parens {:backward-pos 2}]
                             [:editor/search-block :reference]]
          "Create a backlink to a block" :icon/blockRef])
       [(if db? "Node embed" "Block embed")
        (embed-block)
        (if db? "Embed a node here" "Embed a block here")
        :icon/blockEmbed]]

        ;; format
      [["Link" (link-steps) "Create a HTTP link" :icon/link "FORMAT"]
       ["Image link" (image-link-steps) "Create a HTTP link to a image" :icon/photoLink]
       (when (state/markdown?)
         ["Underline" [[:editor/input "<ins></ins>"
                        {:last-pattern command-trigger
                         :backward-pos 6}]] "Create a underline text decoration"
          :icon/underline])
       ["Code block"
        (code-block-steps)
        "Insert code block"
        :icon/code]
       ["Quote"
        (quote-block-steps)
        "Create a quote block"
        :icon/quote-block]
       ["Math block"
        (math-block-steps)
        "Create a latex block"]]

      (headings)

      ;; task management
      (get-statuses)
      [["Deadline" [[:editor/clear-current-slash]
                    [:editor/set-deadline]] "" :icon/calendar-stats]
       (when-not db?
         ["Scheduled" [[:editor/clear-current-slash]
                       [:editor/set-scheduled]] "" :icon/calendar-month])]

      ;; priority
      (get-priorities)

      ;; time & date
      [["Tomorrow"
        #(get-page-ref-text (date/tomorrow))
        "Insert the date of tomorrow"
        :icon/tomorrow
        "TIME & DATE"]
       ["Yesterday" #(get-page-ref-text (date/yesterday)) "Insert the date of yesterday" :icon/yesterday]
       ["Today" #(get-page-ref-text (date/today)) "Insert the date of today" :icon/calendar]
       ["Current time" #(date/get-current-time) "Insert current time" :icon/clock]
       ["Date picker" [[:editor/show-date-picker]] "Pick a date and insert here" :icon/calendar-dots]]

      ;; order list
      [["Number list"
        [[:editor/clear-current-slash]
         [:editor/toggle-own-number-list]]
        "Number list"
        :icon/numberedParents
        "LIST TYPE"]
       ["Number children" [[:editor/clear-current-slash]
                           [:editor/toggle-children-number-list]]
        "Number children"
        :icon/numberedChildren]]

      ;; https://orgmode.org/manual/Structure-Templates.html
      (when-not db?
        (cond->
         [;; Should this be replaced by "Code block"?
          ["Src" (->block "src") "Create a code block"]
          ["Math block" (->block "export" "latex") "Create a latex block"]
          ["Note" (->block "note") "Create a note block"]
          ["Tip" (->block "tip") "Create a tip block"]
          ["Important" (->block "important") "Create an important block"]
          ["Caution" (->block "caution") "Create a caution block"]
          ["Pinned" (->block "pinned") "Create a pinned block"]
          ["Warning" (->block "warning") "Create a warning block"]
          ["Example" (->block "example") "Create an example block"]
          ["Export" (->block "export") "Create an export block"]
          ["Verse" (->block "verse") "Create a verse block"]
          ["Ascii" (->block "export" "ascii") "Create an ascii block"]
          ["Center" (->block "center") "Create a center block"]]

        ;; FIXME: current page's format
          (= :org (state/get-preferred-format))
          (conj ["Properties" (->properties)])))

      ;; advanced
      [["Query"
        (query-steps)
        query-doc
        :icon/query
        "ADVANCED"]
       ["Advanced Query" (advanced-query-steps) "Create an advanced query block" :icon/advanced-query]
       (when-not db?
         ["Zotero" (zotero-steps) "Import Zotero journal article" :icon/circle-letter-z])
       ["Query function" [[:editor/input "{{function }}" {:backward-pos 2}]] "Create a query function" :icon/queryCode]
       ["Calculator" [[:editor/input "```calc\n\n```" {:type "block"
                                                       :backward-pos 4}]
                      [:codemirror/focus]] "Insert a calculator" :icon/calculator]
       (when-not db?
         ["Draw" (fn []
                   (let [file (draw/file-name)
                         path (str common-config/default-draw-directory "/" file)
                         text (page-ref/->page-ref path)]
                     (p/let [_ (draw/create-draw-with-default-content path)]
                       (println "draw file created, " path))
                     text)) "Draw a graph with Excalidraw"])

       (when (util/electron?)
         ["Upload an asset"
          [[:editor/click-hidden-file-input :id]]
          "Upload file types like image, pdf, docx, etc.)"
          :icon/upload])

       (when-not db?
         ["Template" [[:editor/input command-trigger nil]
                      [:editor/search-template]] "Insert a created template here"
          :icon/template])

       ["Embed HTML " (->inline "html") "" :icon/htmlEmbed]

       ["Embed Video URL" [[:editor/input "{{video }}" {:last-pattern command-trigger
                                                        :backward-pos 2}]] ""
        :icon/videoEmbed]

       ["Embed Youtube timestamp" [[:youtube/insert-timestamp]] "" :icon/videoEmbed]

       ["Embed Twitter tweet" [[:editor/input "{{tweet }}" {:last-pattern command-trigger
                                                            :backward-pos 2}]] ""
        :icon/xEmbed]

       (when db?
         ["Add new property" [[:editor/clear-current-slash]
                              [:editor/new-property]] ""
          :icon/cube-plus])]

      (let [commands (cond->> @*extend-slash-commands
                       db?
                       (remove (fn [command] (when (map? (last command))
                                               (false? (:db-graph? (last command)))))))]
        commands)

;; Allow user to modify or extend, should specify how to extend.

      (state/get-commands)
      (when-let [plugin-commands (seq (some->> (state/get-plugins-slash-commands)
                                               (mapv #(vec (concat % [nil :icon/puzzle])))))]
        (-> plugin-commands (vec) (update 0 (fn [v] (conj v "PLUGINS"))))))
     (remove nil?)
     (util/distinct-by-last-wins first))))

(defn init-commands!
  [get-page-ref-text]
  (let [commands (commands-map get-page-ref-text)]
    (reset! *initial-commands commands)
    (reset! *matched-commands commands)))

(defn reinit-matched-commands!
  []
  (reset! *matched-commands @*initial-commands))

(defn restore-state
  []
  (state/clear-editor-action!)
  (reinit-matched-commands!))

(defn insert!
  [id value
   {:keys [last-pattern postfix-fn backward-pos end-pattern backward-truncate-number
           command only-breakline?]
    :as _option}]
  (when-let [input (gdom/getElement id)]
    (let [last-pattern (when-not (= last-pattern :skip-check)
                         (when-not backward-truncate-number
                           (or last-pattern command-trigger)))
          edit-content (gobj/get input "value")
          current-pos (cursor/pos input)
          current-pos (or
                       (when (and end-pattern (string? end-pattern))
                         (when-let [i (string/index-of (common-util/safe-subs edit-content current-pos) end-pattern)]
                           (+ current-pos i)))
                       current-pos)
          orig-prefix (subs edit-content 0 current-pos)
          postfix (subs edit-content current-pos)
          postfix (if postfix-fn (postfix-fn postfix) postfix)
          space? (let [space? (when (and last-pattern orig-prefix)
                                (let [s (when-let [last-index (string/last-index-of orig-prefix last-pattern)]
                                          (common-util/safe-subs orig-prefix 0 last-index))]
                                  (not
                                   (or
                                    (and (= :page-ref command)
                                         (util/cjk-string? value)
                                         (or (util/cjk-string? (str (last orig-prefix)))
                                             (util/cjk-string? (str (first postfix)))))
                                    (and s
                                         (string/ends-with? s "(")
                                         (or (string/starts-with? last-pattern block-ref/left-parens)
                                             (string/starts-with? last-pattern page-ref/left-brackets)))
                                    (and s (string/starts-with? s "{{embed"))
                                    (and s (= (last s) \#) (string/starts-with? last-pattern "[["))
                                    (and last-pattern
                                         (or (string/ends-with? last-pattern gp-property/colons)
                                             (string/starts-with? last-pattern gp-property/colons)))))))]
                   (if (and space? (or (string/starts-with? last-pattern "#[[")
                                       (string/starts-with? last-pattern "```")))
                     false
                     space?))
          prefix (cond
                   (and backward-truncate-number (integer? backward-truncate-number))
                   (str (common-util/safe-subs orig-prefix 0 (- (count orig-prefix) backward-truncate-number))
                        (when-not (zero? backward-truncate-number)
                          value))

                   (string/blank? last-pattern)
                   (if space?
                     (util/concat-without-spaces orig-prefix value)
                     (str orig-prefix value))

                   :else
                   (util/replace-last last-pattern orig-prefix value space?))
          postfix (cond-> postfix
                    (and only-breakline? postfix
                         (= (get postfix 0) "\n"))
                    (string/replace-first "\n" ""))
          new-value (cond
                      (string/blank? postfix)
                      prefix

                      space?
                      (util/concat-without-spaces prefix postfix)

                      :else
                      (str prefix postfix))
          new-pos (- (count prefix)
                     (or backward-pos 0))]
      (when-not (and (not (string/blank? value))
                     (string/blank? new-value))
        (state/set-block-content-and-last-pos! id new-value new-pos)
        (cursor/move-cursor-to input new-pos)))))

(defn simple-insert!
  [id value
   {:keys [backward-pos forward-pos check-fn]
    :as _option}]
  (let [input (gdom/getElement id)
        edit-content (gobj/get input "value")
        current-pos (cursor/pos input)
        prefix (subs edit-content 0 current-pos)
        surfix (subs edit-content current-pos)
        new-value (str prefix
                       value
                       surfix)
        new-pos (- (+ (count prefix)
                      (count value)
                      (or forward-pos 0))
                   (or backward-pos 0))]
    (state/set-edit-content! (state/get-edit-input-id)
                             (str prefix value))
    ;; HACK: save scroll-pos of current pos, then add trailing content
    (let [scroll-container (util/nearest-scrollable-container input)
          scroll-pos (.-scrollTop scroll-container)]
      (state/set-block-content-and-last-pos! id new-value new-pos)
      (cursor/move-cursor-to input new-pos)
      (set! (.-scrollTop scroll-container) scroll-pos)
      (when check-fn
        (check-fn new-value (dec (count prefix)) new-pos)))))

(defn simple-replace!
  [id value selected
   {:keys [backward-pos forward-pos check-fn]
    :as _option}]
  (let [selected? (not (string/blank? selected))
        input (gdom/getElement id)
        edit-content (gobj/get input "value")]
    (when edit-content
      (let [current-pos (cursor/pos input)
            prefix (subs edit-content 0 current-pos)
            postfix (if selected?
                      (string/replace-first (subs edit-content current-pos)
                                            selected
                                            "")
                      (subs edit-content current-pos))
            new-value (str prefix value postfix)
            new-pos (- (+ (count prefix)
                          (count value)
                          (or forward-pos 0))
                       (or backward-pos 0))]
        (state/set-block-content-and-last-pos! id new-value new-pos)
        (cursor/move-cursor-to input new-pos)
        (when selected?
          (.setSelectionRange input new-pos (+ new-pos (count selected))))
        (when check-fn
          (check-fn new-value (dec (count prefix))))))))

(defn delete-pair!
  [id]
  (let [input (gdom/getElement id)
        edit-content (gobj/get input "value")
        current-pos (cursor/pos input)
        prefix (subs edit-content 0 (dec current-pos))
        new-value (str prefix
                       (subs edit-content (inc current-pos)))
        new-pos (count prefix)]
    (state/set-block-content-and-last-pos! id new-value new-pos)
    (cursor/move-cursor-to input new-pos)))

(defn delete-selection!
  [id]
  (let [input (gdom/getElement id)
        edit-content (gobj/get input "value")
        start (util/get-selection-start input)
        end (util/get-selection-end input)]
    (when-not (= start end)
      (let [prefix (subs edit-content 0 start)
            new-value (str prefix
                           (subs edit-content end))
            new-pos (count prefix)]
        (state/set-block-content-and-last-pos! id new-value new-pos)
        (cursor/move-cursor-to input new-pos)))))

(defn get-matched-commands
  ([text]
   (get-matched-commands text @*initial-commands))
  ([text commands]
   (search/fuzzy-search commands text
                        :extract-fn first
                        :limit 50)))

(defmulti handle-step first)

(defmethod handle-step :editor/hook [[_ event {:keys [pid uuid] :as payload}] format]
  (plugin-handler/hook-plugin-editor event (merge payload {:format format :uuid (or uuid (:block/uuid (state/get-edit-block)))}) pid))

(defmethod handle-step :editor/input [[_ value option]]
  (when-let [input-id (state/get-edit-input-id)]
    (let [type (:type option)
          input (gdom/getElement input-id)
          beginning-of-line? (or (cursor/beginning-of-line? input)
                                 (= 1 (:pos (:pos (state/get-editor-action-data)))))
          value (if (and (contains? #{"block" "properties"} type)
                         (not beginning-of-line?))
                  (str "\n" value)
                  value)]
      (insert! input-id value option)
      (state/clear-editor-action!))))

(defmethod handle-step :editor/cursor-back [[_ n]]
  (when-let [input-id (state/get-edit-input-id)]
    (when-let [current-input (gdom/getElement input-id)]
      (cursor/move-cursor-backward current-input n))))

(defmethod handle-step :editor/cursor-forward [[_ n]]
  (when-let [input-id (state/get-edit-input-id)]
    (when-let [current-input (gdom/getElement input-id)]
      (cursor/move-cursor-forward current-input n))))

(defmethod handle-step :editor/move-cursor-to-end [[_]]
  (when-let [input-id (state/get-edit-input-id)]
    (when-let [current-input (gdom/getElement input-id)]
      (cursor/move-cursor-to-end current-input))))

(defmethod handle-step :editor/restore-saved-cursor [[_]]
  (when-let [input-id (state/get-edit-input-id)]
    (when-let [current-input (gdom/getElement input-id)]
      (cursor/move-cursor-to current-input (state/get-editor-last-pos)))))

(defmethod handle-step :editor/clear-current-slash [[_ space?]]
  (when-let [input-id (state/get-edit-input-id)]
    (when-let [current-input (gdom/getElement input-id)]
      (let [edit-content (gobj/get current-input "value")
            current-pos (cursor/pos current-input)
            prefix (subs edit-content 0 current-pos)
            prefix (util/replace-last command-trigger prefix "" (boolean space?))
            new-value (str prefix
                           (subs edit-content current-pos))]
        (state/set-block-content-and-last-pos! input-id
                                               new-value
                                               (count prefix))))))

(defn compute-pos-delta-when-change-marker
  [edit-content marker pos]
  (let [old-marker (some->> (first (util/safe-re-find file-based-status/bare-marker-pattern edit-content))
                            (string/trim))
        pos-delta (- (count marker)
                     (count old-marker))
        pos-delta (cond (string/blank? old-marker)
                        (inc pos-delta)
                        (string/blank? marker)
                        (dec pos-delta)

                        :else
                        pos-delta)]
    (max (+ pos pos-delta) 0)))

(defn- file-based-set-status
  [marker format]
  (when-let [input-id (state/get-edit-input-id)]
    (when-let [current-input (gdom/getElement input-id)]
      (let [edit-content (gobj/get current-input "value")
            slash-pos (:pos (:pos (state/get-editor-action-data)))
            [re-pattern new-line-re-pattern] (if (= :org format)
                                               [#"\*+\s" #"\n\*+\s"]
                                               [#"#+\s" #"\n#+\s"])
            pos (let [prefix (subs edit-content 0 (dec slash-pos))]
                  (if-let [matches (seq (util/re-pos new-line-re-pattern prefix))]
                    (let [[start-pos content] (last matches)]
                      (+ start-pos (count content)))
                    (count (util/safe-re-find re-pattern prefix))))
            new-value (str (subs edit-content 0 pos)
                           (string/replace-first (subs edit-content pos)
                                                 (file-based-status/marker-pattern format)
                                                 (str marker " ")))]
        (state/set-edit-content! input-id new-value)
        (let [new-pos (compute-pos-delta-when-change-marker
                       edit-content marker (dec slash-pos))]
          ;; TODO: any performance issue?
          (js/setTimeout #(cursor/move-cursor-to current-input new-pos) 10))))))

(defn- db-based-set-status
  [status]
  (when-let [block (state/get-edit-block)]
    (db-property-handler/batch-set-property-closed-value! [(:block/uuid block)] :logseq.task/status status)))

(defmethod handle-step :editor/set-status [[_ status] format]
  (if (config/db-based-graph? (state/get-current-repo))
    (db-based-set-status status)
    (file-based-set-status status format)))

(defmethod handle-step :editor/set-property [[_ property-id value]]
  (when (config/db-based-graph? (state/get-current-repo))
    (when-let [block (state/get-edit-block)]
      (db-property-handler/set-block-property! (:db/id block) property-id value))))

(defmethod handle-step :editor/set-property-on-block-property [[_ block-property-id property-id value]]
  (when (config/db-based-graph? (state/get-current-repo))
    (let [updated-block (when-let [block-uuid (:block/uuid (state/get-edit-block))]
                          (db/entity [:block/uuid block-uuid]))
          block-property-value (get updated-block block-property-id)]
      (when block-property-value
        (db-property-handler/set-block-property! (:db/id block-property-value) property-id value)))))

(defmethod handle-step :editor/upsert-type-block [[_ type]]
  (when (config/db-based-graph? (state/get-current-repo))
    (when-let [block (state/get-edit-block)]
      (state/pub-event! [:editor/upsert-type-block {:block block :type type}]))))

(defn- file-based-set-priority
  [priority]
  (when-let [input-id (state/get-edit-input-id)]
    (when-let [current-input (gdom/getElement input-id)]
      (let [format (or (db/get-page-format (state/get-current-page)) (state/get-preferred-format))
            edit-content (gobj/get current-input "value")
            new-priority (util/format "[#%s]" priority)
            new-value (string/trim (priority/add-or-update-priority edit-content format new-priority))]
        (state/set-edit-content! input-id new-value)))))

(defn- db-based-set-priority
  [priority]
  (when-let [block (state/get-edit-block)]
    (if (nil? priority)
      (db-property-handler/remove-block-property! (:block/uuid block) :logseq.task/priority)
      (db-property-handler/batch-set-property-closed-value! [(:block/uuid block)] :logseq.task/priority priority))))

(defmethod handle-step :editor/set-priority [[_ priority] _format]
  (if (config/db-based-graph? (state/get-current-repo))
    (db-based-set-priority priority)
    (file-based-set-priority priority)))

(defmethod handle-step :editor/set-scheduled [[_]]
  (if (config/db-based-graph? (state/get-current-repo))
    (state/pub-event! [:editor/new-property {:property-key "Scheduled"}])
    (handle-step [:editor/show-date-picker :scheduled])))

(defmethod handle-step :editor/set-deadline [[_]]
  (if (config/db-based-graph? (state/get-current-repo))
    (state/pub-event! [:editor/new-property {:property-key "Deadline"}])
    (handle-step [:editor/show-date-picker :deadline])))

(defmethod handle-step :editor/insert-properties [[_ _] _format]
  (when-let [input-id (state/get-edit-input-id)]
    (when-let [current-input (gdom/getElement input-id)]
      (let [format (or (db/get-page-format (state/get-current-page)) (state/get-preferred-format))
            edit-content (gobj/get current-input "value")
            new-value (file-property-handler/insert-property format edit-content "" "")]
        (state/set-edit-content! input-id new-value)))))

(defmethod handle-step :editor/move-cursor-to-properties [[_]]
  (when-let [input-id (state/get-edit-input-id)]
    (when-let [current-input (gdom/getElement input-id)]
      (let [format (or (db/get-page-format (state/get-current-page)) (state/get-preferred-format))]
        (property-file/goto-properties-end-when-file-based format current-input)
        (cursor/move-cursor-backward current-input 3)))))

(defonce markdown-heading-pattern #"^#+\s+")
(defn set-markdown-heading
  [content heading]
  (let [heading-str (apply str (repeat heading "#"))]
    (if (util/safe-re-find markdown-heading-pattern content)
      (string/replace-first content
                            markdown-heading-pattern
                            (str heading-str " "))
      (str heading-str " " (string/triml content)))))

(defn clear-markdown-heading
  [content]
  [:pre (string? content)]
  (string/replace-first content
                        markdown-heading-pattern
                        ""))

(defmethod handle-step :editor/set-heading [[_ heading]]
  (when-let [input-id (state/get-edit-input-id)]
    (when-let [current-input (gdom/getElement input-id)]
      (let [current-block (state/get-edit-block)
            format (:block/format current-block)]
        (if (= format :markdown)
          (let [edit-content (gobj/get current-input "value")
                new-content (set-markdown-heading edit-content heading)]
            (state/set-edit-content! input-id new-content))
          (state/pub-event! [:editor/set-org-mode-heading current-block heading]))))))

(defmethod handle-step :editor/search-page [_]
  (state/set-editor-action! :page-search))

(defmethod handle-step :editor/search-page-hashtag [[_]]
  (state/set-editor-action! :page-search-hashtag))

(defmethod handle-step :editor/search-block [[_ type]]
  (when (and (= type :embed) (config/db-based-graph? (state/get-current-repo)))
    (reset! *current-command "Block embed")
    (state/set-editor-action-data! {:pos (cursor/get-caret-pos (state/get-input))}))
  (state/set-editor-action! :block-search))

(defmethod handle-step :editor/search-template [[_]]
  (state/set-editor-action! :template-search))

(defmethod handle-step :editor/show-input [[_ option]]
  (state/set-editor-show-input! option))

(defmethod handle-step :editor/show-zotero [[_]]
  (state/set-editor-action! :zotero))

(defn insert-youtube-timestamp
  []
  (let [input-id (state/get-edit-input-id)
        macro (youtube/gen-youtube-ts-macro)]
    (when-let [input (gdom/getElement input-id)]
      (when macro
        (util/insert-at-current-position! input (str macro " "))))))

(defmethod handle-step :youtube/insert-timestamp [[_]]
  (let [input-id (state/get-edit-input-id)
        macro (youtube/gen-youtube-ts-macro)]
    (insert! input-id macro {})))

(defmethod handle-step :editor/toggle-children-number-list [[_]]
  (when-let [block (state/get-edit-block)]
    (state/pub-event! [:editor/toggle-children-number-list block])))

(defmethod handle-step :editor/toggle-own-number-list [[_]]
  (when-let [block (state/get-edit-block)]
    (state/pub-event! [:editor/toggle-own-number-list block])))

(defmethod handle-step :editor/remove-own-number-list [[_]]
  (when-let [block (state/get-edit-block)]
    (state/pub-event! [:editor/remove-own-number-list block])))

(defmethod handle-step :editor/show-date-picker [[_ type]]
  (if (and
       (contains? #{:scheduled :deadline} type)
       (string/blank? (gobj/get (state/get-input) "value")))
    (do
      (notification/show! [:div "Please add some content first."] :warning)
      (restore-state))
    (do
      (state/set-timestamp-block! nil)
      (state/set-editor-action! :datepicker))))

(defmethod handle-step :editor/select-code-block-mode [[_]]
  (-> (p/delay 50)
      (p/then
       (fn []
         (when-let [input (state/get-input)]
            ;; update action cursor position
           (state/set-editor-action-data! {:pos (cursor/get-caret-pos input)})
           (state/set-editor-action! :select-code-block-mode))))))

(defmethod handle-step :editor/click-hidden-file-input [[_ _input-id]]
  (when-let [input-file (gdom/getElement "upload-file")]
    (.click input-file)))

(defmethod handle-step :editor/exit [[_]]
  (p/do!
   (state/pub-event! [:editor/save-current-block])
   (state/clear-edit!)))

(defmethod handle-step :editor/new-property [[_]]
  (state/pub-event! [:editor/new-property]))

(defmethod handle-step :default [[type & _args]]
  (prn "No handler for step: " type))

(defn handle-steps
  [vector' format]
  (if (config/db-based-graph? (state/get-current-repo))
    (p/doseq [step vector']
      (handle-step step format))
    (doseq [step vector']
      (handle-step step format))))

(defn exec-plugin-simple-command!
  [pid {:keys [block-id] :as cmd} action]
  (let [format (and block-id (:block/format (db/entity [:block/uuid block-id])))
        inputs (vector (conj action (assoc cmd :pid pid)))]
    (handle-steps inputs format)))<|MERGE_RESOLUTION|>--- conflicted
+++ resolved
@@ -194,11 +194,7 @@
 (defn db-based-code-block
   []
   [[:editor/input "" {:last-pattern command-trigger}]
-<<<<<<< HEAD
    [:editor/upsert-type-block :code]
-=======
-   [:editor/set-property :logseq.property.node/display-type :code]
->>>>>>> 476e641c
    [:codemirror/focus]])
 
 (defn file-based-code-block
