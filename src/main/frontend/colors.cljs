(ns frontend.colors
  "Colors used"
  (:require [clojure.string :as string]
            ["@radix-ui/colors" :as radix-colors]
            [frontend.util :as util]))

(def color-list [:tomato :red :crimson :pink :plum :purple :violet :indigo :blue :cyan :teal :green :grass :orange :brown])

(def gray-pairing-map {:tomato :mauve :red :mauve :crimson :mauve :pink :mauve :plum :mauve :purple :mauve :violet :mauve
                       :indigo :slate :blue :slate :sky :slate :cyan :slate
                       :teal :sage :mint :sage :green :sage
                       :grass :olive :lime :olive
                       :yellow :sand :amber :sand :orange :sand :brown :sand})

(defn variable
  ; ([value])
  ([color value] (variable color value false))
  ([color value alpha?]
   (str "var(--rx-" (name color) "-" (cond-> value keyword? name) (if alpha? "-alpha" "") ")")))

(defn accent-base-hsl
  ([color] (accent-base-hsl color "9"))
  ([color level]
   (some-> radix-colors
     (aget color)
     (aget (str color level))
     (string/replace "hsl(" "")
     (string/replace ")" "")
     (string/replace "," ""))))

(defn set-radix [color]
  (let [style-tag (or (js/document.querySelector "style#color-variables")
                      (js/document.createElement "style"))
        steps ["01" "02" "03" "04" "05" "06" "07" "08" "09" "10" "11" "12" "01-alpha" "02-alpha" "03-alpha" "04-alpha" "05-alpha" "06-alpha" "07-alpha" "08-alpha" "09-alpha" "10-alpha" "11-alpha" "12-alpha"]
        gray (get gray-pairing-map color)
        accents (map #(str "--lx-accent-" % ": var(--rx-" (name color) "-" % "); ") steps)
        accents (concat accents
                  [(str "--accent:" (accent-base-hsl (name color)) "; ")
                   (str "--primary:" (accent-base-hsl (name color)) "; ")
                   (str "--ring:" (accent-base-hsl (name color) 8) "; ")
                   ;; FIX ME: foreground
                   (str "--accent-foreground: 190 43% 97%; ")
                   (str "--primary-accent-foreground: 190 43% 97%; ")])
        grays   (map #(str "--lx-gray-" % ": var(--rx-" (name gray) "-" % "); ") steps)
        translations (str "--ls-primary-background-color: var(--rx-" (name gray) "-01); "
                          "--ls-secondary-background-color: var(--rx-" (name gray) "-02); "
                          "--ls-tertiary-background-color: var(--rx-" (name gray) "-03); "
                          "--ls-quaternary-background-color: var(--rx-" (name gray) "-04); "
                          "--ls-link-text-color: var(--rx-" (name color) "-11); "
                          "--ls-link-text-hover-color: var(--rx-" (name color) "-12); "
                          "--ls-secondary-text-color: var(--rx-" (name gray) "-12); "
                          "--ls-primary-text-color: var(--rx-" (name gray) "-11); "
                          "--ls-border-color: var(--rx-" (name gray) "-05); "
                          "--ls-secondary-border-color: var(--rx-" (name color) "-05); "
                          "--ls-page-checkbox-color: var(--rx-" (name gray) "-07); "
                          "--ls-selection-background-color: var(--rx-" (name gray) "-04-alpha); "
                          "--ls-block-highlight-color: var(--rx-" (name gray) "-04); "
                          "--ls-focus-ring-color: var(--rx-" (name color) "-09); "
                          "--ls-table-tr-even-background-color: var(--rx-" (name gray) "-04); "
                          "--ls-page-properties-background-color: var(--rx-" (name gray) "-04); "
                          "--ls-block-properties-background-color: var(--rx-" (name gray) "-03); "
                          "--ls-page-inline-code-bg-color: var(--rx-" (name gray) "-03); "
                          "--ls-cloze-text-color: var(--rx-" (name color) "-08); "
                          "--ls-wb-stroke-color-default: var(--rx-" (name color) "-07); "
                          "--ls-wb-background-color-default: var(--rx-" (name color) "-04); "
                          "--ls-wb-text-color-default: var(--rx-" (name gray) "-12); "
                          "--ls-a-chosen-bg: var(--rx-" (name gray) "-01); ")
                          ; "--tl-selectStroke: var(--rx-" (name color) "-08); ")
        tl-translations (str "[class^=\"tl-\"] { --tl-selectStroke: var(--rx-" (name color) "-09); }")]
    (set! (.-id style-tag) "color-variables")
    ; (set! (.-innerHTML style-tag) (str/join "\n" (flatten [":root {" accent gray "}"])))
    (->> [":root { " accents grays translations " } body, .dark-theme, .light-theme {" accents grays translations "} " tl-translations]
         (flatten)
         (string/join "\n")
         (set! (.-innerHTML style-tag)))
    (js/document.head.appendChild style-tag)))

(defn unset-radix []
  (when-let [style-tag (js/document.querySelector "style#color-variables")]
    (js/document.head.removeChild style-tag)))


(defn linear-gradient [color-name color-stop gradient-level]
  (let [color-index (.indexOf color-list color-name)
        step (fn [dist]
               (str "var(--rx-"
                 (name (nth color-list (mod (+ color-index dist) (count color-list))))
                 "-" (name color-stop) ")"))]
    (case gradient-level
      2 (str "linear-gradient(-45deg, " (step -1) " -50%, " (step 0) " 50%, " (step 1) " 150%)")
      3 (str "linear-gradient(-45deg, " (step -1) " 0%, " (step 0) " 50%, " (step 1) " 100%)")
      4 (str "linear-gradient(-45deg, " (step -2) " -16.66%, " (step -1) " 16.66%, " (step 0) " 50%, " (step 1) " 83.33%, " (step 2) " 116.66%)")
      5 (str "linear-gradient(-45deg, " (step -2) " 0%, " (step -1) " 25%, " (step 0) " 50%, " (step 1) " 75%, " (step 2) " 100%)")
      6 (str "linear-gradient(-45deg, " (step -3) " -10%, " (step -2) " 10%, " (step -1) " 30%, " (step 0) " 50%, " (step 1) " 70%, " (step 2) " 90%, " (step 3) " 110%)")
      7 (str "linear-gradient(-45deg, " (step -3) " 0%, " (step -2) " 16.66%, " (step -1) " 33.33%, " (step 0) " 50%, " (step 1) " 66.66%, " (step 2) " 83.33%, " (step 3) " 100%)")
      (str "linear-gradient(90deg, " (step 0) ", " (step 0) ")"))))

(defn get-accent-color
  []
  (when-let [hsl-color (some-> js/document.documentElement
                       (js/getComputedStyle)
                       (.getPropertyValue "--lx-accent-09")
<<<<<<< HEAD
                       (string/replace "hsl(" "")
                       (string/replace ")" "")
                       (string/split ","))]
    (let [hsl-color (map js/parseFloat hsl-color)]
=======
                       (str/replace "hsl(" "")
                       (str/replace ")" "")
                       (str/split ","))]
    (when-let [hsl-color (and (not (str/blank? (first hsl-color)))
                           (map js/parseFloat hsl-color))]
>>>>>>> 7ec93f0f
      (apply util/hsl2hex hsl-color))))<|MERGE_RESOLUTION|>--- conflicted
+++ resolved
@@ -98,18 +98,11 @@
 (defn get-accent-color
   []
   (when-let [hsl-color (some-> js/document.documentElement
-                       (js/getComputedStyle)
-                       (.getPropertyValue "--lx-accent-09")
-<<<<<<< HEAD
-                       (string/replace "hsl(" "")
-                       (string/replace ")" "")
-                       (string/split ","))]
-    (let [hsl-color (map js/parseFloat hsl-color)]
-=======
-                       (str/replace "hsl(" "")
-                       (str/replace ")" "")
-                       (str/split ","))]
-    (when-let [hsl-color (and (not (str/blank? (first hsl-color)))
+                         (js/getComputedStyle)
+                         (.getPropertyValue "--lx-accent-09")
+                         (string/replace "hsl(" "")
+                         (string/replace ")" "")
+                         (string/split ","))]
+    (when-let [hsl-color (and (not (string/blank? (first hsl-color)))
                            (map js/parseFloat hsl-color))]
->>>>>>> 7ec93f0f
       (apply util/hsl2hex hsl-color))))