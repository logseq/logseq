(ns frontend.util
  "Main ns for utility fns. This ns should be split up into more focused namespaces"
  #?(:clj (:refer-clojure :exclude [format]))
  #?(:cljs (:require-macros [frontend.util]))
  #?(:cljs (:require
            ["/frontend/selection" :as selection]
            ["/frontend/utils" :as utils]
            ["@capacitor/status-bar" :refer [^js StatusBar Style]]
            ["@capgo/capacitor-navigation-bar" :refer [^js NavigationBar]]
            ["grapheme-splitter" :as GraphemeSplitter]
            ["remove-accents" :as removeAccents]
            ["sanitize-filename" :as sanitizeFilename]
            ["check-password-strength" :refer [passwordStrength]]
            ["path-complete-extname" :as pathCompleteExtname]
            [frontend.loader :refer [load]]
            [cljs-bean.core :as bean]
            [cljs-time.coerce :as tc]
            [cljs-time.core :as t]
            [clojure.pprint]
            [dommy.core :as d]
            [frontend.mobile.util :as mobile-util]
            [logseq.graph-parser.util :as gp-util]
            [goog.dom :as gdom]
            [goog.object :as gobj]
            [goog.string :as gstring]
            [goog.userAgent]
            [promesa.core :as p]
            [rum.core :as rum]
            [clojure.core.async :as async]
            [cljs.core.async.impl.channels :refer [ManyToManyChannel]]
            [medley.core :as medley]
            [frontend.pubsub :as pubsub]))
  #?(:cljs (:import [goog.async Debouncer]))
  (:require
   [clojure.pprint]
   [clojure.string :as string]
   [clojure.walk :as walk]))

#?(:cljs (goog-define NODETEST false)
   :clj (def NODETEST false))
(defonce node-test? NODETEST)

#?(:cljs
   (extend-protocol IPrintWithWriter
     js/Symbol
     (-pr-writer [sym writer _]
       (-write writer (str "\"" (.toString sym) "\"")))))
#?(:cljs
   (extend-protocol INamed
     UUID
     (-name [this] (str this))
     (-namespace [_] nil)))


#?(:cljs (defonce ^js node-path utils/nodePath))
#?(:cljs (defonce ^js full-path-extname pathCompleteExtname))
#?(:cljs (defn app-scroll-container-node
           ([]
            (gdom/getElement "main-content-container"))
           ([el]
            (if (.closest el "#main-content-container")
              (app-scroll-container-node)
              (or
               (gdom/getElementByClass "sidebar-item-list")
               (app-scroll-container-node))))))
#?(:cljs (defonce el-visible-in-viewport? utils/elementIsVisibleInViewport))
#?(:cljs (defonce convert-to-roman utils/convertToRoman))
#?(:cljs (defonce convert-to-letters utils/convertToLetters))
#?(:cljs (defonce hsl2hex utils/hsl2hex))

(defn string-join-path
  #_:clj-kondo/ignore
  "Replace all `strings/join` used to construct paths with this function to reduce lint output.
  https://github.com/logseq/logseq/pull/8679"
  [parts]
  (string/join "/" parts))

#?(:cljs
   (defn safe-re-find
     {:malli/schema [:=> [:cat :any :string] [:or :nil :string [:vector [:maybe :string]]]]}
     [pattern s]
     (when-not (string? s)
       ;; TODO: sentry
       (js/console.trace))
     (when (string? s)
       (re-find pattern s))))

#?(:cljs
   (do
     (def uuid-pattern "[0-9a-f]{8}-[0-9a-f]{4}-[0-5][0-9a-f]{3}-[089ab][0-9a-f]{3}-[0-9a-f]{12}")
     (defonce exactly-uuid-pattern (re-pattern (str "(?i)^" uuid-pattern "$")))
     (defn uuid-string?
       {:malli/schema [:=> [:cat :string] :boolean]}
       [s]
       (boolean (safe-re-find exactly-uuid-pattern s)))
     (defn check-password-strength
       {:malli/schema [:=> [:cat :string] [:maybe
                                           [:map
                                            [:contains [:sequential :string]]
                                            [:length :int]
                                            [:id :int]
                                            [:value :string]]]]}
       [input]
       (when-let [^js ret (and (string? input)
                               (not (string/blank? input))
                               (passwordStrength input))]
         (bean/->clj ret)))
     (defn safe-sanitize-file-name
       {:malli/schema [:=> [:cat :string] :string]}
       [s]
       (sanitizeFilename (str s)))))


#?(:cljs
   (do
     (defn- ios*?
       []
       (utils/ios))
     (def ios? (memoize ios*?))))

#?(:cljs
   (do
     (defn- safari*?
       []
       (let [ua (string/lower-case js/navigator.userAgent)]
         (and (string/includes? ua "webkit")
              (not (string/includes? ua "chrome")))))
     (def safari? (memoize safari*?))))

#?(:cljs
   (do
     (defn- mobile*?
       "Triggering condition: Mobile phones
        *** Warning!!! ***
        For UX logic only! Don't use for FS logic
        iPad / Android Pad doesn't trigger!"
       []
       (when-not node-test?
         (safe-re-find #"Mobi" js/navigator.userAgent)))
     (def mobile? (memoize mobile*?))))

#?(:cljs
   (do
     (defn- electron*?
       []
       (when (and js/window (gobj/get js/window "navigator"))
         (gstring/caseInsensitiveContains js/navigator.userAgent " electron")))
     (def electron? (memoize electron*?))))

#?(:cljs
   (defn mocked-open-dir-path
     "Mocked open DIR path for by-passing open dir in electron during testing. Nil if not given"
     []
     (when (electron?) (. js/window -__MOCKED_OPEN_DIR_PATH__))))

;; #?(:cljs
;;    (defn ci?
;;      []
;;      (boolean (. js/window -__E2E_TESTING__))))

#?(:cljs
   (do
     (def nfs? (and (not (electron?))
                    (not (mobile-util/native-platform?))))
     (def web-platform? nfs?)))

#?(:cljs
   (defn file-protocol?
     []
     (string/starts-with? js/window.location.href "file://")))

(defn format
  [fmt & args]
  #?(:cljs (apply gstring/format fmt args)
     :clj (apply clojure.core/format fmt args)))

#?(:cljs
   (defn evalue
     [event]
     (gobj/getValueByKeys event "target" "value")))

#?(:cljs
   (defn ekey [event]
     (gobj/getValueByKeys event "key")))

#?(:cljs
   (defn echecked? [event]
     (gobj/getValueByKeys event "target" "checked")))

#?(:cljs
   (defn set-change-value
     "compatible change event for React"
     [node value]
     (utils/triggerInputChange node value)))

#?(:cljs
   (defn p-handle
     ([p ok-handler]
      (p-handle p ok-handler (fn [error]
                               (js/console.error error))))
     ([p ok-handler error-handler]
      (-> p
          (p/then (fn [result]
                    (ok-handler result)))
          (p/catch (fn [error]
                     (error-handler error)))))))

#?(:cljs
   (defn get-width
     []
     (gobj/get js/window "innerWidth")))

;; Keep the following colors in sync with common.css
#?(:cljs
   (defn set-theme-light
     []
     (p/do!
      (.setStyle StatusBar (clj->js {:style (.-Light Style)}))
      (when (mobile-util/native-android?)
        (.setNavigationBarColor NavigationBar (clj->js {:color "#ffffff"}))
        (.setBackgroundColor StatusBar (clj->js {:color "#ffffff"}))))))

#?(:cljs
   (defn set-theme-dark
     []
     (p/do!
      (.setStyle StatusBar (clj->js {:style (.-Dark Style)}))
      (when (mobile-util/native-android?)
        (.setNavigationBarColor NavigationBar (clj->js {:color "#002b36"}))
        (.setBackgroundColor StatusBar (clj->js {:color "#002b36"}))))))

(defn find-first
  [pred coll]
  (first (filter pred coll)))

(defn find-index
  "Find first index of an element in list"
  [pred-or-val coll]
  (let [pred (if (fn? pred-or-val) pred-or-val #(= pred-or-val %))]
    (reduce-kv #(if (pred %3) (reduced %2) %1) -1
               (cond-> coll (list? coll) (vec)))))

;; (defn format
;;   [fmt & args]
;;   (apply gstring/format fmt args))

(defn remove-nils-non-nested
  [nm]
  (into {} (remove (comp nil? second)) nm))

;; ".lg:absolute.lg:inset-y-0.lg:right-0.lg:w-1/2"
(defn hiccup->class
  [class]
  (some->> (string/split class #"\.")
           (string/join " ")
           (string/trim)))

#?(:cljs
   (defn fetch
     ([url on-ok on-failed]
      (fetch url {} on-ok on-failed))
     ([url opts on-ok on-failed]
      (-> (js/fetch url (bean/->js opts))
          (.then (fn [resp]
                   (if (>= (.-status resp) 400)
                     (on-failed resp)
                     (if (.-ok resp)
                       (-> (.json resp)
                           (.then bean/->clj)
                           (.then #(on-ok %)))
                       (on-failed resp)))))))))

(defn zero-pad
  [n]
  (if (< n 10)
    (str "0" n)
    (str n)))

#?(:cljs
   (defn safe-parse-int
     "Use if arg could be an int or string. If arg is only a string, use `parse-long`."
     {:malli/schema [:=> [:cat [:or :int :string]] :int]}
     [x]
     (if (string? x)
       (parse-long x)
       x)))

#?(:cljs
   (defn safe-parse-float
     "Use if arg could be a float or string. If arg is only a string, use `parse-double`"
     {:malli/schema [:=> [:cat [:or :double :string]] :double]}
     [x]
     (if (string? x)
       (parse-double x)
       x)))


#?(:cljs
   (defn debounce
     "Returns a function that will call f only after threshold has passed without new calls
      to the function. Calls prep-fn on the args in a sync way, which can be used for things like
      calling .persist on the event object to be able to access the event attributes in f"
     ([threshold f] (debounce threshold f (constantly nil)))
     ([threshold f prep-fn]
      (let [t (atom nil)]
        (fn [& args]
          (when @t (js/clearTimeout @t))
          (apply prep-fn args)
          (reset! t (js/setTimeout #(do
                                      (reset! t nil)
                                      (apply f args))
                                   threshold)))))))
#?(:cljs
   (defn cancelable-debounce
     "Create a stateful debounce function with specified interval

      Returns [fire-fn, cancel-fn]

      Use `fire-fn` to call the function(debounced)

      Use `cancel-fn` to cancel pending callback if there is"
     [f interval]
     (let [debouncer (Debouncer. f interval)]
       [(fn [& args] (.apply (.-fire debouncer) debouncer (to-array args)))
        (fn [] (.stop debouncer))])))

(defn nth-safe [c i]
  (if (or (< i 0) (>= i (count c)))
    nil
    (nth c i)))

#?(:cljs
   (when-not node-test?
     (extend-type js/NodeList
       ISeqable
       (-seq [array] (array-seq array 0)))))

;; Caret
#?(:cljs
   (defn caret-range [node]
     (when-let [doc (or (gobj/get node "ownerDocument")
                        (gobj/get node "document"))]
       (let [win (or (gobj/get doc "defaultView")
                     (gobj/get doc "parentWindow"))
             selection (.getSelection win)]
         (if selection
           (let [range-count (gobj/get selection "rangeCount")]
             (when (> range-count 0)
               (let [range (-> (.getSelection win)
                               (.getRangeAt 0))
                     pre-caret-range (.cloneRange range)]
                 (.selectNodeContents pre-caret-range node)
                 (.setEnd pre-caret-range
                          (gobj/get range "endContainer")
                          (gobj/get range "endOffset"))
                 (let [contents (.cloneContents pre-caret-range)
                       html (some-> (first (.-childNodes contents))
                                    (gobj/get "innerHTML")
                                    str)
                       ;; FIXME: this depends on the dom structure,
                       ;; need a converter from html to text includes newlines
                       br-ended? (and html
                                      (or
                                       ;; first line with a new line
                                       (string/ends-with? html "<div class=\"is-paragraph\"></div></div></span></div></div></div>")
                                       ;; multiple lines with a new line
                                       (string/ends-with? html "<br></div></div></span></div></div></div>")))
                       value (.toString pre-caret-range)]
                   (if br-ended?
                     (str value "\n")
                     value)))))
           (when-let [selection (gobj/get doc "selection")]
             (when (not= "Control" (gobj/get selection "type"))
               (let [text-range (.createRange selection)
                     pre-caret-text-range (.createTextRange (gobj/get doc "body"))]
                 (.moveToElementText pre-caret-text-range node)
                 (.setEndPoint pre-caret-text-range "EndToEnd" text-range)
                 (gobj/get pre-caret-text-range "text")))))))))

(defn get-selection-start
  [input]
  (when input
    (.-selectionStart input)))

(defn get-selection-end
  [input]
  (when input
    (.-selectionEnd input)))

(defn input-text-selected?
  [input]
  (not= (get-selection-start input)
        (get-selection-end input)))

(defn get-selection-direction
  [input]
  (when input
    (.-selectionDirection input)))

(defn get-first-or-last-line-pos
  [input]
  (let [pos (get-selection-start input)
        value (.-value input)
        last-newline-pos (or (string/last-index-of value \newline (dec pos)) -1)]
    (- pos last-newline-pos 1)))

#?(:cljs
   (defn stop [e]
     (when e (doto e (.preventDefault) (.stopPropagation)))))

#?(:cljs
   (defn stop-propagation [e]
     (when e (.stopPropagation e))))

#?(:cljs
   (defn nearest-scrollable-container [^js/HTMLElement element]
     (some #(when-let [overflow-y (.-overflowY (js/window.getComputedStyle %))]
              (when (contains? #{"auto" "scroll" "overlay"} overflow-y)
                %))
           (take-while (complement nil?) (iterate #(.-parentElement %) element)))))

#?(:cljs
   (defn element-visible?
     [element]
     (when element
       (when-let [r (.getBoundingClientRect element)]
         (and (>= (.-top r) 0)
              (<= (+ (.-bottom r) 64)
                  (or (.-innerHeight js/window)
                      (js/document.documentElement.clientHeight))))))))

#?(:cljs
   (defn element-top [elem top]
     (when elem
       (if (.-offsetParent elem)
         (let [client-top (or (.-clientTop elem) 0)
               offset-top (.-offsetTop elem)]
           (+ top client-top offset-top (element-top (.-offsetParent elem) top)))
         top))))

#?(:cljs
   (defn scroll-to-element
     [elem-id]
     (when-not (safe-re-find #"^/\d+$" elem-id)
       (when elem-id
         (when-let [elem (gdom/getElement elem-id)]
           (.scroll (app-scroll-container-node)
                    #js {:top (let [top (element-top elem 0)]
                                (if (< top 256)
                                  0
                                  (- top 80)))
                         :behavior "smooth"}))))))

#?(:cljs
   (defn scroll-to
     ([pos]
      (scroll-to (app-scroll-container-node) pos))
     ([node pos]
      (scroll-to node pos true))
     ([node pos animate?]
      (when node
        (.scroll node
                 #js {:top      pos
                      :behavior (if animate? "smooth" "auto")})))))

#?(:cljs
   (defn scroll-top
     "Returns the scroll top position of the `node`. If `node` is not specified,
     returns the scroll top position of the `app-scroll-container-node`."
     ([]
      (scroll-top (app-scroll-container-node)))
     ([node]
      (when node (.-scrollTop node)))))

#?(:cljs
   (defn scroll-to-top
     ([]
      (scroll-to (app-scroll-container-node) 0 false))
     ([animate?]
      (scroll-to (app-scroll-container-node) 0 animate?))))

#?(:cljs
   (defn scroll-to-block
     "Scroll into the view to vertically align a non-visible block to the centre
     of the visible area"
     ([block]
      (scroll-to-block block true))
     ([block animate?]
      (when block
        (when-not (element-visible? block)
          (.scrollIntoView block
                           #js {:behavior (if animate? "smooth" "auto")
                                :block    "center"}))))))

#?(:cljs
   (defn bottom-reached?
     [node threshold]
     (let [full-height (gobj/get node "scrollHeight")
           scroll-top (gobj/get node "scrollTop")
           client-height (gobj/get node "clientHeight")]
       (<= (- full-height scroll-top client-height) threshold))))

#?(:cljs
   (defn link?
     [node]
     (contains?
      #{"A" "BUTTON"}
      (gobj/get node "tagName"))))

#?(:cljs
   (defn time?
     [node]
     (contains?
      #{"TIME"}
      (gobj/get node "tagName"))))

#?(:cljs
   (defn audio?
     [node]
     (contains?
      #{"AUDIO"}
      (gobj/get node "tagName"))))

#?(:cljs
   (defn video?
     [node]
     (contains?
      #{"VIDEO"}
      (gobj/get node "tagName"))))

#?(:cljs
   (defn sup?
     [node]
     (contains?
      #{"SUP"}
      (gobj/get node "tagName"))))

#?(:cljs
   (defn input?
     [node]
     (when node
       (contains?
        #{"INPUT" "TEXTAREA"}
        (gobj/get node "tagName")))))

#?(:cljs
   (defn select?
     [node]
     (when node
       (= "SELECT" (gobj/get node "tagName")))))

#?(:cljs
   (defn details-or-summary?
     [node]
     (when node
       (contains?
        #{"DETAILS" "SUMMARY"}
        (gobj/get node "tagName")))))

;; Debug
(defn starts-with?
  [s substr]
  (string/starts-with? s substr))


#?(:cljs
   (defn distinct-by
     [f col]
     (medley/distinct-by f (seq col))))

#?(:cljs
   (defn distinct-by-last-wins
     [f col]
     {:pre [(sequential? col)]}
     (reverse (distinct-by f (reverse col)))))

(defn get-git-owner-and-repo
  [repo-url]
  (take-last 2 (string/split repo-url #"/")))

(defn safe-lower-case
  [s]
  (if (string? s)
    (string/lower-case s) s))

(defn trim-safe
  [s]
  (when s
    (string/trim s)))

(defn trimr-without-newlines
  [s]
  (.replace s #"[ \t\r]+$" ""))

(defn triml-without-newlines
  [s]
  (.replace s #"^[ \t\r]+" ""))

(defn concat-without-spaces
  [left right]
  (when (and (string? left)
             (string? right))
    (let [left (trimr-without-newlines left)
          not-space? (or
                      (string/blank? left)
                      (= "\n" (last left)))]
      (str left
           (when-not not-space? " ")
           (triml-without-newlines right)))))

(defn cjk-string?
  [s]
  (re-find #"[\u3040-\u30ff\u3400-\u4dbf\u4e00-\u9fff\uf900-\ufaff\uff66-\uff9f]" s))

;; Add documentation
(defn replace-first [pattern s new-value]
  (if-let [first-index (string/index-of s pattern)]
    (str new-value (subs s (+ first-index (count pattern))))
    s))

(defn replace-last
  ([pattern s new-value]
   (replace-last pattern s new-value true))
  ([pattern s new-value space?]
   (if-let [last-index (string/last-index-of s pattern)]
     (let [prefix (subs s 0 last-index)]
       (if space?
         (concat-without-spaces prefix new-value)
         (str prefix new-value)))
     s)))

(def escape-chars "[]{}().+*?|$")

(defn escape-regex-chars
  "Escapes characters in string `old-value"
  [old-value]
  (reduce (fn [acc escape-char]
            (string/replace acc escape-char (str "\\" escape-char)))
          old-value escape-chars))

(defn replace-ignore-case
  [s old-value new-value]
  (string/replace s (re-pattern (str "(?i)" (escape-regex-chars old-value))) new-value))

;; copy from https://stackoverflow.com/questions/18735665/how-can-i-get-the-positions-of-regex-matches-in-clojurescript
#?(:cljs
   (defn re-pos [re s]
     (let [re (js/RegExp. (.-source re) "g")]
       (loop [res []]
         (if-let [m (.exec re s)]
           (recur (conj res [(.-index m) (first m)]))
           res)))))

#?(:cljs
   (defn safe-set-range-text!
     ([input text start end]
      (try
        (.setRangeText input text start end)
        (catch :default _e
          nil)))
     ([input text start end select-mode]
      (try
        (.setRangeText input text start end select-mode)
        (catch :default _e
          nil)))))

#?(:cljs
   ;; for widen char
   (defn safe-dec-current-pos-from-end
     [input current-pos]
     (if-let [len (and (string? input) (.-length input))]
       (when-let [input (and (>= len 2) (<= current-pos len)
                             (.substring input (max (- current-pos 20) 0) current-pos))]
         (try
           (let [^js splitter (GraphemeSplitter.)
                 ^js input (.splitGraphemes splitter input)]
             (- current-pos (.-length (.pop input))))
           (catch :default e
             (js/console.error e)
             (dec current-pos))))
       (dec current-pos))))

#?(:cljs
   ;; for widen char
   (defn safe-inc-current-pos-from-start
     [input current-pos]
     (if-let [len (and (string? input) (.-length input))]
       (when-let [input (and (>= len 2) (<= current-pos len)
                             (.substr input current-pos 20))]
         (try
           (let [^js splitter (GraphemeSplitter.)
                 ^js input (.splitGraphemes splitter input)]
             (+ current-pos (.-length (.shift input))))
           (catch :default e
             (js/console.error e)
             (inc current-pos))))
       (inc current-pos))))

#?(:cljs
   (defn kill-line-before!
     [input]
     (let [val (.-value input)
           end (get-selection-start input)
           n-pos (string/last-index-of val \newline (dec end))
           start (if n-pos (inc n-pos) 0)]
       (safe-set-range-text! input "" start end))))

#?(:cljs
   (defn kill-line-after!
     [input]
     (let [val   (.-value input)
           start (get-selection-start input)
           end   (or (string/index-of val \newline start)
                     (count val))]
       (safe-set-range-text! input "" start end))))

#?(:cljs
   (defn insert-at-current-position!
     [input text]
     (let [start (get-selection-start input)
           end   (get-selection-end input)]
       (safe-set-range-text! input text start end "end"))))

;; copied from re_com
#?(:cljs
   (defn deref-or-value
     "Takes a value or an atom
      If it's a value, returns it
      If it's a Reagent object that supports IDeref, returns the value inside it by derefing
      "
     [val-or-atom]
     (if (satisfies? IDeref val-or-atom)
       @val-or-atom
       val-or-atom)))

;; copied from re_com
#?(:cljs
   (defn now->utc
     "Return a goog.date.UtcDateTime based on local date/time."
     []
     (let [local-date-time (js/goog.date.DateTime.)]
       (js/goog.date.UtcDateTime.
        (.getYear local-date-time)
        (.getMonth local-date-time)
        (.getDate local-date-time)
        0 0 0 0))))

(defn safe-subvec [xs start end]
  (if (or (neg? start)
          (> start end)
          (> end (count xs)))
    []
    (subvec xs start end)))

#?(:cljs
   (defn get-nodes-between-two-nodes
     [id1 id2 class]
     (when-let [nodes (array-seq (js/document.getElementsByClassName class))]
       (let [node-1 (gdom/getElement id1)
             node-2 (gdom/getElement id2)
             idx-1 (.indexOf nodes node-1)
             idx-2 (.indexOf nodes node-2)
             start (min idx-1 idx-2)
             end (inc (max idx-1 idx-2))]
         (safe-subvec (vec nodes) start end)))))

#?(:cljs
   (defn get-direction-between-two-nodes
     [id1 id2 class]
     (when-let [nodes (array-seq (js/document.getElementsByClassName class))]
       (let [node-1 (gdom/getElement id1)
             node-2 (gdom/getElement id2)
             idx-1 (.indexOf nodes node-1)
             idx-2 (.indexOf nodes node-2)]
         (if (>= idx-1 idx-2)
           :up
           :down)))))

#?(:cljs
   (defn rec-get-node
     [node class]
     (if (and node (d/has-class? node class))
       node
       (and node
            (rec-get-node (gobj/get node "parentNode") class)))))

#?(:cljs
   (defn rec-get-blocks-container
     [node]
     (rec-get-node node "blocks-container")))

#?(:cljs
   (defn rec-get-blocks-content-section
     [node]
     (rec-get-node node "content")))

#?(:cljs
   (defn get-blocks-noncollapse
     ([]
      (->> (d/sel "div:not(.reveal) .ls-block")
           (filter (fn [b] (some? (gobj/get b "offsetParent"))))))
     ([blocks-container]
      (->> (d/sel blocks-container "div:not(.reveal) .ls-block")
           (filter (fn [b] (some? (gobj/get b "offsetParent"))))))))

#?(:cljs
   (defn remove-embedded-blocks [blocks]
     (->> blocks
          (remove (fn [b] (= "true" (d/attr b "data-embed")))))))

#?(:cljs
   (defn get-selected-text
     []
     (utils/getSelectionText)))

#?(:cljs (def clear-selection! selection/clearSelection))

#?(:cljs
   (defn copy-to-clipboard!
     [text & {:keys [html blocks owner-window]}]
     (let [data (clj->js
                 (gp-util/remove-nils-non-nested
                  {:text text
                   :html html
                   :blocks (when (seq blocks) (pr-str blocks))}))]
       (if owner-window
         (utils/writeClipboard data owner-window)
         (utils/writeClipboard data)))))

(defn drop-nth [n coll]
  (keep-indexed #(when (not= %1 n) %2) coll))

#?(:cljs
   (defn react
     [ref]
     (if rum/*reactions*
       (rum/react ref)
       @ref)))

(defn time-ms
  []
  #?(:cljs (tc/to-long (t/now))))

(defn d
  [k f]
  (let [result (atom nil)]
    (println (str "Debug " k))
    (time (reset! result (doall (f))))
    @result))

(defn concat-without-nil
  [& cols]
  (->> (apply concat cols)
       (remove nil?)))

#?(:cljs
   (defn set-title!
     [title]
     (set! (.-title js/document) title)))

#?(:cljs
   (defn get-block-container
     [block-element]
     (when block-element
       (when-let [section (some-> (rec-get-blocks-content-section block-element)
                                  (d/parent))]
         (when section
           (gdom/getElement section "id"))))))

#?(:cljs
   (defn get-prev-block-non-collapsed
     "Gets previous non-collapsed block. If given a container
      looks up blocks in that container e.g. for embed"
     ([block] (get-prev-block-non-collapsed block {}))
     ([block {:keys [container]}]
      (when-let [blocks (if container
                          (get-blocks-noncollapse container)
                          (get-blocks-noncollapse))]
        (let [block-id (.-id block)
              block-ids (mapv #(.-id %) blocks)]
          (when-let [index (.indexOf block-ids block-id)]
            (let [idx (dec index)]
              (when (>= idx 0)
                (nth-safe blocks idx)))))))))

#?(:cljs
   (defn get-prev-block-non-collapsed-non-embed
     [block]
     (when-let [blocks (->> (get-blocks-noncollapse)
                            remove-embedded-blocks)]
       (let [block-id (.-id block)
             block-ids (mapv #(.-id %) blocks)]
         (when-let [index (.indexOf block-ids block-id)]
           (let [idx (dec index)]
             (when (>= idx 0)
               (nth-safe blocks idx))))))))

#?(:cljs
   (defn get-next-block-non-collapsed
     [block]
     (when-let [blocks (get-blocks-noncollapse)]
       (let [block-id (.-id block)
             block-ids (mapv #(.-id %) blocks)]
         (when-let [index (.indexOf block-ids block-id)]
           (let [idx (inc index)]
             (when (>= (count blocks) idx)
               (nth-safe blocks idx))))))))

#?(:cljs
   (defn get-next-block-non-collapsed-skip
     [block]
     (when-let [blocks (get-blocks-noncollapse)]
       (let [block-id (.-id block)
             block-ids (mapv #(.-id %) blocks)]
         (when-let [index (.indexOf block-ids block-id)]
           (loop [idx (inc index)]
             (when (>= (count blocks) idx)
               (let [block (nth-safe blocks idx)
                     nested? (->> (array-seq (gdom/getElementsByClass "selected"))
                                  (some (fn [dom] (.contains dom block))))]
                 (if nested?
                   (recur (inc idx))
                   block)))))))))

(defn rand-str
  [n]
  #?(:cljs (-> (.toString (js/Math.random) 36)
               (.substr 2 n))
     :clj (->> (repeatedly #(Integer/toString (rand 36) 36))
               (take n)
               (apply str))))

(defn unique-id
  []
  (str (rand-str 6) (rand-str 3)))

(defn pp-str [x]
  #_:clj-kondo/ignore
  (with-out-str (clojure.pprint/pprint x)))

(defn hiccup-keywordize
  [hiccup]
  (walk/postwalk
   (fn [f]
     (if (and (vector? f) (string? (first f)))
       (update f 0 keyword)
       f))
   hiccup))

#?(:cljs
   (defn chrome?
     []
     (let [user-agent js/navigator.userAgent
           vendor js/navigator.vendor]
       (boolean (and (safe-re-find #"Chrome" user-agent)
                     (safe-re-find #"Google Inc" vendor))))))

#?(:cljs
   (defn indexeddb-check?
     "Check if indexedDB support is available, reject if not"
     []
     (let [db-name "logseq-indexeddb-check"]
       (if js/window.indexedDB
         (js/Promise. (fn [resolve reject]
                        (let [req (js/window.indexedDB.open db-name)]
                          (set! (.-onerror req) reject)
                          (set! (.-onsuccess req)
                                (fn [_event]
                                  (.close (.-result req))
                                  (let [req (js/window.indexedDB.deleteDatabase db-name)]
                                    (set! (.-onerror req) reject)
                                    (set! (.-onsuccess req) (fn [_event]
                                                              (resolve true)))))))))
         (p/rejected "no indexeddb defined")))))

(defonce mac? #?(:cljs goog.userAgent/MAC
                 :clj nil))

(defonce win32? #?(:cljs goog.userAgent/WINDOWS
                   :clj nil))

(defonce linux? #?(:cljs goog.userAgent/LINUX
                   :clj nil))

(defn default-content-with-title
  [text-format]
  (case (name text-format)
    "org"
    "* "

    "- "))

#?(:cljs
   (defn get-first-block-by-id
     [block-id]
     (when block-id
       (let [block-id (str block-id)]
         (when (uuid-string? block-id)
           (first (array-seq (js/document.getElementsByClassName (str "id" block-id)))))))))

#?(:cljs
   (defn url-encode
     [string]
     (some-> string str (js/encodeURIComponent) (.replace "+" "%20"))))

#?(:cljs
   (defn search-normalize
     "Normalize string for searching (loose)"
     [s remove-accents?]
     (when s
       (let [normalize-str (.normalize (string/lower-case s) "NFKC")]
         (if remove-accents?
           (removeAccents normalize-str)
           normalize-str)))))

#?(:cljs
   (def page-name-sanity-lc
     "Delegate to gp-util to loosely couple app usages to graph-parser"
     gp-util/page-name-sanity-lc))

#?(:cljs
   (defn safe-page-name-sanity-lc
     [s]
     (if (string? s)
       (page-name-sanity-lc s) s)))

(defn get-page-original-name
  [page]
  (or (:block/original-name page)
      (:block/name page)))

#?(:cljs
   (defn add-style!
     [style]
     (when (some? style)
       (let [parent-node (d/sel1 :head)
             id "logseq-custom-theme-id"
             old-link-element (d/sel1 (str "#" id))
             style (if (string/starts-with? style "http")
                     style
                     (str "data:text/css;charset=utf-8," (js/encodeURIComponent style)))]
         (when old-link-element
           (d/remove! old-link-element))
         (let [link (->
                     (d/create-element :link)
                     (d/set-attr! :id id)
                     (d/set-attr! :rel "stylesheet")
                     (d/set-attr! :type "text/css")
                     (d/set-attr! :href style)
                     (d/set-attr! :media "all"))]
           (d/append! parent-node link))))))

(defn remove-common-preceding
  [col1 col2]
  (if (and (= (first col1) (first col2))
           (seq col1))
    (recur (rest col1) (rest col2))
    [col1 col2]))

;; fs
#?(:cljs
   (defn get-file-ext
     [file]
     (and
      (string? file)
      (string/includes? file ".")
      (some-> (gp-util/path->file-ext file) string/lower-case))))

(defn get-dir-and-basename
  [path]
  (let [parts (string/split path "/")
        basename (last parts)
        dir (->> (butlast parts)
                 string-join-path)]
    [dir basename]))

(defn get-relative-path
  [current-file-path another-file-path]
  (let [directories-f #(butlast (string/split % "/"))
        parts-1 (directories-f current-file-path)
        parts-2 (directories-f another-file-path)
        [parts-1 parts-2] (remove-common-preceding parts-1 parts-2)
        another-file-name (last (string/split another-file-path "/"))]
    (->> (concat
          (if (seq parts-1)
            (repeat (count parts-1) "..")
            ["."])
          parts-2
          [another-file-name])
         string-join-path)))

;; Copied from https://github.com/tonsky/datascript-todo
#?(:clj
   (defmacro profile
     [k & body]
     `(if goog.DEBUG
        (let [k# ~k]
          (.time js/console k#)
          (let [res# (do ~@body)]
            (.timeEnd js/console k#)
            res#))
        (do ~@body))))

#?(:clj
   (defmacro with-time
     "Evaluates expr and prints the time it took.
      Returns the value of expr and the spent time of float number in msecs."
     [expr]
     `(let [start# (cljs.core/system-time)
            ret# ~expr]
        {:result ret#
         :time (- (cljs.core/system-time) start#)})))

;; TODO: profile and profileEnd

(comment
  (= (get-relative-path "journals/2020_11_18.org" "pages/grant_ideas.org")
     "../pages/grant_ideas.org")

  (= (get-relative-path "journals/2020_11_18.org" "journals/2020_11_19.org")
     "./2020_11_19.org")

  (= (get-relative-path "a/b/c/d/g.org" "a/b/c/e/f.org")
     "../e/f.org"))

(defn keyname [key] (str (namespace key) "/" (name key)))

#?(:cljs
   (defn drain-chan
     "drop all stuffs in CH, and return all of them"
     [ch]
     (->> (repeatedly #(async/poll! ch))
          (take-while identity))))

#?(:cljs
   (defn <ratelimit
     "return a channel CH,
  ratelimit flush items in in-ch every max-duration(ms),
  opts:
  - :filter-fn filter item before putting items into returned CH, (filter-fn item)
               will poll it when its return value is channel,
  - :flush-fn exec flush-fn when time to flush, (flush-fn item-coll)
  - :stop-ch stop go-loop when stop-ch closed
  - :distinct-coll? distinct coll when put into CH
  - :chan-buffer buffer of return CH, default use (async/chan 1000)
  - :flush-now-ch flush the content in the queue immediately
  - :refresh-timeout-ch refresh (timeout max-duration)"
     [in-ch max-duration & {:keys [filter-fn flush-fn stop-ch distinct-coll? chan-buffer flush-now-ch refresh-timeout-ch]}]
     (let [ch (if chan-buffer (async/chan chan-buffer) (async/chan 1000))
           stop-ch* (or stop-ch (async/chan))
           flush-now-ch* (or flush-now-ch (async/chan))
           refresh-timeout-ch* (or refresh-timeout-ch (async/chan))]
       (async/go-loop [timeout-ch (async/timeout max-duration) coll []]
         (let [{:keys [refresh-timeout timeout e stop flush-now]}
               (async/alt! refresh-timeout-ch* {:refresh-timeout true}
                           timeout-ch {:timeout true}
                           in-ch ([e] {:e e})
                           stop-ch* {:stop true}
                           flush-now-ch* {:flush-now true})]
           (cond
             refresh-timeout
             (recur (async/timeout max-duration) coll)

             (or flush-now timeout)
             (do (async/onto-chan! ch coll false)
                 (flush-fn coll)
                 (drain-chan flush-now-ch*)
                 (recur (async/timeout max-duration) []))

             (some? e)
             (let [filter-v (filter-fn e)
                   filter-v* (if (instance? ManyToManyChannel filter-v)
                               (async/<! filter-v)
                               filter-v)]
               (if filter-v*
                 (recur timeout-ch (cond-> (conj coll e)
                                     distinct-coll? distinct
                                     true vec))
                 (recur timeout-ch coll)))

             (or stop
                 ;; got nil from in-ch, means in-ch is closed
                 ;; so we stop the whole go-loop
                 (nil? e))
             (async/close! ch))))
       ch)))


#?(:cljs
   (defn trace!
     []
     (js/console.trace)))

(defn remove-first [pred coll]
  ((fn inner [coll]
     (lazy-seq
      (when-let [[x & xs] (seq coll)]
        (if (pred x)
          xs
          (cons x (inner xs))))))
   coll))

(def pprint clojure.pprint/pprint)

#?(:cljs
   (defn backward-kill-word
     [input]
     (let [val     (.-value input)
           current (get-selection-start input)
           prev    (or
                    (->> [(string/last-index-of val \space (dec current))
                          (string/last-index-of val \newline (dec current))]
                         (remove nil?)
                         (apply max))
                    0)
           idx     (if (zero? prev)
                     0
                     (->
                      (loop [idx prev]
                        (if (#{\space \newline} (nth-safe val idx))
                          (recur (dec idx))
                          idx))
                      inc))]
       (safe-set-range-text! input "" idx current))))

#?(:cljs
   (defn forward-kill-word
     [input]
     (let [val   (.-value input)
           current (get-selection-start input)
           current (loop [idx current]
                     (if (#{\space \newline} (nth-safe val idx))
                       (recur (inc idx))
                       idx))
           idx (or (->> [(string/index-of val \space current)
                         (string/index-of val \newline current)]
                        (remove nil?)
                        (apply min))
                   (count val))]
       (safe-set-range-text! input "" current (inc idx)))))

#?(:cljs
   (defn fix-open-external-with-shift!
     [^js/MouseEvent e]
     (when (and (.-shiftKey e) win32? (electron?)
                (= (string/lower-case (.. e -target -nodeName)) "a")
                (string/starts-with? (.. e -target -href) "file:"))
       (.preventDefault e))))

(defn classnames
  "Like react classnames utility:

     ```
      [:div {:class (classnames [:a :b {:c true}])}
     ```
  "
  [args]
  (into #{} (mapcat
             #(if (map? %)
                (for [[k v] %]
                  (when v (name k)))
                (when-not (nil? %) [(name %)]))
             args)))

#?(:cljs
   (defn- get-dom-top
     [node]
     (when node
       (gobj/get (.getBoundingClientRect node) "top"))))

#?(:cljs
   (defn sort-by-height
     [elements]
     (sort (fn [x y]
             (< (get-dom-top x) (get-dom-top y)))
           (remove nil? elements))))

#?(:cljs
   (defn calc-delta-rect-offset
     [^js/HTMLElement target ^js/HTMLElement container]
     (let [target-rect (bean/->clj (.toJSON (.getBoundingClientRect target)))
           viewport-rect {:width  (.-clientWidth container)
                          :height (.-clientHeight container)}]

       {:y (- (:height viewport-rect) (:bottom target-rect))
        :x (- (:width viewport-rect) (:right target-rect))})))

(def regex-char-esc-smap
  (let [esc-chars "{}[]()&^%$#!?*.+|\\"]
    (zipmap esc-chars
            (map #(str "\\" %) esc-chars))))

(defn regex-escape
  "Escape all regex meta chars in text."
  [text]
  (string/join (replace regex-char-esc-smap text)))

(comment
  (re-matches (re-pattern (regex-escape "$u^8(d)+w.*[dw]d?")) "$u^8(d)+w.*[dw]d?"))

#?(:cljs
   (defn meta-key? [e]
     (if mac?
       (gobj/get e "metaKey")
       (gobj/get e "ctrlKey"))))

#?(:cljs
   (defn right-click?
     [e]
     (let [which (gobj/get e "which")
           button (gobj/get e "button")]
       (or (= which 3)
           (= button 2)))))

(def keyboard-height (atom nil))
#?(:cljs
   (defn scroll-editor-cursor
     [^js/HTMLElement el & {:keys [to-vw-one-quarter?]}]
     (when (and el (or (mobile-util/native-platform?) (mobile?)))
       (let [box-rect    (.getBoundingClientRect el)
             box-top     (.-top box-rect)
             box-bottom  (.-bottom box-rect)

             header-height (-> (gdom/getElementByClass "cp__header")
                               .-clientHeight)

             main-node   (app-scroll-container-node el)
             scroll-top  (.-scrollTop main-node)

             current-pos (get-selection-start el)
             mock-text   (some-> (gdom/getElement "mock-text")
                                 gdom/getChildren
                                 array-seq
                                 (nth-safe current-pos))
             offset-top   (and mock-text (.-offsetTop mock-text))
             offset-height (and mock-text (.-offsetHeight mock-text))

             cursor-y    (if offset-top (+ offset-top box-top offset-height 2) box-bottom)
             vw-height   (or (.-height js/window.visualViewport)
                             (.-clientHeight js/document.documentElement))
             ;; mobile toolbar height: 40px
             scroll      (- cursor-y (- vw-height (+ @keyboard-height (+ 40 4))))]
         (cond
           (and to-vw-one-quarter? (> cursor-y (* vw-height 0.4)))
           (set! (.-scrollTop main-node) (+ scroll-top (- cursor-y (/ vw-height 4))))

           (and (< cursor-y (+ header-height offset-height 4)) ;; 4 is top+bottom padding for per line
                (>= cursor-y header-height))
           (.scrollBy main-node (bean/->js {:top (- (+ offset-height 4))}))

           (< cursor-y header-height)
           (let [_ (.scrollIntoView el true)
                 main-node (app-scroll-container-node el)
                 scroll-top (.-scrollTop main-node)]
             (set! (.-scrollTop main-node) (- scroll-top (/ vw-height 4))))

           (> scroll 0)
           (set! (.-scrollTop main-node) (+ scroll-top scroll))

           :else
           nil)))))

#?(:cljs
   (do
     (defn breakpoint?
       [size]
       (< (.-offsetWidth js/document.documentElement) size))

     (defn sm-breakpoint?
       [] (breakpoint? 640))))

#?(:cljs
   (defn event-is-composing?
     "Check if keydown event is a composing (IME) event.
      Ignore the IME process by default."
     ([e]
      (event-is-composing? e false))
     ([e include-process?]
      (let [event-composing? (gobj/getValueByKeys e "event_" "isComposing")]
        (if include-process?
          (or event-composing?
              (= (gobj/get e "keyCode") 229)
              (= (gobj/get e "key") "Process"))
          event-composing?)))))

#?(:cljs
   (defn onchange-event-is-composing?
     "Check if onchange event of Input is a composing (IME) event.
       Always ignore the IME process."
     [e]
     (gobj/getValueByKeys e "nativeEvent" "isComposing"))) ;; No keycode available

#?(:cljs
   (defn open-url
     [url]
     (let [route? (or (string/starts-with? url
                                           (string/replace js/location.href js/location.hash ""))
                      (string/starts-with? url "#"))]
       (if (and (not route?) (electron?))
         (js/window.apis.openExternal url)
         (set! (.-href js/window.location) url)))))

(defn collapsed?
  [block]
  (:block/collapsed? block))

#?(:cljs
   (defn atom? [v]
     (instance? Atom v)))

;; https://stackoverflow.com/questions/32511405/how-would-time-ago-function-implementation-look-like-in-clojure
#?(:cljs
   (defn time-ago
     "time: inst-ms or js/Date"
     [time]
     (let [units [{:name "second" :limit 60 :in-second 1}
                  {:name "minute" :limit 3600 :in-second 60}
                  {:name "hour" :limit 86400 :in-second 3600}
                  {:name "day" :limit 604800 :in-second 86400}
                  {:name "week" :limit 2629743 :in-second 604800}
                  {:name "month" :limit 31556926 :in-second 2629743}
                  {:name "year" :limit js/Number.MAX_SAFE_INTEGER :in-second 31556926}]
           diff (t/in-seconds (t/interval (if (instance? js/Date time) time (js/Date. time)) (t/now)))]
       (if (< diff 5)
         "just now"
         (let [unit (first (drop-while #(or (>= diff (:limit %))
                                            (not (:limit %)))
                                       units))]
           (-> (/ diff (:in-second unit))
               Math/floor
               int
               (#(str % " " (:name unit) (when (> % 1) "s") " ago"))))))))
#?(:cljs
   (def JS_ROOT
     (when-not node-test?
       (if (= js/location.protocol "file:")
         "./js"
         "./static/js"))))

#?(:cljs
   (defn js-load$
     [url]
     (p/create
      (fn [resolve]
        (load url resolve)))))

#?(:cljs
   (defn css-load$
     ([url] (css-load$ url nil))
     ([url id]
      (p/create
       (fn [resolve reject]
         (let [id (str "css-load-" (or id url))]
           (if-not (gdom/getElement id)
             (let [^js link (js/document.createElement "link")]
               (set! (.-id link) id)
               (set! (.-rel link) "stylesheet")
               (set! (.-href link) url)
               (set! (.-onload link) resolve)
               (set! (.-onerror link) reject)
               (.append (.-head js/document) link))
             (resolve))))))))

#?(:cljs
   (defn copy-image-to-clipboard
     [src]
     (-> (js/fetch src)
         (.then (fn [data]
                  (-> (.blob data)
                      (.then (fn [blob]
                               (js/navigator.clipboard.write (clj->js [(js/ClipboardItem. (clj->js {(.-type blob) blob}))]))))
                      (.catch js/console.error)))))))


(defn memoize-last
  "Different from core.memoize, it only cache the last result.
   Returns a memoized version of a referentially transparent function. The
  memoized version of the function cache the the last result, and replay when calls
   with the same arguments, or update cache when with different arguments."
  [f]
  (let [last-mem (atom nil)
        last-args (atom nil)]
    (fn [& args]
      (if (or (nil? @last-mem)
              (not= @last-args args))
        (let [ret (apply f args)]
          (reset! last-args args)
          (reset! last-mem ret)
          ret)
        @last-mem))))

#?(:cljs
   (do
     (defn <app-wake-up-from-sleep-loop
       "start a async/go-loop to check the app awake from sleep.
Use (async/tap `pubsub/app-wake-up-from-sleep-mult`) to receive messages.
Arg *stop: atom, reset to true to stop the loop"
       [*stop]
       (let [*last-activated-at (volatile! (tc/to-epoch (t/now)))]
         (async/go-loop []
           (if @*stop
             (println :<app-wake-up-from-sleep-loop :stop)
             (let [now-epoch (tc/to-epoch (t/now))]
               (when (< @*last-activated-at (- now-epoch 10))
                 (async/>! pubsub/app-wake-up-from-sleep-ch {:last-activated-at @*last-activated-at :now now-epoch}))
               (vreset! *last-activated-at now-epoch)
               (async/<! (async/timeout 5000))
               (recur))))))))


(defmacro concatv
  "Vector version of concat. non-lazy"
  [& args]
  `(vec (concat ~@args)))

(defmacro mapcatv
  "Vector version of mapcat. non-lazy"
  [f coll & colls]
  `(vec (mapcat ~f ~coll ~@colls)))

(defmacro removev
  "Vector version of remove. non-lazy"
  [pred coll]
  `(vec (remove ~pred ~coll)))

#?(:cljs
   (defn safe-with-meta
     [o meta]
     (if (satisfies? IMeta o)
       (with-meta o meta)
       o)))

<<<<<<< HEAD
;; from rum
#?(:cljs
   (def schedule
     (or (and (exists? js/window)
              (or js/window.requestAnimationFrame
                  js/window.webkitRequestAnimationFrame
                  js/window.mozRequestAnimationFrame
                  js/window.msRequestAnimationFrame))
         #(js/setTimeout % 16))))

#?(:cljs
   (defn tag?
     "Whether `s` is a tag."
     [s]
     (and (string? s)
          (string/starts-with? s "#")
          (or
           (not (string/includes? s " "))
           (string/starts-with? s "#[[")
           (string/ends-with? s "]]")))))
=======

(defn dedupe-by
  ([keyfn]
   (fn [rf]
     (let [pa (volatile! ::none)]
       (fn
         ([] (rf))
         ([result] (rf result))
         ([result input]
          (let [prior @pa
                key (keyfn input)]
            (vreset! pa key)
            (if (= prior key)
              result
              (rf result input)))))))))
>>>>>>> 85a0f32e
<|MERGE_RESOLUTION|>--- conflicted
+++ resolved
@@ -1530,7 +1530,6 @@
        (with-meta o meta)
        o)))
 
-<<<<<<< HEAD
 ;; from rum
 #?(:cljs
    (def schedule
@@ -1551,7 +1550,6 @@
            (not (string/includes? s " "))
            (string/starts-with? s "#[[")
            (string/ends-with? s "]]")))))
-=======
 
 (defn dedupe-by
   ([keyfn]
@@ -1566,5 +1564,4 @@
             (vreset! pa key)
             (if (= prior key)
               result
-              (rf result input)))))))))
->>>>>>> 85a0f32e
+              (rf result input)))))))))