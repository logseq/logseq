--- conflicted
+++ resolved
@@ -399,7 +399,13 @@
      (when e (.stopPropagation e))))
 
 #?(:cljs
-<<<<<<< HEAD
+   (defn nearest-scrollable-container [^js/HTMLElement element]
+     (some #(when-let [overflow-y (.-overflowY (js/window.getComputedStyle %))]
+              (when (contains? #{"auto" "scroll" "overlay"} overflow-y)
+                %))
+           (take-while (complement nil?) (iterate #(.-parentElement %) element)))))
+
+#?(:cljs
    (defn element-visible?
      [element]
      (when element
@@ -408,13 +414,6 @@
               (<= (+ (.-bottom r) 64)
                   (or (.-innerHeight js/window)
                       (js/document.documentElement.clientHeight))))))))
-=======
-   (defn nearest-scrollable-container [^js/HTMLElement element]
-     (some #(when-let [overflow-y (.-overflowY (js/window.getComputedStyle %))]
-              (when (contains? #{"auto" "scroll" "overlay"} overflow-y)
-                %))
-           (take-while (complement nil?) (iterate #(.-parentElement %) element)))))
->>>>>>> 746b6292
 
 #?(:cljs
    (defn element-top [elem top]
