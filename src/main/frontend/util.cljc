--- conflicted
+++ resolved
@@ -1528,7 +1528,6 @@
      [o meta]
      (if (satisfies? IMeta o)
        (with-meta o meta)
-<<<<<<< HEAD
        o)))
 
 ;; from rum
@@ -1550,22 +1549,4 @@
           (or
            (not (string/includes? s " "))
            (string/starts-with? s "#[[")
-           (string/ends-with? s "]]")))))
-
-(defn dedupe-by
-  ([keyfn]
-   (fn [rf]
-     (let [pa (volatile! ::none)]
-       (fn
-         ([] (rf))
-         ([result] (rf result))
-         ([result input]
-          (let [prior @pa
-                key (keyfn input)]
-            (vreset! pa key)
-            (if (= prior key)
-              result
-              (rf result input)))))))))
-=======
-       o)))
->>>>>>> 9e412168
+           (string/ends-with? s "]]")))))