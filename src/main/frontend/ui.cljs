(ns frontend.ui
  "Main ns for reusable components"
  (:require ["@logseq/react-tweet-embed" :as react-tweet-embed]
            ["react-intersection-observer" :as react-intersection-observer]
            ["react-resize-context" :as Resize]
            ["react-textarea-autosize" :as TextareaAutosize]
            ["react-tippy" :as react-tippy]
            ["react-transition-group" :refer [CSSTransition TransitionGroup]]
            ["@emoji-mart/data" :as emoji-data]
            ;; ["@emoji-mart/react" :as Picker]
            ["emoji-mart" :as emoji-mart]
            [cljs-bean.core :as bean]
            [clojure.string :as string]
            [datascript.core :as d]
            [electron.ipc :as ipc]
            [frontend.components.svg :as svg]
            [frontend.config :as config]
            [frontend.context.i18n :refer [t]]
            [frontend.db-mixins :as db-mixins]
            [frontend.handler.notification :as notification]
            [frontend.handler.plugin :as plugin-handler]
            [frontend.mixins :as mixins]
            [frontend.mobile.util :as mobile-util]
            [frontend.modules.shortcut.config :as shortcut-config]
            [frontend.modules.shortcut.core :as shortcut]
            [frontend.modules.shortcut.utils :as shortcut-utils]
            [frontend.rum :as r]
            [frontend.state :as state]
            [frontend.storage :as storage]
            [frontend.ui.date-picker]
            [frontend.util :as util]
            [frontend.util.cursor :as cursor]
            [goog.dom :as gdom]
            [goog.functions :refer [debounce]]
            [goog.object :as gobj]
            [lambdaisland.glogi :as log]
            [medley.core :as medley]
            [promesa.core :as p]
            [rum.core :as rum]
            [logseq.shui.core :as shui]
            [logseq.shui.ui :as shui-ui]))

(declare icon)

(defonce transition-group (r/adapt-class TransitionGroup))
(defonce css-transition (r/adapt-class CSSTransition))
(defonce textarea (r/adapt-class (gobj/get TextareaAutosize "default")))
(def resize-provider (r/adapt-class (gobj/get Resize "ResizeProvider")))
(def resize-consumer (r/adapt-class (gobj/get Resize "ResizeConsumer")))
(def Tippy (r/adapt-class (gobj/get react-tippy "Tooltip")))
(def ReactTweetEmbed (r/adapt-class react-tweet-embed))
(def useInView (gobj/get react-intersection-observer "useInView"))
(defonce _emoji-init-data ((gobj/get emoji-mart "init") #js {:data emoji-data}))
;; (def EmojiPicker (r/adapt-class (gobj/get Picker "default")))

(defonce icon-size (if (mobile-util/native-platform?) 26 20))

(def built-in-colors
  ["yellow"
   "red"
   "pink"
   "green"
   "blue"
   "purple"
   "gray"])

(defn ->block-background-color
 [color]
 (if (some #{color} built-in-colors)
   (str "var(--ls-highlight-color-" color ")")
   color))

(defn built-in-color?
  [color]
  (some #{color} built-in-colors))

(rum/defc menu-background-color
  [add-bgcolor-fn rm-bgcolor-fn]
  [:div.flex.flex-row.justify-between.py-1.px-2.items-center
   [:div.flex.flex-row.justify-between.flex-1.mx-2.mt-2
    (for [color built-in-colors]
      [:a
       {:key (str "key-" color)
        :title (t (keyword "color" color))
        :on-click #(add-bgcolor-fn color)}
       [:div.heading-bg {:style {:background-color (str "var(--color-" color "-500)")}}]])
    [:a
     {:title (t :remove-background)
      :on-click rm-bgcolor-fn}
     [:div.heading-bg.remove "-"]]]])

(rum/defc ls-textarea
  < rum/reactive
  {:did-mount (fn [state]
                (let [^js el (rum/dom-node state)
                      *mouse-point (volatile! nil)]
                  ;; Passing aria-label as a prop to TextareaAutosize removes the dash
                  (.setAttribute el "aria-label" "editing block")
                  (doto el
                    (.addEventListener "select"
                       #(let [start (util/get-selection-start el)
                              end (util/get-selection-end el)]
                          (when (and start end)
                            (when-let [e (and (not= start end)
                                              (let [caret-pos (cursor/get-caret-pos el)]
                                                {:caret caret-pos
                                                 :start start :end end
                                                 :text  (. (.-value el) substring start end)
                                                 :point (select-keys (or @*mouse-point caret-pos) [:x :y])}))]
                              (plugin-handler/hook-plugin-editor :input-selection-end (bean/->js e))
                              (vreset! *mouse-point nil)))))
                    (.addEventListener "mouseup" #(vreset! *mouse-point {:x (.-x %) :y (.-y %)}))))
                state)}
  [{:keys [on-change] :as props}]
  (let [skip-composition? (state/sub :editor/action)
        on-composition (fn [e]
                         (if skip-composition?
                           (on-change e)
                           (case e.type
                             "compositionend" (do
                                                (state/set-editor-in-composition! false)
                                                (on-change e))
                             (state/set-editor-in-composition! true))))
        props (assoc props
                :on-change (fn [e] (when-not (state/editor-in-composition?)
                                     (on-change e)))
                :on-composition-start on-composition
                :on-composition-update on-composition
                :on-composition-end on-composition)]
    (textarea props)))

(rum/defc dropdown-content-wrapper
  < {:did-mount    (fn [state]
                     (let [k (inc (count (state/sub :modal/dropdowns)))
                           args (:rum/args state)]
                       (state/set-state! [:modal/dropdowns k] (second args))
                       (assoc state ::k k)))
     :will-unmount (fn [state]
                     (state/update-state! :modal/dropdowns #(dissoc % (::k state)))
                     state)}
  [dropdown-state _close-fn content class style-opts]
  (let [class (or class
                  (util/hiccup->class "origin-top-right.absolute.right-0.mt-2"))]
    [:div.dropdown-wrapper.max-h-screen.overflow-y-auto
     {:style style-opts
      :class (str class " "
                  (case dropdown-state
                    "entering" "transition ease-out duration-100 transform opacity-0 scale-95"
                    "entered" "transition ease-out duration-100 transform opacity-100 scale-100"
                    "exiting" "transition ease-in duration-75 transform opacity-100 scale-100"
                    "exited" "transition ease-in duration-75 transform opacity-0 scale-95"))}
     content]))

;; public exports
(rum/defcs dropdown < (mixins/modal :open?)
  {:init (fn [state]
           (let [opts (if (map? (last (:rum/args state)))
                        (last (:rum/args state))
                        (->> (drop 2 (:rum/args state))
                             (partition 2)
                             (map vec)
                             (into {})))]
             (when (:initial-open? opts)
               (reset! (:open? state) true))
             (let [on-toggle (:on-toggle opts)]
               (when (fn? on-toggle)
                (add-watch (:open? state) ::listen-open-value
                           (fn [_ _ _ _]
                             (on-toggle @(:open? state)))))))
           state)}
  [state content-fn modal-content-fn
   & [{:keys [modal-class z-index trigger-class _initial-open? *toggle-fn
              _on-toggle]
       :or   {z-index 999}}]]
  (let [{:keys [open?]} state
        _ (when (and (util/atom? *toggle-fn)
                     (nil? @*toggle-fn)
                     (:toggle-fn state))
            (reset! *toggle-fn (:toggle-fn state)))
        modal-content (modal-content-fn state)
        close-fn (:close-fn state)]
    [:div.relative.ui__dropdown-trigger {:class trigger-class}
     (content-fn state)
     (css-transition
      {:in @open? :timeout 0}
      (fn [dropdown-state]
        (when @open?
          (dropdown-content-wrapper dropdown-state close-fn modal-content modal-class {:z-index z-index}))))]))

;; `sequence` can be a list of symbols, a list of strings, or a string
(defn render-keyboard-shortcut [sequence & {:as opts}]
  (let [sequence (if (string? sequence)
                   (-> sequence ;; turn string into sequence
                       (string/trim)
                       (string/lower-case)
                       (string/split #" "))
                   sequence)]
    [:span.keyboard-shortcut
     (shui/shortcut sequence opts)]))

(rum/defc menu-link
  [{:keys [only-child? no-padding? class shortcut] :as options} child]
  (if only-child?
    [:div.menu-link
     (dissoc options :only-child?) child]
    [:a.flex.justify-between.menu-link
     (cond-> options
             (true? no-padding?)
             (assoc :class (str class " no-padding"))

             true
             (dissoc :no-padding?))

     [:span.flex-1 child]
     (when shortcut
       [:span.ml-1 (render-keyboard-shortcut shortcut {:interactive? false})])]))

(rum/defc dropdown-with-links
  [content-fn links
   {:keys [outer-header outer-footer links-header links-footer] :as opts}]

  (dropdown
   content-fn
   (fn [{:keys [close-fn]}]
     (let [links-children
           (let [links (if (fn? links) (links) links)
                 links (remove nil? links)]
             (for [{:keys [options title icon key hr hover-detail item _as-link?]} links]
               (let [new-options
                           (merge options
                                  (cond->
                                    {:title    hover-detail
                                     :on-click (fn [e]
                                                 (when-not (false? (when-let [on-click-fn (:on-click options)]
                                                                     (on-click-fn e)))
                                                   (close-fn)))}
                                    key
                                    (assoc :key key)))
                     child (if hr
                             nil
                             (or item
                                 [:div.flex.items-center
                                  (when icon icon)
                                  [:div.title-wrap {:style {:margin-right "8px"
                                                            :margin-left  "4px"}} title]]))]
                 (if hr
                   [:hr.menu-separator {:key (or key "dropdown-hr")}]
                   (rum/with-key
                    (menu-link new-options child)
                    title)))))

           wrapper-children
           [:.menu-links-wrapper
            (when links-header links-header)
            links-children
            (when links-footer links-footer)]]

       (if (or outer-header outer-footer)
         [:.menu-links-outer
          outer-header wrapper-children outer-footer]
         wrapper-children)))
   opts))

(declare button)
(rum/defc notification-content
  [state content status uid]
  (when (and content status)
    (let [svg
          (if (keyword? status)
            (case status
              :success
              (icon "circle-check" {:class "text-success" :size "20"})

              :warning
              (icon "alert-circle" {:class "text-warning" :size "20"})

              :error
              (icon "circle-x" {:class "text-error" :size "20"})

              (icon "info-circle" {:class "text-indigo-500" :size "20"}))
            status)]
      [:div.ui__notifications-content
       {:style
        (when (or (= state "exiting")
                  (= state "exited"))
          {:z-index -1})}
       [:div.max-w-sm.w-full.shadow-lg.rounded-lg.pointer-events-auto.notification-area
        {:class (case state
                  "entering" "transition ease-out duration-300 transform opacity-0 translate-y-2 sm:translate-x-0"
                  "entered" "transition ease-out duration-300 transform translate-y-0 opacity-100 sm:translate-x-0"
                  "exiting" "transition ease-in duration-100 opacity-100"
                  "exited" "transition ease-in duration-100 opacity-0")}
        [:div.rounded-lg.shadow-xs {:style {:max-height "calc(100vh - 200px)"
                                            :overflow-y "auto"
                                            :overflow-x "hidden"}}
         [:div.p-4
          [:div.flex.items-start
           [:div.flex-shrink-0.pt-2
            svg]
           [:div.ml-3.w-0.flex-1.pt-2
            [:div.text-sm.leading-5.font-medium.whitespace-pre-line {:style {:margin 0}}
             content]]
           [:div.flex-shrink-0.flex {:style {:margin-top -9
                                             :margin-right -18}}
            (button
              {:button-props {:aria-label "Close"}
               :variant :ghost
               :class "hover:bg-transparent hover:text-foreground"
               :on-click (fn []
                           (notification/clear! uid))
               :icon "x"})]]]]]])))

(declare button)

(rum/defc notification-clear-all
  []
  [:div.ui__notifications-content
   [:div.pointer-events-auto.notification-clear
    (button (t :notification/clear-all)
     :intent "logseq"
     :on-click (fn []
                 (notification/clear-all!)))]])

(rum/defc notification < rum/reactive
  []
  (let [contents (state/sub :notification/contents)]
    (transition-group
     {:class-name "notifications ui__notifications"}
     (let [notifications (map (fn [el]
                                (let [k (first el)
                                      v (second el)]
                                  (css-transition
                                   {:timeout 100
                                    :key     (name k)}
                                   (fn [state]
                                     (notification-content state (:content v) (:status v) k)))))
                           contents)
           clear-all (when (> (count contents) 1)
                       (css-transition
                        {:timeout 100
                         :k       "clear-all"}
                        (fn [_state]
                          (notification-clear-all))))
           items (if clear-all (cons clear-all notifications) notifications)]
       (doall items)))))

(rum/defc humanity-time-ago
  [input opts]
  (let [time-fn (fn []
                  (try
                    (util/time-ago input)
                    (catch :default e
                      (js/console.error e)
                      input)))
        [time set-time] (rum/use-state (time-fn))]

    (rum/use-effect!
     (fn []
       (let [timer (js/setInterval
                    #(set-time (time-fn)) (* 1000 30))]
         #(js/clearInterval timer)))
     [])

    [:span.ui__humanity-time (merge {} opts) time]))

(defn checkbox
  [option]
  [:input.form-checkbox.h-4.w-4.transition.duration-150.ease-in-out
   (merge {:type "checkbox" :disabled config/publishing?} option)])

(defn main-node
  []
  (gdom/getElement "main-content-container"))

(defn focus-element
  [element]
  (when-let [element ^js (gdom/getElement element)]
    (.focus element)))

(defn get-scroll-top []
  (.-scrollTop (main-node)))

(defn get-dynamic-style-node
  []
  (js/document.getElementById "dynamic-style-scope"))

(defn inject-document-devices-envs!
  []
  (let [^js cl (.-classList js/document.documentElement)]
    (when config/publishing? (.add cl "is-publish-mode"))
    (when util/mac? (.add cl "is-mac"))
    (when util/win32? (.add cl "is-win32"))
    (when util/linux? (.add cl "is-linux"))
    (when (util/electron?) (.add cl "is-electron"))
    (when (util/ios?) (.add cl "is-ios"))
    (when (util/mobile?) (.add cl "is-mobile"))
    (when (util/safari?) (.add cl "is-safari"))
    (when (mobile-util/native-ios?) (.add cl "is-native-ios"))
    (when (mobile-util/native-android?) (.add cl "is-native-android"))
    (when (mobile-util/native-iphone?) (.add cl "is-native-iphone"))
    (when (mobile-util/native-iphone-without-notch?) (.add cl "is-native-iphone-without-notch"))
    (when (mobile-util/native-ipad?) (.add cl "is-native-ipad"))
    (when (util/electron?)
      (doseq [[event function]
              [["persist-zoom-level" #(storage/set :zoom-level %)]
               ["restore-zoom-level" #(when-let [zoom-level (storage/get :zoom-level)] (js/window.apis.setZoomLevel zoom-level))]
               ["full-screen" #(do (js-invoke cl (if (= % "enter") "add" "remove") "is-fullscreen")
                                   (state/set-state! :electron/window-fullscreen? (= % "enter")))]
               ["maximize" #(state/set-state! :electron/window-maximized? %)]]]
        (.on js/window.apis event function))

      (p/then (ipc/ipc :getAppBaseInfo) #(let [{:keys [isFullScreen isMaximized]} (js->clj % :keywordize-keys true)]
                                           (when isFullScreen
                                             (.add cl "is-fullscreen")
                                             (state/set-state! :electron/window-fullscreen? true))
                                           (when isMaximized (state/set-state! :electron/window-maximized? true)))))))

(defn inject-dynamic-style-node!
  []
  (let [style (get-dynamic-style-node)]
    (if (nil? style)
      (let [node (js/document.createElement "style")]
        (set! (.-id node) "dynamic-style-scope")
        (.appendChild js/document.head node))
      style)))

(defn apply-custom-theme-effect! [theme]
  (when config/lsp-enabled?
    (when-let [custom-theme (state/sub [:ui/custom-theme (keyword theme)])]
      ;; If the name is nil, the user has not set a custom theme (initially {:mode light/dark}).
      ;; The url is not used because the default theme does not have an url.
      (if (some? (:name custom-theme))
        (js/LSPluginCore.selectTheme (bean/->js custom-theme)
                                     (bean/->js {:emit false}))
        (state/set-state! :plugin/selected-theme (:url custom-theme))))))

(defn setup-system-theme-effect!
  []
  (let [^js schemaMedia (js/window.matchMedia "(prefers-color-scheme: dark)")]
    (try (.addEventListener schemaMedia "change" state/sync-system-theme!)
         (catch :default _error
           (.addListener schemaMedia state/sync-system-theme!)))
    (state/sync-system-theme!)
    #(try (.removeEventListener schemaMedia "change" state/sync-system-theme!)
          (catch :default _error
            (.removeListener schemaMedia state/sync-system-theme!)))))

(defn set-global-active-keystroke [val]
  (.setAttribute js/document.body "data-active-keystroke" val))

(defn setup-active-keystroke! []
  (let [active-keystroke (atom #{})
        heads #{:shift :alt :meta :control}
        handle-global-keystroke (fn [down? e]
                                  (let [handler (if down? conj disj)
                                        keystroke e.key]
                                    (swap! active-keystroke handler keystroke))
                                  (when (contains? heads (keyword (util/safe-lower-case e.key)))
                                    (set-global-active-keystroke (string/join "+" @active-keystroke))))
        keydown-handler (partial handle-global-keystroke true)
        keyup-handler (partial handle-global-keystroke false)
        clear-all #(do (set-global-active-keystroke "")
                       (reset! active-keystroke #{}))]
    (.addEventListener js/window "keydown" keydown-handler)
    (.addEventListener js/window "keyup" keyup-handler)
    (.addEventListener js/window "blur" clear-all)
    (.addEventListener js/window "visibilitychange" clear-all)
    (fn []
      (.removeEventListener js/window "keydown" keydown-handler)
      (.removeEventListener js/window "keyup" keyup-handler)
      (.removeEventListener js/window "blur" clear-all)
      (.removeEventListener js/window "visibilitychange" clear-all))))

(defn setup-viewport-listeners! []
  (when-let [^js vw (gobj/get js/window "visualViewport")]
    (let [handler #(state/set-state! :ui/viewport {:width (.-width vw) :height (.-height vw) :scale (.-scale vw)})]
      (.addEventListener js/window.visualViewport "resize" handler)
      (handler)
      #(.removeEventListener js/window.visualViewport "resize" handler))))

(defonce last-scroll-top (atom 0))

(defn scroll-down?
  []
  (let [scroll-top (get-scroll-top)
        down? (> scroll-top @last-scroll-top)]
    (reset! last-scroll-top scroll-top)
    down?))

(defn on-scroll
  [node {:keys [on-load on-top-reached threshold bottom-reached]
         :or {threshold 500}}]
  (let [scroll-top (gobj/get node "scrollTop")
        bottom-reached? (if (fn? bottom-reached)
                          (bottom-reached)
                          (util/bottom-reached? node threshold))
        top-reached? (= scroll-top 0)
        down? (scroll-down?)]
    (when (and bottom-reached? down? on-load)
      (on-load))
    (when (and (not down?) top-reached? on-top-reached)
      (on-top-reached))))

(defn attach-listeners
  "Attach scroll and resize listeners."
  [state]
  (let [list-element-id (first (:rum/args state))
        opts (-> state :rum/args (nth 2))
        node (js/document.getElementById list-element-id)
        debounced-on-scroll (debounce #(on-scroll node opts) 100)]
    (mixins/listen state node :scroll debounced-on-scroll)))

(rum/defcs infinite-list <
  (mixins/event-mixin attach-listeners)
  "Render an infinite list."
  [state _list-element-id body {:keys [on-load has-more more more-class]
                                :or {more-class "text-sm"}}]
  [:div
   body
   (when has-more
     [:div.w-full.p-4
      [:a.fade-link.text-link.font-bold
       {:on-click on-load
        :class more-class}
       (or more (t :page/earlier))]])])

(rum/defcs auto-complete <
  (rum/local 0 ::current-idx)
  (shortcut/mixin* :shortcut.handler/auto-complete)
  [state
   matched
   {:keys [on-chosen
           on-shift-chosen
           get-group-name
           empty-placeholder
           item-render
           class
           header]}]
  (let [*current-idx (get state ::current-idx)]
    [:div#ui__ac {:class class}
     (if (seq matched)
       [:div#ui__ac-inner.hide-scrollbar
        (when header header)
        (for [[idx item] (medley/indexed matched)]
          [:<>
           {:key idx}
           (let [item-cp
                 [:div.menu-link-wrap
                  {:key            idx
                   ;; mouse-move event to indicate that cursor moved by user
                   :on-mouse-move  #(reset! *current-idx idx)}
                  (let [chosen? (= @*current-idx idx)]
                    (menu-link
                     {:id            (str "ac-" idx)
                      :tab-index     "0"
                      :class         (when chosen? "chosen")
                      :on-mouse-down (fn [e]
                                       (util/stop e)
                                       (if (and (gobj/get e "shiftKey") on-shift-chosen)
                                         (on-shift-chosen item)
                                         (on-chosen item e)))}
                     (if item-render (item-render item chosen?) item)))]]

             (if get-group-name
               (if-let [group-name (get-group-name item)]
                 [:div
                  [:div.ui__ac-group-name group-name]
                  item-cp]
                 item-cp)

               item-cp))])]
       (when empty-placeholder
         empty-placeholder))]))

(def datepicker frontend.ui.date-picker/date-picker)

(defn toggle
  ([on? on-click] (toggle on? on-click false))
  ([on? on-click small?]
   [:a.ui__toggle {:on-click on-click
                   :class (if small? "is-small" "")
                   :tab-index "0"
                   :on-key-down (fn [e] (when (and e (= (.-key e) "Enter"))
                                          (util/stop e)
                                          (on-click e)))}
    [:span.wrapper.transition-colors.ease-in-out.duration-200
     {:aria-checked (if on? "true" "false"), :tab-index "0", :role "checkbox"
      :class        (if on? "ui__toggle-background-on" "ui__toggle-background-off")}
     [:span.switcher.transform.transition.ease-in-out.duration-200
      {:class       (if on? (if small? "translate-x-4" "translate-x-5") "translate-x-0")
       :aria-hidden "true"}]]]))

(defn keyboard-shortcut-from-config [shortcut-name & {:keys [pick-first?]}]
  (let [built-in-binding (:binding (get shortcut-config/all-built-in-keyboard-shortcuts shortcut-name))
        custom-binding  (when (state/shortcuts) (get (state/shortcuts) shortcut-name))
        binding         (or custom-binding built-in-binding)]
    (if (and pick-first? (coll? binding))
      (first binding)
      (shortcut-utils/decorate-binding binding))))

(rum/defc modal-overlay
  [state close-fn close-backdrop?]
  [:div.ui__modal-overlay
   {:class    (case state
                "entering" "ease-out duration-300 opacity-0"
                "entered" "ease-out duration-300 opacity-100"
                "exiting" "ease-in duration-200 opacity-100"
                "exited" "ease-in duration-200 opacity-0")
    :on-click #(when close-backdrop? (close-fn))}
   [:div.absolute.inset-0.opacity-75]])

(rum/defc modal-panel-content <
  mixins/component-editing-mode
  [panel-content close-fn]
  (panel-content close-fn))

(rum/defc modal-panel
  [show? panel-content transition-state close-fn fullscreen? close-btn? style]
  [:div.ui__modal-panel.transform.transition-all.sm:min-w-lg.sm
   (cond->
    {:class (case transition-state
              "entering" "ease-out duration-300 opacity-0 translate-y-4 sm:translate-y-0 sm:scale-95"
              "entered" "ease-out duration-300 opacity-100 translate-y-0 sm:scale-100"
              "exiting" "ease-in duration-200 opacity-100 translate-y-0 sm:scale-100"
              "exited" "ease-in duration-200 opacity-0 translate-y-4 sm:translate-y-0 sm:scale-95")}
     (seq style)
     (assoc :style style))
   [:div.ui__modal-close-wrap
    (when-not (false? close-btn?)
      [:a.ui__modal-close
       {:aria-label "Close"
        :type       "button"
        :on-click   close-fn}
       [:svg.h-6.w-6
        {:stroke "currentColor", :view-box "0 0 24 24", :fill "none"}
        [:path
         {:d               "M6 18L18 6M6 6l12 12"
          :stroke-width    "2"
          :stroke-linejoin "round"
          :stroke-linecap  "round"}]]])]
   (when show?
     [:div (cond-> {:class (if fullscreen? "" "panel-content")}
             (seq style)
             (assoc :style style))
      (modal-panel-content panel-content close-fn)])])

(rum/defc modal < rum/reactive
  (mixins/event-mixin
   (fn [state]
     (mixins/hide-when-esc-or-outside
      state
      :on-hide (fn []
                 (some->
                  (.querySelector (rum/dom-node state) "button.ui__modal-close")
                  (.click)))
      :outside? false)
     (mixins/on-key-down
      state
      {;; enter
       13 (fn [state e]
            (.preventDefault e)
            (some->
             (.querySelector (rum/dom-node state) "button.ui__modal-enter")
             (.click)))})))
  []
  (let [modal-panel-content (state/sub :modal/panel-content)
        fullscreen? (state/sub :modal/fullscreen?)
        close-btn? (state/sub :modal/close-btn?)
        close-backdrop? (state/sub :modal/close-backdrop?)
        show? (state/sub :modal/show?)
        label (state/sub :modal/label)
        style (state/sub :modal/style)
        class (state/sub :modal/class)
        close-fn (fn []
                   (state/close-modal!)
                   (state/close-settings!))
        modal-panel-content (or modal-panel-content (fn [_close] [:div]))]
    [:div.ui__modal
     {:style {:z-index (if show? 999 -1)
              :display (if show? "flex" "none")}
      :label label
      :class class}
     (css-transition
      {:in show? :timeout 0}
      (fn [state]
        (modal-overlay state close-fn close-backdrop?)))
     (css-transition
      {:in show? :timeout 0}
      (fn [state]
        (modal-panel show? modal-panel-content state close-fn fullscreen? close-btn? style)))]))

(defn make-confirm-modal
  [{:keys [tag title sub-title sub-checkbox? on-cancel on-confirm]
    :or {on-cancel #()}}]
  (fn [close-fn]
    (let [*sub-checkbox-selected (and sub-checkbox? (atom []))]
      [:div.ui__confirm-modal
       {:class (str "is-" tag)}
       [:div.sm:flex.sm:items-start
        [:div.mx-auto.flex-shrink-0.flex.items-center.justify-center.h-12.w-12.rounded-full.bg-error.sm:mx-0.sm:h-10.sm:w-10
         [:svg.h-6.w-6.text-error
          {:stroke "currentColor", :view-box "0 0 24 24", :fill "none"}
          [:path
           {:d
            "M12 9v2m0 4h.01m-6.938 4h13.856c1.54 0 2.502-1.667 1.732-3L13.732 4c-.77-1.333-2.694-1.333-3.464 0L3.34 16c-.77 1.333.192 3 1.732 3z"
            :stroke-width    "2"
            :stroke-linejoin "round"
            :stroke-linecap  "round"}]]]
        [:div.mt-3.text-center.sm:mt-0.sm:ml-4.sm:text-left
         [:h2.headline.text-lg.leading-6.font-medium
          (if (keyword? title) (t title) title)]
         [:label.sublabel
          (when sub-checkbox?
            (checkbox
             {:default-value false
              :on-change     (fn [e]
                               (let [checked (.. e -target -checked)]
                                 (reset! *sub-checkbox-selected [checked])))}))
          [:h3.subline.text-gray-400
           (if (keyword? sub-title)
             (t sub-title)
             sub-title)]]]]

       [:div.mt-5.sm:mt-4.flex.gap-4
        (button
          (t :cancel)
          {:theme :gray
           :on-click (comp on-cancel close-fn)})
        (button
          (t :yes)
          {:class "ui__modal-enter"
           :on-click #(and (fn? on-confirm)
                           (on-confirm % {:close-fn close-fn
                                          :sub-selected (and *sub-checkbox-selected @*sub-checkbox-selected)}))
           :button-props {:autoFocus "on"}})]])))

(rum/defc sub-modal < rum/reactive
  []
  (when-let [modals (seq (state/sub :modal/subsets))]
    (for [[idx modal] (medley/indexed modals)]
      (let [id (:modal/id modal)
            modal-panel-content (:modal/panel-content modal)
            close-btn? (:modal/close-btn? modal)
            close-backdrop? (:modal/close-backdrop? modal)
            show? (:modal/show? modal)
            label (:modal/label modal)
            style (:modal/style modal)
            class (:modal/class modal)
            close-fn (fn []
                       (state/close-sub-modal! id))
            modal-panel-content (or modal-panel-content (fn [_close] [:div]))]
        [:div.ui__modal.is-sub-modal
         {:style {:z-index (if show? (+ 999 idx) -1)}
          :label label
          :class class}
         (css-transition
          {:in show? :timeout 0}
          (fn [state]
            (modal-overlay state close-fn close-backdrop?)))
         (css-transition
          {:in show? :timeout 0}
          (fn [state]
            (modal-panel show? modal-panel-content state close-fn false close-btn? style)))]))))

(defn loading
  ([] (loading (t :loading)))
  ([content] (loading content nil))
  ([content opts]
   [:div.flex.flex-row.items-center.inline.icon-loading
    [:span.icon.flex.items-center (svg/loader-fn opts)
     (when-not (string/blank? content)
       [:span.text.pl-2 content])]]))

(rum/defc rotating-arrow
  [collapsed?]
  [:span
   {:class (if collapsed? "rotating-arrow collapsed" "rotating-arrow not-collapsed")}
   (svg/caret-right)])

(rum/defcs foldable-title <
  (rum/local false ::control?)
  [state {:keys [on-mouse-down header title-trigger? collapsed?]}]
  (let [control? (get state ::control?)]
    [:div.content
     [:div.flex-1.flex-row.foldable-title (cond->
                                            {:on-mouse-over #(reset! control? true)
                                             :on-mouse-out  #(reset! control? false)}
                                            title-trigger?
                                            (assoc :on-mouse-down on-mouse-down
                                                   :class "cursor"))
      [:div.flex.flex-row.items-center
       (when-not (mobile-util/native-platform?)
         [:a.block-control.opacity-50.hover:opacity-100.mr-2
          (cond->
            {:style    {:width       14
                        :height      16
                        :margin-left -30}}
            (not title-trigger?)
            (assoc :on-mouse-down on-mouse-down))
          [:span {:class (if (or @control? @collapsed?) "control-show cursor-pointer" "control-hide")}
           (rotating-arrow @collapsed?)]])
       (if (fn? header)
         (header @collapsed?)
         header)]]]))

(rum/defcs foldable < db-mixins/query rum/reactive
  (rum/local false ::collapsed?)
  {:will-mount (fn [state]
                 (let [args (:rum/args state)]
                   (when (true? (:default-collapsed? (last args)))
                     (reset! (get state ::collapsed?) true)))
                 state)
   :did-mount (fn [state]
                (when-let [f (:init-collapsed (last (:rum/args state)))]
                  (f (::collapsed? state)))
                state)}
  [state header content {:keys [title-trigger? on-mouse-down class
                                _default-collapsed? _init-collapsed]}]
  (let [collapsed? (get state ::collapsed?)
        on-mouse-down (fn [e]
                        (util/stop e)
                        (swap! collapsed? not)
                        (when on-mouse-down
                          (on-mouse-down @collapsed?)))]
    [:div.flex.flex-col
     {:class class}
     (foldable-title {:on-mouse-down on-mouse-down
                      :header header
                      :title-trigger? title-trigger?
                      :collapsed? collapsed?})
     [:div {:class (if @collapsed? "hidden" "initial")
            :on-mouse-down (fn [e] (.stopPropagation e))}
      (if (fn? content)
        (if (not @collapsed?) (content) nil)
        content)]]))

(rum/defc admonition
  [type content]
  (let [type (name type)]
    (when-let [icon (case (string/lower-case type)
                      "note" svg/note
                      "tip" svg/tip
                      "important" svg/important
                      "caution" svg/caution
                      "warning" svg/warning
                      "pinned" svg/pinned
                      nil)]
      [:div.flex.flex-row.admonitionblock.align-items {:class type}
       [:div.pr-4.admonition-icon.flex.flex-col.justify-center
        {:title (string/capitalize type)} (icon)]
       [:div.ml-4.text-lg
        content]])))

(rum/defcs catch-error
  < {:did-catch
     (fn [state error _info]
       (log/error :exception error)
       (assoc state ::error error))}
  [{error ::error, c :rum/react-component} error-view view]
  (if (some? error)
    error-view
    view))

(rum/defcs catch-error-and-notify
  < {:did-catch
     (fn [state error _info]
       (log/error :exception error)
       (notification/show!
        (str "Error caught by UI!\n " error)
        :error)
       (assoc state ::error error))}
  [{error ::error, c :rum/react-component} error-view view]
  (if (some? error)
    error-view
    view))

(rum/defc block-error
  "Well styled error message for blocks"
  [title {:keys [content section-attrs]}]
  [:section.border.mt-1.p-1.cursor-pointer.block-content-fallback-ui
   section-attrs
   [:div.flex.justify-between.items-center.px-1
    [:h5.text-error.pb-1 title]
    [:a.text-xs.opacity-50.hover:opacity-80
     {:href "https://github.com/logseq/logseq/issues/new?labels=from:in-app&template=bug_report.yaml"
      :target "_blank"} "report issue"]]
   (when content [:pre.m-0.text-sm content])])

(def component-error
  "Well styled error message for higher level components. Currently same as
  block-error but this could change"
  block-error)

(rum/defc select
  ([options on-change]
   (select options on-change {}))
  ([options on-change select-options]
   [:select.pl-6.block.text-base.leading-6.border-gray-300.focus:outline-none.focus:shadow-outline-blue.focus:border-blue-300.sm:text-sm.sm:leading-5
    (merge
     {:class     "form-select"
      :on-change (fn [e]
                   (let [value (util/evalue e)]
                     (on-change e value)))}
     select-options)
    (for [{:keys [label value selected disabled]
           :or {selected false disabled false}} options]
      [:option (cond->
                {:key   label
                 :value (or value label)} ;; NOTE: value might be an empty string, `or` is safe here
                 disabled
                 (assoc :disabled disabled)
                 selected
                 (assoc :selected selected))
       label])]))

(rum/defc radio-list
  [options on-change class]

  [:div.ui__radio-list
   {:class class}
   (for [{:keys [label value selected]} options]
     [:label
      {:key (str "radio-list-" label)}
      [:input.form-radio
       {:value value
        :type "radio"
        :on-change #(on-change (util/evalue %))
        :checked selected}]
      label])])

(rum/defc checkbox-list
  [options on-change class]

  (let [checked-vals
        (->> options (filter :selected) (map :value) (into #{}))

        on-item-change
        (fn [^js e]
          (let [^js target (.-target e)
                checked? (.-checked target)
                value (.-value target)]

            (on-change
             (into []
                   (if checked?
                     (conj checked-vals value)
                     (disj checked-vals value))))))]

    [:div.ui__checkbox-list
     {:class class}
     (for [{:keys [label value selected]} options]
       [:label
        {:key (str "check-list-" label)}
        [:input.form-checkbox
         {:value value
          :type  "checkbox"
          :on-change on-item-change
          :checked selected}]
        label])]))

(rum/defcs tippy < rum/static
  (rum/local false ::mounted?)
  [state {:keys [fixed-position? open? html] :as opts} child]
  (let [*mounted? (::mounted? state)
        manual (not= open? nil)
        open? (if manual open? @*mounted?)
        disabled? (not (state/enable-tooltip?))]
    (Tippy (->
            (merge {:arrow true
                    :sticky true
                    :delay 600
                    :theme "customized"
                    :disabled disabled?
                    :unmountHTMLWhenHide true
                    :open (if disabled? false open?)
                    :trigger (if manual "manual" "mouseenter focus")
                    ;; See https://github.com/tvkhoa/react-tippy/issues/13
                    :popperOptions {:modifiers {:flip {:enabled (not fixed-position?)}
                                                :hide {:enabled false}
                                                :preventOverflow {:enabled false}}}
                    :onShow #(when-not (or (some? @state/*editor-editing-ref)
                                           @(:ui/scrolling? @state/state))
                               (reset! *mounted? true))
                    :onHide #(reset! *mounted? false)}
                   opts)
            (assoc :html (or
                          (when open?
                            (try
                              (when html
                                (if (fn? html)
                                  (html)
                                  [:div.px-2.py-1
                                   html]))
                              (catch :default e
                                (log/error :exception e)
                                [:div])))
                          [:div {:key "tippy"} ""])))
           (rum/fragment {:key "tippy-children"} child))))

(rum/defcs slider < rum/reactive
  {:init (fn [state]
           (assoc state ::value (atom (first (:rum/args state)))))}
  [state _default-value {:keys [min max on-change]}]
  (let [*value (::value state)
        value (rum/react *value)
        value' (int value)]
    (assert (int? value'))
    [:input.cursor-pointer
     {:type      "range"
      :value     value'
      :min       min
      :max       max
      :style     {:width "100%"}
      :on-change #(let [value (util/evalue %)]
                    (reset! *value value))
      :on-mouse-up #(let [value (util/evalue %)]
                      (on-change value))}]))

(rum/defcs tweet-embed < (rum/local true :loading?)
  [state id]
  (let [*loading? (:loading? state)]
    [:div [(when @*loading? [:span.flex.items-center [svg/loading " ... loading"]])
           (ReactTweetEmbed
            {:id                    id
             :class                 "contents"
             :options               {:theme (when (= (state/sub :ui/theme) "dark") "dark")}
             :on-tweet-load-success #(reset! *loading? false)})]]))

(def icon shui/icon)

(rum/defc button-inner
  [text & {:keys [theme background variant href size class intent small? icon icon-props disabled? button-props]
           :or   {small? false}
           :as   opts}]
  (let [button-props (merge
                       (dissoc opts
                         :theme :background :href :variant :class :intent :small? :icon :icon-props :disabled? :button-props)
                       button-props)
        props (merge {:variant (cond
                                 (= theme :gray) :ghost
                                 (= background "gray") :secondary
                                 (= background "red") :destructive
                                 (= intent "link") :ghost
                                 :else (or variant :default))
                      :href    href
                      :size    (if small? :xs (or size :sm))
                      :icon    icon
                      :class   (if (and (string? background)
                                     (not (contains? #{"gray" "red"} background)))
                                 (str class " primary-" background) class)
                      :muted   disabled?}
                button-props)

        icon (when icon (shui-ui/tabler-icon icon icon-props))
        children [icon text]]

    (shui-ui/button props children)))

(defn button
  [text & {:keys []
           :as   opts}]
  (if (map? text)
    (button-inner nil text)
    (button-inner text opts)))

(rum/defc point
  ([] (point "bg-red-600" 5 nil))
  ([klass size {:keys [class style] :as opts}]
   [:span.ui__point.overflow-hidden.rounded-full.inline-block
    (merge {:class (str (util/hiccup->class klass) " " class)
            :style (merge {:width size :height size} style)}
      (dissoc opts :style :class))]))

(rum/defc type-icon
  [{:keys [name class title extension?]}]
  [:.type-icon {:class class
                :title title}
   (icon name {:extension? extension?})])

(rum/defc with-shortcut < rum/reactive
  < {:key-fn (fn [key pos] (str "shortcut-" key pos))}
  [shortcut-key position content]
  (let [tooltip? (state/sub :ui/shortcut-tooltip?)]
    (if tooltip?
      (tippy
       {:html [:div.text-sm.font-medium (keyboard-shortcut-from-config shortcut-key)]
        :interactive true
        :position    position
        :theme       "monospace"
        :delay       [1000, 100]
        :arrow       true}
       content)
      content)))

(rum/defc progress-bar
  [width]
  {:pre (integer? width)}
  [:div.w-full.rounded-full.h-2.5.animate-pulse.bg-gray-06-alpha
   [:div.bg-gray-09-alpha.h-2.5.rounded-full {:style {:width (str width "%")}
                                              :transition "width 1s"}]])

(rum/defc progress-bar-with-label
  [width label-left label-right]
  {:pre (integer? width)}
  [:div
   [:div.flex.justify-between.mb-1
    [:span.text-base
     label-left]
    [:span.text-sm.font-medium
     label-right]]
   (progress-bar width)])

(rum/defc lazy-loading-placeholder
  [height]
  [:div {:style {:height height}}])

(rum/defc lazy-visible-inner
  [visible? content-fn ref fade-in?]
  (let [[set-ref rect] (r/use-bounding-client-rect)
        placeholder-height (or (when rect (.-height rect)) 24)]
    [:div.lazy-visibility {:ref ref}
     [:div {:ref set-ref}
      (if visible?
        (when (fn? content-fn)
          (if fade-in?
            [:div.fade-enter
             {:ref #(when-let [^js cls (and % (.-classList %))]
                      (.add cls "fade-enter-active"))}
             (content-fn)]
            (content-fn)))
        (lazy-loading-placeholder placeholder-height))]]))

(rum/defc lazy-visible
  ([content-fn]
   (lazy-visible content-fn nil))
<<<<<<< HEAD
  ([content-fn {:keys [initial-state trigger-once? fade-in? root-margin _debug-id]
                :or {initial-state false
                     trigger-once? false
                     fade-in? true
                     root-margin 100}}]
   (let [[visible? set-visible!] (rum/use-state initial-state)
         inViewState (useInView #js {:initialInView initial-state
                                     :rootMargin (str root-margin "px")
=======
  ([content-fn {:keys [trigger-once? _debug-id]
                :or {trigger-once? true}}]
   (let [[visible? set-visible!] (rum/use-state false)
         root-margin 100
         inViewState (useInView #js {:rootMargin (str root-margin "px")
>>>>>>> ab74c1e9
                                     :triggerOnce trigger-once?
                                     :onChange (fn [in-view? _entry]
                                                 (set-visible! in-view?))})
         ref (.-ref inViewState)]
     (lazy-visible-inner visible? content-fn ref fade-in?))))

(rum/defc portal
  ([children]
   (portal children {:attach-to (fn [] js/document.body)
                     :prepend? false}))
  ([children {:keys [attach-to prepend?]}]
   (let [[portal-anchor set-portal-anchor] (rum/use-state nil)]
     (rum/use-effect!
      (fn []
        (let [div (js/document.createElement "div")
              attached (or (if (fn? attach-to) (attach-to) attach-to) js/document.body)]
          (.setAttribute div "data-logseq-portal" (str (d/squuid)))
          (if prepend? (.prepend attached div) (.append attached div))
          (set-portal-anchor div)
          #(.remove div)))
      [])
     (when portal-anchor
       (rum/portal (rum/fragment children) portal-anchor)))))

(rum/defc menu-heading
  ([add-heading-fn auto-heading-fn rm-heading-fn]
   (menu-heading nil add-heading-fn auto-heading-fn rm-heading-fn))
  ([heading add-heading-fn auto-heading-fn rm-heading-fn]
   [:div.flex.flex-row.justify-between.pb-2.pt-1.px-2.items-center
    [:div.flex.flex-row.justify-between.flex-1.px-1
     (for [i (range 1 7)]
       (rum/with-key (button
                      ""
                      :disabled? (and (some? heading) (= heading i))
                      :icon (str "h-" i)
                      :title (t :heading i)
                      :class "to-heading-button"
                      :on-click #(add-heading-fn i)
                      :intent "link"
                      :small? true)
         (str "key-h-" i)))
     (button
      ""
      :icon "h-auto"
      :disabled? (and (some? heading) (true? heading))
      :icon-props {:extension? true}
      :class "to-heading-button"
      :title (t :auto-heading)
      :on-click auto-heading-fn
      :intent "link"
      :small? true)
     (button
      ""
      :icon "heading-off"
      :disabled? (and (some? heading) (not heading))
      :icon-props {:extension? true}
      :class "to-heading-button"
      :title (t :remove-heading)
      :on-click rm-heading-fn
      :intent "link"
      :small? true)]]))

(comment
  (rum/defc emoji-picker
   [opts]
   (EmojiPicker. (assoc opts :data emoji-data))))<|MERGE_RESOLUTION|>--- conflicted
+++ resolved
@@ -1133,22 +1133,14 @@
 (rum/defc lazy-visible
   ([content-fn]
    (lazy-visible content-fn nil))
-<<<<<<< HEAD
   ([content-fn {:keys [initial-state trigger-once? fade-in? root-margin _debug-id]
                 :or {initial-state false
-                     trigger-once? false
+                     trigger-once? true
                      fade-in? true
                      root-margin 100}}]
    (let [[visible? set-visible!] (rum/use-state initial-state)
          inViewState (useInView #js {:initialInView initial-state
                                      :rootMargin (str root-margin "px")
-=======
-  ([content-fn {:keys [trigger-once? _debug-id]
-                :or {trigger-once? true}}]
-   (let [[visible? set-visible!] (rum/use-state false)
-         root-margin 100
-         inViewState (useInView #js {:rootMargin (str root-margin "px")
->>>>>>> ab74c1e9
                                      :triggerOnce trigger-once?
                                      :onChange (fn [in-view? _entry]
                                                  (set-visible! in-view?))})
