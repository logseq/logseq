(ns frontend.ui
  "Main ns for reusable components"
  (:require ["@logseq/react-tweet-embed" :as react-tweet-embed]
            ["react-intersection-observer" :as react-intersection-observer]
            ["react-resize-context" :as Resize]
            ["react-textarea-autosize" :as TextareaAutosize]
            ["react-tippy" :as react-tippy]
            ["react-transition-group" :refer [CSSTransition TransitionGroup]]
            [camel-snake-kebab.core :as csk]
            [cljs-bean.core :as bean]
            [clojure.string :as string]
            [datascript.core :as d]
            [electron.ipc :as ipc]
            [frontend.components.svg :as svg]
            [frontend.config :as config]
            [frontend.context.i18n :refer [t]]
            [frontend.db-mixins :as db-mixins]
            [frontend.handler.notification :as notification]
            [frontend.handler.plugin :as plugin-handler]
            [frontend.mixins :as mixins]
            [frontend.mobile.util :as mobile-util]
            [frontend.modules.shortcut.config :as shortcut-config]
            [frontend.modules.shortcut.core :as shortcut]
            [frontend.modules.shortcut.data-helper :as shortcut-helper]
            [frontend.rum :as r]
            [frontend.state :as state]
            [frontend.storage :as storage]
            [frontend.ui.date-picker]
            [frontend.util :as util]
            [frontend.util.cursor :as cursor]
            [goog.dom :as gdom]
            [goog.functions :refer [debounce]]
            [goog.object :as gobj]
            [lambdaisland.glogi :as log]
            [medley.core :as medley]
            [promesa.core :as p]
            [rum.core :as rum]))

(declare icon)

(defonce transition-group (r/adapt-class TransitionGroup))
(defonce css-transition (r/adapt-class CSSTransition))
(defonce textarea (r/adapt-class (gobj/get TextareaAutosize "default")))
(def resize-provider (r/adapt-class (gobj/get Resize "ResizeProvider")))
(def resize-consumer (r/adapt-class (gobj/get Resize "ResizeConsumer")))
(def Tippy (r/adapt-class (gobj/get react-tippy "Tooltip")))
(def ReactTweetEmbed (r/adapt-class react-tweet-embed))
(def useInView (gobj/get react-intersection-observer "useInView"))

(defn reset-ios-whole-page-offset!
  []
  (and (util/ios?)
       (util/safari?)
       (js/window.scrollTo 0 0)))

(defonce icon-size (if (mobile-util/native-platform?) 26 20))

(def block-background-colors
  ["yellow"
   "red"
   "pink"
   "green"
   "blue"
   "purple"
   "gray"])

<<<<<<< HEAD
(defn ->block-background-color
 [color]
 (if (some #{color} block-background-colors)
   (str "var(--ls-highlight-color-" color ")")
   color))
=======
(rum/defc menu-background-color
  [add-bgcolor-fn rm-bgcolor-fn]
  [:div.flex.flex-row.justify-between.py-1.px-2.items-center
   [:div.flex.flex-row.justify-between.flex-1.mx-2.mt-2
    (for [color block-background-colors]
      [:a.shadow-sm
       {:title (t (keyword "color" color))
        :on-click #(add-bgcolor-fn color)}
       [:div.heading-bg {:style {:background-color (str "var(--color-" color "-500)")}}]])
    [:a.shadow-sm
     {:title (t :remove-background)
      :on-click rm-bgcolor-fn}
     [:div.heading-bg.remove "-"]]]])
>>>>>>> 81c13971

(rum/defc ls-textarea
  < rum/reactive
  {:did-mount (fn [state]
                (let [^js el (rum/dom-node state)]
                  ;; Passing aria-label as a prop to TextareaAutosize removes the dash
                  (.setAttribute el "aria-label" "editing block")
                  (. el addEventListener "mouseup"
                     #(let [start (util/get-selection-start el)
                            end (util/get-selection-end el)]
                        (when (and start end)
                          (when-let [e (and (not= start end)
                                            {:caret (cursor/get-caret-pos el)
                                             :start start :end end
                                             :text  (. (.-value el) substring start end)
                                             :point {:x (.-x %) :y (.-y %)}})]

                            (plugin-handler/hook-plugin-editor :input-selection-end (bean/->js e)))))))
                state)}
  [{:keys [on-change] :as props}]
  (let [skip-composition? (state/sub :editor/action)
        on-composition (fn [e]
                         (if skip-composition?
                           (on-change e)
                           (case e.type
                             "compositionend" (do
                                                (state/set-editor-in-composition! false)
                                                (on-change e))
                             (state/set-editor-in-composition! true))))
        props (assoc props
                     :on-change (fn [e] (when-not (state/editor-in-composition?)
                                          (on-change e)))
                     :on-composition-start on-composition
                     :on-composition-update on-composition
                     :on-composition-end on-composition)]
    (textarea props)))

(rum/defc dropdown-content-wrapper
  < {:did-mount    (fn [state]
                     (let [k    (inc (count (state/sub :modal/dropdowns)))
                           args (:rum/args state)]
                       (state/set-state! [:modal/dropdowns k] (second args))
                       (assoc state ::k k)))
     :will-unmount (fn [state]
                     (state/update-state! :modal/dropdowns #(dissoc % (::k state)))
                     state)}
  [dropdown-state _close-fn content class style-opts]
  (let [class (or class
                  (util/hiccup->class "origin-top-right.absolute.right-0.mt-2"))]
    [:div.dropdown-wrapper
     {:style style-opts
      :class (str class " "
                  (case dropdown-state
                    "entering" "transition ease-out duration-100 transform opacity-0 scale-95"
                    "entered" "transition ease-out duration-100 transform opacity-100 scale-100"
                    "exiting" "transition ease-in duration-75 transform opacity-100 scale-100"
                    "exited" "transition ease-in duration-75 transform opacity-0 scale-95"))}
     content]))

;; public exports
(rum/defcs dropdown < (mixins/modal :open?)
  [state content-fn modal-content-fn
   & [{:keys [modal-class z-index trigger-class]
       :or   {z-index 999}}]]
  (let [{:keys [open?]} state
        modal-content (modal-content-fn state)
        close-fn (:close-fn state)]
    [:div.relative.ui__dropdown-trigger {:class trigger-class}
     (content-fn state)
     (css-transition
      {:in @open? :timeout 0}
      (fn [dropdown-state]
        (when @open?
          (dropdown-content-wrapper dropdown-state close-fn modal-content modal-class {:z-index z-index}))))]))

;; `sequence` can be a list of symbols, a list of strings, or a string
(defn render-keyboard-shortcut [sequence]
  (let [sequence (if (string? sequence)
                   (-> sequence ;; turn string into sequence
                       (string/trim)
                       (string/lower-case)
                       (string/split  #" |\+"))
                   sequence)]
    [:span.keyboard-shortcut
     (map-indexed (fn [i key]
                    [:code {:key i}
                   ;; Display "cmd" rather than "meta" to the user to describe the Mac
                   ;; mod key, because that's what the Mac keyboards actually say.
                     (if (or (= :meta key) (= "meta" key))
                       (util/meta-key-name)
                       (name key))])
                  sequence)]))

(rum/defc menu-link
  [options child shortcut]
  (if (:only-child? options)
    [:div.menu-link
     (dissoc options :only-child?) child]
    [:a.flex.justify-between.px-4.py-2.text-sm.transition.ease-in-out.duration-150.cursor.menu-link
     options
     [:span.flex-1 child]
     (when shortcut
       [:span.ml-1 (render-keyboard-shortcut shortcut)])]))

(rum/defc dropdown-with-links
  [content-fn links
   {:keys [outer-header outer-footer links-header links-footer] :as opts}]

  (dropdown
   content-fn
   (fn [{:keys [close-fn]}]
     (let [links-children
           (let [links (if (fn? links) (links) links)
                 links (remove nil? links)]
             (for [{:keys [options title icon key hr hover-detail item _as-link?]} links]
               (let [new-options
                           (merge options
                                  (cond->
                                    {:title    hover-detail
                                     :on-click (fn [e]
                                                 (when-not (false? (when-let [on-click-fn (:on-click options)]
                                                                     (on-click-fn e)))
                                                   (close-fn)))}
                                    key
                                    (assoc :key key)))
                     child (if hr
                             nil
                             (or item
                                 [:div.flex.items-center
                                  (when icon icon)
                                  [:div.title-wrap {:style {:margin-right "8px"
                                                            :margin-left  "4px"}} title]]))]
                 (if hr
                   [:hr.menu-separator {:key "dropdown-hr"}]
                   (rum/with-key
                    (menu-link new-options child nil)
                    title)))))

           wrapper-children
           [:.menu-links-wrapper
            (when links-header links-header)
            links-children
            (when links-footer links-footer)]]

       (if (or outer-header outer-footer)
         [:.menu-links-outer
          outer-header wrapper-children outer-footer]
         wrapper-children)))
   opts))

(rum/defc notification-content
  [state content status uid]
  (when (and content status)
    (let [svg
          (case status
            :success
            (icon "circle-check" {:class "text-success" :size "32"})

            :warning
            (icon "alert-circle" {:class "text-warning" :size "32"})

            :error
            (icon "circle-x" {:class "text-error" :size "32"})

            (icon "info-circle" {:class "text-indigo-500" :size "32"}))]
      [:div.ui__notifications-content
       {:style
        (when (or (= state "exiting")
                  (= state "exited"))
          {:z-index -1})}
       [:div.max-w-sm.w-full.shadow-lg.rounded-lg.pointer-events-auto.notification-area
        {:class (case state
                  "entering" "transition ease-out duration-300 transform opacity-0 translate-y-2 sm:translate-x-0"
                  "entered" "transition ease-out duration-300 transform translate-y-0 opacity-100 sm:translate-x-0"
                  "exiting" "transition ease-in duration-100 opacity-100"
                  "exited" "transition ease-in duration-100 opacity-0")}
        [:div.rounded-lg.shadow-xs {:style {:max-height "calc(100vh - 200px)"
                                            :overflow-y "auto"
                                            :overflow-x "hidden"}}
         [:div.p-4
          [:div.flex.items-start
           [:div.flex-shrink-0
            svg]
           [:div.ml-3.w-0.flex-1
            [:div.text-sm.leading-6.font-medium.whitespace-pre-line {:style {:margin 0}}
             content]]
           [:div.ml-4.flex-shrink-0.flex
            [:button.inline-flex.text-gray-400.focus:outline-none.focus:text-gray-500.transition.ease-in-out.duration-150.notification-close-button
             {:aria-label "Close"
              :on-click (fn []
                          (notification/clear! uid))}

             (icon "x" {:fill "currentColor"})]]]]]]])))

(declare button)

(rum/defc notification-clear-all
  []
  [:div.ui__notifications-content
   [:div.pointer-events-auto
    (button (t :notification/clear-all)
     :intent "logseq"
     :on-click (fn []
                 (notification/clear-all!)))]])

(rum/defc notification < rum/reactive
  []
  (let [contents (state/sub :notification/contents)]
    (transition-group
     {:class-name "notifications ui__notifications"}
     (let [notifications (map (fn [el]
                                (let [k (first el)
                                      v (second el)]
                                  (css-transition
                                   {:timeout 100
                                    :key     (name k)}
                                   (fn [state]
                                     (notification-content state (:content v) (:status v) k)))))
                           contents)
           clear-all (when (> (count contents) 1)
                       (css-transition
                        {:timeout 100
                         :k       "clear-all"}
                        (fn [_state]
                          (notification-clear-all))))
           items (if clear-all (cons clear-all notifications) notifications)]
       (doall items)))))

(rum/defc humanity-time-ago
  [input opts]
  (let [time-fn (fn []
                  (try
                    (util/time-ago input)
                    (catch :default e
                      (js/console.error e)
                      input)))
        [time set-time] (rum/use-state (time-fn))]

    (rum/use-effect!
     (fn []
       (let [timer (js/setInterval
                    #(set-time (time-fn)) (* 1000 30))]
         #(js/clearInterval timer)))
     [])

    [:span.ui__humanity-time (merge {} opts) time]))

(defn checkbox
  [option]
  [:input.form-checkbox.h-4.w-4.transition.duration-150.ease-in-out
   (merge {:type "checkbox"} option)])

(defn main-node
  []
  (gdom/getElement "main-content-container"))

(defn focus-element
  [element]
  (when-let [element ^js (gdom/getElement element)]
    (.focus element)))

(defn get-scroll-top []
  (.-scrollTop (main-node)))

(defn get-dynamic-style-node
  []
  (js/document.getElementById "dynamic-style-scope"))

(defn inject-document-devices-envs!
  []
  (let [^js cl (.-classList js/document.documentElement)]
    (when config/publishing? (.add cl "is-publish-mode"))
    (when util/mac? (.add cl "is-mac"))
    (when util/win32? (.add cl "is-win32"))
    (when (util/electron?) (.add cl "is-electron"))
    (when (util/ios?) (.add cl "is-ios"))
    (when (util/mobile?) (.add cl "is-mobile"))
    (when (util/safari?) (.add cl "is-safari"))
    (when (mobile-util/native-ios?) (.add cl "is-native-ios"))
    (when (mobile-util/native-android?) (.add cl "is-native-android"))
    (when (mobile-util/native-iphone?) (.add cl "is-native-iphone"))
    (when (mobile-util/native-iphone-without-notch?) (.add cl "is-native-iphone-without-notch"))
    (when (mobile-util/native-ipad?) (.add cl "is-native-ipad"))
    (when (util/electron?)
      (doseq [[event function]
              [["persist-zoom-level" #(storage/set :zoom-level %)]
               ["restore-zoom-level" #(when-let [zoom-level (storage/get :zoom-level)] (js/window.apis.setZoomLevel zoom-level))]
               ["full-screen" #(js-invoke cl (if (= % "enter") "add" "remove") "is-fullscreen")]]]
        (.on js/window.apis event function))

      (p/then (ipc/ipc :getAppBaseInfo) #(let [{:keys [isFullScreen]} (js->clj % :keywordize-keys true)]
                                           (and isFullScreen (.add cl "is-fullscreen")))))))

(defn inject-dynamic-style-node!
  []
  (let [style (get-dynamic-style-node)]
    (if (nil? style)
      (let [node (js/document.createElement "style")]
        (set! (.-id node) "dynamic-style-scope")
        (.appendChild js/document.head node))
      style)))

(defn apply-custom-theme-effect! [theme]
  (when config/lsp-enabled?
    (when-let [custom-theme (state/sub [:ui/custom-theme (keyword theme)])]
      ;; If the name is nil, the user has not set a custom theme (initially {:mode light/dark}).
      ;; The url is not used because the default theme does not have an url.
      (if (some? (:name custom-theme))
        (js/LSPluginCore.selectTheme (bean/->js custom-theme)
                                     (bean/->js {:emit false}))
        (state/set-state! :plugin/selected-theme (:url custom-theme))))))

(defn setup-system-theme-effect!
  []
  (let [^js schemaMedia (js/window.matchMedia "(prefers-color-scheme: dark)")]
    (try (.addEventListener schemaMedia "change" state/sync-system-theme!)
         (catch :default _error
           (.addListener schemaMedia state/sync-system-theme!)))
    (state/sync-system-theme!)
    #(try (.removeEventListener schemaMedia "change" state/sync-system-theme!)
          (catch :default _error
            (.removeListener schemaMedia state/sync-system-theme!)))))

(defn set-global-active-keystroke [val]
  (.setAttribute js/document.body "data-active-keystroke" val))

(defn setup-active-keystroke! []
  (let [active-keystroke (atom #{})
        heads #{:shift :alt :meta :control}
        handle-global-keystroke (fn [down? e]
                                  (let [handler (if down? conj disj)
                                        keystroke e.key]
                                    (swap! active-keystroke handler keystroke))
                                  (when (contains? heads (keyword (util/safe-lower-case e.key)))
                                    (set-global-active-keystroke (string/join "+" @active-keystroke))))
        keydown-handler (partial handle-global-keystroke true)
        keyup-handler (partial handle-global-keystroke false)
        clear-all #(do (set-global-active-keystroke "")
                       (reset! active-keystroke #{}))]
    (.addEventListener js/window "keydown" keydown-handler)
    (.addEventListener js/window "keyup" keyup-handler)
    (.addEventListener js/window "blur" clear-all)
    (.addEventListener js/window "visibilitychange" clear-all)
    (fn []
      (.removeEventListener js/window "keydown" keydown-handler)
      (.removeEventListener js/window "keyup" keyup-handler)
      (.removeEventListener js/window "blur" clear-all)
      (.removeEventListener js/window "visibilitychange" clear-all))))

(defn setup-viewport-listeners! []
  (when-let [^js vw (gobj/get js/window "visualViewport")]
    (let [handler #(state/set-state! :ui/viewport {:width (.-width vw) :height (.-height vw) :scale (.-scale vw)})]
      (.addEventListener js/window.visualViewport "resize" handler)
      (handler)
      #(.removeEventListener js/window.visualViewport "resize" handler))))

(defonce last-scroll-top (atom 0))

(defn scroll-down?
  []
  (let [scroll-top (get-scroll-top)
        down? (>= scroll-top @last-scroll-top)]
    (reset! last-scroll-top scroll-top)
    down?))

(defn bottom-reached?
  [node threshold]
  (let [full-height (gobj/get node "scrollHeight")
        scroll-top (gobj/get node "scrollTop")
        client-height (gobj/get node "clientHeight")]
    (<= (- full-height scroll-top client-height) threshold)))

(defn on-scroll
  [node {:keys [on-load on-top-reached threshold bottom-reached]
         :or {threshold 500}}]
  (let [scroll-top (gobj/get node "scrollTop")
        bottom-reached? (if (fn? bottom-reached)
                          (bottom-reached)
                          (bottom-reached? node threshold))
        top-reached? (= scroll-top 0)
        down? (scroll-down?)]
    (when (and bottom-reached? on-load)
      (on-load))
    (when (and (not down?) top-reached? on-top-reached)
      (on-top-reached))))

(defn attach-listeners
  "Attach scroll and resize listeners."
  [state]
  (let [list-element-id (first (:rum/args state))
        opts (-> state :rum/args (nth 2))
        node (js/document.getElementById list-element-id)
        debounced-on-scroll (debounce #(on-scroll node opts) 100)]
    (mixins/listen state node :scroll debounced-on-scroll)))

(rum/defcs infinite-list <
  (mixins/event-mixin attach-listeners)
  "Render an infinite list."
  [state _list-element-id body {:keys [on-load has-more more more-class]
                                :or {more-class "text-sm"}}]
  [:div
   body
   (when has-more
     [:div.w-full.p-4
      [:a.fade-link.text-link.font-bold
       {:on-click on-load
        :class more-class}
       (or more (t :page/earlier))]])])

(rum/defcs auto-complete <
  (rum/local 0 ::current-idx)
  (shortcut/mixin :shortcut.handler/auto-complete)
  [state
   matched
   {:keys [on-chosen
           on-shift-chosen
           get-group-name
           empty-placeholder
           item-render
           class
           header]}]
  (let [*current-idx (get state ::current-idx)]
    [:div#ui__ac {:class class}
     (if (seq matched)
       [:div#ui__ac-inner.hide-scrollbar
        (when header header)
        (for [[idx item] (medley/indexed matched)]
          [:<>
           {:key idx}
           (let [item-cp
                 [:div.menu-link-wrap
                  {:key            idx
                   ;; mouse-move event to indicate that cursor moved by user
                   :on-mouse-move  #(reset! *current-idx idx)}
                  (let [chosen? (= @*current-idx idx)]
                    (menu-link
                      {:id            (str "ac-" idx)
                       :class         (when chosen? "chosen")
                       :on-mouse-down (fn [e]
                                        (util/stop e)
                                        (if (and (gobj/get e "shiftKey") on-shift-chosen)
                                          (on-shift-chosen item)
                                          (on-chosen item)))}
                      (if item-render (item-render item chosen?) item) nil))]]

             (if get-group-name
               (if-let [group-name (get-group-name item)]
                 [:div
                  [:div.ui__ac-group-name group-name]
                  item-cp]
                 item-cp)

               item-cp))])]
       (when empty-placeholder
         empty-placeholder))]))

(def datepicker frontend.ui.date-picker/date-picker)

(defn toggle
  ([on? on-click] (toggle on? on-click false))
  ([on? on-click small?]
   [:a.ui__toggle {:on-click on-click
                   :class (if small? "is-small" "")}
    [:span.wrapper.transition-colors.ease-in-out.duration-200
     {:aria-checked (if on? "true" "false"), :tab-index "0", :role "checkbox"
      :class        (if on? "bg-indigo-600" "bg-gray-300")}
     [:span.switcher.transform.transition.ease-in-out.duration-200
      {:class       (if on? (if small? "translate-x-4" "translate-x-5") "translate-x-0")
       :aria-hidden "true"}]]]))

(defn keyboard-shortcut-from-config [shortcut-name]
  (let [default-binding (:binding (get shortcut-config/all-default-keyboard-shortcuts shortcut-name))
        custom-binding  (when (state/shortcuts) (get (state/shortcuts) shortcut-name))
        binding         (or custom-binding default-binding)]
    (shortcut-helper/decorate-binding binding)))

(rum/defc modal-overlay
  [state close-fn close-backdrop?]
  [:div.ui__modal-overlay
   {:class    (case state
                "entering" "ease-out duration-300 opacity-0"
                "entered" "ease-out duration-300 opacity-100"
                "exiting" "ease-in duration-200 opacity-100"
                "exited" "ease-in duration-200 opacity-0")
    :on-click #(when close-backdrop? (close-fn))}
   [:div.absolute.inset-0.opacity-75]])

(rum/defc modal-panel-content <
  mixins/component-editing-mode
  [panel-content close-fn]
  (panel-content close-fn))

(rum/defc modal-panel
  [show? panel-content transition-state close-fn fullscreen? close-btn?]
  [:div.ui__modal-panel.transform.transition-all.sm:min-w-lg.sm
   {:class (case transition-state
             "entering" "ease-out duration-300 opacity-0 translate-y-4 sm:translate-y-0 sm:scale-95"
             "entered" "ease-out duration-300 opacity-100 translate-y-0 sm:scale-100"
             "exiting" "ease-in duration-200 opacity-100 translate-y-0 sm:scale-100"
             "exited" "ease-in duration-200 opacity-0 translate-y-4 sm:translate-y-0 sm:scale-95")}
   [:div.ui__modal-close-wrap
    (when-not (false? close-btn?)
      [:a.ui__modal-close
       {:aria-label "Close"
        :type       "button"
        :on-click   close-fn}
       [:svg.h-6.w-6
        {:stroke "currentColor", :view-box "0 0 24 24", :fill "none"}
        [:path
         {:d               "M6 18L18 6M6 6l12 12"
          :stroke-width    "2"
          :stroke-linejoin "round"
          :stroke-linecap  "round"}]]])]

   (when show?
     [:div {:class (if fullscreen? "" "panel-content")}
      (modal-panel-content panel-content close-fn)])])

(rum/defc modal < rum/reactive
  (mixins/event-mixin
   (fn [state]
     (mixins/hide-when-esc-or-outside
      state
      :on-hide (fn []
                 (some->
                  (.querySelector (rum/dom-node state) "button.ui__modal-close")
                  (.click)))
      :outside? false)
     (mixins/on-key-down
      state
      {;; enter
       13 (fn [state _e]
            (some->
             (.querySelector (rum/dom-node state) "button.ui__modal-enter")
             (.click)))})))
  []
  (let [modal-panel-content (state/sub :modal/panel-content)
        fullscreen? (state/sub :modal/fullscreen?)
        close-btn? (state/sub :modal/close-btn?)
        close-backdrop? (state/sub :modal/close-backdrop?)
        show? (state/sub :modal/show?)
        label (state/sub :modal/label)
        close-fn (fn []
                   (state/close-modal!)
                   (state/close-settings!))
        modal-panel-content (or modal-panel-content (fn [_close] [:div]))]
    [:div.ui__modal
     {:style {:z-index (if show? 999 -1)}
      :label label}
     (css-transition
      {:in show? :timeout 0}
      (fn [state]
        (modal-overlay state close-fn close-backdrop?)))
     (css-transition
      {:in show? :timeout 0}
      (fn [state]
        (modal-panel show? modal-panel-content state close-fn fullscreen? close-btn?)))]))

(defn make-confirm-modal
  [{:keys [tag title sub-title sub-checkbox? on-cancel on-confirm]
    :or {on-cancel #()}}]
  (fn [close-fn]
    (let [*sub-checkbox-selected (and sub-checkbox? (atom []))]
      [:div.ui__confirm-modal
       {:class (str "is-" tag)}
       [:div.sm:flex.sm:items-start
        [:div.mx-auto.flex-shrink-0.flex.items-center.justify-center.h-12.w-12.rounded-full.bg-error.sm:mx-0.sm:h-10.sm:w-10
         [:svg.h-6.w-6.text-error
          {:stroke "currentColor", :view-box "0 0 24 24", :fill "none"}
          [:path
           {:d
            "M12 9v2m0 4h.01m-6.938 4h13.856c1.54 0 2.502-1.667 1.732-3L13.732 4c-.77-1.333-2.694-1.333-3.464 0L3.34 16c-.77 1.333.192 3 1.732 3z"
            :stroke-width    "2"
            :stroke-linejoin "round"
            :stroke-linecap  "round"}]]]
        [:div.mt-3.text-center.sm:mt-0.sm:ml-4.sm:text-left
         [:h2.headline.text-lg.leading-6.font-medium
          (if (keyword? title) (t title) title)]
         [:label.sublabel
          (when sub-checkbox?
            (checkbox
             {:default-value false
              :on-change     (fn [e]
                               (let [checked (.. e -target -checked)]
                                 (reset! *sub-checkbox-selected [checked])))}))
          [:h3.subline.text-gray-400
           (if (keyword? sub-title)
             (t sub-title)
             sub-title)]]]]

       [:div.mt-5.sm:mt-4.sm:flex.sm:flex-row-reverse
        [:span.flex.w-full.rounded-md.shadow-sm.sm:ml-3.sm:w-auto
         [:button.inline-flex.justify-center.w-full.rounded-md.border.border-transparent.px-4.py-2.bg-indigo-600.text-base.leading-6.font-medium.text-white.shadow-sm.hover:bg-indigo-500.focus:outline-none.focus:border-indigo-700.focus:shadow-outline-indigo.transition.ease-in-out.duration-150.sm:text-sm.sm:leading-5
          {:type     "button"
           :autoFocus "on"
           :class "ui__modal-enter"
           :on-click #(and (fn? on-confirm)
                           (on-confirm % {:close-fn close-fn
                                          :sub-selected (and *sub-checkbox-selected @*sub-checkbox-selected)}))}
          (t :yes)]]
        [:span.mt-3.flex.w-full.rounded-md.shadow-sm.sm:mt-0.sm:w-auto
         [:button.inline-flex.justify-center.w-full.rounded-md.border.border-gray-300.px-4.py-2.bg-white.text-base.leading-6.font-medium.text-gray-700.shadow-sm.hover:text-gray-500.focus:outline-none.focus:border-blue-300.focus:shadow-outline-blue.transition.ease-in-out.duration-150.sm:text-sm.sm:leading-5
          {:type     "button"
           :on-click (comp on-cancel close-fn)}
          (t :cancel)]]]])))

(rum/defc sub-modal < rum/reactive
  []
  (when-let [modals (seq (state/sub :modal/subsets))]
    (for [[idx modal] (medley/indexed modals)]
      (let [id (:modal/id modal)
            modal-panel-content (:modal/panel-content modal)
            close-btn? (:modal/close-btn? modal)
            close-backdrop? (:modal/close-backdrop? modal)
            show? (:modal/show? modal)
            label (:modal/label modal)
            close-fn (fn []
                       (state/close-sub-modal! id))
            modal-panel-content (or modal-panel-content (fn [_close] [:div]))]
        [:div.ui__modal.is-sub-modal
         {:style {:z-index (if show? (+ 999 idx) -1)}
          :label label}
         (css-transition
          {:in show? :timeout 0}
          (fn [state]
            (modal-overlay state close-fn close-backdrop?)))
         (css-transition
          {:in show? :timeout 0}
          (fn [state]
            (modal-panel show? modal-panel-content state close-fn false close-btn?)))]))))

(defn loading
  ([content] (loading content nil))
  ([content opts]
   [:div.flex.flex-row.items-center.inline
    [:span.icon.flex.items-center (svg/loader-fn opts)
     (when-not (string/blank? content)
       [:span.text.pl-2 content])]]))

(rum/defc rotating-arrow
  [collapsed?]
  [:span
   {:class (if collapsed? "rotating-arrow collapsed" "rotating-arrow not-collapsed")}
   (svg/caret-right)])

(rum/defcs foldable < db-mixins/query rum/reactive
  (rum/local false ::control?)
  (rum/local false ::collapsed?)
  {:will-mount (fn [state]
                 (let [args (:rum/args state)]
                   (when (true? (:default-collapsed? (last args)))
                     (reset! (get state ::collapsed?) true)))
                 state)
   :did-mount (fn [state]
                (when-let [f (:init-collapsed (last (:rum/args state)))]
                  (f (::collapsed? state)))
                state)}
  [state header content {:keys [title-trigger? on-mouse-down
                                _default-collapsed? _init-collapsed]}]
  (let [control? (get state ::control?)
        collapsed? (get state ::collapsed?)
        on-mouse-down (fn [e]
                        (util/stop e)
                        (swap! collapsed? not)
                        (when on-mouse-down
                          (on-mouse-down @collapsed?)))]
    [:div.flex.flex-col
     [:div.content
      [:div.flex-1.flex-row.foldable-title (cond->
                                            {:on-mouse-over #(reset! control? true)
                                             :on-mouse-out  #(reset! control? false)}
                                             title-trigger?
                                             (assoc :on-mouse-down on-mouse-down
                                                    :class "cursor"))
       [:div.flex.flex-row.items-center
        (when-not (mobile-util/native-platform?)
          [:a.block-control.opacity-50.hover:opacity-100.mr-2
           (cond->
            {:style    {:width       14
                        :height      16
                        :margin-left -30}}
             (not title-trigger?)
             (assoc :on-mouse-down on-mouse-down))
           [:span {:class (if (or @control? @collapsed?) "control-show cursor-pointer" "control-hide")}
            (rotating-arrow @collapsed?)]])
        (if (fn? header)
          (header @collapsed?)
          header)]]]
     [:div {:class (if @collapsed? "hidden" "initial")
            :on-mouse-down (fn [e] (.stopPropagation e))}
      (if (fn? content)
        (if (not @collapsed?) (content) nil)
        content)]]))

(defn admonition
  [type content]
  (let [type (name type)]
    (when-let [icon (case (string/lower-case type)
                      "note" svg/note
                      "tip" svg/tip
                      "important" svg/important
                      "caution" svg/caution
                      "warning" svg/warning
                      "pinned" svg/pinned
                      nil)]
      [:div.flex.flex-row.admonitionblock.align-items {:class type}
       [:div.pr-4.admonition-icon.flex.flex-col.justify-center
        {:title (string/capitalize type)} (icon)]
       [:div.ml-4.text-lg
        content]])))

(rum/defcs catch-error
  < {:did-catch
     (fn [state error _info]
       (log/error :exception error)
       (assoc state ::error error))}
  [{error ::error, c :rum/react-component} error-view view]
  (if (some? error)
    error-view
    view))

(rum/defcs catch-error-and-notify
  < {:did-catch
     (fn [state error _info]
       (log/error :exception error)
       (notification/show!
        (str "Error caught by UI!\n " error)
        :error)
       (assoc state ::error error))}
  [{error ::error, c :rum/react-component} error-view view]
  (if (some? error)
    error-view
    view))

(rum/defc block-error
  "Well styled error message for blocks"
  [title {:keys [content section-attrs]}]
  [:section.border.mt-1.p-1.cursor-pointer.block-content-fallback-ui
   section-attrs
   [:div.flex.justify-between.items-center.px-1
    [:h5.text-error.pb-1 title]
    [:a.text-xs.opacity-50.hover:opacity-80
     {:href "https://github.com/logseq/logseq/issues/new?labels=from:in-app&template=bug_report.yaml"
      :target "_blank"} "report issue"]]
   (when content [:pre.m-0.text-sm content])])

(def component-error
  "Well styled error message for higher level components. Currently same as
  block-error but this could change"
  block-error)

(rum/defc select
  ([options on-change]
   (select options on-change nil))
  ([options on-change class]
   [:select.pl-6.block.text-base.leading-6.border-gray-300.focus:outline-none.focus:shadow-outline-blue.focus:border-blue-300.sm:text-sm.sm:leading-5
    {:class     (or class "form-select")
     :on-change (fn [e]
                  (let [value (util/evalue e)]
                    (on-change e value)))}
    (for [{:keys [label value selected disabled]
           :or {selected false disabled false}} options]
      [:option (cond->
                {:key   label
                 :value (or value label)} ;; NOTE: value might be an empty string, `or` is safe here
                 disabled
                 (assoc :disabled disabled)
                 selected
                 (assoc :selected selected))
       label])]))

(rum/defc radio-list
  [options on-change class]

  [:div.ui__radio-list
   {:class class}
   (for [{:keys [label value selected]} options]
     [:label
      {:key (str "radio-list-" label)}
      [:input.form-radio
       {:value value
        :type "radio"
        :on-change #(on-change (util/evalue %))
        :checked selected}]
      label])])

(rum/defc checkbox-list
  [options on-change class]

  (let [checked-vals
        (->> options (filter :selected) (map :value) (into #{}))

        on-item-change
        (fn [^js e]
          (let [^js target (.-target e)
                checked? (.-checked target)
                value (.-value target)]

            (on-change
             (into []
                   (if checked?
                     (conj checked-vals value)
                     (disj checked-vals value))))))]

    [:div.ui__checkbox-list
     {:class class}
     (for [{:keys [label value selected]} options]
       [:label
        {:key (str "check-list-" label)}
        [:input.form-checkbox
         {:value value
          :type  "checkbox"
          :on-change on-item-change
          :checked selected}]
        label])]))

(rum/defcs tippy < rum/reactive
  (rum/local false ::mounted?)
  [state {:keys [fixed-position? open? in-editor? html] :as opts} child]
  (let [*mounted? (::mounted? state)
        manual (not= open? nil)
        edit-id (ffirst (state/sub :editor/editing?))
        editing-node (when edit-id (gdom/getElement edit-id))
        editing? (some? editing-node)
        scrolling? (state/sub :ui/scrolling?)
        open? (if manual open? @*mounted?)
        disabled? (boolean
                   (or
                    (and in-editor?
                         ;; editing in non-preview containers or scrolling
                         (not (util/rec-get-tippy-container editing-node))
                         (or editing? scrolling?))
                    (not (state/enable-tooltip?))))]
    (Tippy (->
            (merge {:arrow true
                    :sticky true
                    :delay 600
                    :theme "customized"
                    :disabled disabled?
                    :unmountHTMLWhenHide true
                    :open (if disabled? false open?)
                    :trigger (if manual "manual" "mouseenter focus")
                    ;; See https://github.com/tvkhoa/react-tippy/issues/13
                    :popperOptions {:modifiers {:flip {:enabled (not fixed-position?)}
                                                :hide {:enabled false}
                                                :preventOverflow {:enabled false}}}
                    :onShow #(reset! *mounted? true)
                    :onHide #(reset! *mounted? false)}
                   opts)
            (assoc :html (or
                          (when open?
                            (try
                              (when html
                                (if (fn? html)
                                  (html)
                                  [:div.px-2.py-1
                                   html]))
                              (catch :default e
                                (log/error :exception e)
                                [:div])))
                          [:div {:key "tippy"} ""])))
           (rum/fragment {:key "tippy-children"} child))))

(defn slider
  [default-value {:keys [min max on-change]}]
  [:input.cursor-pointer
   {:type  "range"
    :value (int default-value)
    :min   min
    :max   max
    :style {:width "100%"}
    :on-change #(let [value (util/evalue %)]
                  (on-change value))}])

(rum/defcs tweet-embed < (rum/local true :loading?)
  [state id]
  (let [*loading? (:loading? state)]
    [:div [(when @*loading? [:span.flex.items-center [svg/loading " ... loading"]])
           (ReactTweetEmbed
            {:id                    id
             :class                 "contents"
             :options               {:theme (when (= (state/sub :ui/theme) "dark") "dark")}
             :on-tweet-load-success #(reset! *loading? false)})]]))

(def get-adapt-icon-class
  (memoize (fn [klass] (r/adapt-class klass))))

(defn icon
  ([name] (icon name nil))
  ([name {:keys [extension? font? class] :as opts}]
   (when-not (string/blank? name)
     (let [^js jsTablerIcons (gobj/get js/window "tablerIcons")]
       (if (or extension? font? (not jsTablerIcons))
         [:span.ui__icon (merge {:class
                                 (util/format
                                  (str "%s-" name
                                       (when (:class opts)
                                         (str " " (string/trim (:class opts)))))
                                  (if extension? "tie tie" "ti ti"))}
                                (dissoc opts :class :extension? :font?))]

         ;; tabler svg react
         (when-let [klass (gobj/get js/tablerIcons (str "Icon" (csk/->PascalCase name)))]
           (let [f (get-adapt-icon-class klass)]
             [:span.ui__icon.ti
              {:class (str "ls-icon-" name " " class)}
              (f (merge {:size 18} (r/map-keys->camel-case (dissoc opts :class))))])))))))

(defn button
  [text & {:keys [background href class intent on-click small? large? title icon icon-props disabled?]
           :or   {small? false large? false}
           :as   option}]
  (let [klass (if-not intent ".bg-indigo-600.hover:bg-indigo-700.focus:border-indigo-700.active:bg-indigo-700.text-center" intent)
        klass (if background (string/replace klass "indigo" background) klass)
        klass (if small? (str klass ".is-small") klass)
        klass (if large? (str klass ".text-base") klass)
        klass (if disabled? (str klass "disabled:opacity-75") klass)]
    [:button.ui__button
     (merge
      {:type  "button"
       :title title
       :disabled disabled?
       :class (str (util/hiccup->class klass) " " class)}
      (dissoc option :background :class :small? :large? :disabled?)
      (when href
        {:on-click (fn []
                     (util/open-url href)
                     (when (fn? on-click) (on-click)))}))
     (when icon (frontend.ui/icon icon (merge icon-props {:class (when-not (empty? text) "mr-1")})))
     text]))

(rum/defc type-icon
  [{:keys [name class title extension?]}]
  [:.type-icon {:class class
                :title title}
   (icon name {:extension? extension?})])

(rum/defc with-shortcut < rum/reactive
  < {:key-fn (fn [key pos] (str "shortcut-" key pos))}
  [shortcut-key position content]
  (let [tooltip? (state/sub :ui/shortcut-tooltip?)]
    (if tooltip?
      (tippy
       {:html [:div.text-sm.font-medium (keyboard-shortcut-from-config shortcut-key)]
        :interactive true
        :position    position
        :theme       "monospace"
        :delay       [1000, 100]
        :arrow       true}
       content)
      content)))

(rum/defc progress-bar
  [width]
  {:pre (integer? width)}
  [:div.w-full.bg-indigo-200.rounded-full.h-2.5.animate-pulse
   [:div.bg-indigo-600.h-2.5.rounded-full {:style {:width (str width "%")}
                                           :transition "width 1s"}]])

(rum/defc progress-bar-with-label
  [width label-left label-right]
  {:pre (integer? width)}
  [:div
   [:div.flex.justify-between.mb-1
    [:span.text-base
     label-left]
    [:span.text-sm.font-medium
     label-right]]
   (progress-bar width)])

(rum/defc lazy-loading-placeholder
  []
  [:div.shadow.rounded-md.p-4.w-full.mx-auto.mb-5.fade-in {:style {:height 88}}
   [:div.animate-pulse.flex.space-x-4
    [:div.flex-1.space-y-3.py-1
     [:div.h-2.bg-base-4.rounded]
     [:div.space-y-3
      [:div.grid.grid-cols-3.gap-4
       [:div.h-2.bg-base-4.rounded.col-span-2]
       [:div.h-2.bg-base-4.rounded.col-span-1]]
      [:div.h-2.bg-base-4.rounded]]]]])

(rum/defcs lazy-visible-inner
  [state visible? content-fn ref]
  [:div.lazy-visibility
   {:ref ref
    :style {:min-height 24}}
   (if visible?
     (when (fn? content-fn)
       [:div.fade-enter
        {:ref #(when-let [^js cls (and % (.-classList %))]
                 (.add cls "fade-enter-active"))}
        (content-fn)])
     (lazy-loading-placeholder))])

(rum/defc lazy-visible
  ([content-fn]
   (lazy-visible content-fn nil))
  ([content-fn {:keys [trigger-once? _debug-id]
                :or {trigger-once? true}}]
   (if (or (util/mobile?) (mobile-util/native-platform?))
     (content-fn)
     (let [[visible? set-visible!] (rum/use-state false)
           inViewState (useInView #js {:rootMargin "100px"
                                       :triggerOnce trigger-once?
                                       :onChange (fn [in-view? entry]
                                                   (let [self-top (.-top (.-boundingClientRect entry))]
                                                     (when (or (and (not visible?) in-view?)
                                                               ;; hide only the components below the current top for better ux
                                                               (and visible? (not in-view?) (> self-top 0)))
                                                       (set-visible! in-view?))))})
           ref (.-ref inViewState)]
       (lazy-visible-inner visible? content-fn ref)))))

(rum/defc portal
  ([children]
   (portal children {:attach-to (fn [] js/document.body)
                     :prepend? false}))
  ([children {:keys [attach-to prepend?]}]
   (let [[portal-anchor set-portal-anchor] (rum/use-state nil)]
     (rum/use-effect!
      (fn []
        (let [div (js/document.createElement "div")
              attached (or (if (fn? attach-to) (attach-to) attach-to) js/document.body)]
          (.setAttribute div "data-logseq-portal" (str (d/squuid)))
          (if prepend? (.prepend attached div) (.append attached div))
          (set-portal-anchor div)
          #(.remove div)))
      [])
     (when portal-anchor
       (rum/portal (rum/fragment children) portal-anchor)))))

(rum/defc menu-heading
  ([add-heading-fn auto-heading-fn rm-heading-fn]
   (menu-heading nil add-heading-fn auto-heading-fn rm-heading-fn))
  ([heading add-heading-fn auto-heading-fn rm-heading-fn]
   [:div.flex.flex-row.justify-between.pb-2.pt-1.px-2.items-center
    [:div.flex.flex-row.justify-between.flex-1.px-1
     (for [i (range 1 7)]
       (button
        ""
        :disabled? (and (some? heading) (= heading i))
        :icon (str "h-" i)
        :title (t :heading i)
        :class "to-heading-button"
        :on-click #(add-heading-fn i)
        :intent "link"
        :small? true))
     (button
      ""
      :icon "h-auto"
      :disabled? (and (some? heading) (true? heading))
      :icon-props {:extension? true}
      :class "to-heading-button"
      :title (t :auto-heading)
      :on-click auto-heading-fn
      :intent "link"
      :small? true)
     (button
      ""
      :icon "heading-off"
      :disabled? (and (some? heading) (not heading))
      :icon-props {:extension? true}
      :class "to-heading-button"
      :title (t :remove-heading)
      :on-click rm-heading-fn
      :intent "link"
      :small? true)]]))<|MERGE_RESOLUTION|>--- conflicted
+++ resolved
@@ -64,13 +64,12 @@
    "purple"
    "gray"])
 
-<<<<<<< HEAD
 (defn ->block-background-color
  [color]
  (if (some #{color} block-background-colors)
    (str "var(--ls-highlight-color-" color ")")
    color))
-=======
+
 (rum/defc menu-background-color
   [add-bgcolor-fn rm-bgcolor-fn]
   [:div.flex.flex-row.justify-between.py-1.px-2.items-center
@@ -84,7 +83,6 @@
      {:title (t :remove-background)
       :on-click rm-bgcolor-fn}
      [:div.heading-bg.remove "-"]]]])
->>>>>>> 81c13971
 
 (rum/defc ls-textarea
   < rum/reactive
