--- conflicted
+++ resolved
@@ -908,22 +908,6 @@
 
 (rum/defcs lazy-visible <
   (rum/local false ::visible?)
-<<<<<<< HEAD
-  [state content-fn sensor-opts reset-height?]
-  (if (or (util/mobile?) (mobile-util/native-platform?))
-    (content-fn)
-    (let [*visible? (::visible? state)]
-      (visibility-sensor
-       (merge
-        {:on-change #(reset! *visible? %)
-         :partialVisibility true
-         :offset {:top -300
-                  :bottom -300}
-         :scrollCheck true
-         :scrollThrottle 1}
-        sensor-opts)
-       (lazy-visible-inner @*visible? content-fn reset-height?)))))
-=======
   (rum/local true ::active?)
   [state content-fn sensor-opts {:keys [reset-height? once?]}]
   (let [*active? (::active? state)]
@@ -943,5 +927,4 @@
            :scrollThrottle 500
            :active @*active?}
           sensor-opts)
-         (lazy-visible-inner @*visible? content-fn reset-height?))))))
->>>>>>> 61178ef6
+         (lazy-visible-inner @*visible? content-fn reset-height?))))))