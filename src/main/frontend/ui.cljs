--- conflicted
+++ resolved
@@ -998,17 +998,6 @@
         klass (if disabled? (str klass "disabled:opacity-75") klass)]
     [:button.ui__button
      (merge
-<<<<<<< HEAD
-       {:type     "button"
-        :title    title
-        :disabled disabled?
-        :class    (str (util/hiccup->class klass) " " class)}
-       (dissoc option :background :class :small? :large?)
-       (when href
-         {:on-click (fn []
-                      (util/open-url href)
-                      (when (fn? on-click) (on-click)))}))
-=======
       {:type  "button"
        :title title
        :disabled disabled?
@@ -1018,7 +1007,6 @@
         {:on-click (fn []
                      (util/open-url href)
                      (when (fn? on-click) (on-click)))}))
->>>>>>> 8edaa256
      (when icon (frontend.ui/icon icon (merge icon-props {:class (when-not (empty? text) "mr-1")})))
      text]))
 
