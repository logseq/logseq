(ns frontend.ui
  "Main ns for reusable components"
  (:require ["@logseq/react-tweet-embed" :as react-tweet-embed]
            ["react-intersection-observer" :as react-intersection-observer]
            ["react-resize-context" :as Resize]
            ["react-textarea-autosize" :as TextareaAutosize]
            ["react-tippy" :as react-tippy]
            ["react-transition-group" :refer [CSSTransition TransitionGroup]]
            [camel-snake-kebab.core :as csk]
            [cljs-bean.core :as bean]
            [clojure.string :as string]
            [datascript.core :as d]
            [electron.ipc :as ipc]
            [frontend.components.svg :as svg]
            [frontend.config :as config]
            [frontend.context.i18n :refer [t]]
            [frontend.db-mixins :as db-mixins]
            [frontend.handler.notification :as notification]
            [frontend.handler.plugin :as plugin-handler]
            [frontend.mixins :as mixins]
            [frontend.mobile.util :as mobile-util]
            [frontend.modules.shortcut.config :as shortcut-config]
            [frontend.modules.shortcut.core :as shortcut]
            [frontend.modules.shortcut.data-helper :as shortcut-helper]
            [frontend.rum :as r]
            [frontend.state :as state]
            [frontend.storage :as storage]
            [frontend.ui.date-picker]
            [frontend.util :as util]
            [frontend.util.cursor :as cursor]
            [goog.dom :as gdom]
            [goog.functions :refer [debounce]]
            [goog.object :as gobj]
            [lambdaisland.glogi :as log]
            [medley.core :as medley]
            [promesa.core :as p]
            [rum.core :as rum]))

(declare icon)

(defonce transition-group (r/adapt-class TransitionGroup))
(defonce css-transition (r/adapt-class CSSTransition))
(defonce textarea (r/adapt-class (gobj/get TextareaAutosize "default")))
(def resize-provider (r/adapt-class (gobj/get Resize "ResizeProvider")))
(def resize-consumer (r/adapt-class (gobj/get Resize "ResizeConsumer")))
(def Tippy (r/adapt-class (gobj/get react-tippy "Tooltip")))
(def ReactTweetEmbed (r/adapt-class react-tweet-embed))
(def useInView (gobj/get react-intersection-observer "useInView"))

(defn reset-ios-whole-page-offset!
  []
  (and (util/ios?)
       (util/safari?)
       (js/window.scrollTo 0 0)))

(defonce icon-size (if (mobile-util/native-platform?) 26 20))

(def block-background-colors
  ["gray"
   "red"
   "yellow"
   "green"
   "blue"
   "purple"
   "pink"])

(rum/defc ls-textarea
  < rum/reactive
  {:did-mount (fn [state]
                (let [^js el (rum/dom-node state)]
                  ;; Passing aria-label as a prop to TextareaAutosize removes the dash
                  (.setAttribute el "aria-label" "editing block")
                  (. el addEventListener "mouseup"
                     #(let [start (util/get-selection-start el)
                            end (util/get-selection-end el)]
                        (when (and start end)
                          (when-let [e (and (not= start end)
                                            {:caret (cursor/get-caret-pos el)
                                             :start start :end end
                                             :text  (. (.-value el) substring start end)
                                             :point {:x (.-x %) :y (.-y %)}})]

                            (plugin-handler/hook-plugin-editor :input-selection-end (bean/->js e)))))))
                state)}
  [{:keys [on-change] :as props}]
  (let [skip-composition? (state/sub :editor/action)
        on-composition (fn [e]
                         (if skip-composition?
                           (on-change e)
                           (case e.type
                             "compositionend" (do
                                                (state/set-editor-in-composition! false)
                                                (on-change e))
                             (state/set-editor-in-composition! true))))
        props (assoc props
                     :on-change (fn [e] (when-not (state/editor-in-composition?)
                                          (on-change e)))
                     :on-composition-start on-composition
                     :on-composition-update on-composition
                     :on-composition-end on-composition)]
    (textarea props)))

(rum/defc dropdown-content-wrapper
  < {:did-mount    (fn [state]
                     (let [k    (inc (count (state/sub :modal/dropdowns)))
                           args (:rum/args state)]
                       (state/set-state! [:modal/dropdowns k] (second args))
                       (assoc state ::k k)))
     :will-unmount (fn [state]
                     (state/update-state! :modal/dropdowns #(dissoc % (::k state)))
                     state)}
  [dropdown-state _close-fn content class]
  (let [class (or class
                  (util/hiccup->class "origin-top-right.absolute.right-0.mt-2"))]
    [:div.dropdown-wrapper
     {:class (str class " "
                  (case dropdown-state
                    "entering" "transition ease-out duration-100 transform opacity-0 scale-95"
                    "entered" "transition ease-out duration-100 transform opacity-100 scale-100"
                    "exiting" "transition ease-in duration-75 transform opacity-100 scale-100"
                    "exited" "transition ease-in duration-75 transform opacity-0 scale-95"))}
     content]))

;; public exports
(rum/defcs dropdown < (mixins/modal :open?)
  [state content-fn modal-content-fn
   & [{:keys [modal-class z-index trigger-class]
       :or   {z-index 999}}]]
  (let [{:keys [open?]} state
        modal-content (modal-content-fn state)
        close-fn (:close-fn state)]
    [:div.relative.ui__dropdown-trigger {:style {:z-index z-index} :class trigger-class}
     (content-fn state)
     (css-transition
      {:in @open? :timeout 0}
      (fn [dropdown-state]
        (when @open?
          (dropdown-content-wrapper dropdown-state close-fn modal-content modal-class))))]))

;; `sequence` can be a list of symbols, a list of strings, or a string
(defn render-keyboard-shortcut [sequence]
  (let [sequence (if (string? sequence)
                   (-> sequence ;; turn string into sequence
                       (string/trim)
                       (string/lower-case)
                       (string/split  #" |\+"))
                   sequence)]
    [:span.keyboard-shortcut
     (map-indexed (fn [i key]
                    [:code {:key i}
                   ;; Display "cmd" rather than "meta" to the user to describe the Mac
                   ;; mod key, because that's what the Mac keyboards actually say.
                     (if (or (= :meta key) (= "meta" key))
                       (util/meta-key-name)
                       (name key))])
                  sequence)]))

(rum/defc menu-link
  [options child shortcut]
  (if (:only-child? options)
    [:div.menu-link
     (dissoc options :only-child?) child]
    [:a.flex.justify-between.px-4.py-2.text-sm.transition.ease-in-out.duration-150.cursor.menu-link
     options
     [:span.flex-1 child]
     (when shortcut
       [:span.ml-1 (render-keyboard-shortcut shortcut)])]))

(rum/defc dropdown-with-links
  [content-fn links
   {:keys [outer-header outer-footer links-header links-footer] :as opts}]

  (dropdown
   content-fn
   (fn [{:keys [close-fn]}]
     (let [links-children
           (let [links (if (fn? links) (links) links)
                 links (remove nil? links)]
             (for [{:keys [options title icon key hr hover-detail item _as-link?]} links]
               (let [new-options
                           (merge options
                                  (cond->
                                    {:title    hover-detail
                                     :on-click (fn [e]
                                                 (when-not (false? (when-let [on-click-fn (:on-click options)]
                                                                     (on-click-fn e)))
                                                   (close-fn)))}
                                    key
                                    (assoc :key key)))
                     child (if hr
                             nil
                             (or item
                                 [:div.flex.items-center
                                  (when icon icon)
                                  [:div.title-wrap {:style {:margin-right "8px"
                                                            :margin-left  "4px"}} title]]))]
                 (if hr
                   [:hr.menu-separator {:key "dropdown-hr"}]
                   (rum/with-key
                    (menu-link new-options child nil)
                    title)))))

           wrapper-children
           [:.menu-links-wrapper
            (when links-header links-header)
            links-children
            (when links-footer links-footer)]]

       (if (or outer-header outer-footer)
         [:.menu-links-outer
          outer-header wrapper-children outer-footer]
         wrapper-children)))
   opts))

(rum/defc notification-content
  [state content status uid]
  (when (and content status)
    (let [svg
          (case status
            :success
            (icon "circle-check" {:class "text-green-500" :size "22"})

            :warning
            (icon "alert-circle" {:class "text-yellow-500" :size "22"})

            :error
            (icon "circle-x" {:class "text-red-500" :size "22"})

            (icon "info-circle" {:class "text-indigo-500" :size "22"}))]
      [:div.ui__notifications-content
       {:style
        (when (or (= state "exiting")
                  (= state "exited"))
          {:z-index -1})}
       [:div.max-w-sm.w-full.shadow-lg.rounded-lg.pointer-events-auto.notification-area
        {:class (case state
                  "entering" "transition ease-out duration-300 transform opacity-0 translate-y-2 sm:translate-x-0"
                  "entered" "transition ease-out duration-300 transform translate-y-0 opacity-100 sm:translate-x-0"
                  "exiting" "transition ease-in duration-100 opacity-100"
                  "exited" "transition ease-in duration-100 opacity-0")}
        [:div.rounded-lg.shadow-xs {:style {:max-height "calc(100vh - 200px)"
                                            :overflow-y "auto"
                                            :overflow-x "hidden"}}
         [:div.p-4
          [:div.flex.items-start
           [:div.flex-shrink-0
            svg]
           [:div.ml-3.w-0.flex-1
            [:div.text-sm.leading-5.font-medium.whitespace-pre-line {:style {:margin 0}}
             content]]
           [:div.ml-4.flex-shrink-0.flex
            [:button.inline-flex.text-gray-400.focus:outline-none.focus:text-gray-500.transition.ease-in-out.duration-150.notification-close-button
             {:on-click (fn []
                          (notification/clear! uid))}

            (icon "x" {:fill "currentColor"})]]]]]]])))

(declare button)

(rum/defc notification-clear-all
  []
  [:div.ui__notifications-content
   [:div.pointer-events-auto
    (button "Clear all"
      :intent "logseq"
      :on-click (fn []
                  (notification/clear-all!)))]])

(rum/defc notification < rum/reactive
  []
  (let [contents (state/sub :notification/contents)]
    (transition-group
     {:class-name "notifications ui__notifications"}
     (let [notifications (map (fn [el]
                                (let [k (first el)
                                      v (second el)]
                                  (css-transition
                                   {:timeout 100
                                    :key     (name k)}
                                   (fn [state]
                                     (notification-content state (:content v) (:status v) k)))))
                           contents)
           clear-all (when (> (count contents) 1)
                       (css-transition
                        {:timeout 100
                         :k       "clear-all"}
                        (fn [_state]
                          (notification-clear-all))))
           items (if clear-all (cons clear-all notifications) notifications)]
       (doall items)))))

(rum/defc humanity-time-ago
  [input opts]
  (let [time-fn (fn []
                  (try
                    (util/time-ago input)
                    (catch :default e
                      (js/console.error e)
                      input)))
        [time set-time] (rum/use-state (time-fn))]

    (rum/use-effect!
     (fn []
       (let [timer (js/setInterval
                    #(set-time (time-fn)) (* 1000 30))]
         #(js/clearInterval timer)))
     [])

    [:span.ui__humanity-time (merge {} opts) time]))

(defn checkbox
  [option]
  [:input.form-checkbox.h-4.w-4.transition.duration-150.ease-in-out
   (merge {:type "checkbox"} option)])

(defn main-node
  []
  (gdom/getElement "main-content-container"))

(defn focus-element
  [element]
  (when-let [element ^js (gdom/getElement element)]
    (.focus element)))

(defn get-scroll-top []
  (.-scrollTop (main-node)))

(defn get-dynamic-style-node
  []
  (js/document.getElementById "dynamic-style-scope"))

(defn inject-document-devices-envs!
  []
  (let [^js cl (.-classList js/document.documentElement)]
    (when config/publishing? (.add cl "is-publish-mode"))
    (when util/mac? (.add cl "is-mac"))
    (when util/win32? (.add cl "is-win32"))
    (when (util/electron?) (.add cl "is-electron"))
    (when (util/ios?) (.add cl "is-ios"))
    (when (util/mobile?) (.add cl "is-mobile"))
    (when (util/safari?) (.add cl "is-safari"))
    (when (mobile-util/native-ios?) (.add cl "is-native-ios"))
    (when (mobile-util/native-android?) (.add cl "is-native-android"))
    (when (mobile-util/native-iphone?) (.add cl "is-native-iphone"))
    (when (mobile-util/native-iphone-without-notch?) (.add cl "is-native-iphone-without-notch"))
    (when (mobile-util/native-ipad?) (.add cl "is-native-ipad"))
    (when (util/electron?)
      (doseq [[event function]
              [["persist-zoom-level" #(storage/set :zoom-level %)]
               ["restore-zoom-level" #(when-let [zoom-level (storage/get :zoom-level)] (js/window.apis.setZoomLevel zoom-level))]
               ["full-screen" #(js-invoke cl (if (= % "enter") "add" "remove") "is-fullscreen")]]]
        (.on js/window.apis event function))

      (p/then (ipc/ipc :getAppBaseInfo) #(let [{:keys [isFullScreen]} (js->clj % :keywordize-keys true)]
                                           (and isFullScreen (.add cl "is-fullscreen")))))))

(defn inject-dynamic-style-node!
  []
  (let [style (get-dynamic-style-node)]
    (if (nil? style)
      (let [node (js/document.createElement "style")]
        (set! (.-id node) "dynamic-style-scope")
        (.appendChild js/document.head node))
      style)))

(defn apply-custom-theme-effect! [theme]
  (when config/lsp-enabled?
    (when-let [custom-theme (state/sub [:ui/custom-theme (keyword theme)])]
      (when-let [url (:url custom-theme)]
        (js/LSPluginCore.selectTheme (bean/->js custom-theme)
                                     (bean/->js {:emit true}))
        (state/set-state! :plugin/selected-theme url)))))

(defn setup-system-theme-effect!
  []
  (let [^js schemaMedia (js/window.matchMedia "(prefers-color-scheme: dark)")]
    (try (.addEventListener schemaMedia "change" state/sync-system-theme!)
         (catch :default _error
           (.addListener schemaMedia state/sync-system-theme!)))
    (state/sync-system-theme!)
    #(try (.removeEventListener schemaMedia "change" state/sync-system-theme!)
          (catch :default _error
            (.removeListener schemaMedia state/sync-system-theme!)))))

(defn set-global-active-keystroke [val]
  (.setAttribute js/document.body "data-active-keystroke" val))

(defn setup-active-keystroke! []
  (let [active-keystroke (atom #{})
        heads #{:shift :alt :meta :control}
        handle-global-keystroke (fn [down? e]
                                  (let [handler (if down? conj disj)
                                        keystroke e.key]
                                    (swap! active-keystroke handler keystroke))
                                  (when (contains? heads (keyword (util/safe-lower-case e.key)))
                                    (set-global-active-keystroke (string/join "+" @active-keystroke))))
        keydown-handler (partial handle-global-keystroke true)
        keyup-handler (partial handle-global-keystroke false)
        clear-all #(do (set-global-active-keystroke "")
                       (reset! active-keystroke #{}))]
    (.addEventListener js/window "keydown" keydown-handler)
    (.addEventListener js/window "keyup" keyup-handler)
    (.addEventListener js/window "blur" clear-all)
    (.addEventListener js/window "visibilitychange" clear-all)
    (fn []
      (.removeEventListener js/window "keydown" keydown-handler)
      (.removeEventListener js/window "keyup" keyup-handler)
      (.removeEventListener js/window "blur" clear-all)
      (.removeEventListener js/window "visibilitychange" clear-all))))

(defonce last-scroll-top (atom 0))

(defn scroll-down?
  []
  (let [scroll-top (get-scroll-top)
        down? (>= scroll-top @last-scroll-top)]
    (reset! last-scroll-top scroll-top)
    down?))

(defn bottom-reached?
  [node threshold]
  (let [full-height (gobj/get node "scrollHeight")
        scroll-top (gobj/get node "scrollTop")
        client-height (gobj/get node "clientHeight")]
    (<= (- full-height scroll-top client-height) threshold)))

(defn on-scroll
  [node {:keys [on-load on-top-reached threshold bottom-reached]
         :or {threshold 500}}]
  (let [scroll-top (gobj/get node "scrollTop")
        bottom-reached? (if (fn? bottom-reached)
                          (bottom-reached)
                          (bottom-reached? node threshold))
        top-reached? (= scroll-top 0)
        down? (scroll-down?)]
    (when (and down? bottom-reached? on-load)
      (on-load))
    (when (and (not down?) top-reached? on-top-reached)
      (on-top-reached))))

(defn attach-listeners
  "Attach scroll and resize listeners."
  [state]
  (let [list-element-id (first (:rum/args state))
        opts (-> state :rum/args (nth 2))
        node (js/document.getElementById list-element-id)
        debounced-on-scroll (debounce #(on-scroll node opts) 100)]
    (mixins/listen state node :scroll debounced-on-scroll)))

(rum/defcs infinite-list <
  (mixins/event-mixin attach-listeners)
  "Render an infinite list."
  [state _list-element-id body {:keys [on-load has-more more more-class]
                                :or {more-class "text-sm"}}]
  [:div
   body
   (when has-more
     [:div.w-full.p-4
      [:a.fade-link.text-link.font-bold
       {:on-click on-load
        :class more-class}
       (or more (t :page/earlier))]])])

(rum/defcs auto-complete <
  (rum/local 0 ::current-idx)
  (shortcut/mixin :shortcut.handler/auto-complete)
  [state
   matched
   {:keys [on-chosen
           on-shift-chosen
           get-group-name
           empty-placeholder
           item-render
           class
           header]}]
  (let [current-idx (get state ::current-idx)]
    [:div#ui__ac {:class class}
     (if (seq matched)
       [:div#ui__ac-inner.hide-scrollbar
        (when header header)
        (for [[idx item] (medley/indexed matched)]
          [:<>
           {:key idx}
           (let [item-cp
                 [:div {:key idx}
                  (let [chosen? (= @current-idx idx)]
                    (menu-link
                     {:id            (str "ac-" idx)
                      :class         (when chosen? "chosen")
                      :on-mouse-down (fn [e]
                                       (util/stop e)
                                       (if (and (gobj/get e "shiftKey") on-shift-chosen)
                                         (on-shift-chosen item)
                                         (on-chosen item)))}
                     (if item-render (item-render item chosen?) item) nil))]]

             (if get-group-name
               (if-let [group-name (get-group-name item)]
                 [:div
                  [:div.ui__ac-group-name group-name]
                  item-cp]
                 item-cp)

               item-cp))])]
       (when empty-placeholder
         empty-placeholder))]))

(def datepicker frontend.ui.date-picker/date-picker)

(defn toggle
  ([on? on-click] (toggle on? on-click false))
  ([on? on-click small?]
   [:a.ui__toggle {:on-click on-click
                   :class (if small? "is-small" "")}
    [:span.wrapper.transition-colors.ease-in-out.duration-200
     {:aria-checked (if on? "true" "false"), :tab-index "0", :role "checkbox"
      :class        (if on? "bg-indigo-600" "bg-gray-300")}
     [:span.switcher.transform.transition.ease-in-out.duration-200
      {:class       (if on? (if small? "translate-x-4" "translate-x-5") "translate-x-0")
       :aria-hidden "true"}]]]))

(defn keyboard-shortcut-from-config [shortcut-name]
  (let [default-binding (:binding (get shortcut-config/all-default-keyboard-shortcuts shortcut-name))
        custom-binding  (when (state/shortcuts) (get (state/shortcuts) shortcut-name))
        binding         (or custom-binding default-binding)]
    (shortcut-helper/decorate-binding binding)))

(rum/defc modal-overlay
  [state close-fn close-backdrop?]
  [:div.ui__modal-overlay
   {:class    (case state
                "entering" "ease-out duration-300 opacity-0"
                "entered" "ease-out duration-300 opacity-100"
                "exiting" "ease-in duration-200 opacity-100"
                "exited" "ease-in duration-200 opacity-0")
    :on-click #(when close-backdrop? (close-fn))}
   [:div.absolute.inset-0.opacity-75]])

(rum/defc modal-panel-content <
  mixins/component-editing-mode
  [panel-content close-fn]
  (panel-content close-fn))

(rum/defc modal-panel
  [show? panel-content transition-state close-fn fullscreen? close-btn?]
  [:div.ui__modal-panel.transform.transition-all.sm:min-w-lg.sm
   {:class (case transition-state
             "entering" "ease-out duration-300 opacity-0 translate-y-4 sm:translate-y-0 sm:scale-95"
             "entered" "ease-out duration-300 opacity-100 translate-y-0 sm:scale-100"
             "exiting" "ease-in duration-200 opacity-100 translate-y-0 sm:scale-100"
             "exited" "ease-in duration-200 opacity-0 translate-y-4 sm:translate-y-0 sm:scale-95")}
   [:div.absolute.top-0.right-0.pt-2.pr-2
    (when-not (false? close-btn?)
      [:a.ui__modal-close.opacity-60.hover:opacity-100
       {:aria-label "Close"
        :type       "button"
        :on-click   close-fn}
       [:svg.h-6.w-6
        {:stroke "currentColor", :view-box "0 0 24 24", :fill "none"}
        [:path
         {:d               "M6 18L18 6M6 6l12 12"
          :stroke-width    "2"
          :stroke-linejoin "round"
          :stroke-linecap  "round"}]]])]

   (when show?
     [:div {:class (if fullscreen? "" "panel-content")}
      (modal-panel-content panel-content close-fn)])])

(rum/defc modal < rum/reactive
  (mixins/event-mixin
   (fn [state]
     (mixins/hide-when-esc-or-outside
      state
      :on-hide (fn []
                 (some->
                  (.querySelector (rum/dom-node state) "button.ui__modal-close")
                  (.click)))
      :outside? false)
     (mixins/on-key-down
      state
      {;; enter
       13 (fn [state _e]
            (some->
             (.querySelector (rum/dom-node state) "button.ui__modal-enter")
             (.click)))})))
  []
  (let [modal-panel-content (state/sub :modal/panel-content)
        fullscreen? (state/sub :modal/fullscreen?)
        close-btn? (state/sub :modal/close-btn?)
        close-backdrop? (state/sub :modal/close-backdrop?)
        show? (state/sub :modal/show?)
        label (state/sub :modal/label)
        close-fn (fn []
                   (state/close-modal!)
                   (state/close-settings!))
        modal-panel-content (or modal-panel-content (fn [_close] [:div]))]
    [:div.ui__modal
     {:style {:z-index (if show? 999 -1)}
      :label label}
     (css-transition
      {:in show? :timeout 0}
      (fn [state]
        (modal-overlay state close-fn close-backdrop?)))
     (css-transition
      {:in show? :timeout 0}
      (fn [state]
        (modal-panel show? modal-panel-content state close-fn fullscreen? close-btn?)))]))

(defn make-confirm-modal
  [{:keys [tag title sub-title sub-checkbox? on-cancel on-confirm]
    :or {on-cancel #()}}]
  (fn [close-fn]
    (let [*sub-checkbox-selected (and sub-checkbox? (atom []))]
      [:div.ui__confirm-modal
       {:class (str "is-" tag)}
       [:div.sm:flex.sm:items-start
        [:div.mx-auto.flex-shrink-0.flex.items-center.justify-center.h-12.w-12.rounded-full.bg-error.sm:mx-0.sm:h-10.sm:w-10
         [:svg.h-6.w-6.text-error
          {:stroke "currentColor", :view-box "0 0 24 24", :fill "none"}
          [:path
           {:d
            "M12 9v2m0 4h.01m-6.938 4h13.856c1.54 0 2.502-1.667 1.732-3L13.732 4c-.77-1.333-2.694-1.333-3.464 0L3.34 16c-.77 1.333.192 3 1.732 3z"
            :stroke-width    "2"
            :stroke-linejoin "round"
            :stroke-linecap  "round"}]]]
        [:div.mt-3.text-center.sm:mt-0.sm:ml-4.sm:text-left
         [:h2.headline.text-lg.leading-6.font-medium
          (if (keyword? title) (t title) title)]
         [:label.sublabel
          (when sub-checkbox?
            (checkbox
             {:default-value false
              :on-change     (fn [e]
                               (let [checked (.. e -target -checked)]
                                 (reset! *sub-checkbox-selected [checked])))}))
          [:h3.subline.text-gray-400
           (if (keyword? sub-title)
             (t sub-title)
             sub-title)]]]]

       [:div.mt-5.sm:mt-4.sm:flex.sm:flex-row-reverse
        [:span.flex.w-full.rounded-md.shadow-sm.sm:ml-3.sm:w-auto
         [:button.inline-flex.justify-center.w-full.rounded-md.border.border-transparent.px-4.py-2.bg-indigo-600.text-base.leading-6.font-medium.text-white.shadow-sm.hover:bg-indigo-500.focus:outline-none.focus:border-indigo-700.focus:shadow-outline-indigo.transition.ease-in-out.duration-150.sm:text-sm.sm:leading-5
<<<<<<< HEAD
          {:type     "button" 
=======
          {:type     "button"
>>>>>>> 3940db31
           :autoFocus "on"
           :class "ui__modal-enter"
           :on-click #(and (fn? on-confirm)
                           (on-confirm % {:close-fn close-fn
                                          :sub-selected (and *sub-checkbox-selected @*sub-checkbox-selected)}))}
          (t :yes)]]
        [:span.mt-3.flex.w-full.rounded-md.shadow-sm.sm:mt-0.sm:w-auto
         [:button.inline-flex.justify-center.w-full.rounded-md.border.border-gray-300.px-4.py-2.bg-white.text-base.leading-6.font-medium.text-gray-700.shadow-sm.hover:text-gray-500.focus:outline-none.focus:border-blue-300.focus:shadow-outline-blue.transition.ease-in-out.duration-150.sm:text-sm.sm:leading-5
          {:type     "button"
           :on-click (comp on-cancel close-fn)}
          (t :cancel)]]]])))

(rum/defc sub-modal < rum/reactive
  []
  (when-let [modals (seq (state/sub :modal/subsets))]
    (for [[idx modal] (medley/indexed modals)]
      (let [id (:modal/id modal)
            modal-panel-content (:modal/panel-content modal)
            close-btn? (:modal/close-btn? modal)
            close-backdrop? (:modal/close-backdrop? modal)
            show? (:modal/show? modal)
            label (:modal/label modal)
            close-fn (fn []
                       (state/close-sub-modal! id))
            modal-panel-content (or modal-panel-content (fn [_close] [:div]))]
        [:div.ui__modal.is-sub-modal
         {:style {:z-index (if show? (+ 999 idx) -1)}
          :label label}
         (css-transition
          {:in show? :timeout 0}
          (fn [state]
            (modal-overlay state close-fn close-backdrop?)))
         (css-transition
          {:in show? :timeout 0}
          (fn [state]
            (modal-panel show? modal-panel-content state close-fn false close-btn?)))]))))

(defn loading
  ([content] (loading content nil))
  ([content opts]
   [:div.flex.flex-row.items-center.inline
    [:span.icon.flex.items-center (svg/loader-fn opts)
     (when-not (string/blank? content)
       [:span.text.pl-2 content])]]))

(rum/defc rotating-arrow
  [collapsed?]
  [:span
   {:class (if collapsed? "rotating-arrow collapsed" "rotating-arrow not-collapsed")}
   (svg/caret-right)])

(rum/defcs foldable < db-mixins/query rum/reactive
  (rum/local false ::control?)
  (rum/local false ::collapsed?)
  {:will-mount (fn [state]
                 (let [args (:rum/args state)]
                   (when (true? (:default-collapsed? (last args)))
                     (reset! (get state ::collapsed?) true)))
                 state)
   :did-mount (fn [state]
                (when-let [f (:init-collapsed (last (:rum/args state)))]
                  (f (::collapsed? state)))
                state)}
  [state header content {:keys [title-trigger? on-mouse-down
                                _default-collapsed? _init-collapsed]}]
  (let [control? (get state ::control?)
        collapsed? (get state ::collapsed?)
        on-mouse-down (fn [e]
                        (util/stop e)
                        (swap! collapsed? not)
                        (when on-mouse-down
                          (on-mouse-down @collapsed?)))]
    [:div.flex.flex-col
     [:div.content
      [:div.flex-1.flex-row.foldable-title (cond->
                                            {:on-mouse-over #(reset! control? true)
                                             :on-mouse-out  #(reset! control? false)}
                                             title-trigger?
                                             (assoc :on-mouse-down on-mouse-down
                                                    :class "cursor"))
       [:div.flex.flex-row.items-center
        (when-not (mobile-util/native-platform?)
          [:a.block-control.opacity-50.hover:opacity-100.mr-2
           (cond->
            {:style    {:width       14
                        :height      16
                        :margin-left -30}}
             (not title-trigger?)
             (assoc :on-mouse-down on-mouse-down))
           [:span {:class (if (or @control? @collapsed?) "control-show cursor-pointer" "control-hide")}
            (rotating-arrow @collapsed?)]])
        (if (fn? header)
          (header @collapsed?)
          header)]]]
     [:div {:class (if @collapsed? "hidden" "initial")
            :on-mouse-down (fn [e] (.stopPropagation e))}
      (if (fn? content)
        (if (not @collapsed?) (content) nil)
        content)]]))

(defn admonition
  [type content]
  (let [type (name type)]
    (when-let [icon (case (string/lower-case type)
                      "note" svg/note
                      "tip" svg/tip
                      "important" svg/important
                      "caution" svg/caution
                      "warning" svg/warning
                      "pinned" svg/pinned
                      nil)]
      [:div.flex.flex-row.admonitionblock.align-items {:class type}
       [:div.pr-4.admonition-icon.flex.flex-col.justify-center
        {:title (string/capitalize type)} (icon)]
       [:div.ml-4.text-lg
        content]])))

(rum/defcs catch-error
  < {:did-catch
     (fn [state error _info]
       (log/error :exception error)
       (assoc state ::error error))}
  [{error ::error, c :rum/react-component} error-view view]
  (if (some? error)
    error-view
    view))

(rum/defcs catch-error-and-notify
  < {:did-catch
     (fn [state error _info]
       (log/error :exception error)
       (notification/show!
        (str "Error caught by UI!\n " error)
        :error)
       (assoc state ::error error))}
  [{error ::error, c :rum/react-component} error-view view]
  (if (some? error)
    error-view
    view))

(rum/defc block-error
  "Well styled error message for blocks"
  [title {:keys [content section-attrs]}]
  [:section.border.mt-1.p-1.cursor-pointer.block-content-fallback-ui
   section-attrs
   [:div.flex.justify-between.items-center.px-1
    [:h5.text-error.pb-1 title]
    [:a.text-xs.opacity-50.hover:opacity-80
     {:href "https://github.com/logseq/logseq/issues/new?labels=from:in-app&template=bug_report.yaml"
      :target "_blank"} "report issue"]]
   (when content [:pre.m-0.text-sm content])])

(def component-error
  "Well styled error message for higher level components. Currently same as
  block-error but this could change"
  block-error)

(rum/defc select
  [options on-change class]
  [:select.mt-1.block.text-base.leading-6.border-gray-300.focus:outline-none.focus:shadow-outline-blue.focus:border-blue-300.sm:text-sm.sm:leading-5.ml-1.sm:ml-4.w-12.sm:w-20
   {:class     (or class "form-select")
    :style     {:padding "0 0 0 6px"}
    :on-change (fn [e]
                 (let [value (util/evalue e)]
                   (on-change value)))}
   (for [{:keys [label value selected]} options]
     [:option (cond->
               {:key   label
                :default-value (or value label)}
                selected
                (assoc :selected selected))
      label])])

(rum/defc radio-list
  [options on-change class]

  [:div.ui__radio-list
   {:class class}
   (for [{:keys [label value selected]} options]
     [:label
      {:key (str "radio-list-" label)}
      [:input.form-radio
       {:value value
        :type "radio"
        :on-change #(on-change (util/evalue %))
        :checked selected}]
      label])])

(rum/defc checkbox-list
  [options on-change class]

  (let [checked-vals
        (->> options (filter :selected) (map :value) (into #{}))

        on-item-change
        (fn [^js e]
          (let [^js target (.-target e)
                checked? (.-checked target)
                value (.-value target)]

            (on-change
             (into []
                   (if checked?
                     (conj checked-vals value)
                     (disj checked-vals value))))))]

    [:div.ui__checkbox-list
     {:class class}
     (for [{:keys [label value selected]} options]
       [:label
        {:key (str "check-list-" label)}
        [:input.form-checkbox
         {:value value
          :type  "checkbox"
          :on-change on-item-change
          :checked selected}]
        label])]))

(rum/defcs tippy < rum/reactive
  (rum/local false ::mounted?)
  [state {:keys [fixed-position? open? in-editor? html] :as opts} child]
  (let [*mounted? (::mounted? state)
        manual (not= open? nil)
        edit-id (ffirst (state/sub :editor/editing?))
        editing-node (when edit-id (gdom/getElement edit-id))
        editing? (some? editing-node)
        scrolling? (state/sub :ui/scrolling?)
        open? (if manual open? @*mounted?)
        disabled? (boolean
                   (or
                    (and in-editor?
                         ;; editing in non-preview containers or scrolling
                         (not (util/rec-get-tippy-container editing-node))
                         (or editing? scrolling?))
                    (not (state/enable-tooltip?))))]
    (Tippy (->
            (merge {:arrow true
                    :sticky true
                    :delay 600
                    :theme "customized"
                    :disabled disabled?
                    :unmountHTMLWhenHide true
                    :open (if disabled? false open?)
                    :trigger (if manual "manual" "mouseenter focus")
                    ;; See https://github.com/tvkhoa/react-tippy/issues/13
                    :popperOptions {:modifiers {:flip {:enabled (not fixed-position?)}
                                                :hide {:enabled false}
                                                :preventOverflow {:enabled false}}}
                    :onShow #(reset! *mounted? true)
                    :onHide #(reset! *mounted? false)}
                   opts)
            (assoc :html (or
                          (when open?
                            (try
                              (when html
                                (if (fn? html)
                                  (html)
                                  [:div.px-2.py-1
                                   html]))
                              (catch :default e
                                (log/error :exception e)
                                [:div])))
                          [:div {:key "tippy"} ""])))
           (rum/fragment {:key "tippy-children"} child))))

(defn slider
  [default-value {:keys [min max on-change]}]
  [:input.cursor-pointer
   {:type  "range"
    :value (int default-value)
    :min   min
    :max   max
    :style {:width "100%"}
    :on-change #(let [value (util/evalue %)]
                  (on-change value))}])

(rum/defcs tweet-embed < (rum/local true :loading?)
  [state id]
  (let [*loading? (:loading? state)]
    [:div [(when @*loading? [:span.flex.items-center [svg/loading " ... loading"]])
           (ReactTweetEmbed
            {:id                    id
             :class                 "contents"
             :options               {:theme (when (= (state/sub :ui/theme) "dark") "dark")}
             :on-tweet-load-success #(reset! *loading? false)})]]))

(def get-adapt-icon-class
  (memoize (fn [klass] (r/adapt-class klass))))

(defn icon
  ([class] (icon class nil))
  ([class {:keys [extension? font?] :as opts}]
   (when-not (string/blank? class)
     (let [^js jsTablerIcons (gobj/get js/window "tablerIcons")]
       (if (or extension? font? (not jsTablerIcons))
         [:span.ui__icon (merge {:class
                     (util/format
                      (str "%s-" class
                           (when (:class opts)
                             (str " " (string/trim (:class opts)))))
                      (if extension? "tie tie" "ti ti"))}
                    (dissoc opts :class :extension? :font?))]

         ;; tabler svg react
         (when-let [klass (gobj/get js/tablerIcons (str "Icon" (csk/->PascalCase class)))]
           (let [f (get-adapt-icon-class klass)]
             [:span.ui__icon.ti
              {:class (str "ls-icon-" class)}
              (f (merge {:size 18} (r/map-keys->camel-case opts)))])))))))

(defn button
  [text & {:keys [background href class intent on-click small? large? title icon icon-props disabled?]
           :or   {small? false large? false}
           :as   option}]
  (let [klass (when-not intent ".bg-indigo-600.hover:bg-indigo-700.focus:border-indigo-700.active:bg-indigo-700.text-center")
        klass (if background (string/replace klass "indigo" background) klass)
        klass (if small? (str klass ".px-2.py-1") klass)
        klass (if large? (str klass ".text-base") klass)
        klass (if disabled? (str klass "disabled:opacity-75") klass)]
    [:button.ui__button
     (merge
      {:type  "button"
       :title title
       :disabled disabled?
       :class (str (util/hiccup->class klass) " " class)}
      (dissoc option :background :class :small? :large?)
      (when href
        {:on-click (fn []
                     (util/open-url href)
                     (when (fn? on-click) (on-click)))}))
     (when icon (frontend.ui/icon icon (merge icon-props {:class (when-not (empty? text) "mr-1")})))
     text]))

(rum/defc type-icon
  [{:keys [name class title extension?]}]
  [:.type-icon {:class class
                :title title}
   (icon name {:extension? extension?})])

(rum/defc with-shortcut < rum/reactive
  < {:key-fn (fn [key pos] (str "shortcut-" key pos))}
  [shortcut-key position content]
  (let [tooltip? (state/sub :ui/shortcut-tooltip?)]
    (if tooltip?
      (tippy
       {:html [:div.text-sm.font-medium (keyboard-shortcut-from-config shortcut-key)]
        :interactive true
        :position    position
        :theme       "monospace"
        :delay       [1000, 100]
        :arrow       true}
       content)
      content)))

(rum/defc progress-bar
  [width]
  {:pre (integer? width)}
  [:div.w-full.bg-indigo-200.rounded-full.h-2.5.animate-pulse
   [:div.bg-indigo-600.h-2.5.rounded-full {:style {:width (str width "%")}
                                           :transition "width 1s"}]])

(rum/defc progress-bar-with-label
  [width label-left label-right]
  {:pre (integer? width)}
  [:div
   [:div.flex.justify-between.mb-1
    [:span.text-base
     label-left]
    [:span.text-sm.font-medium
     label-right]]
   (progress-bar width)])

(rum/defc lazy-loading-placeholder
  []
  [:div.shadow.rounded-md.p-4.w-full.mx-auto.mb-5.fade-in {:style {:height 88}}
   [:div.animate-pulse.flex.space-x-4
    [:div.flex-1.space-y-3.py-1
     [:div.h-2.bg-base-4.rounded]
     [:div.space-y-3
      [:div.grid.grid-cols-3.gap-4
       [:div.h-2.bg-base-4.rounded.col-span-2]
       [:div.h-2.bg-base-4.rounded.col-span-1]]
      [:div.h-2.bg-base-4.rounded]]]]])

(rum/defcs lazy-visible-inner
  [state visible? content-fn ref]
  [:div.lazy-visibility
   {:ref ref
    :style {:min-height 24}}
   (if visible?
     (when (fn? content-fn)
       [:div.fade-enter
        {:ref #(when-let [^js cls (and % (.-classList %))]
                 (.add cls "fade-enter-active"))}
        (content-fn)])
     (lazy-loading-placeholder))])

(rum/defc lazy-visible
  ([content-fn]
   (lazy-visible content-fn nil))
  ([content-fn {:keys [trigger-once? _debug-id]
                :or {trigger-once? true}}]
   (if (or (util/mobile?) (mobile-util/native-platform?))
     (content-fn)
     (let [[visible? set-visible!] (rum/use-state false)
           inViewState (useInView #js {:rootMargin "100px"
                                       :triggerOnce trigger-once?
                                       :onChange (fn [in-view? entry]
                                                   (let [self-top (.-top (.-boundingClientRect entry))]
                                                     (when (or (and (not visible?) in-view?)
                                                               ;; hide only the components below the current top for better ux
                                                               (and visible? (not in-view?) (> self-top 0)))
                                                       (set-visible! in-view?))))})
           ref (.-ref inViewState)]
       (lazy-visible-inner visible? content-fn ref)))))

(rum/defc portal
  ([children]
   (portal children {:attach-to (fn [] js/document.body)
                     :prepend? false}))
  ([children {:keys [attach-to prepend?]}]
   (let [[portal-anchor set-portal-anchor] (rum/use-state nil)]
     (rum/use-effect!
      (fn []
        (let [div (js/document.createElement "div")
              attached (or (if (fn? attach-to) (attach-to) attach-to) js/document.body)]
          (.setAttribute div "data-logseq-portal" (str (d/squuid)))
          (if prepend? (.prepend attached div) (.append attached div))
          (set-portal-anchor div)
          #(.remove div)))
      [])
     (when portal-anchor
       (rum/portal (rum/fragment children) portal-anchor)))))<|MERGE_RESOLUTION|>--- conflicted
+++ resolved
@@ -642,11 +642,7 @@
        [:div.mt-5.sm:mt-4.sm:flex.sm:flex-row-reverse
         [:span.flex.w-full.rounded-md.shadow-sm.sm:ml-3.sm:w-auto
          [:button.inline-flex.justify-center.w-full.rounded-md.border.border-transparent.px-4.py-2.bg-indigo-600.text-base.leading-6.font-medium.text-white.shadow-sm.hover:bg-indigo-500.focus:outline-none.focus:border-indigo-700.focus:shadow-outline-indigo.transition.ease-in-out.duration-150.sm:text-sm.sm:leading-5
-<<<<<<< HEAD
-          {:type     "button" 
-=======
           {:type     "button"
->>>>>>> 3940db31
            :autoFocus "on"
            :class "ui__modal-enter"
            :on-click #(and (fn? on-confirm)
