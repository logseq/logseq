--- conflicted
+++ resolved
@@ -567,16 +567,10 @@
        :aria-hidden "true"}]]]))
 
 (defn keyboard-shortcut-from-config [shortcut-name]
-<<<<<<< HEAD
   (let [built-in-binding (:binding (get shortcut-config/all-built-in-keyboard-shortcuts shortcut-name))
         custom-binding  (when (state/shortcuts) (get (state/shortcuts) shortcut-name))
         binding         (or custom-binding built-in-binding)]
     (shortcut-utils/decorate-binding binding)))
-=======
-  (let [default-binding (:binding (get shortcut-config/all-default-keyboard-shortcuts shortcut-name))
-        custom-binding  (when (state/shortcuts) (get (state/shortcuts) shortcut-name))]
-    (or custom-binding default-binding)))
->>>>>>> d8517782
 
 (rum/defc modal-overlay
   [state close-fn close-backdrop?]
