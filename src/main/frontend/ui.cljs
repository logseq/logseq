--- conflicted
+++ resolved
@@ -334,13 +334,8 @@
       (fn []
         (.removeEventListener vp "resize" on-viewport-changed)
         (.removeEventListener vp "scroll" on-viewport-changed)
-<<<<<<< HEAD
-        (state/set-visual-viewport-state nil)))
-    #()))
-=======
         (state/set-visual-viewport-state nil))))
   #())
->>>>>>> 4b7d5afa
 
 (defn setup-system-theme-effect!
   []
