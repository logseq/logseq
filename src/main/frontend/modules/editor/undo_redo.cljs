--- conflicted
+++ resolved
@@ -150,63 +150,43 @@
 
 (defn undo
   []
-<<<<<<< HEAD
   (when (should-undo?)
     (let [[e prev-e] (pop-undo)]
       (when e
         (let [{:keys [txs tx-meta]} e
               new-txs (get-txs false txs)
-              editor-cursor (if (= (get-in e [:editor-cursor :last-edit-block :block/uuid])
-                                   (get-in prev-e [:editor-cursor :last-edit-block :block/uuid])) ; same block
+              undo-delete-concat-block? (and (= :delete-block (:outliner-op tx-meta))
+                                             (seq (:concat-data tx-meta)))
+              editor-cursor (cond
+                              undo-delete-concat-block?
+                              (let [data (:concat-data tx-meta)]
+                                (assoc (:editor-cursor e)
+                                       :last-edit-block {:block/uuid (:last-edit-block data)}
+                                       :pos (if (:end? data) :max 0)))
+
+                            ;; same block
+                              (= (get-in e [:editor-cursor :last-edit-block :block/uuid])
+                                 (get-in prev-e [:editor-cursor :last-edit-block :block/uuid]))
                               (:editor-cursor prev-e)
+
+                              :else
                               (:editor-cursor e))]
+
           (push-redo e)
           (transact! new-txs (merge {:undo? true}
                                     tx-meta
                                     (select-keys e [:pagination-blocks-range])))
+
+          (when undo-delete-concat-block?
+            (when-let [block (state/get-edit-block)]
+              (state/set-edit-content! (state/get-edit-input-id)
+                                       (:block/content (db/entity (:db/id block))))))
+
           (when (:whiteboard/transact? tx-meta)
             (state/pub-event! [:whiteboard/undo e]))
           (assoc e
                  :txs-op new-txs
                  :editor-cursor editor-cursor))))))
-=======
-  (let [[e prev-e] (pop-undo)]
-    (when e
-      (let [{:keys [txs tx-meta]} e
-            new-txs (get-txs false txs)
-            undo-delete-concat-block? (and (= :delete-block (:outliner-op tx-meta))
-                                           (seq (:concat-data tx-meta)))
-            editor-cursor (cond
-                            undo-delete-concat-block?
-                            (let [data (:concat-data tx-meta)]
-                              (assoc (:editor-cursor e)
-                                     :last-edit-block {:block/uuid (:last-edit-block data)}
-                                     :pos (if (:end? data) :max 0)))
-
-                            ;; same block
-                            (= (get-in e [:editor-cursor :last-edit-block :block/uuid])
-                               (get-in prev-e [:editor-cursor :last-edit-block :block/uuid]))
-                            (:editor-cursor prev-e)
-
-                            :else
-                            (:editor-cursor e))]
-
-        (push-redo e)
-        (transact! new-txs (merge {:undo? true}
-                                  tx-meta
-                                  (select-keys e [:pagination-blocks-range])))
-
-        (when undo-delete-concat-block?
-          (when-let [block (state/get-edit-block)]
-            (state/set-edit-content! (state/get-edit-input-id)
-                                     (:block/content (db/entity (:db/id block))))))
-
-        (when (:whiteboard/transact? tx-meta)
-          (state/pub-event! [:whiteboard/undo e]))
-        (assoc e
-               :txs-op new-txs
-               :editor-cursor editor-cursor)))))
->>>>>>> a92588a1
 
 (defn redo
   []
