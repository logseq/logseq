(ns frontend.modules.shortcut.config
  (:require [clojure.string :as str]
            [frontend.components.commit :as commit]
            [frontend.extensions.srs.handler :as srs]
            [frontend.extensions.pdf.utils :as pdf-utils]
            [frontend.handler.config :as config-handler]
            [frontend.handler.editor :as editor-handler]
            [frontend.handler.paste :as paste-handler]
            [frontend.handler.history :as history]
            [frontend.handler.page :as page-handler]
            [frontend.handler.route :as route-handler]
            [frontend.handler.journal :as journal-handler]
            [frontend.handler.search :as search-handler]
            [frontend.handler.ui :as ui-handler]
            [frontend.handler.plugin :as plugin-handler]
            [frontend.handler.export :as export-handler]
            [frontend.handler.whiteboard :as whiteboard-handler]
            [frontend.handler.plugin-config :as plugin-config-handler]
            [frontend.handler.window :as window-handler]
            [frontend.modules.editor.undo-redo :as undo-redo]
            [frontend.dicts :as dicts]
            [frontend.modules.shortcut.before :as m]
            [frontend.state :as state]
            [frontend.util :refer [mac?] :as util]
            [frontend.commands :as commands]
            [frontend.config :as config]
            [electron.ipc :as ipc]
            [promesa.core :as p]
            [clojure.data :as data]
            [medley.core :as medley]))

(defn- search
  [mode]
  (editor-handler/escape-editing false)
  (route-handler/go-to-search! mode))

;; TODO: Namespace all-default-keyboard-shortcuts keys with `:command` e.g.
;; `:command.date-picker/complete`. They are namespaced in translation but
;; almost everywhere else they are not which could cause needless conflicts
;; with other config keys

;; To add a new entry to this map, first add it here and then a description for
;; it under :commands keys of frontend.dicts.en/dicts
;; A shortcut is a map with the following keys:
;;  * :binding - A string representing a keybinding. Avoid using single letter
;;    shortcuts to allow chords that start with those characters
;;  * :fn - Fn or a qualified keyword that represents a fn
;;  * :inactive - Optional boolean to disable a shortcut for certain conditions
;;    e.g. a given platform or feature condition
(def ^:large-vars/data-var all-built-in-keyboard-shortcuts
  ;; BUG: Actually, "enter" is registered by mixin behind a "when inputing" guard
  ;; So this setting item does not cover all cases.
  ;; See-also: frontend.components.datetime/time-repeater
  {:date-picker/complete                    {:binding "enter"
                                             :fn      ui-handler/shortcut-complete}

   :date-picker/prev-day                    {:binding "left"
                                             :fn      ui-handler/shortcut-prev-day}

   :date-picker/next-day                    {:binding "right"
                                             :fn      ui-handler/shortcut-next-day}

   :date-picker/prev-week                   {:binding ["up" "ctrl+p"]
                                             :fn      ui-handler/shortcut-prev-week}

   :date-picker/next-week                   {:binding ["down" "ctrl+n"]
                                             :fn      ui-handler/shortcut-next-week}

   :pdf/previous-page                       {:binding "alt+p"
                                             :fn      pdf-utils/prev-page}

   :pdf/next-page                           {:binding "alt+n"
                                             :fn      pdf-utils/next-page}

   :pdf/close                               {:binding "alt+x"
                                             :fn      #(state/set-state! :pdf/current nil)}

   :pdf/find                                {:binding "alt+f"
                                             :fn      pdf-utils/open-finder}

   :whiteboard/select                       {:binding ["1" "w s"]
                                             :fn      #(.selectTool ^js (state/active-tldraw-app) "select")}

   :whiteboard/pan                          {:binding ["2" "w p"]
                                             :fn      #(.selectTool ^js (state/active-tldraw-app) "move")}

   :whiteboard/portal                       {:binding ["3" "w b"]
                                             :fn      #(.selectTool ^js (state/active-tldraw-app) "logseq-portal")}

   :whiteboard/pencil                       {:binding ["4" "w d"]
                                             :fn      #(.selectTool ^js (state/active-tldraw-app) "pencil")}

   :whiteboard/highlighter                  {:binding ["5" "w h"]
                                             :fn      #(.selectTool ^js (state/active-tldraw-app) "highlighter")}

   :whiteboard/eraser                       {:binding ["6" "w e"]
                                             :fn      #(.selectTool ^js (state/active-tldraw-app) "erase")}

   :whiteboard/connector                    {:binding ["7" "w c"]
                                             :fn      #(.selectTool ^js (state/active-tldraw-app) "line")}

   :whiteboard/text                         {:binding ["8" "w t"]
                                             :fn      #(.selectTool ^js (state/active-tldraw-app) "text")}

   :whiteboard/rectangle                    {:binding ["9" "w r"]
                                             :fn      #(.selectTool ^js (state/active-tldraw-app) "box")}

   :whiteboard/ellipse                      {:binding ["o" "w o"]
                                             :fn      #(.selectTool ^js (state/active-tldraw-app) "ellipse")}

   :whiteboard/reset-zoom                   {:binding "shift+0"
                                             :fn      #(.resetZoom (.-api ^js (state/active-tldraw-app)))}

   :whiteboard/zoom-to-fit                  {:binding "shift+1"
                                             :fn      #(.zoomToFit (.-api ^js (state/active-tldraw-app)))}

   :whiteboard/zoom-to-selection            {:binding "shift+2"
                                             :fn      #(.zoomToSelection (.-api ^js (state/active-tldraw-app)))}

   :whiteboard/zoom-out                     {:binding "shift+dash"
                                             :fn      #(.zoomOut (.-api ^js (state/active-tldraw-app)) false)}

   :whiteboard/zoom-in                      {:binding "shift+equals"
                                             :fn      #(.zoomIn (.-api ^js (state/active-tldraw-app)) false)}

   :whiteboard/send-backward                {:binding "open-square-bracket"
                                             :fn      #(.sendBackward ^js (state/active-tldraw-app))}

   :whiteboard/send-to-back                 {:binding "shift+open-square-bracket"
                                             :fn      #(.sendToBack ^js (state/active-tldraw-app))}

   :whiteboard/bring-forward                {:binding "close-square-bracket"
                                             :fn      #(.bringForward ^js (state/active-tldraw-app))}

   :whiteboard/bring-to-front               {:binding "shift+close-square-bracket"
                                             :fn      #(.bringToFront ^js (state/active-tldraw-app))}

   :whiteboard/lock                         {:binding "mod+l"
                                             :fn      #(.setLocked ^js (state/active-tldraw-app) true)}

   :whiteboard/unlock                       {:binding "mod+shift+l"
                                             :fn      #(.setLocked ^js (state/active-tldraw-app) false)}

   :whiteboard/group                        {:binding "mod+g"
                                             :fn      #(.doGroup (.-api ^js (state/active-tldraw-app)))}

   :whiteboard/ungroup                      {:binding "mod+shift+g"
                                             :fn      #(.unGroup (.-api ^js (state/active-tldraw-app)))}

   :whiteboard/toggle-grid                  {:binding "t g"
                                             :fn      #(.toggleGrid (.-api ^js (state/active-tldraw-app)))}

   :auto-complete/complete                  {:binding "enter"
                                             :fn      ui-handler/auto-complete-complete}

   :auto-complete/prev                      {:binding ["up" "ctrl+p"]
                                             :fn      ui-handler/auto-complete-prev}

   :auto-complete/next                      {:binding ["down" "ctrl+n"]
                                             :fn      ui-handler/auto-complete-next}

   :auto-complete/shift-complete            {:binding "shift+enter"
                                             :fn      ui-handler/auto-complete-shift-complete}

   :auto-complete/meta-complete             {:binding "mod+enter"
                                             :fn      (fn [state e]
                                                        (when (= :page-search-hashtag (state/get-editor-action))
                                                          (reset! (:editor/create-page? @state/state) true))
                                                        (ui-handler/auto-complete-complete state e))}

   :auto-complete/open-link                 {:binding "mod+o"
                                             :fn      ui-handler/auto-complete-open-link}

   :cards/toggle-answers                    {:binding "s"
                                             :fn      srs/toggle-answers}

   :cards/next-card                         {:binding "n"
                                             :fn      srs/next-card}

   :cards/forgotten                         {:binding "f"
                                             :fn      srs/forgotten}

   :cards/remembered                        {:binding "r"
                                             :fn      srs/remembered}

   :cards/recall                            {:binding "t"
                                             :fn      srs/recall}

   :editor/escape-editing                   {:binding []
                                             :fn      (fn [_ _]
                                                        (editor-handler/escape-editing))}

   :editor/backspace                        {:binding "backspace"
                                             :fn      editor-handler/editor-backspace}

   :editor/delete                           {:binding "delete"
                                             :fn      editor-handler/editor-delete}

   :editor/new-block                        {:binding "enter"
                                             :fn      editor-handler/keydown-new-block-handler}

   :editor/new-line                         {:binding "shift+enter"
                                             :fn      editor-handler/keydown-new-line-handler}

   :editor/new-whiteboard                   {:binding "n w"
                                             :fn      #(whiteboard-handler/create-new-whiteboard-and-redirect!)}

   :editor/follow-link                      {:binding "mod+o"
                                             :fn      editor-handler/follow-link-under-cursor!}

   :editor/open-link-in-sidebar             {:binding "mod+shift+o"
                                             :fn      editor-handler/open-link-in-sidebar!}

   :editor/bold                             {:binding "mod+b"
                                             :fn      editor-handler/bold-format!}

   :editor/italics                          {:binding "mod+i"
                                             :fn      editor-handler/italics-format!}

   :editor/highlight                        {:binding "mod+shift+h"
                                             :fn      editor-handler/highlight-format!}

   :editor/strike-through                   {:binding "mod+shift+s"
                                             :fn      editor-handler/strike-through-format!}

   :editor/clear-block                      {:binding (if mac? "ctrl+l" "alt+l")
                                             :fn      editor-handler/clear-block-content!}

   :editor/kill-line-before                 {:binding (if mac? "ctrl+u" "alt+u")
                                             :fn      editor-handler/kill-line-before!}

   :editor/kill-line-after                  {:binding (if mac? false "alt+k")
                                             :fn      editor-handler/kill-line-after!}

   :editor/beginning-of-block               {:binding (if mac? false "alt+a")
                                             :fn      editor-handler/beginning-of-block}

   :editor/end-of-block                     {:binding (if mac? false "alt+e")
                                             :fn      editor-handler/end-of-block}

   :editor/forward-word                     {:binding (if mac? "ctrl+shift+f" "alt+f")
                                             :fn      editor-handler/cursor-forward-word}

   :editor/backward-word                    {:binding (if mac? "ctrl+shift+b" "alt+b")
                                             :fn      editor-handler/cursor-backward-word}

   :editor/forward-kill-word                {:binding (if mac? "ctrl+w" "alt+d")
                                             :fn      editor-handler/forward-kill-word}

   :editor/backward-kill-word               {:binding (if mac? false "alt+w")
                                             :fn      editor-handler/backward-kill-word}

   :editor/replace-block-reference-at-point {:binding "mod+shift+r"
                                             :fn      editor-handler/replace-block-reference-with-content-at-point}
   :editor/copy-embed                       {:binding "mod+e"
                                             :fn      editor-handler/copy-current-block-embed}

   :editor/paste-text-in-one-block-at-point {:binding "mod+shift+v"
                                             :fn      paste-handler/editor-on-paste-raw!}

   :editor/insert-youtube-timestamp         {:binding "mod+shift+y"
                                             :fn      commands/insert-youtube-timestamp}

   :editor/cycle-todo                       {:binding "mod+enter"
                                             :fn      editor-handler/cycle-todo!}

   :editor/up                               {:binding ["up" "ctrl+p"]
                                             :fn      (editor-handler/shortcut-up-down :up)}

   :editor/down                             {:binding ["down" "ctrl+n"]
                                             :fn      (editor-handler/shortcut-up-down :down)}

   :editor/left                             {:binding "left"
                                             :fn      (editor-handler/shortcut-left-right :left)}

   :editor/right                            {:binding "right"
                                             :fn      (editor-handler/shortcut-left-right :right)}

   :editor/move-block-up                    {:binding (if mac? "mod+shift+up" "alt+shift+up")
                                             :fn      (editor-handler/move-up-down true)}

   :editor/move-block-down                  {:binding (if mac? "mod+shift+down" "alt+shift+down")
                                             :fn      (editor-handler/move-up-down false)}

   ;; FIXME: add open edit in non-selection mode
   :editor/open-edit                        {:binding "enter"
                                             :fn      (partial editor-handler/open-selected-block! :right)}

   :editor/select-block-up                  {:binding "alt+up"
                                             :fn      (editor-handler/on-select-block :up)}

   :editor/select-block-down                {:binding "alt+down"
                                             :fn      (editor-handler/on-select-block :down)}

   :editor/select-up                        {:binding "shift+up"
                                             :fn      (editor-handler/shortcut-select-up-down :up)}

   :editor/select-down                      {:binding "shift+down"
                                             :fn      (editor-handler/shortcut-select-up-down :down)}

   :editor/delete-selection                 {:binding ["backspace" "delete"]
                                             :fn      editor-handler/delete-selection}

   :editor/expand-block-children            {:binding "mod+down"
                                             :fn      editor-handler/expand!}

   :editor/collapse-block-children          {:binding "mod+up"
                                             :fn      editor-handler/collapse!}

   :editor/indent                           {:binding "tab"
                                             :fn      (editor-handler/keydown-tab-handler :right)}

   :editor/outdent                          {:binding "shift+tab"
                                             :fn      (editor-handler/keydown-tab-handler :left)}

   :editor/copy                             {:binding "mod+c"
                                             :fn      editor-handler/shortcut-copy}

   :editor/copy-text                        {:binding "mod+shift+c"
                                             :fn      editor-handler/shortcut-copy-text}

   :editor/cut                              {:binding "mod+x"
                                             :fn      editor-handler/shortcut-cut}

   :editor/undo                             {:binding "mod+z"
                                             :fn      history/undo!}

   :editor/redo                             {:binding ["mod+shift+z" "mod+y"]
                                             :fn      history/redo!}

   :editor/insert-link                      {:binding "mod+l"
                                             :fn      #(editor-handler/html-link-format!)}

   :editor/select-all-blocks                {:binding "mod+shift+a"
                                             :fn      editor-handler/select-all-blocks!}

   :editor/select-parent                    {:binding "mod+a"
                                             :fn      editor-handler/select-parent}

   :editor/zoom-in                          {:binding (if mac? "mod+." "alt+right")
                                             :fn      editor-handler/zoom-in!}

   :editor/zoom-out                         {:binding (if mac? "mod+," "alt+left")
                                             :fn      editor-handler/zoom-out!}

   :editor/toggle-undo-redo-mode            {:binding []
                                             :fn      undo-redo/toggle-undo-redo-mode!}

   :editor/toggle-number-list               {:binding "t n"
                                             :fn      #(state/pub-event! [:editor/toggle-own-number-list (state/get-selection-block-ids)])}

   :editor/add-property                     {:binding "mod+p"
                                             :fn      (fn [e]
                                                        (.preventDefault e)
                                                        (state/pub-event! [:editor/new-property]))}

   :ui/toggle-brackets                      {:binding "mod+c mod+b"
                                             :fn      config-handler/toggle-ui-show-brackets!}

   :go/search                               {:binding "mod+k"
                                             :fn      #(search :global)}
   :command-palette/toggle                  {:binding "mod+shift+p"
                                             :fn      #(search :commands)}
   :go/search-in-page                       {:binding "mod+shift+k"
                                             :fn      #(search :current-page)}


   :go/electron-find-in-page                {:binding  "mod+f"
                                             :inactive (not (util/electron?))
                                             :fn       #(search-handler/open-find-in-page!)}

   :go/electron-jump-to-the-next            {:binding  ["enter" "mod+g"]
                                             :inactive (not (util/electron?))
                                             :fn       #(search-handler/loop-find-in-page! false)}

   :go/electron-jump-to-the-previous        {:binding  ["shift+enter" "mod+shift+g"]
                                             :inactive (not (util/electron?))
                                             :fn       #(search-handler/loop-find-in-page! true)}

   :go/journals                             {:binding "g j"
                                             :fn      route-handler/go-to-journals!}

   :go/backward                             {:binding "mod+open-square-bracket"
                                             :fn      (fn [_] (js/window.history.back))}

   :go/forward                              {:binding "mod+close-square-bracket"
                                             :fn      (fn [_] (js/window.history.forward))}

   :search/re-index                         {:binding "mod+c mod+s"
                                             :fn      (fn [_] (search-handler/rebuild-indices! true))}

   :sidebar/open-today-page                 {:binding (if mac? "mod+shift+j" "alt+shift+j")
                                             :fn      page-handler/open-today-in-sidebar}

   :sidebar/close-top                       {:binding "c t"
                                             :fn      #(state/sidebar-remove-block! 0)}

   :sidebar/clear                           {:binding "mod+c mod+c"
                                             :fn      #(do
                                                         (state/clear-sidebar-blocks!)
                                                         (state/hide-right-sidebar!))}

   :misc/copy                               {:binding "mod+c"
                                             :fn      (fn [] (js/document.execCommand "copy"))}


   :graph/export-as-html                    {:fn      #(export-handler/download-repo-as-html!
                                                        (state/get-current-repo))
                                             :binding []}

   :graph/open                              {:fn      #(do
                                                         (editor-handler/escape-editing)
                                                         (state/set-state! :ui/open-select :graph-open))
                                             :binding "alt+shift+g"}

   :graph/remove                            {:fn      #(do
                                                         (editor-handler/escape-editing)
                                                         (state/set-state! :ui/open-select :graph-remove))
                                             :binding []}

   :graph/add                               {:fn      (fn [] (route-handler/redirect! {:to :repo-add}))
                                             :binding []}

   :graph/db-add                            {:fn #(state/pub-event! [:graph/new-db-graph])
                                             ;; TODO: Remove this once feature is released
                                             :inactive (not config/db-graph-enabled?)
                                             :binding false}

   :graph/save                              {:fn      #(state/pub-event! [:graph/save])
                                             :binding []}

   :graph/re-index                          {:fn      (fn []
                                                        (p/let [multiple-windows? (ipc/ipc "graphHasMultipleWindows" (state/get-current-repo))]
                                                          (state/pub-event! [:graph/ask-for-re-index (atom multiple-windows?) nil])))
                                             :binding []}

   :command/run                             {:binding  "mod+shift+1"
                                             :inactive (not (util/electron?))
                                             :fn       #(do
                                                          (editor-handler/escape-editing)
                                                          (state/pub-event! [:command/run]))}

   :go/home                                 {:binding "g h"
                                             :fn      #(route-handler/redirect-to-home!)}

   :go/all-pages                            {:binding "g a"
                                             :fn      route-handler/redirect-to-all-pages!}

   :go/graph-view                           {:binding "g g"
                                             :fn      route-handler/redirect-to-graph-view!}

   :go/all-graphs                           {:binding "g shift+g"
                                             :fn      route-handler/redirect-to-all-graphs}

   :go/whiteboards                          {:binding "g w"
                                             :fn      route-handler/redirect-to-whiteboard-dashboard!}

   :go/keyboard-shortcuts                   {:binding "g s"
                                             :fn      #(state/pub-event! [:modal/keymap])}

   :go/tomorrow                             {:binding "g t"
                                             :fn      journal-handler/go-to-tomorrow!}

   :go/next-journal                         {:binding "g n"
                                             :fn      journal-handler/go-to-next-journal!}

   :go/prev-journal                         {:binding "g p"
                                             :fn      journal-handler/go-to-prev-journal!}

   :go/flashcards                           {:binding ["g f" "t c"]
                                             :fn      ui-handler/toggle-cards!}

   :ui/toggle-document-mode                 {:binding "t d"
                                             :fn      state/toggle-document-mode!}

   :ui/toggle-settings                      {:binding (if mac? ["t s" "mod+,"] "t s")
                                             :fn      ui-handler/toggle-settings-modal!}

   :ui/toggle-right-sidebar                 {:binding "t r"
                                             :fn      ui-handler/toggle-right-sidebar!}

   :ui/toggle-left-sidebar                  {:binding "t l"
                                             :fn      state/toggle-left-sidebar!}

   :ui/toggle-help                          {:binding "shift+/"
                                             :fn      ui-handler/toggle-help!}

   :ui/toggle-theme                         {:binding "t t"
                                             :fn      state/toggle-theme!}

   :ui/toggle-contents                      {:binding "alt+shift+c"
                                             :fn      ui-handler/toggle-contents!}

   :command/toggle-favorite                 {:binding "mod+shift+f"
                                             :fn      page-handler/toggle-favorite!}

   :editor/open-file-in-default-app         {:binding  "mod+d mod+a"
                                             :inactive (not (util/electron?))
                                             :fn       page-handler/open-file-in-default-app}

   :editor/open-file-in-directory           {:binding  "mod+d mod+i"
                                             :inactive (not (util/electron?))
                                             :fn       page-handler/open-file-in-directory}

   :editor/copy-current-file                {:binding  false
                                             :inactive (not (util/electron?))
                                             :fn       page-handler/copy-current-file}

   :editor/copy-page-url                    {:binding  []
                                             :inactive (not (util/electron?))
                                             :fn       #(page-handler/copy-page-url)}

   :window/close                            {:binding  "mod+w"
                                             :inactive (not (util/electron?))
                                             :fn       window-handler/close!}

   :ui/toggle-wide-mode                     {:binding "t w"
                                             :fn      ui-handler/toggle-wide-mode!}

   :ui/select-theme-color                   {:binding "t i"
                                             :fn      plugin-handler/show-themes-modal!}

   :ui/goto-plugins                         {:binding  "t p"
                                             :inactive (not config/lsp-enabled?)
                                             :fn       plugin-handler/goto-plugins-dashboard!}

   :ui/install-plugins-from-file            {:binding  false
                                             :inactive (not (config/plugin-config-enabled?))
                                             :fn       plugin-config-handler/open-replace-plugins-modal}

   :ui/clear-all-notifications              {:binding []
                                             :fn      :frontend.handler.notification/clear-all!}

   :editor/toggle-open-blocks               {:binding "t o"
                                             :fn      editor-handler/toggle-open!}

   :ui/cycle-color-off                      {:binding "c o"
                                             :fn      state/unset-color-accent!}

   :ui/cycle-color                          {:binding "c c"
                                             :fn      state/cycle-color!}

   :git/commit                              {:binding  "mod+g c"
                                             :inactive (not (util/electron?))
                                             :fn       commit/show-commit-modal!}

   :dev/show-block-data                     {:binding  []
                                             :inactive (not (state/developer-mode?))
                                             :fn       :frontend.handler.common.developer/show-block-data}

   :dev/show-block-ast                      {:binding  []
                                             :inactive (not (state/developer-mode?))
                                             :fn       :frontend.handler.common.developer/show-block-ast}

   :dev/show-page-data                      {:binding  []
                                             :inactive (not (state/developer-mode?))
                                             :fn       :frontend.handler.common.developer/show-page-data}

   :dev/show-page-ast                       {:binding  []
                                             :inactive (not (state/developer-mode?))
                                             :fn       :frontend.handler.common.developer/show-page-ast}})

(let [keyboard-commands
      {::commands       (set (keys all-built-in-keyboard-shortcuts))
       ::dicts/commands dicts/abbreviated-commands}]
  (assert (= (::commands keyboard-commands) (::dicts/commands keyboard-commands))
          (str "Keyboard commands must have an english label"
               (data/diff (::commands keyboard-commands) (::commands keyboard-commands)))))

(defn- resolve-fn
  "Converts a keyword fn to the actual fn. The fn to be resolved needs to be
  marked as ^:export for advanced mode"
  [keyword-fn]
  (fn []
    (if-let [resolved-fn (some-> (find-ns-obj (namespace keyword-fn))
                                 (aget (munge (name keyword-fn))))]
      (resolved-fn)
      (throw (ex-info (str "Unable to resolve " keyword-fn " to a fn") {})))))

(defn build-category-map [ks]
  (->> (if (sequential? ks)
         ks (let [{:keys [ns includes excludes]} ks]
              (->> (keys all-built-in-keyboard-shortcuts)
                   (filter (fn [k]
                             (and (or (and ns (keyword? k)
                                           (contains? (->> (if (seqable? ns) (seq ns) [ns]) (map #(name %)) (set))
                                                      (namespace k)))
                                      (and includes (contains? (set includes) k)))
                                  (if (not (seq excludes)) true (not (contains? (set excludes) k)))))))))
       (select-keys all-built-in-keyboard-shortcuts)
       (remove (comp :inactive val))
       ;; Convert keyword fns to real fns
       (map (fn [[k v]]
              [k (if (keyword? (:fn v))
                   (assoc v :fn (resolve-fn (:fn v)))
                   v)]))
       (into {})))

;; This is the only var that should be publicly expose :fn functionality
(defonce ^:large-vars/data-var *config
<<<<<<< HEAD
  (atom
   {:shortcut.handler/date-picker
    (build-category-map {:ns :date-picker})

    :shortcut.handler/pdf
    (-> (build-category-map {:ns :pdf})
        (with-meta {:before m/enable-when-not-editing-mode!}))

    :shortcut.handler/whiteboard
    (-> (build-category-map {:ns :whiteboard})
        (with-meta {:before m/enable-when-not-editing-mode!}))

    :shortcut.handler/auto-complete
    (build-category-map {:ns :auto-complete})

    :shortcut.handler/cards
    (-> (build-category-map {:ns :cards})
        (with-meta {:before m/enable-when-not-editing-mode!}))

    :shortcut.handler/block-editing-only
    (-> (build-category-map
          [:editor/escape-editing
           :editor/backspace
           :editor/delete
           :editor/zoom-in
           :editor/zoom-out
           :editor/new-block
           :editor/new-line
           :editor/follow-link
           :editor/open-link-in-sidebar
           :editor/bold
           :editor/italics
           :editor/highlight
           :editor/strike-through
           :editor/clear-block
           :editor/kill-line-before
           :editor/kill-line-after
           :editor/beginning-of-block
           :editor/end-of-block
           :editor/forward-word
           :editor/backward-word
           :editor/forward-kill-word
           :editor/backward-kill-word
           :editor/replace-block-reference-at-point
           :editor/copy-embed
           :editor/paste-text-in-one-block-at-point
           :editor/insert-youtube-timestamp])
        (with-meta {:before m/enable-when-editing-mode!}))

    :shortcut.handler/editor-global
    (-> (build-category-map
          [:graph/export-as-html
           :graph/open
           :graph/remove
           :graph/add
           :graph/db-add
           :graph/save
           :graph/re-index
           :editor/cycle-todo
           :editor/up
           :editor/down
           :editor/left
           :editor/right
           :editor/select-up
           :editor/select-down
           :editor/move-block-up
           :editor/move-block-down
           :editor/open-edit
           :editor/select-block-up
           :editor/select-block-down
           :editor/select-parent
           :editor/delete-selection
           :editor/expand-block-children
           :editor/collapse-block-children
           :editor/indent
           :editor/outdent
           :editor/copy
           :editor/copy-text
           :editor/cut
           :command/toggle-favorite])
        (with-meta {:before m/enable-when-not-component-editing!}))

    :shortcut.handler/global-prevent-default
    (-> (build-category-map
          [:editor/insert-link
           :editor/select-all-blocks
           :editor/toggle-undo-redo-mode
           :editor/toggle-number-list
           :editor/undo
           :editor/redo
           :ui/toggle-brackets
           :go/search-in-page
           :go/search
           :go/electron-find-in-page
           :go/electron-jump-to-the-next
           :go/electron-jump-to-the-previous
           :go/backward
           :go/forward
           :search/re-index
           :sidebar/open-today-page
           :sidebar/clear
           :command/run
           :command-palette/toggle
           :editor/add-property
           :window/close])
        (with-meta {:before m/prevent-default-behavior}))

    :shortcut.handler/global-non-editing-only
    (-> (build-category-map
          [:go/home
           :go/journals
           :go/all-pages
           :go/flashcards
           :go/graph-view
           :go/all-graphs
           :go/whiteboards
           :go/keyboard-shortcuts
           :go/tomorrow
           :go/next-journal
           :go/prev-journal
           :ui/toggle-document-mode
           :ui/toggle-settings
           :ui/toggle-right-sidebar
           :ui/toggle-left-sidebar
           :ui/toggle-help
           :ui/toggle-theme
           :ui/toggle-contents
           :editor/open-file-in-default-app
           :editor/open-file-in-directory
           :editor/copy-current-file
           :editor/copy-page-url
           :editor/new-whiteboard
           :ui/toggle-wide-mode
           :ui/select-theme-color
           :ui/goto-plugins
           :ui/install-plugins-from-file
           :editor/toggle-open-blocks
           :ui/toggle-cards
           :ui/clear-all-notifications
           :git/commit
           :sidebar/close-top
           :dev/show-block-data
           :dev/show-block-ast
           :dev/show-page-data
           :dev/show-page-ast])
        (with-meta {:before m/enable-when-not-editing-mode!}))

    :shortcut.handler/misc
    ;; always overrides the copy due to "mod+c mod+s"
    {:misc/copy (:misc/copy all-built-in-keyboard-shortcuts)}}))
=======
         (atom
           {:shortcut.handler/date-picker
            (build-category-map {:ns :date-picker})

            :shortcut.handler/pdf
            (-> (build-category-map {:ns :pdf})
                (with-meta {:before m/enable-when-not-editing-mode!}))

            :shortcut.handler/whiteboard
            (-> (build-category-map {:ns :whiteboard})
                (with-meta {:before m/enable-when-not-editing-mode!}))

            :shortcut.handler/auto-complete
            (build-category-map {:ns :auto-complete})

            :shortcut.handler/cards
            (-> (build-category-map {:ns :cards})
                (with-meta {:before m/enable-when-not-editing-mode!}))

            :shortcut.handler/block-editing-only
            (-> (build-category-map
                  [:editor/escape-editing
                   :editor/backspace
                   :editor/delete
                   :editor/zoom-in
                   :editor/zoom-out
                   :editor/new-block
                   :editor/new-line
                   :editor/follow-link
                   :editor/open-link-in-sidebar
                   :editor/bold
                   :editor/italics
                   :editor/highlight
                   :editor/strike-through
                   :editor/clear-block
                   :editor/kill-line-before
                   :editor/kill-line-after
                   :editor/beginning-of-block
                   :editor/end-of-block
                   :editor/forward-word
                   :editor/backward-word
                   :editor/forward-kill-word
                   :editor/backward-kill-word
                   :editor/replace-block-reference-at-point
                   :editor/copy-embed
                   :editor/paste-text-in-one-block-at-point
                   :editor/insert-youtube-timestamp])
                (with-meta {:before m/enable-when-editing-mode!}))

            :shortcut.handler/editor-global
            (-> (build-category-map
                  [:graph/export-as-html
                   :graph/open
                   :graph/remove
                   :graph/add
                   :graph/save
                   :graph/re-index
                   :editor/cycle-todo
                   :editor/up
                   :editor/down
                   :editor/left
                   :editor/right
                   :editor/select-up
                   :editor/select-down
                   :editor/move-block-up
                   :editor/move-block-down
                   :editor/open-edit
                   :editor/select-block-up
                   :editor/select-block-down
                   :editor/select-parent
                   :editor/delete-selection
                   :editor/expand-block-children
                   :editor/collapse-block-children
                   :editor/indent
                   :editor/outdent
                   :editor/copy
                   :editor/copy-text
                   :editor/cut
                   :command/toggle-favorite])
                (with-meta {:before m/enable-when-not-component-editing!}))

            :shortcut.handler/global-prevent-default
            (-> (build-category-map
                  [:editor/insert-link
                   :editor/select-all-blocks
                   :editor/toggle-undo-redo-mode
                   :editor/toggle-number-list
                   :editor/undo
                   :editor/redo
                   :ui/toggle-brackets
                   :go/search
                   :go/search-in-page
                   :command-palette/toggle
                   :go/electron-find-in-page
                   :go/electron-jump-to-the-next
                   :go/electron-jump-to-the-previous
                   :go/backward
                   :go/forward
                   :search/re-index
                   :sidebar/open-today-page
                   :sidebar/clear
                   :command/run
                   :window/close])
                (with-meta {:before m/prevent-default-behavior}))

            :shortcut.handler/global-non-editing-only
            (-> (build-category-map
                  [:go/home
                   :go/journals
                   :go/all-pages
                   :go/flashcards
                   :go/graph-view
                   :go/all-graphs
                   :go/whiteboards
                   :go/keyboard-shortcuts
                   :go/tomorrow
                   :go/next-journal
                   :go/prev-journal
                   :ui/toggle-document-mode
                   :ui/toggle-settings
                   :ui/toggle-right-sidebar
                   :ui/toggle-left-sidebar
                   :ui/toggle-help
                   :ui/toggle-theme
                   :ui/toggle-contents
                   :editor/open-file-in-default-app
                   :editor/open-file-in-directory
                   :editor/copy-current-file
                   :editor/copy-page-url
                   :editor/new-whiteboard
                   :ui/toggle-wide-mode
                   :ui/select-theme-color
                   :ui/goto-plugins
                   :ui/install-plugins-from-file
                   :editor/toggle-open-blocks
                   :ui/clear-all-notifications
                   :git/commit
                   :sidebar/close-top
                   :dev/show-block-data
                   :dev/show-block-ast
                   :dev/show-page-data
                   :dev/show-page-ast
                   :ui/cycle-color
                   :ui/cycle-color-off])
                (with-meta {:before m/enable-when-not-editing-mode!}))

            :shortcut.handler/misc
            ;; always overrides the copy due to "mod+c mod+s"
            {:misc/copy (:misc/copy all-built-in-keyboard-shortcuts)}}))
>>>>>>> 9917f06b

;; To add a new entry to this map, first add it here and then
;; a description for it in frontend.dicts.en/dicts
;; Full list of categories for docs purpose
(defonce ^:large-vars/data-var *category
  (atom
   {:shortcut.category/basics
    [:go/search
     :editor/new-block
     :editor/new-line
     :editor/indent
     :editor/outdent
     :editor/select-all-blocks
     :editor/select-parent
     :go/search-in-page
     :command-palette/toggle
     :go/electron-find-in-page
     :go/electron-jump-to-the-next
     :go/electron-jump-to-the-previous
     :editor/undo
     :editor/redo
     :editor/copy
     :editor/copy-text
     :editor/cut]

    :shortcut.category/formatting
    [:editor/bold
     :editor/insert-link
     :editor/italics
     :editor/strike-through
     :editor/highlight]

    :shortcut.category/navigating
    [:editor/up
     :editor/down
     :editor/left
     :editor/right
     :editor/collapse-block-children
     :editor/expand-block-children
     :editor/toggle-open-blocks
     :go/backward
     :go/forward
     :go/home
     :go/journals
     :go/all-pages
     :go/graph-view
     :go/all-graphs
     :go/whiteboards
     :go/flashcards
     :go/tomorrow
     :go/next-journal
     :go/prev-journal
     :go/keyboard-shortcuts]

    :shortcut.category/block-editing
    [:editor/backspace
     :editor/delete
     :editor/indent
     :editor/outdent
     :editor/new-block
     :editor/new-line
     :editor/zoom-in
     :editor/zoom-out
     :editor/cycle-todo
     :editor/follow-link
     :editor/open-link-in-sidebar
     :editor/move-block-up
     :editor/move-block-down
     :editor/escape-editing
     :editor/add-property]

    :shortcut.category/block-command-editing
    [:editor/backspace
     :editor/clear-block
     :editor/kill-line-before
     :editor/kill-line-after
     :editor/beginning-of-block
     :editor/end-of-block
     :editor/forward-word
     :editor/backward-word
     :editor/forward-kill-word
     :editor/backward-kill-word
     :editor/replace-block-reference-at-point
     :editor/copy-embed
     :editor/paste-text-in-one-block-at-point
     :editor/select-up
     :editor/select-down]

    :shortcut.category/block-selection
    [:editor/open-edit
     :editor/select-all-blocks
     :editor/select-parent
     :editor/select-block-up
     :editor/select-block-down
     :editor/delete-selection]

    :shortcut.category/toggle
    [:ui/toggle-help
     :editor/toggle-open-blocks
     :editor/toggle-undo-redo-mode
     :editor/toggle-number-list
     :ui/toggle-wide-mode
     :ui/toggle-document-mode
     :ui/toggle-brackets
     :ui/toggle-theme
     :ui/toggle-left-sidebar
     :ui/toggle-right-sidebar
     :ui/toggle-settings
     :ui/toggle-contents
     :ui/cycle-color-off
     :ui/cycle-color]

    :shortcut.category/whiteboard
    [:editor/new-whiteboard
     :whiteboard/select
     :whiteboard/pan
     :whiteboard/portal
     :whiteboard/pencil
     :whiteboard/highlighter
     :whiteboard/eraser
     :whiteboard/connector
     :whiteboard/text
     :whiteboard/rectangle
     :whiteboard/ellipse
     :whiteboard/reset-zoom
     :whiteboard/zoom-to-fit
     :whiteboard/zoom-to-selection
     :whiteboard/zoom-out
     :whiteboard/zoom-in
     :whiteboard/send-backward
     :whiteboard/send-to-back
     :whiteboard/bring-forward
     :whiteboard/bring-to-front
     :whiteboard/lock
     :whiteboard/unlock
     :whiteboard/group
     :whiteboard/ungroup
     :whiteboard/toggle-grid]

    :shortcut.category/others
    [:pdf/previous-page
     :pdf/next-page
     :pdf/close
     :pdf/find
     :command/toggle-favorite
     :command/run
     :graph/export-as-html
     :graph/open
     :graph/remove
     :graph/add
     :graph/save
     :graph/re-index
     :sidebar/close-top
     :sidebar/clear
     :sidebar/open-today-page
     :search/re-index
     :editor/insert-youtube-timestamp
     :editor/open-file-in-default-app
     :editor/open-file-in-directory
     :editor/copy-page-url
     :window/close
     :auto-complete/prev
     :auto-complete/next
     :auto-complete/complete
     :auto-complete/shift-complete
     :auto-complete/meta-complete
     :auto-complete/open-link
     :date-picker/prev-day
     :date-picker/next-day
     :date-picker/prev-week
     :date-picker/next-week
     :date-picker/complete
     :git/commit
     :dev/show-block-data
     :dev/show-block-ast
     :dev/show-page-data
     :dev/show-page-ast
     :ui/clear-all-notifications]

    :shortcut.category/plugins
    []}))

(let [category-maps {::category       (set (keys @*category))
                     ::dicts/category dicts/categories}]
  (assert (= (::category category-maps) (::dicts/category category-maps))
          (str "Keys for category maps must have an english label "
               (data/diff (::category category-maps) (::dicts/category category-maps)))))

(defn get-category-shortcuts
  "Active list of categories for docs purpose"
  [name]
  (get @*category name))

(def *shortcut-cmds (atom {}))

(defn add-shortcut!
  [handler-id id shortcut-map]
  (swap! *config assoc-in [handler-id id] shortcut-map)
  (swap! *shortcut-cmds assoc id (:cmd shortcut-map))
  (let [plugin? (str/starts-with? (str id) ":plugin.")
        category (or (:category shortcut-map)
                     (if plugin?
                       :shortcut.category/plugins
                       :shortcut.category/others))]
    (swap! *category update category #(conj % id))))

(defn remove-shortcut!
  [handler-id id]
  (swap! *config medley/dissoc-in [handler-id id])
  (swap! *shortcut-cmds dissoc id)
  (doseq [category (keys @*category)]
    (swap! *category update category (fn [ids] (remove #(= % id) ids)))))<|MERGE_RESOLUTION|>--- conflicted
+++ resolved
@@ -364,7 +364,6 @@
    :go/search-in-page                       {:binding "mod+shift+k"
                                              :fn      #(search :current-page)}
 
-
    :go/electron-find-in-page                {:binding  "mod+f"
                                              :inactive (not (util/electron?))
                                              :fn       #(search-handler/open-find-in-page!)}
@@ -402,7 +401,6 @@
 
    :misc/copy                               {:binding "mod+c"
                                              :fn      (fn [] (js/document.execCommand "copy"))}
-
 
    :graph/export-as-html                    {:fn      #(export-handler/download-repo-as-html!
                                                         (state/get-current-repo))
@@ -598,7 +596,6 @@
 
 ;; This is the only var that should be publicly expose :fn functionality
 (defonce ^:large-vars/data-var *config
-<<<<<<< HEAD
   (atom
    {:shortcut.handler/date-picker
     (build-category-map {:ns :date-picker})
@@ -620,286 +617,136 @@
 
     :shortcut.handler/block-editing-only
     (-> (build-category-map
-          [:editor/escape-editing
-           :editor/backspace
-           :editor/delete
-           :editor/zoom-in
-           :editor/zoom-out
-           :editor/new-block
-           :editor/new-line
-           :editor/follow-link
-           :editor/open-link-in-sidebar
-           :editor/bold
-           :editor/italics
-           :editor/highlight
-           :editor/strike-through
-           :editor/clear-block
-           :editor/kill-line-before
-           :editor/kill-line-after
-           :editor/beginning-of-block
-           :editor/end-of-block
-           :editor/forward-word
-           :editor/backward-word
-           :editor/forward-kill-word
-           :editor/backward-kill-word
-           :editor/replace-block-reference-at-point
-           :editor/copy-embed
-           :editor/paste-text-in-one-block-at-point
-           :editor/insert-youtube-timestamp])
+         [:editor/escape-editing
+          :editor/backspace
+          :editor/delete
+          :editor/zoom-in
+          :editor/zoom-out
+          :editor/new-block
+          :editor/new-line
+          :editor/follow-link
+          :editor/open-link-in-sidebar
+          :editor/bold
+          :editor/italics
+          :editor/highlight
+          :editor/strike-through
+          :editor/clear-block
+          :editor/kill-line-before
+          :editor/kill-line-after
+          :editor/beginning-of-block
+          :editor/end-of-block
+          :editor/forward-word
+          :editor/backward-word
+          :editor/forward-kill-word
+          :editor/backward-kill-word
+          :editor/replace-block-reference-at-point
+          :editor/copy-embed
+          :editor/paste-text-in-one-block-at-point
+          :editor/insert-youtube-timestamp])
         (with-meta {:before m/enable-when-editing-mode!}))
 
     :shortcut.handler/editor-global
     (-> (build-category-map
-          [:graph/export-as-html
-           :graph/open
-           :graph/remove
-           :graph/add
-           :graph/db-add
-           :graph/save
-           :graph/re-index
-           :editor/cycle-todo
-           :editor/up
-           :editor/down
-           :editor/left
-           :editor/right
-           :editor/select-up
-           :editor/select-down
-           :editor/move-block-up
-           :editor/move-block-down
-           :editor/open-edit
-           :editor/select-block-up
-           :editor/select-block-down
-           :editor/select-parent
-           :editor/delete-selection
-           :editor/expand-block-children
-           :editor/collapse-block-children
-           :editor/indent
-           :editor/outdent
-           :editor/copy
-           :editor/copy-text
-           :editor/cut
-           :command/toggle-favorite])
+         [:graph/export-as-html
+          :graph/open
+          :graph/remove
+          :graph/add
+          :graph/db-add
+          :graph/save
+          :graph/re-index
+          :editor/cycle-todo
+          :editor/up
+          :editor/down
+          :editor/left
+          :editor/right
+          :editor/select-up
+          :editor/select-down
+          :editor/move-block-up
+          :editor/move-block-down
+          :editor/open-edit
+          :editor/select-block-up
+          :editor/select-block-down
+          :editor/select-parent
+          :editor/delete-selection
+          :editor/expand-block-children
+          :editor/collapse-block-children
+          :editor/indent
+          :editor/outdent
+          :editor/copy
+          :editor/copy-text
+          :editor/cut
+          :command/toggle-favorite])
         (with-meta {:before m/enable-when-not-component-editing!}))
 
     :shortcut.handler/global-prevent-default
     (-> (build-category-map
-          [:editor/insert-link
-           :editor/select-all-blocks
-           :editor/toggle-undo-redo-mode
-           :editor/toggle-number-list
-           :editor/undo
-           :editor/redo
-           :ui/toggle-brackets
-           :go/search-in-page
-           :go/search
-           :go/electron-find-in-page
-           :go/electron-jump-to-the-next
-           :go/electron-jump-to-the-previous
-           :go/backward
-           :go/forward
-           :search/re-index
-           :sidebar/open-today-page
-           :sidebar/clear
-           :command/run
-           :command-palette/toggle
-           :editor/add-property
-           :window/close])
+         [:editor/insert-link
+          :editor/select-all-blocks
+          :editor/toggle-undo-redo-mode
+          :editor/toggle-number-list
+          :editor/undo
+          :editor/redo
+          :ui/toggle-brackets
+          :go/search-in-page
+          :go/search
+          :go/electron-find-in-page
+          :go/electron-jump-to-the-next
+          :go/electron-jump-to-the-previous
+          :go/backward
+          :go/forward
+          :search/re-index
+          :sidebar/open-today-page
+          :sidebar/clear
+          :command/run
+          :command-palette/toggle
+          :editor/add-property
+          :window/close])
         (with-meta {:before m/prevent-default-behavior}))
 
     :shortcut.handler/global-non-editing-only
     (-> (build-category-map
-          [:go/home
-           :go/journals
-           :go/all-pages
-           :go/flashcards
-           :go/graph-view
-           :go/all-graphs
-           :go/whiteboards
-           :go/keyboard-shortcuts
-           :go/tomorrow
-           :go/next-journal
-           :go/prev-journal
-           :ui/toggle-document-mode
-           :ui/toggle-settings
-           :ui/toggle-right-sidebar
-           :ui/toggle-left-sidebar
-           :ui/toggle-help
-           :ui/toggle-theme
-           :ui/toggle-contents
-           :editor/open-file-in-default-app
-           :editor/open-file-in-directory
-           :editor/copy-current-file
-           :editor/copy-page-url
-           :editor/new-whiteboard
-           :ui/toggle-wide-mode
-           :ui/select-theme-color
-           :ui/goto-plugins
-           :ui/install-plugins-from-file
-           :editor/toggle-open-blocks
-           :ui/toggle-cards
-           :ui/clear-all-notifications
-           :git/commit
-           :sidebar/close-top
-           :dev/show-block-data
-           :dev/show-block-ast
-           :dev/show-page-data
-           :dev/show-page-ast])
+         [:go/home
+          :go/journals
+          :go/all-pages
+          :go/flashcards
+          :go/graph-view
+          :go/all-graphs
+          :go/whiteboards
+          :go/keyboard-shortcuts
+          :go/tomorrow
+          :go/next-journal
+          :go/prev-journal
+          :ui/toggle-document-mode
+          :ui/toggle-settings
+          :ui/toggle-right-sidebar
+          :ui/toggle-left-sidebar
+          :ui/toggle-help
+          :ui/toggle-theme
+          :ui/toggle-contents
+          :editor/open-file-in-default-app
+          :editor/open-file-in-directory
+          :editor/copy-current-file
+          :editor/copy-page-url
+          :editor/new-whiteboard
+          :ui/toggle-wide-mode
+          :ui/select-theme-color
+          :ui/goto-plugins
+          :ui/install-plugins-from-file
+          :editor/toggle-open-blocks
+          :ui/clear-all-notifications
+          :git/commit
+          :sidebar/close-top
+          :dev/show-block-data
+          :dev/show-block-ast
+          :dev/show-page-data
+          :dev/show-page-ast
+          :ui/cycle-color
+          :ui/cycle-color-off])
         (with-meta {:before m/enable-when-not-editing-mode!}))
 
     :shortcut.handler/misc
-    ;; always overrides the copy due to "mod+c mod+s"
+            ;; always overrides the copy due to "mod+c mod+s"
     {:misc/copy (:misc/copy all-built-in-keyboard-shortcuts)}}))
-=======
-         (atom
-           {:shortcut.handler/date-picker
-            (build-category-map {:ns :date-picker})
-
-            :shortcut.handler/pdf
-            (-> (build-category-map {:ns :pdf})
-                (with-meta {:before m/enable-when-not-editing-mode!}))
-
-            :shortcut.handler/whiteboard
-            (-> (build-category-map {:ns :whiteboard})
-                (with-meta {:before m/enable-when-not-editing-mode!}))
-
-            :shortcut.handler/auto-complete
-            (build-category-map {:ns :auto-complete})
-
-            :shortcut.handler/cards
-            (-> (build-category-map {:ns :cards})
-                (with-meta {:before m/enable-when-not-editing-mode!}))
-
-            :shortcut.handler/block-editing-only
-            (-> (build-category-map
-                  [:editor/escape-editing
-                   :editor/backspace
-                   :editor/delete
-                   :editor/zoom-in
-                   :editor/zoom-out
-                   :editor/new-block
-                   :editor/new-line
-                   :editor/follow-link
-                   :editor/open-link-in-sidebar
-                   :editor/bold
-                   :editor/italics
-                   :editor/highlight
-                   :editor/strike-through
-                   :editor/clear-block
-                   :editor/kill-line-before
-                   :editor/kill-line-after
-                   :editor/beginning-of-block
-                   :editor/end-of-block
-                   :editor/forward-word
-                   :editor/backward-word
-                   :editor/forward-kill-word
-                   :editor/backward-kill-word
-                   :editor/replace-block-reference-at-point
-                   :editor/copy-embed
-                   :editor/paste-text-in-one-block-at-point
-                   :editor/insert-youtube-timestamp])
-                (with-meta {:before m/enable-when-editing-mode!}))
-
-            :shortcut.handler/editor-global
-            (-> (build-category-map
-                  [:graph/export-as-html
-                   :graph/open
-                   :graph/remove
-                   :graph/add
-                   :graph/save
-                   :graph/re-index
-                   :editor/cycle-todo
-                   :editor/up
-                   :editor/down
-                   :editor/left
-                   :editor/right
-                   :editor/select-up
-                   :editor/select-down
-                   :editor/move-block-up
-                   :editor/move-block-down
-                   :editor/open-edit
-                   :editor/select-block-up
-                   :editor/select-block-down
-                   :editor/select-parent
-                   :editor/delete-selection
-                   :editor/expand-block-children
-                   :editor/collapse-block-children
-                   :editor/indent
-                   :editor/outdent
-                   :editor/copy
-                   :editor/copy-text
-                   :editor/cut
-                   :command/toggle-favorite])
-                (with-meta {:before m/enable-when-not-component-editing!}))
-
-            :shortcut.handler/global-prevent-default
-            (-> (build-category-map
-                  [:editor/insert-link
-                   :editor/select-all-blocks
-                   :editor/toggle-undo-redo-mode
-                   :editor/toggle-number-list
-                   :editor/undo
-                   :editor/redo
-                   :ui/toggle-brackets
-                   :go/search
-                   :go/search-in-page
-                   :command-palette/toggle
-                   :go/electron-find-in-page
-                   :go/electron-jump-to-the-next
-                   :go/electron-jump-to-the-previous
-                   :go/backward
-                   :go/forward
-                   :search/re-index
-                   :sidebar/open-today-page
-                   :sidebar/clear
-                   :command/run
-                   :window/close])
-                (with-meta {:before m/prevent-default-behavior}))
-
-            :shortcut.handler/global-non-editing-only
-            (-> (build-category-map
-                  [:go/home
-                   :go/journals
-                   :go/all-pages
-                   :go/flashcards
-                   :go/graph-view
-                   :go/all-graphs
-                   :go/whiteboards
-                   :go/keyboard-shortcuts
-                   :go/tomorrow
-                   :go/next-journal
-                   :go/prev-journal
-                   :ui/toggle-document-mode
-                   :ui/toggle-settings
-                   :ui/toggle-right-sidebar
-                   :ui/toggle-left-sidebar
-                   :ui/toggle-help
-                   :ui/toggle-theme
-                   :ui/toggle-contents
-                   :editor/open-file-in-default-app
-                   :editor/open-file-in-directory
-                   :editor/copy-current-file
-                   :editor/copy-page-url
-                   :editor/new-whiteboard
-                   :ui/toggle-wide-mode
-                   :ui/select-theme-color
-                   :ui/goto-plugins
-                   :ui/install-plugins-from-file
-                   :editor/toggle-open-blocks
-                   :ui/clear-all-notifications
-                   :git/commit
-                   :sidebar/close-top
-                   :dev/show-block-data
-                   :dev/show-block-ast
-                   :dev/show-page-data
-                   :dev/show-page-ast
-                   :ui/cycle-color
-                   :ui/cycle-color-off])
-                (with-meta {:before m/enable-when-not-editing-mode!}))
-
-            :shortcut.handler/misc
-            ;; always overrides the copy due to "mod+c mod+s"
-            {:misc/copy (:misc/copy all-built-in-keyboard-shortcuts)}}))
->>>>>>> 9917f06b
 
 ;; To add a new entry to this map, first add it here and then
 ;; a description for it in frontend.dicts.en/dicts
