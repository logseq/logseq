(ns frontend.modules.shortcut.config
  (:require [clojure.string :as str]
            [frontend.components.commit :as commit]
            [frontend.extensions.srs.handler :as srs]
            [frontend.extensions.pdf.utils :as pdf-utils]
            [frontend.handler.config :as config-handler]
            [frontend.handler.editor :as editor-handler]
            [frontend.handler.paste :as paste-handler]
            [frontend.handler.history :as history]
            [frontend.handler.page :as page-handler]
            [frontend.handler.route :as route-handler]
            [frontend.handler.journal :as journal-handler]
            [frontend.handler.search :as search-handler]
            [frontend.handler.ui :as ui-handler]
            [frontend.handler.plugin :as plugin-handler]
            [frontend.handler.export :as export-handler]
            [frontend.handler.whiteboard :as whiteboard-handler]
            [frontend.handler.plugin-config :as plugin-config-handler]
            [frontend.handler.window :as window-handler]
            [frontend.modules.editor.undo-redo :as undo-redo]
            [frontend.dicts :as dicts]
            [frontend.modules.shortcut.before :as m]
            [frontend.state :as state]
            [frontend.util :refer [mac?] :as util]
            [frontend.commands :as commands]
            [frontend.config :as config]
            [electron.ipc :as ipc]
            [promesa.core :as p]
            [clojure.data :as data]
            [medley.core :as medley]))

;; TODO: Namespace all-default-keyboard-shortcuts keys with `:command` e.g.
;; `:command.date-picker/complete`. They are namespaced in translation but
;; almost everywhere else they are not which could cause needless conflicts
;; with other config keys

;; To add a new entry to this map, first add it here and then a description for
;; it under :commands keys of frontend.dicts.en/dicts
;; A shortcut is a map with the following keys:
;;  * :binding - A string representing a keybinding. Avoid using single letter
;;    shortcuts to allow chords that start with those characters
;;  * :fn - Fn or a qualified keyword that represents a fn
;;  * :inactive - Optional boolean to disable a shortcut for certain conditions
;;    e.g. a given platform or feature condition
(def ^:large-vars/data-var all-built-in-keyboard-shortcuts
  ;; BUG: Actually, "enter" is registered by mixin behind a "when inputing" guard
  ;; So this setting item does not cover all cases.
  ;; See-also: frontend.components.datetime/time-repeater
  {:date-picker/complete                    {:binding "enter"
                                             :fn      ui-handler/shortcut-complete}

   :date-picker/prev-day                    {:binding "left"
                                             :fn      ui-handler/shortcut-prev-day}

   :date-picker/next-day                    {:binding "right"
                                             :fn      ui-handler/shortcut-next-day}

   :date-picker/prev-week                   {:binding ["up" "ctrl+p"]
                                             :fn      ui-handler/shortcut-prev-week}

   :date-picker/next-week                   {:binding ["down" "ctrl+n"]
                                             :fn      ui-handler/shortcut-next-week}

   :pdf/previous-page                       {:binding "alt+p"
                                             :fn      pdf-utils/prev-page}

   :pdf/next-page                           {:binding "alt+n"
                                             :fn      pdf-utils/next-page}

   :pdf/close                               {:binding "alt+x"
                                             :fn      #(state/set-state! :pdf/current nil)}

   :pdf/find                                {:binding "alt+f"
                                             :fn      pdf-utils/open-finder}

   :whiteboard/select                       {:binding ["1" "w s"]
                                             :fn      #(.selectTool ^js (state/active-tldraw-app) "select")}

   :whiteboard/pan                          {:binding ["2" "w p"]
                                             :fn      #(.selectTool ^js (state/active-tldraw-app) "move")}

   :whiteboard/portal                       {:binding ["3" "w b"]
                                             :fn      #(.selectTool ^js (state/active-tldraw-app) "logseq-portal")}

   :whiteboard/pencil                       {:binding ["4" "w d"]
                                             :fn      #(.selectTool ^js (state/active-tldraw-app) "pencil")}

   :whiteboard/highlighter                  {:binding ["5" "w h"]
                                             :fn      #(.selectTool ^js (state/active-tldraw-app) "highlighter")}

   :whiteboard/eraser                       {:binding ["6" "w e"]
                                             :fn      #(.selectTool ^js (state/active-tldraw-app) "erase")}

   :whiteboard/connector                    {:binding ["7" "w c"]
                                             :fn      #(.selectTool ^js (state/active-tldraw-app) "line")}

   :whiteboard/text                         {:binding ["8" "w t"]
                                             :fn      #(.selectTool ^js (state/active-tldraw-app) "text")}

   :whiteboard/rectangle                    {:binding ["9" "w r"]
                                             :fn      #(.selectTool ^js (state/active-tldraw-app) "box")}

   :whiteboard/ellipse                      {:binding ["o" "w o"]
                                             :fn      #(.selectTool ^js (state/active-tldraw-app) "ellipse")}

   :whiteboard/reset-zoom                   {:binding "shift+0"
                                             :fn      #(.resetZoom (.-api ^js (state/active-tldraw-app)))}

   :whiteboard/zoom-to-fit                  {:binding "shift+1"
                                             :fn      #(.zoomToFit (.-api ^js (state/active-tldraw-app)))}

   :whiteboard/zoom-to-selection            {:binding "shift+2"
                                             :fn      #(.zoomToSelection (.-api ^js (state/active-tldraw-app)))}

   :whiteboard/zoom-out                     {:binding "shift+dash"
                                             :fn      #(.zoomOut (.-api ^js (state/active-tldraw-app)) false)}

   :whiteboard/zoom-in                      {:binding "shift+equals"
                                             :fn      #(.zoomIn (.-api ^js (state/active-tldraw-app)) false)}

   :whiteboard/send-backward                {:binding "open-square-bracket"
                                             :fn      #(.sendBackward ^js (state/active-tldraw-app))}

   :whiteboard/send-to-back                 {:binding "shift+open-square-bracket"
                                             :fn      #(.sendToBack ^js (state/active-tldraw-app))}

   :whiteboard/bring-forward                {:binding "close-square-bracket"
                                             :fn      #(.bringForward ^js (state/active-tldraw-app))}

   :whiteboard/bring-to-front               {:binding "shift+close-square-bracket"
                                             :fn      #(.bringToFront ^js (state/active-tldraw-app))}

   :whiteboard/lock                         {:binding "mod+l"
                                             :fn      #(.setLocked ^js (state/active-tldraw-app) true)}

   :whiteboard/unlock                       {:binding "mod+shift+l"
                                             :fn      #(.setLocked ^js (state/active-tldraw-app) false)}

   :whiteboard/group                        {:binding "mod+g"
                                             :fn      #(.doGroup (.-api ^js (state/active-tldraw-app)))}

   :whiteboard/ungroup                      {:binding "mod+shift+g"
                                             :fn      #(.unGroup (.-api ^js (state/active-tldraw-app)))}

   :whiteboard/toggle-grid                  {:binding "t g"
                                             :fn      #(.toggleGrid (.-api ^js (state/active-tldraw-app)))}

   :auto-complete/complete                  {:binding "enter"
                                             :fn      ui-handler/auto-complete-complete}

   :auto-complete/prev                      {:binding ["up" "ctrl+p"]
                                             :fn      ui-handler/auto-complete-prev}

   :auto-complete/next                      {:binding ["down" "ctrl+n"]
                                             :fn      ui-handler/auto-complete-next}

   :auto-complete/shift-complete            {:binding "shift+enter"
                                             :fn      ui-handler/auto-complete-shift-complete}

   :auto-complete/meta-complete             {:binding "mod+enter"
                                             :fn      (fn [state e]
                                                        (when (= :page-search-hashtag (state/get-editor-action))
                                                          (reset! (:editor/create-page? @state/state) true))
                                                        (ui-handler/auto-complete-complete state e))}

   :auto-complete/open-link                 {:binding "mod+o"
                                             :fn      ui-handler/auto-complete-open-link}

   :cards/toggle-answers                    {:binding "s"
                                             :fn      srs/toggle-answers}

   :cards/next-card                         {:binding "n"
                                             :fn      srs/next-card}

   :cards/forgotten                         {:binding "f"
                                             :fn      srs/forgotten}

   :cards/remembered                        {:binding "r"
                                             :fn      srs/remembered}

   :cards/recall                            {:binding "t"
                                             :fn      srs/recall}

   :editor/escape-editing                   {:binding false
                                             :fn      (fn [_ _]
                                                        (editor-handler/escape-editing))}

   :editor/backspace                        {:binding "backspace"
                                             :fn      editor-handler/editor-backspace}

   :editor/delete                           {:binding "delete"
                                             :fn      editor-handler/editor-delete}

   :editor/new-block                        {:binding "enter"
                                             :fn      editor-handler/keydown-new-block-handler}

   :editor/new-line                         {:binding "shift+enter"
                                             :fn      editor-handler/keydown-new-line-handler}

   :editor/new-whiteboard                   {:binding "n w"
                                             :fn      #(whiteboard-handler/create-new-whiteboard-and-redirect!)}

   :editor/follow-link                      {:binding "mod+o"
                                             :fn      editor-handler/follow-link-under-cursor!}

   :editor/open-link-in-sidebar             {:binding "mod+shift+o"
                                             :fn      editor-handler/open-link-in-sidebar!}

   :editor/bold                             {:binding "mod+b"
                                             :fn      editor-handler/bold-format!}

   :editor/italics                          {:binding "mod+i"
                                             :fn      editor-handler/italics-format!}

   :editor/highlight                        {:binding "mod+shift+h"
                                             :fn      editor-handler/highlight-format!}

   :editor/strike-through                   {:binding "mod+shift+s"
                                             :fn      editor-handler/strike-through-format!}

   :editor/clear-block                      {:binding (if mac? "ctrl+l" "alt+l")
                                             :fn      editor-handler/clear-block-content!}

   :editor/kill-line-before                 {:binding (if mac? "ctrl+u" "alt+u")
                                             :fn      editor-handler/kill-line-before!}

   :editor/kill-line-after                  {:binding (if mac? false "alt+k")
                                             :fn      editor-handler/kill-line-after!}

   :editor/beginning-of-block               {:binding (if mac? false "alt+a")
                                             :fn      editor-handler/beginning-of-block}

   :editor/end-of-block                     {:binding (if mac? false "alt+e")
                                             :fn      editor-handler/end-of-block}

   :editor/forward-word                     {:binding (if mac? "ctrl+shift+f" "alt+f")
                                             :fn      editor-handler/cursor-forward-word}

   :editor/backward-word                    {:binding (if mac? "ctrl+shift+b" "alt+b")
                                             :fn      editor-handler/cursor-backward-word}

   :editor/forward-kill-word                {:binding (if mac? "ctrl+w" "alt+d")
                                             :fn      editor-handler/forward-kill-word}

   :editor/backward-kill-word               {:binding (if mac? false "alt+w")
                                             :fn      editor-handler/backward-kill-word}

   :editor/replace-block-reference-at-point {:binding "mod+shift+r"
                                             :fn      editor-handler/replace-block-reference-with-content-at-point}
   :editor/copy-embed                       {:binding "mod+e"
                                             :fn      editor-handler/copy-current-block-embed}

   :editor/paste-text-in-one-block-at-point {:binding "mod+shift+v"
                                             :fn      paste-handler/editor-on-paste-raw!}

   :editor/insert-youtube-timestamp         {:binding "mod+shift+y"
                                             :fn      commands/insert-youtube-timestamp}

   :editor/cycle-todo                       {:binding "mod+enter"
                                             :fn      editor-handler/cycle-todo!}

   :editor/up                               {:binding ["up" "ctrl+p"]
                                             :fn      (editor-handler/shortcut-up-down :up)}

   :editor/down                             {:binding ["down" "ctrl+n"]
                                             :fn      (editor-handler/shortcut-up-down :down)}

   :editor/left                             {:binding "left"
                                             :fn      (editor-handler/shortcut-left-right :left)}

   :editor/right                            {:binding "right"
                                             :fn      (editor-handler/shortcut-left-right :right)}

   :editor/move-block-up                    {:binding (if mac? "mod+shift+up" "alt+shift+up")
                                             :fn      (editor-handler/move-up-down true)}

   :editor/move-block-down                  {:binding (if mac? "mod+shift+down" "alt+shift+down")
                                             :fn      (editor-handler/move-up-down false)}

   ;; FIXME: add open edit in non-selection mode
   :editor/open-edit                        {:binding "enter"
                                             :fn      (partial editor-handler/open-selected-block! :right)}

   :editor/select-block-up                  {:binding "alt+up"
                                             :fn      (editor-handler/on-select-block :up)}

   :editor/select-block-down                {:binding "alt+down"
                                             :fn      (editor-handler/on-select-block :down)}

   :editor/select-up                        {:binding "shift+up"
                                             :fn      (editor-handler/shortcut-select-up-down :up)}

   :editor/select-down                      {:binding "shift+down"
                                             :fn      (editor-handler/shortcut-select-up-down :down)}

   :editor/delete-selection                 {:binding ["backspace" "delete"]
                                             :fn      editor-handler/delete-selection}

   :editor/expand-block-children            {:binding "mod+down"
                                             :fn      editor-handler/expand!}

   :editor/collapse-block-children          {:binding "mod+up"
                                             :fn      editor-handler/collapse!}

   :editor/indent                           {:binding "tab"
                                             :fn      (editor-handler/keydown-tab-handler :right)}

   :editor/outdent                          {:binding "shift+tab"
                                             :fn      (editor-handler/keydown-tab-handler :left)}

   :editor/copy                             {:binding "mod+c"
                                             :fn      editor-handler/shortcut-copy}

   :editor/copy-text                        {:binding "mod+shift+c"
                                             :fn      editor-handler/shortcut-copy-text}

   :editor/cut                              {:binding "mod+x"
                                             :fn      editor-handler/shortcut-cut}

   :editor/undo                             {:binding "mod+z"
                                             :fn      history/undo!}

   :editor/redo                             {:binding ["mod+shift+z" "mod+y"]
                                             :fn      history/redo!}

   :editor/insert-link                      {:binding "mod+l"
                                             :fn      #(editor-handler/html-link-format!)}

   :editor/select-all-blocks                {:binding "mod+shift+a"
                                             :fn      editor-handler/select-all-blocks!}

   :editor/select-parent                    {:binding "mod+a"
                                             :fn      editor-handler/select-parent}

   :editor/zoom-in                          {:binding (if mac? "mod+." "alt+right")
                                             :fn      editor-handler/zoom-in!}

   :editor/zoom-out                         {:binding (if mac? "mod+," "alt+left")
                                             :fn      editor-handler/zoom-out!}

   :editor/toggle-undo-redo-mode            {:binding false
                                             :fn      undo-redo/toggle-undo-redo-mode!}

   :editor/toggle-number-list               {:binding "t n"
                                             :fn      #(state/pub-event! [:editor/toggle-own-number-list (state/get-selection-block-ids)])}

   :editor/add-property                     {:binding "mod+p"
                                             :fn      (fn [e]
                                                        (.preventDefault e)
                                                        (state/pub-event! [:editor/new-property]))}

   :ui/toggle-brackets                      {:binding "mod+c mod+b"
                                             :fn      config-handler/toggle-ui-show-brackets!}

   :go/search-in-page                       {:binding "mod+shift+k"
                                             :fn      #(do
                                                         (editor-handler/escape-editing)
                                                         (route-handler/go-to-search! :page))}

   :go/search                               {:binding "mod+k"
                                             :fn      #(do
                                                         (editor-handler/escape-editing false)
                                                         (route-handler/go-to-search! :global))}

   :go/electron-find-in-page                {:binding  "mod+f"
                                             :inactive (not (util/electron?))
                                             :fn       #(search-handler/open-find-in-page!)}

   :go/electron-jump-to-the-next            {:binding  ["enter" "mod+g"]
                                             :inactive (not (util/electron?))
                                             :fn       #(search-handler/loop-find-in-page! false)}

   :go/electron-jump-to-the-previous        {:binding  ["shift+enter" "mod+shift+g"]
                                             :inactive (not (util/electron?))
                                             :fn       #(search-handler/loop-find-in-page! true)}

   :go/journals                             {:binding "g j"
                                             :fn      route-handler/go-to-journals!}

   :go/backward                             {:binding "mod+open-square-bracket"
                                             :fn      (fn [_] (js/window.history.back))}

   :go/forward                              {:binding "mod+close-square-bracket"
                                             :fn      (fn [_] (js/window.history.forward))}

   :search/re-index                         {:binding "mod+c mod+s"
                                             :fn      (fn [_] (search-handler/rebuild-indices! true))}

   :sidebar/open-today-page                 {:binding (if mac? "mod+shift+j" "alt+shift+j")
                                             :fn      page-handler/open-today-in-sidebar}

   :sidebar/close-top                       {:binding "c t"
                                             :fn      #(state/sidebar-remove-block! 0)}

   :sidebar/clear                           {:binding "mod+c mod+c"
                                             :fn      #(do
                                                         (state/clear-sidebar-blocks!)
                                                         (state/hide-right-sidebar!))}

   :misc/copy                               {:binding "mod+c"
                                             :fn      (fn [] (js/document.execCommand "copy"))}

   :command-palette/toggle                  {:binding "mod+shift+p"
                                             :fn      #(do
                                                         (editor-handler/escape-editing)
                                                         (state/pub-event! [:modal/command-palette]))}

   :graph/export-as-html                    {:fn      #(export-handler/download-repo-as-html!
                                                        (state/get-current-repo))
                                             :binding false}

   :graph/open                              {:fn      #(do
                                                         (editor-handler/escape-editing)
                                                         (state/set-state! :ui/open-select :graph-open))
                                             :binding "alt+shift+g"}

   :graph/remove                            {:fn      #(do
                                                         (editor-handler/escape-editing)
                                                         (state/set-state! :ui/open-select :graph-remove))
                                             :binding false}

   :graph/add                               {:fn      (fn [] (route-handler/redirect! {:to :repo-add}))
                                             :binding false}

   :graph/db-add                            {:fn #(state/pub-event! [:graph/new-db-graph])
                                             ;; TODO: Remove this once feature is released
                                             :inactive (not config/db-graph-enabled?)
                                             :binding false}

   :graph/save                              {:fn      #(state/pub-event! [:graph/save])
                                             :binding false}

   :graph/re-index                          {:fn      (fn []
                                                        (p/let [multiple-windows? (ipc/ipc "graphHasMultipleWindows" (state/get-current-repo))]
                                                          (state/pub-event! [:graph/ask-for-re-index (atom multiple-windows?) nil])))
                                             :binding false}

   :command/run                             {:binding  "mod+shift+1"
                                             :inactive (not (util/electron?))
                                             :fn       #(do
                                                          (editor-handler/escape-editing)
                                                          (state/pub-event! [:command/run]))}

   :go/home                                 {:binding "g h"
                                             :fn      #(route-handler/redirect-to-home!)}

   :go/all-pages                            {:binding "g a"
                                             :fn      route-handler/redirect-to-all-pages!}

   :go/graph-view                           {:binding "g g"
                                             :fn      route-handler/redirect-to-graph-view!}

   :go/all-graphs                           {:binding "g shift+g"
                                             :fn      route-handler/redirect-to-all-graphs}

   :go/whiteboards                          {:binding "g w"
                                             :fn      route-handler/redirect-to-whiteboard-dashboard!}

   :go/keyboard-shortcuts                   {:binding "g s"
                                             :fn      #(state/pub-event! [:modal/keymap])}

   :go/tomorrow                             {:binding "g t"
                                             :fn      journal-handler/go-to-tomorrow!}

   :go/next-journal                         {:binding "g n"
                                             :fn      journal-handler/go-to-next-journal!}

   :go/prev-journal                         {:binding "g p"
                                             :fn      journal-handler/go-to-prev-journal!}

   :go/flashcards                           {:binding "g f"
                                             :fn      (fn []
                                                        (if (state/modal-opened?)
                                                          (state/close-modal!)
                                                          (state/pub-event! [:modal/show-cards])))}

   :ui/toggle-document-mode                 {:binding "t d"
                                             :fn      state/toggle-document-mode!}

   :ui/toggle-settings                      {:binding (if mac? ["t s" "mod+,"] "t s")
                                             :fn      ui-handler/toggle-settings-modal!}

   :ui/toggle-right-sidebar                 {:binding "t r"
                                             :fn      ui-handler/toggle-right-sidebar!}

   :ui/toggle-left-sidebar                  {:binding "t l"
                                             :fn      state/toggle-left-sidebar!}

   :ui/toggle-help                          {:binding "shift+/"
                                             :fn      ui-handler/toggle-help!}

   :ui/toggle-theme                         {:binding "t t"
                                             :fn      state/toggle-theme!}

   :ui/toggle-contents                      {:binding "alt+shift+c"
                                             :fn      ui-handler/toggle-contents!}

   :command/toggle-favorite                 {:binding "mod+shift+f"
                                             :fn      page-handler/toggle-favorite!}

   :editor/open-file-in-default-app         {:binding  "mod+d mod+a"
                                             :inactive (not (util/electron?))
                                             :fn       page-handler/open-file-in-default-app}

   :editor/open-file-in-directory           {:binding  "mod+d mod+i"
                                             :inactive (not (util/electron?))
                                             :fn       page-handler/open-file-in-directory}

   :editor/copy-current-file                {:binding  false
                                             :inactive (not (util/electron?))
                                             :fn       page-handler/copy-current-file}

   :editor/copy-page-url                    {:binding  false
                                             :inactive (not (util/electron?))
                                             :fn       #(page-handler/copy-page-url)}

   :window/close                            {:binding  "mod+w"
                                             :inactive (not (util/electron?))
                                             :fn       window-handler/close!}

   :ui/toggle-wide-mode                     {:binding "t w"
                                             :fn      ui-handler/toggle-wide-mode!}

   :ui/select-theme-color                   {:binding "t i"
                                             :fn      plugin-handler/show-themes-modal!}

   :ui/goto-plugins                         {:binding  "t p"
                                             :inactive (not config/lsp-enabled?)
                                             :fn       plugin-handler/goto-plugins-dashboard!}

   :ui/install-plugins-from-file            {:binding  false
                                             :inactive (not (config/plugin-config-enabled?))
                                             :fn       plugin-config-handler/open-replace-plugins-modal}

   :ui/clear-all-notifications              {:binding false
                                             :fn      :frontend.handler.notification/clear-all!}

   :editor/toggle-open-blocks               {:binding "t o"
                                             :fn      editor-handler/toggle-open!}

   :ui/toggle-cards                         {:binding "t c"
                                             :fn      ui-handler/toggle-cards!}

   :git/commit                              {:binding  "mod+g c"
                                             :inactive (not (util/electron?))
                                             :fn       commit/show-commit-modal!}

   :dev/show-block-data                     {:binding  false
                                             :inactive (not (state/developer-mode?))
                                             :fn       :frontend.handler.common.developer/show-block-data}

   :dev/show-block-ast                      {:binding  false
                                             :inactive (not (state/developer-mode?))
                                             :fn       :frontend.handler.common.developer/show-block-ast}

   :dev/show-page-data                      {:binding  false
                                             :inactive (not (state/developer-mode?))
                                             :fn       :frontend.handler.common.developer/show-page-data}

   :dev/show-page-ast                       {:binding  false
                                             :inactive (not (state/developer-mode?))
                                             :fn       :frontend.handler.common.developer/show-page-ast}})

(let [keyboard-commands
      {::commands       (set (keys all-built-in-keyboard-shortcuts))
       ::dicts/commands dicts/abbreviated-commands}]
  (assert (= (::commands keyboard-commands) (::dicts/commands keyboard-commands))
          (str "Keyboard commands must have an english label"
               (data/diff (::commands keyboard-commands) (::commands keyboard-commands)))))

(defn- resolve-fn
  "Converts a keyword fn to the actual fn. The fn to be resolved needs to be
  marked as ^:export for advanced mode"
  [keyword-fn]
  (fn []
    (if-let [resolved-fn (some-> (find-ns-obj (namespace keyword-fn))
                                 (aget (munge (name keyword-fn))))]
      (resolved-fn)
      (throw (ex-info (str "Unable to resolve " keyword-fn " to a fn") {})))))

(defn build-category-map [ks]
  (->> (if (sequential? ks)
         ks (let [{:keys [ns includes excludes]} ks]
              (->> (keys all-built-in-keyboard-shortcuts)
                   (filter (fn [k]
                             (and (or (and ns (keyword? k)
                                           (contains? (->> (if (seqable? ns) (seq ns) [ns]) (map #(name %)) (set))
                                                      (namespace k)))
                                      (and includes (contains? (set includes) k)))
                                  (if (not (seq excludes)) true (not (contains? (set excludes) k)))))))))
       (select-keys all-built-in-keyboard-shortcuts)
       (remove (comp :inactive val))
       ;; Convert keyword fns to real fns
       (map (fn [[k v]]
              [k (if (keyword? (:fn v))
                   (assoc v :fn (resolve-fn (:fn v)))
                   v)]))
       (into {})))

;; This is the only var that should be publicly expose :fn functionality
(defonce ^:large-vars/data-var *config
  (atom
   {:shortcut.handler/date-picker
    (build-category-map {:ns :date-picker})

    :shortcut.handler/pdf
    (-> (build-category-map {:ns :pdf})
        (with-meta {:before m/enable-when-not-editing-mode!}))

    :shortcut.handler/whiteboard
    (-> (build-category-map {:ns :whiteboard})
        (with-meta {:before m/enable-when-not-editing-mode!}))

    :shortcut.handler/auto-complete
    (build-category-map {:ns :auto-complete})

    :shortcut.handler/cards
    (-> (build-category-map {:ns :cards})
        (with-meta {:before m/enable-when-not-editing-mode!}))

    :shortcut.handler/block-editing-only
    (-> (build-category-map
          [:editor/escape-editing
           :editor/backspace
           :editor/delete
           :editor/zoom-in
           :editor/zoom-out
           :editor/new-block
           :editor/new-line
           :editor/follow-link
           :editor/open-link-in-sidebar
           :editor/bold
           :editor/italics
           :editor/highlight
           :editor/strike-through
           :editor/clear-block
           :editor/kill-line-before
           :editor/kill-line-after
           :editor/beginning-of-block
           :editor/end-of-block
           :editor/forward-word
           :editor/backward-word
           :editor/forward-kill-word
           :editor/backward-kill-word
           :editor/replace-block-reference-at-point
           :editor/copy-embed
           :editor/paste-text-in-one-block-at-point
           :editor/insert-youtube-timestamp])
        (with-meta {:before m/enable-when-editing-mode!}))

    :shortcut.handler/editor-global
    (-> (build-category-map
          [:graph/export-as-html
           :graph/open
           :graph/remove
           :graph/add
           :graph/db-add
           :graph/save
           :graph/re-index
           :editor/cycle-todo
           :editor/up
           :editor/down
           :editor/left
           :editor/right
           :editor/select-up
           :editor/select-down
           :editor/move-block-up
           :editor/move-block-down
           :editor/open-edit
           :editor/select-block-up
           :editor/select-block-down
           :editor/select-parent
           :editor/delete-selection
           :editor/expand-block-children
           :editor/collapse-block-children
           :editor/indent
           :editor/outdent
           :editor/copy
           :editor/copy-text
           :editor/cut
           :command/toggle-favorite])
        (with-meta {:before m/enable-when-not-component-editing!}))

    :shortcut.handler/global-prevent-default
    (-> (build-category-map
          [:editor/insert-link
           :editor/select-all-blocks
           :editor/toggle-undo-redo-mode
           :editor/toggle-number-list
           :editor/undo
           :editor/redo
           :ui/toggle-brackets
           :go/search-in-page
           :go/search
           :go/electron-find-in-page
           :go/electron-jump-to-the-next
           :go/electron-jump-to-the-previous
           :go/backward
           :go/forward
           :search/re-index
           :sidebar/open-today-page
           :sidebar/clear
           :command/run
           :command-palette/toggle
<<<<<<< HEAD
           :editor/add-property])
=======
           :window/close])
>>>>>>> f78d1655
        (with-meta {:before m/prevent-default-behavior}))

    :shortcut.handler/global-non-editing-only
    (-> (build-category-map
          [:go/home
           :go/journals
           :go/all-pages
           :go/flashcards
           :go/graph-view
           :go/all-graphs
           :go/whiteboards
           :go/keyboard-shortcuts
           :go/tomorrow
           :go/next-journal
           :go/prev-journal
           :ui/toggle-document-mode
           :ui/toggle-settings
           :ui/toggle-right-sidebar
           :ui/toggle-left-sidebar
           :ui/toggle-help
           :ui/toggle-theme
           :ui/toggle-contents
           :editor/open-file-in-default-app
           :editor/open-file-in-directory
           :editor/copy-current-file
           :editor/copy-page-url
           :editor/new-whiteboard
           :ui/toggle-wide-mode
           :ui/select-theme-color
           :ui/goto-plugins
           :ui/install-plugins-from-file
           :editor/toggle-open-blocks
           :ui/toggle-cards
           :ui/clear-all-notifications
           :git/commit
           :sidebar/close-top
           :dev/show-block-data
           :dev/show-block-ast
           :dev/show-page-data
           :dev/show-page-ast])
        (with-meta {:before m/enable-when-not-editing-mode!}))

    :shortcut.handler/misc
    ;; always overrides the copy due to "mod+c mod+s"
    {:misc/copy (:misc/copy all-built-in-keyboard-shortcuts)}}))

;; To add a new entry to this map, first add it here and then
;; a description for it in frontend.dicts.en/dicts
;; Full list of categories for docs purpose
(defonce ^:large-vars/data-var *category
  (atom
   {:shortcut.category/basics
    [:editor/new-block
     :editor/new-line
     :editor/indent
     :editor/outdent
     :editor/select-all-blocks
     :editor/select-parent
     :go/search
     :go/search-in-page
     :go/electron-find-in-page
     :go/electron-jump-to-the-next
     :go/electron-jump-to-the-previous
     :editor/undo
     :editor/redo
     :editor/copy
     :editor/copy-text
     :editor/cut]

    :shortcut.category/formatting
    [:editor/bold
     :editor/insert-link
     :editor/italics
     :editor/strike-through
     :editor/highlight]

    :shortcut.category/navigating
    [:editor/up
     :editor/down
     :editor/left
     :editor/right
     :editor/collapse-block-children
     :editor/expand-block-children
     :editor/toggle-open-blocks
     :go/backward
     :go/forward
     :go/home
     :go/journals
     :go/all-pages
     :go/graph-view
     :go/all-graphs
     :go/whiteboards
     :go/flashcards
     :go/tomorrow
     :go/next-journal
     :go/prev-journal
     :go/keyboard-shortcuts]

    :shortcut.category/block-editing
    [:editor/backspace
     :editor/delete
     :editor/indent
     :editor/outdent
     :editor/new-block
     :editor/new-line
     :editor/zoom-in
     :editor/zoom-out
     :editor/cycle-todo
     :editor/follow-link
     :editor/open-link-in-sidebar
     :editor/move-block-up
     :editor/move-block-down
     :editor/escape-editing
     :editor/add-property]

    :shortcut.category/block-command-editing
    [:editor/backspace
     :editor/clear-block
     :editor/kill-line-before
     :editor/kill-line-after
     :editor/beginning-of-block
     :editor/end-of-block
     :editor/forward-word
     :editor/backward-word
     :editor/forward-kill-word
     :editor/backward-kill-word
     :editor/replace-block-reference-at-point
     :editor/copy-embed
     :editor/paste-text-in-one-block-at-point
     :editor/select-up
     :editor/select-down]

    :shortcut.category/block-selection
    [:editor/open-edit
     :editor/select-all-blocks
     :editor/select-parent
     :editor/select-block-up
     :editor/select-block-down
     :editor/delete-selection]

    :shortcut.category/toggle
    [:ui/toggle-help
     :editor/toggle-open-blocks
     :editor/toggle-undo-redo-mode
     :editor/toggle-number-list
     :ui/toggle-wide-mode
     :ui/toggle-cards
     :ui/toggle-document-mode
     :ui/toggle-brackets
     :ui/toggle-theme
     :ui/toggle-left-sidebar
     :ui/toggle-right-sidebar
     :ui/toggle-settings
     :ui/toggle-contents]

    :shortcut.category/whiteboard
    [:editor/new-whiteboard
     :whiteboard/select
     :whiteboard/pan
     :whiteboard/portal
     :whiteboard/pencil
     :whiteboard/highlighter
     :whiteboard/eraser
     :whiteboard/connector
     :whiteboard/text
     :whiteboard/rectangle
     :whiteboard/ellipse
     :whiteboard/reset-zoom
     :whiteboard/zoom-to-fit
     :whiteboard/zoom-to-selection
     :whiteboard/zoom-out
     :whiteboard/zoom-in
     :whiteboard/send-backward
     :whiteboard/send-to-back
     :whiteboard/bring-forward
     :whiteboard/bring-to-front
     :whiteboard/lock
     :whiteboard/unlock
     :whiteboard/group
     :whiteboard/ungroup
     :whiteboard/toggle-grid]

    :shortcut.category/others
    [:pdf/previous-page
     :pdf/next-page
     :pdf/close
     :pdf/find
     :command/toggle-favorite
     :command/run
     :command-palette/toggle
     :graph/export-as-html
     :graph/open
     :graph/remove
     :graph/add
     :graph/save
     :graph/re-index
     :sidebar/close-top
     :sidebar/clear
     :sidebar/open-today-page
     :search/re-index
     :editor/insert-youtube-timestamp
     :editor/open-file-in-default-app
     :editor/open-file-in-directory
     :editor/copy-page-url
     :window/close
     :auto-complete/prev
     :auto-complete/next
     :auto-complete/complete
     :auto-complete/shift-complete
     :auto-complete/meta-complete
     :auto-complete/open-link
     :date-picker/prev-day
     :date-picker/next-day
     :date-picker/prev-week
     :date-picker/next-week
     :date-picker/complete
     :git/commit
     :dev/show-block-data
     :dev/show-block-ast
     :dev/show-page-data
     :dev/show-page-ast
     :ui/clear-all-notifications]

    :shortcut.category/plugins
    []}))

(let [category-maps {::category       (set (keys @*category))
                     ::dicts/category dicts/categories}]
  (assert (= (::category category-maps) (::dicts/category category-maps))
          (str "Keys for category maps must have an english label "
               (data/diff (::category category-maps) (::dicts/category category-maps)))))

(defn get-category-shortcuts
  "Active list of categories for docs purpose"
  [name]
  (get @*category name))

(def *shortcut-cmds (atom {}))

(defn add-shortcut!
  [handler-id id shortcut-map]
  (swap! *config assoc-in [handler-id id] shortcut-map)
  (swap! *shortcut-cmds assoc id (:cmd shortcut-map))
  (let [plugin? (str/starts-with? (str id) ":plugin.")
        category (or (:category shortcut-map)
                     (if plugin?
                       :shortcut.category/plugins
                       :shortcut.category/others))]
    (swap! *category update category #(conj % id))))

(defn remove-shortcut!
  [handler-id id]
  (swap! *config medley/dissoc-in [handler-id id])
  (swap! *shortcut-cmds dissoc id)
  (doseq [category (keys @*category)]
    (swap! *category update category (fn [ids] (remove #(= % id) ids)))))<|MERGE_RESOLUTION|>--- conflicted
+++ resolved
@@ -702,11 +702,8 @@
            :sidebar/clear
            :command/run
            :command-palette/toggle
-<<<<<<< HEAD
-           :editor/add-property])
-=======
+           :editor/add-property
            :window/close])
->>>>>>> f78d1655
         (with-meta {:before m/prevent-default-behavior}))
 
     :shortcut.handler/global-non-editing-only
