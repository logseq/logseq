(ns frontend.modules.shortcut.config
  (:require [clojure.string :as str]
            [frontend.components.commit :as commit]
            [frontend.extensions.srs.handler :as srs]
            [frontend.extensions.pdf.utils :as pdf-utils]
            [frontend.handler.config :as config-handler]
            [frontend.handler.editor :as editor-handler]
            [frontend.handler.paste :as paste-handler]
            [frontend.handler.history :as history]
            [frontend.handler.page :as page-handler]
            [frontend.handler.route :as route-handler]
            [frontend.handler.journal :as journal-handler]
            [frontend.handler.search :as search-handler]
            [frontend.handler.ui :as ui-handler]
            [frontend.handler.plugin :as plugin-handler]
            [frontend.handler.export :as export-handler]
            [frontend.handler.whiteboard :as whiteboard-handler]
            [frontend.handler.plugin-config :as plugin-config-handler]
            [frontend.handler.window :as window-handler]
            [frontend.modules.editor.undo-redo :as undo-redo]
            [frontend.dicts :as dicts]
            [frontend.modules.shortcut.before :as m]
            [frontend.state :as state]
            [frontend.util :refer [mac?] :as util]
            [frontend.commands :as commands]
            [frontend.config :as config]
            [electron.ipc :as ipc]
            [promesa.core :as p]
            [clojure.data :as data]
            [medley.core :as medley]))

;; TODO: Namespace all-default-keyboard-shortcuts keys with `:command` e.g.
;; `:command.date-picker/complete`. They are namespaced in translation but
;; almost everywhere else they are not which could cause needless conflicts
;; with other config keys

;; To add a new entry to this map, first add it here and then a description for
;; it under :commands keys of frontend.dicts.en/dicts
;; A shortcut is a map with the following keys:
;;  * :binding - A string representing a keybinding. Avoid using single letter
;;    shortcuts to allow chords that start with those characters
;;  * :fn - Fn or a qualified keyword that represents a fn
;;  * :inactive - Optional boolean to disable a shortcut for certain conditions
;;    e.g. a given platform or feature condition
(def ^:large-vars/data-var all-built-in-keyboard-shortcuts
  ;; BUG: Actually, "enter" is registered by mixin behind a "when inputing" guard
  ;; So this setting item does not cover all cases.
  ;; See-also: frontend.components.datetime/time-repeater
  {:date-picker/complete                    {:binding "enter"
                                             :fn      ui-handler/shortcut-complete}

   :date-picker/prev-day                    {:binding "left"
                                             :fn      ui-handler/shortcut-prev-day}

   :date-picker/next-day                    {:binding "right"
                                             :fn      ui-handler/shortcut-next-day}

   :date-picker/prev-week                   {:binding ["up" "ctrl+p"]
                                             :fn      ui-handler/shortcut-prev-week}

   :date-picker/next-week                   {:binding ["down" "ctrl+n"]
                                             :fn      ui-handler/shortcut-next-week}

   :pdf/previous-page                       {:binding "alt+p"
                                             :fn      pdf-utils/prev-page}

   :pdf/next-page                           {:binding "alt+n"
                                             :fn      pdf-utils/next-page}

   :pdf/close                               {:binding "alt+x"
                                             :fn      #(state/set-state! :pdf/current nil)}

   :pdf/find                                {:binding "alt+f"
                                             :fn      pdf-utils/open-finder}

   :whiteboard/select                       {:binding ["1" "w s"]
                                             :fn      #(.selectTool ^js (state/active-tldraw-app) "select")}

   :whiteboard/pan                          {:binding ["2" "w p"]
                                             :fn      #(.selectTool ^js (state/active-tldraw-app) "move")}

   :whiteboard/portal                       {:binding ["3" "w b"]
                                             :fn      #(.selectTool ^js (state/active-tldraw-app) "logseq-portal")}

   :whiteboard/pencil                       {:binding ["4" "w d"]
                                             :fn      #(.selectTool ^js (state/active-tldraw-app) "pencil")}

   :whiteboard/highlighter                  {:binding ["5" "w h"]
                                             :fn      #(.selectTool ^js (state/active-tldraw-app) "highlighter")}

   :whiteboard/eraser                       {:binding ["6" "w e"]
                                             :fn      #(.selectTool ^js (state/active-tldraw-app) "erase")}

   :whiteboard/connector                    {:binding ["7" "w c"]
                                             :fn      #(.selectTool ^js (state/active-tldraw-app) "line")}

   :whiteboard/text                         {:binding ["8" "w t"]
                                             :fn      #(.selectTool ^js (state/active-tldraw-app) "text")}

   :whiteboard/rectangle                    {:binding ["9" "w r"]
                                             :fn      #(.selectTool ^js (state/active-tldraw-app) "box")}

   :whiteboard/ellipse                      {:binding ["o" "w o"]
                                             :fn      #(.selectTool ^js (state/active-tldraw-app) "ellipse")}

   :whiteboard/reset-zoom                   {:binding "shift+0"
                                             :fn      #(.resetZoom (.-api ^js (state/active-tldraw-app)))}

   :whiteboard/zoom-to-fit                  {:binding "shift+1"
                                             :fn      #(.zoomToFit (.-api ^js (state/active-tldraw-app)))}

   :whiteboard/zoom-to-selection            {:binding "shift+2"
                                             :fn      #(.zoomToSelection (.-api ^js (state/active-tldraw-app)))}

   :whiteboard/zoom-out                     {:binding "shift+dash"
                                             :fn      #(.zoomOut (.-api ^js (state/active-tldraw-app)) false)}

   :whiteboard/zoom-in                      {:binding "shift+equals"
                                             :fn      #(.zoomIn (.-api ^js (state/active-tldraw-app)) false)}

   :whiteboard/send-backward                {:binding "open-square-bracket"
                                             :fn      #(.sendBackward ^js (state/active-tldraw-app))}

   :whiteboard/send-to-back                 {:binding "shift+open-square-bracket"
                                             :fn      #(.sendToBack ^js (state/active-tldraw-app))}

   :whiteboard/bring-forward                {:binding "close-square-bracket"
                                             :fn      #(.bringForward ^js (state/active-tldraw-app))}

   :whiteboard/bring-to-front               {:binding "shift+close-square-bracket"
                                             :fn      #(.bringToFront ^js (state/active-tldraw-app))}

   :whiteboard/lock                         {:binding "mod+l"
                                             :fn      #(.setLocked ^js (state/active-tldraw-app) true)}

   :whiteboard/unlock                       {:binding "mod+shift+l"
                                             :fn      #(.setLocked ^js (state/active-tldraw-app) false)}

   :whiteboard/group                        {:binding "mod+g"
                                             :fn      #(.doGroup (.-api ^js (state/active-tldraw-app)))}

   :whiteboard/ungroup                      {:binding "mod+shift+g"
                                             :fn      #(.unGroup (.-api ^js (state/active-tldraw-app)))}

   :whiteboard/toggle-grid                  {:binding "t g"
                                             :fn      #(.toggleGrid (.-api ^js (state/active-tldraw-app)))}

   :auto-complete/complete                  {:binding "enter"
                                             :fn      ui-handler/auto-complete-complete}

   :auto-complete/prev                      {:binding ["up" "ctrl+p"]
                                             :fn      ui-handler/auto-complete-prev}

   :auto-complete/next                      {:binding ["down" "ctrl+n"]
                                             :fn      ui-handler/auto-complete-next}

   :auto-complete/shift-complete            {:binding "shift+enter"
                                             :fn      ui-handler/auto-complete-shift-complete}

   :auto-complete/meta-complete             {:binding "mod+enter"
                                             :fn      (fn [state e]
                                                        (when (= :page-search-hashtag (state/get-editor-action))
                                                          (reset! (:editor/create-page? @state/state) true))
                                                        (ui-handler/auto-complete-complete state e))}

   :auto-complete/open-link                 {:binding "mod+o"
                                             :fn      ui-handler/auto-complete-open-link}

   :cards/toggle-answers                    {:binding "s"
                                             :fn      srs/toggle-answers}

   :cards/next-card                         {:binding "n"
                                             :fn      srs/next-card}

   :cards/forgotten                         {:binding "f"
                                             :fn      srs/forgotten}

   :cards/remembered                        {:binding "r"
                                             :fn      srs/remembered}

   :cards/recall                            {:binding "t"
                                             :fn      srs/recall}

   :editor/escape-editing                   {:binding []
                                             :fn      (fn [_ _]
                                                        (editor-handler/escape-editing))}

   :editor/backspace                        {:binding "backspace"
                                             :fn      editor-handler/editor-backspace}

   :editor/delete                           {:binding "delete"
                                             :fn      editor-handler/editor-delete}

   :editor/new-block                        {:binding "enter"
                                             :fn      editor-handler/keydown-new-block-handler}

   :editor/new-line                         {:binding "shift+enter"
                                             :fn      editor-handler/keydown-new-line-handler}

   :editor/new-whiteboard                   {:binding "n w"
                                             :fn      #(whiteboard-handler/create-new-whiteboard-and-redirect!)}

   :editor/follow-link                      {:binding "mod+o"
                                             :fn      editor-handler/follow-link-under-cursor!}

   :editor/open-link-in-sidebar             {:binding "mod+shift+o"
                                             :fn      editor-handler/open-link-in-sidebar!}

   :editor/bold                             {:binding "mod+b"
                                             :fn      editor-handler/bold-format!}

   :editor/italics                          {:binding "mod+i"
                                             :fn      editor-handler/italics-format!}

   :editor/highlight                        {:binding "mod+shift+h"
                                             :fn      editor-handler/highlight-format!}

   :editor/strike-through                   {:binding "mod+shift+s"
                                             :fn      editor-handler/strike-through-format!}

   :editor/clear-block                      {:binding (if mac? "ctrl+l" "alt+l")
                                             :fn      editor-handler/clear-block-content!}

   :editor/kill-line-before                 {:binding (if mac? "ctrl+u" "alt+u")
                                             :fn      editor-handler/kill-line-before!}

   :editor/kill-line-after                  {:binding (if mac? false "alt+k")
                                             :fn      editor-handler/kill-line-after!}

   :editor/beginning-of-block               {:binding (if mac? false "alt+a")
                                             :fn      editor-handler/beginning-of-block}

   :editor/end-of-block                     {:binding (if mac? false "alt+e")
                                             :fn      editor-handler/end-of-block}

   :editor/forward-word                     {:binding (if mac? "ctrl+shift+f" "alt+f")
                                             :fn      editor-handler/cursor-forward-word}

   :editor/backward-word                    {:binding (if mac? "ctrl+shift+b" "alt+b")
                                             :fn      editor-handler/cursor-backward-word}

   :editor/forward-kill-word                {:binding (if mac? "ctrl+w" "alt+d")
                                             :fn      editor-handler/forward-kill-word}

   :editor/backward-kill-word               {:binding (if mac? false "alt+w")
                                             :fn      editor-handler/backward-kill-word}

   :editor/replace-block-reference-at-point {:binding "mod+shift+r"
                                             :fn      editor-handler/replace-block-reference-with-content-at-point}
   :editor/copy-embed                       {:binding "mod+e"
                                             :fn      editor-handler/copy-current-block-embed}

   :editor/paste-text-in-one-block-at-point {:binding "mod+shift+v"
                                             :fn      paste-handler/editor-on-paste-raw!}

   :editor/insert-youtube-timestamp         {:binding "mod+shift+y"
                                             :fn      commands/insert-youtube-timestamp}

   :editor/cycle-todo                       {:binding "mod+enter"
                                             :fn      editor-handler/cycle-todo!}

   :editor/up                               {:binding ["up" "ctrl+p"]
                                             :fn      (editor-handler/shortcut-up-down :up)}

   :editor/down                             {:binding ["down" "ctrl+n"]
                                             :fn      (editor-handler/shortcut-up-down :down)}

   :editor/left                             {:binding "left"
                                             :fn      (editor-handler/shortcut-left-right :left)}

   :editor/right                            {:binding "right"
                                             :fn      (editor-handler/shortcut-left-right :right)}

   :editor/move-block-up                    {:binding (if mac? "mod+shift+up" "alt+shift+up")
                                             :fn      (editor-handler/move-up-down true)}

   :editor/move-block-down                  {:binding (if mac? "mod+shift+down" "alt+shift+down")
                                             :fn      (editor-handler/move-up-down false)}

   ;; FIXME: add open edit in non-selection mode
   :editor/open-edit                        {:binding "enter"
                                             :fn      (partial editor-handler/open-selected-block! :right)}

   :editor/select-block-up                  {:binding "alt+up"
                                             :fn      (editor-handler/on-select-block :up)}

   :editor/select-block-down                {:binding "alt+down"
                                             :fn      (editor-handler/on-select-block :down)}

   :editor/select-up                        {:binding "shift+up"
                                             :fn      (editor-handler/shortcut-select-up-down :up)}

   :editor/select-down                      {:binding "shift+down"
                                             :fn      (editor-handler/shortcut-select-up-down :down)}

   :editor/delete-selection                 {:binding ["backspace" "delete"]
                                             :fn      editor-handler/delete-selection}

   :editor/expand-block-children            {:binding "mod+down"
                                             :fn      editor-handler/expand!}

   :editor/collapse-block-children          {:binding "mod+up"
                                             :fn      editor-handler/collapse!}

   :editor/indent                           {:binding "tab"
                                             :fn      (editor-handler/keydown-tab-handler :right)}

   :editor/outdent                          {:binding "shift+tab"
                                             :fn      (editor-handler/keydown-tab-handler :left)}

   :editor/copy                             {:binding "mod+c"
                                             :fn      editor-handler/shortcut-copy}

   :editor/copy-text                        {:binding "mod+shift+c"
                                             :fn      editor-handler/shortcut-copy-text}

   :editor/cut                              {:binding "mod+x"
                                             :fn      editor-handler/shortcut-cut}

   :editor/undo                             {:binding "mod+z"
                                             :fn      history/undo!}

   :editor/redo                             {:binding ["mod+shift+z" "mod+y"]
                                             :fn      history/redo!}

   :editor/insert-link                      {:binding "mod+l"
                                             :fn      #(editor-handler/html-link-format!)}

   :editor/select-all-blocks                {:binding "mod+shift+a"
                                             :fn      editor-handler/select-all-blocks!}

   :editor/select-parent                    {:binding "mod+a"
                                             :fn      editor-handler/select-parent}

   :editor/zoom-in                          {:binding (if mac? "mod+." "alt+right")
                                             :fn      editor-handler/zoom-in!}

   :editor/zoom-out                         {:binding (if mac? "mod+," "alt+left")
                                             :fn      editor-handler/zoom-out!}

   :editor/toggle-undo-redo-mode            {:binding []
                                             :fn      undo-redo/toggle-undo-redo-mode!}

   :editor/toggle-number-list               {:binding "t n"
                                             :fn      #(state/pub-event! [:editor/toggle-own-number-list (state/get-selection-block-ids)])}

   :editor/add-property                     {:binding "mod+p"
                                             :fn      (fn [e]
                                                        (.preventDefault e)
                                                        (state/pub-event! [:editor/new-property]))}

   :ui/toggle-brackets                      {:binding "mod+c mod+b"
                                             :fn      config-handler/toggle-ui-show-brackets!}

   :go/search-in-page                       {:binding "mod+shift+k"
                                             :fn      #(do
                                                         (editor-handler/escape-editing)
                                                         (route-handler/go-to-search! :page))}

   :go/search                               {:binding "mod+k"
                                             :fn      #(do
                                                         (editor-handler/escape-editing false)
                                                         (route-handler/go-to-search! :global))}

   :go/electron-find-in-page                {:binding  "mod+f"
                                             :inactive (not (util/electron?))
                                             :fn       #(search-handler/open-find-in-page!)}

   :go/electron-jump-to-the-next            {:binding  ["enter" "mod+g"]
                                             :inactive (not (util/electron?))
                                             :fn       #(search-handler/loop-find-in-page! false)}

   :go/electron-jump-to-the-previous        {:binding  ["shift+enter" "mod+shift+g"]
                                             :inactive (not (util/electron?))
                                             :fn       #(search-handler/loop-find-in-page! true)}

   :go/journals                             {:binding "g j"
                                             :fn      route-handler/go-to-journals!}

   :go/backward                             {:binding "mod+open-square-bracket"
                                             :fn      (fn [_] (js/window.history.back))}

   :go/forward                              {:binding "mod+close-square-bracket"
                                             :fn      (fn [_] (js/window.history.forward))}

   :search/re-index                         {:binding "mod+c mod+s"
                                             :fn      (fn [_] (search-handler/rebuild-indices! true))}

   :sidebar/open-today-page                 {:binding (if mac? "mod+shift+j" "alt+shift+j")
                                             :fn      page-handler/open-today-in-sidebar}

   :sidebar/close-top                       {:binding "c t"
                                             :fn      #(state/sidebar-remove-block! 0)}

   :sidebar/clear                           {:binding "mod+c mod+c"
                                             :fn      #(do
                                                         (state/clear-sidebar-blocks!)
                                                         (state/hide-right-sidebar!))}

   :misc/copy                               {:binding "mod+c"
                                             :fn      (fn [] (js/document.execCommand "copy"))}

   :command-palette/toggle                  {:binding "mod+shift+p"
                                             :fn      #(do
                                                         (editor-handler/escape-editing)
                                                         (state/pub-event! [:modal/command-palette]))}

   :graph/export-as-html                    {:fn      #(export-handler/download-repo-as-html!
<<<<<<< HEAD
                                                        (state/get-current-repo))
                                             :binding false}
=======
                                                         (state/get-current-repo))
                                             :binding []}
>>>>>>> 6be6edfc

   :graph/open                              {:fn      #(do
                                                         (editor-handler/escape-editing)
                                                         (state/set-state! :ui/open-select :graph-open))
                                             :binding "alt+shift+g"}

   :graph/remove                            {:fn      #(do
                                                         (editor-handler/escape-editing)
                                                         (state/set-state! :ui/open-select :graph-remove))
                                             :binding []}

   :graph/add                               {:fn      (fn [] (route-handler/redirect! {:to :repo-add}))
                                             :binding []}

   :graph/db-add                            {:fn #(state/pub-event! [:graph/new-db-graph])
                                             ;; TODO: Remove this once feature is released
                                             :inactive (not config/db-graph-enabled?)
                                             :binding false}

   :graph/save                              {:fn      #(state/pub-event! [:graph/save])
                                             :binding []}

   :graph/re-index                          {:fn      (fn []
                                                        (p/let [multiple-windows? (ipc/ipc "graphHasMultipleWindows" (state/get-current-repo))]
                                                          (state/pub-event! [:graph/ask-for-re-index (atom multiple-windows?) nil])))
                                             :binding []}

   :command/run                             {:binding  "mod+shift+1"
                                             :inactive (not (util/electron?))
                                             :fn       #(do
                                                          (editor-handler/escape-editing)
                                                          (state/pub-event! [:command/run]))}

   :go/home                                 {:binding "g h"
                                             :fn      #(route-handler/redirect-to-home!)}

   :go/all-pages                            {:binding "g a"
                                             :fn      route-handler/redirect-to-all-pages!}

   :go/graph-view                           {:binding "g g"
                                             :fn      route-handler/redirect-to-graph-view!}

   :go/all-graphs                           {:binding "g shift+g"
                                             :fn      route-handler/redirect-to-all-graphs}

   :go/whiteboards                          {:binding "g w"
                                             :fn      route-handler/redirect-to-whiteboard-dashboard!}

   :go/keyboard-shortcuts                   {:binding "g s"
                                             :fn      #(state/pub-event! [:modal/keymap])}

   :go/tomorrow                             {:binding "g t"
                                             :fn      journal-handler/go-to-tomorrow!}

   :go/next-journal                         {:binding "g n"
                                             :fn      journal-handler/go-to-next-journal!}

   :go/prev-journal                         {:binding "g p"
                                             :fn      journal-handler/go-to-prev-journal!}

   :go/flashcards                           {:binding "g f"
                                             :fn      (fn []
                                                        (if (state/modal-opened?)
                                                          (state/close-modal!)
                                                          (state/pub-event! [:modal/show-cards])))}

   :ui/toggle-document-mode                 {:binding "t d"
                                             :fn      state/toggle-document-mode!}

   :ui/toggle-settings                      {:binding (if mac? ["t s" "mod+,"] "t s")
                                             :fn      ui-handler/toggle-settings-modal!}

   :ui/toggle-right-sidebar                 {:binding "t r"
                                             :fn      ui-handler/toggle-right-sidebar!}

   :ui/toggle-left-sidebar                  {:binding "t l"
                                             :fn      state/toggle-left-sidebar!}

   :ui/toggle-help                          {:binding "shift+/"
                                             :fn      ui-handler/toggle-help!}

   :ui/toggle-theme                         {:binding "t t"
                                             :fn      state/toggle-theme!}

   :ui/toggle-contents                      {:binding "alt+shift+c"
                                             :fn      ui-handler/toggle-contents!}

   :command/toggle-favorite                 {:binding "mod+shift+f"
                                             :fn      page-handler/toggle-favorite!}

   :editor/open-file-in-default-app         {:binding  "mod+d mod+a"
                                             :inactive (not (util/electron?))
                                             :fn       page-handler/open-file-in-default-app}

   :editor/open-file-in-directory           {:binding  "mod+d mod+i"
                                             :inactive (not (util/electron?))
                                             :fn       page-handler/open-file-in-directory}

   :editor/copy-current-file                {:binding  false
                                             :inactive (not (util/electron?))
                                             :fn       page-handler/copy-current-file}

   :editor/copy-page-url                    {:binding  []
                                             :inactive (not (util/electron?))
                                             :fn       #(page-handler/copy-page-url)}

   :window/close                            {:binding  "mod+w"
                                             :inactive (not (util/electron?))
                                             :fn       window-handler/close!}

   :ui/toggle-wide-mode                     {:binding "t w"
                                             :fn      ui-handler/toggle-wide-mode!}

   :ui/select-theme-color                   {:binding "t i"
                                             :fn      plugin-handler/show-themes-modal!}

   :ui/goto-plugins                         {:binding  "t p"
                                             :inactive (not config/lsp-enabled?)
                                             :fn       plugin-handler/goto-plugins-dashboard!}

   :ui/install-plugins-from-file            {:binding  false
                                             :inactive (not (config/plugin-config-enabled?))
                                             :fn       plugin-config-handler/open-replace-plugins-modal}

   :ui/clear-all-notifications              {:binding []
                                             :fn      :frontend.handler.notification/clear-all!}

   :editor/toggle-open-blocks               {:binding "t o"
                                             :fn      editor-handler/toggle-open!}

   :ui/toggle-cards                         {:binding "t c"
                                             :fn      ui-handler/toggle-cards!}

   :git/commit                              {:binding  "mod+g c"
                                             :inactive (not (util/electron?))
                                             :fn       commit/show-commit-modal!}

   :dev/show-block-data                     {:binding  []
                                             :inactive (not (state/developer-mode?))
                                             :fn       :frontend.handler.common.developer/show-block-data}

   :dev/show-block-ast                      {:binding  []
                                             :inactive (not (state/developer-mode?))
                                             :fn       :frontend.handler.common.developer/show-block-ast}

   :dev/show-page-data                      {:binding  []
                                             :inactive (not (state/developer-mode?))
                                             :fn       :frontend.handler.common.developer/show-page-data}

   :dev/show-page-ast                       {:binding  []
                                             :inactive (not (state/developer-mode?))
                                             :fn       :frontend.handler.common.developer/show-page-ast}})

(let [keyboard-commands
      {::commands       (set (keys all-built-in-keyboard-shortcuts))
       ::dicts/commands dicts/abbreviated-commands}]
  (assert (= (::commands keyboard-commands) (::dicts/commands keyboard-commands))
          (str "Keyboard commands must have an english label"
               (data/diff (::commands keyboard-commands) (::commands keyboard-commands)))))

(defn- resolve-fn
  "Converts a keyword fn to the actual fn. The fn to be resolved needs to be
  marked as ^:export for advanced mode"
  [keyword-fn]
  (fn []
    (if-let [resolved-fn (some-> (find-ns-obj (namespace keyword-fn))
                                 (aget (munge (name keyword-fn))))]
      (resolved-fn)
      (throw (ex-info (str "Unable to resolve " keyword-fn " to a fn") {})))))

(defn build-category-map [ks]
  (->> (if (sequential? ks)
         ks (let [{:keys [ns includes excludes]} ks]
              (->> (keys all-built-in-keyboard-shortcuts)
                   (filter (fn [k]
                             (and (or (and ns (keyword? k)
                                           (contains? (->> (if (seqable? ns) (seq ns) [ns]) (map #(name %)) (set))
                                                      (namespace k)))
                                      (and includes (contains? (set includes) k)))
                                  (if (not (seq excludes)) true (not (contains? (set excludes) k)))))))))
       (select-keys all-built-in-keyboard-shortcuts)
       (remove (comp :inactive val))
       ;; Convert keyword fns to real fns
       (map (fn [[k v]]
              [k (if (keyword? (:fn v))
                   (assoc v :fn (resolve-fn (:fn v)))
                   v)]))
       (into {})))

;; This is the only var that should be publicly expose :fn functionality
(defonce ^:large-vars/data-var *config
  (atom
   {:shortcut.handler/date-picker
    (build-category-map {:ns :date-picker})

    :shortcut.handler/pdf
    (-> (build-category-map {:ns :pdf})
        (with-meta {:before m/enable-when-not-editing-mode!}))

    :shortcut.handler/whiteboard
    (-> (build-category-map {:ns :whiteboard})
        (with-meta {:before m/enable-when-not-editing-mode!}))

    :shortcut.handler/auto-complete
    (build-category-map {:ns :auto-complete})

    :shortcut.handler/cards
    (-> (build-category-map {:ns :cards})
        (with-meta {:before m/enable-when-not-editing-mode!}))

    :shortcut.handler/block-editing-only
    (-> (build-category-map
          [:editor/escape-editing
           :editor/backspace
           :editor/delete
           :editor/zoom-in
           :editor/zoom-out
           :editor/new-block
           :editor/new-line
           :editor/follow-link
           :editor/open-link-in-sidebar
           :editor/bold
           :editor/italics
           :editor/highlight
           :editor/strike-through
           :editor/clear-block
           :editor/kill-line-before
           :editor/kill-line-after
           :editor/beginning-of-block
           :editor/end-of-block
           :editor/forward-word
           :editor/backward-word
           :editor/forward-kill-word
           :editor/backward-kill-word
           :editor/replace-block-reference-at-point
           :editor/copy-embed
           :editor/paste-text-in-one-block-at-point
           :editor/insert-youtube-timestamp])
        (with-meta {:before m/enable-when-editing-mode!}))

    :shortcut.handler/editor-global
    (-> (build-category-map
          [:graph/export-as-html
           :graph/open
           :graph/remove
           :graph/add
           :graph/db-add
           :graph/save
           :graph/re-index
           :editor/cycle-todo
           :editor/up
           :editor/down
           :editor/left
           :editor/right
           :editor/select-up
           :editor/select-down
           :editor/move-block-up
           :editor/move-block-down
           :editor/open-edit
           :editor/select-block-up
           :editor/select-block-down
           :editor/select-parent
           :editor/delete-selection
           :editor/expand-block-children
           :editor/collapse-block-children
           :editor/indent
           :editor/outdent
           :editor/copy
           :editor/copy-text
           :editor/cut
           :command/toggle-favorite])
        (with-meta {:before m/enable-when-not-component-editing!}))

    :shortcut.handler/global-prevent-default
    (-> (build-category-map
          [:editor/insert-link
           :editor/select-all-blocks
           :editor/toggle-undo-redo-mode
           :editor/toggle-number-list
           :editor/undo
           :editor/redo
           :ui/toggle-brackets
           :go/search-in-page
           :go/search
           :go/electron-find-in-page
           :go/electron-jump-to-the-next
           :go/electron-jump-to-the-previous
           :go/backward
           :go/forward
           :search/re-index
           :sidebar/open-today-page
           :sidebar/clear
           :command/run
           :command-palette/toggle
           :editor/add-property
           :window/close])
        (with-meta {:before m/prevent-default-behavior}))

    :shortcut.handler/global-non-editing-only
    (-> (build-category-map
          [:go/home
           :go/journals
           :go/all-pages
           :go/flashcards
           :go/graph-view
           :go/all-graphs
           :go/whiteboards
           :go/keyboard-shortcuts
           :go/tomorrow
           :go/next-journal
           :go/prev-journal
           :ui/toggle-document-mode
           :ui/toggle-settings
           :ui/toggle-right-sidebar
           :ui/toggle-left-sidebar
           :ui/toggle-help
           :ui/toggle-theme
           :ui/toggle-contents
           :editor/open-file-in-default-app
           :editor/open-file-in-directory
           :editor/copy-current-file
           :editor/copy-page-url
           :editor/new-whiteboard
           :ui/toggle-wide-mode
           :ui/select-theme-color
           :ui/goto-plugins
           :ui/install-plugins-from-file
           :editor/toggle-open-blocks
           :ui/toggle-cards
           :ui/clear-all-notifications
           :git/commit
           :sidebar/close-top
           :dev/show-block-data
           :dev/show-block-ast
           :dev/show-page-data
           :dev/show-page-ast])
        (with-meta {:before m/enable-when-not-editing-mode!}))

    :shortcut.handler/misc
    ;; always overrides the copy due to "mod+c mod+s"
    {:misc/copy (:misc/copy all-built-in-keyboard-shortcuts)}}))

;; To add a new entry to this map, first add it here and then
;; a description for it in frontend.dicts.en/dicts
;; Full list of categories for docs purpose
(defonce ^:large-vars/data-var *category
  (atom
   {:shortcut.category/basics
    [:editor/new-block
     :editor/new-line
     :editor/indent
     :editor/outdent
     :editor/select-all-blocks
     :editor/select-parent
     :go/search
     :go/search-in-page
     :go/electron-find-in-page
     :go/electron-jump-to-the-next
     :go/electron-jump-to-the-previous
     :editor/undo
     :editor/redo
     :editor/copy
     :editor/copy-text
     :editor/cut]

    :shortcut.category/formatting
    [:editor/bold
     :editor/insert-link
     :editor/italics
     :editor/strike-through
     :editor/highlight]

    :shortcut.category/navigating
    [:editor/up
     :editor/down
     :editor/left
     :editor/right
     :editor/collapse-block-children
     :editor/expand-block-children
     :editor/toggle-open-blocks
     :go/backward
     :go/forward
     :go/home
     :go/journals
     :go/all-pages
     :go/graph-view
     :go/all-graphs
     :go/whiteboards
     :go/flashcards
     :go/tomorrow
     :go/next-journal
     :go/prev-journal
     :go/keyboard-shortcuts]

    :shortcut.category/block-editing
    [:editor/backspace
     :editor/delete
     :editor/indent
     :editor/outdent
     :editor/new-block
     :editor/new-line
     :editor/zoom-in
     :editor/zoom-out
     :editor/cycle-todo
     :editor/follow-link
     :editor/open-link-in-sidebar
     :editor/move-block-up
     :editor/move-block-down
     :editor/escape-editing
     :editor/add-property]

    :shortcut.category/block-command-editing
    [:editor/backspace
     :editor/clear-block
     :editor/kill-line-before
     :editor/kill-line-after
     :editor/beginning-of-block
     :editor/end-of-block
     :editor/forward-word
     :editor/backward-word
     :editor/forward-kill-word
     :editor/backward-kill-word
     :editor/replace-block-reference-at-point
     :editor/copy-embed
     :editor/paste-text-in-one-block-at-point
     :editor/select-up
     :editor/select-down]

    :shortcut.category/block-selection
    [:editor/open-edit
     :editor/select-all-blocks
     :editor/select-parent
     :editor/select-block-up
     :editor/select-block-down
     :editor/delete-selection]

    :shortcut.category/toggle
    [:ui/toggle-help
     :editor/toggle-open-blocks
     :editor/toggle-undo-redo-mode
     :editor/toggle-number-list
     :ui/toggle-wide-mode
     :ui/toggle-cards
     :ui/toggle-document-mode
     :ui/toggle-brackets
     :ui/toggle-theme
     :ui/toggle-left-sidebar
     :ui/toggle-right-sidebar
     :ui/toggle-settings
     :ui/toggle-contents]

    :shortcut.category/whiteboard
    [:editor/new-whiteboard
     :whiteboard/select
     :whiteboard/pan
     :whiteboard/portal
     :whiteboard/pencil
     :whiteboard/highlighter
     :whiteboard/eraser
     :whiteboard/connector
     :whiteboard/text
     :whiteboard/rectangle
     :whiteboard/ellipse
     :whiteboard/reset-zoom
     :whiteboard/zoom-to-fit
     :whiteboard/zoom-to-selection
     :whiteboard/zoom-out
     :whiteboard/zoom-in
     :whiteboard/send-backward
     :whiteboard/send-to-back
     :whiteboard/bring-forward
     :whiteboard/bring-to-front
     :whiteboard/lock
     :whiteboard/unlock
     :whiteboard/group
     :whiteboard/ungroup
     :whiteboard/toggle-grid]

    :shortcut.category/others
    [:pdf/previous-page
     :pdf/next-page
     :pdf/close
     :pdf/find
     :command/toggle-favorite
     :command/run
     :command-palette/toggle
     :graph/export-as-html
     :graph/open
     :graph/remove
     :graph/add
     :graph/save
     :graph/re-index
     :sidebar/close-top
     :sidebar/clear
     :sidebar/open-today-page
     :search/re-index
     :editor/insert-youtube-timestamp
     :editor/open-file-in-default-app
     :editor/open-file-in-directory
     :editor/copy-page-url
     :window/close
     :auto-complete/prev
     :auto-complete/next
     :auto-complete/complete
     :auto-complete/shift-complete
     :auto-complete/meta-complete
     :auto-complete/open-link
     :date-picker/prev-day
     :date-picker/next-day
     :date-picker/prev-week
     :date-picker/next-week
     :date-picker/complete
     :git/commit
     :dev/show-block-data
     :dev/show-block-ast
     :dev/show-page-data
     :dev/show-page-ast
     :ui/clear-all-notifications]

    :shortcut.category/plugins
    []}))

(let [category-maps {::category       (set (keys @*category))
                     ::dicts/category dicts/categories}]
  (assert (= (::category category-maps) (::dicts/category category-maps))
          (str "Keys for category maps must have an english label "
               (data/diff (::category category-maps) (::dicts/category category-maps)))))

(defn get-category-shortcuts
  "Active list of categories for docs purpose"
  [name]
  (get @*category name))

(def *shortcut-cmds (atom {}))

(defn add-shortcut!
  [handler-id id shortcut-map]
  (swap! *config assoc-in [handler-id id] shortcut-map)
  (swap! *shortcut-cmds assoc id (:cmd shortcut-map))
  (let [plugin? (str/starts-with? (str id) ":plugin.")
        category (or (:category shortcut-map)
                     (if plugin?
                       :shortcut.category/plugins
                       :shortcut.category/others))]
    (swap! *category update category #(conj % id))))

(defn remove-shortcut!
  [handler-id id]
  (swap! *config medley/dissoc-in [handler-id id])
  (swap! *shortcut-cmds dissoc id)
  (doseq [category (keys @*category)]
    (swap! *category update category (fn [ids] (remove #(= % id) ids)))))<|MERGE_RESOLUTION|>--- conflicted
+++ resolved
@@ -406,13 +406,8 @@
                                                          (state/pub-event! [:modal/command-palette]))}
 
    :graph/export-as-html                    {:fn      #(export-handler/download-repo-as-html!
-<<<<<<< HEAD
-                                                        (state/get-current-repo))
-                                             :binding false}
-=======
                                                          (state/get-current-repo))
                                              :binding []}
->>>>>>> 6be6edfc
 
    :graph/open                              {:fn      #(do
                                                          (editor-handler/escape-editing)
