(ns frontend.modules.shortcut.core
  (:require [clojure.string :as str]
            [frontend.handler.config :as config]
            [frontend.handler.notification :as notification]
            [frontend.modules.shortcut.data-helper :as dh]
            [frontend.modules.shortcut.config :as shortcut-config]
            [frontend.state :as state]
            [frontend.util :as util]
            [goog.events :as events]
            [goog.ui.KeyboardShortcutHandler.EventType :as EventType]
            [lambdaisland.glogi :as log]
            [medley.core :as medley])
  (:import [goog.events KeyCodes KeyHandler KeyNames]
           [goog.ui KeyboardShortcutHandler]))

(def *installed (atom {}))
(def *inited? (atom false))
(def *pending (atom []))

(def global-keys #js
  [KeyCodes/TAB
   KeyCodes/ENTER
   KeyCodes/BACKSPACE KeyCodes/DELETE
   KeyCodes/UP KeyCodes/LEFT KeyCodes/DOWN KeyCodes/RIGHT])

(def key-names (js->clj KeyNames))

<<<<<<< HEAD
(declare register-shortcut!)

(defn consume-pending-shortcuts!
  []
  (when (and @*inited? (seq @*pending))
    (doseq [[handler-id id shortcut] @*pending]
      (register-shortcut! handler-id id shortcut))
    (reset! *pending [])))
=======
(defn- get-handler-by-id
  [handler-id]
  (-> (some #(= (:group %) handler-id) (vals @*installed))
      first
      :handler))
>>>>>>> 0d5161f4

(defn register-shortcut!
  "Register a shortcut, notice the id need to be a namespaced keyword to avoid
  conflicts.
  Example:
  (register-shortcut! :shortcut.handler/misc :foo/bar {:binding \"mod+shift+8\"
     :fn (fn [_state _event]
     (js/alert \"test shortcut\"))})"
  ([handler-id id]
   (register-shortcut! handler-id id nil))
  ([handler-id id shortcut-map]
<<<<<<< HEAD
   (if (and (keyword? handler-id) (not @*inited?))
     (swap! *pending conj [handler-id id shortcut-map])
     (when-let [handler (if (or (string? handler-id) (keyword? handler-id))
                          (let [handler-id (keyword handler-id)]
                            (-> (get @*installed handler-id)
                                :handler))
                          ;; handler
                          handler-id)]

       (when shortcut-map
         (shortcut-config/add-shortcut! handler-id id shortcut-map))

       (when-not (false? (dh/shortcut-binding id))
         (doseq [k (dh/shortcut-binding id)]
           (try
             (log/debug :shortcut/register-shortcut {:id id :binding k})
             (.registerShortcut handler (util/keyname id) k)
             (catch js/Object e
               (log/error :shortcut/register-shortcut {:id      id
                                                       :binding k
                                                       :error   e})
               (notification/show! (str/join " " [id k (.-message e)]) :error false)))))))))
=======
   (when-let [handler (if (or (string? handler-id) (keyword? handler-id))
                        (let [handler-id (keyword handler-id)]
                          (get-handler-by-id handler-id))
                        ;; handler
                        handler-id)]

     (when shortcut-map
       (shortcut-config/add-shortcut! handler-id id shortcut-map))

     (when-not (false? (dh/shortcut-binding id))
       (doseq [k (dh/shortcut-binding id)]
         (try
           (log/debug :shortcut/register-shortcut {:id id :binding k})
           (.registerShortcut handler (util/keyname id) k)
           (catch js/Object e
             (log/error :shortcut/register-shortcut {:id id
                                                     :binding k
                                                     :error e})
             (notification/show! (str/join " " [id k (.-message e)]) :error false))))))))
>>>>>>> 0d5161f4

(defn unregister-shortcut!
  "Unregister a shortcut.
  Example:
  (unregister-shortcut! :shortcut.handler/misc :foo/bar)"
  [handler-id shortcut-id]
<<<<<<< HEAD
  (when-let [handler (-> (get @*installed handler-id)
                         :handler)]
    (when-let [ks (dh/shortcut-binding shortcut-id)]
      (doseq [k ks]
        (.unregisterShortcut ^js handler k)))
    (shortcut-config/remove-shortcut! handler-id shortcut-id)))
=======
  (when-let [handler (get-handler-by-id handler-id)]
    (when shortcut-id
      (let [k (dh/shortcut-binding shortcut-id)]
        (.unregisterShortcut ^js handler k))
      (shortcut-config/remove-shortcut! handler-id shortcut-id))))
>>>>>>> 0d5161f4

(defn uninstall-shortcut!
  [install-id]
  (when-let [handler (-> (get @*installed install-id)
                         :handler)]
    (.dispose ^js handler)
    (swap! *installed dissoc install-id)))

(defn install-shortcut!
  [handler-id {:keys [set-global-keys?
                      prevent-default?
                      skip-installed?
                      state]
               :or   {set-global-keys? true
                      prevent-default? false
                      skip-installed? false}}]
  (let [shortcut-map (dh/shortcut-map handler-id state)
        handler      (new KeyboardShortcutHandler js/window)]
    ;; set arrows enter, tab to global
    (when set-global-keys?
      (.setGlobalKeys handler global-keys))

    (.setAlwaysPreventDefault handler prevent-default?)

    ;; register shortcuts
    (doseq [[id _] shortcut-map]
      ;; (log/info :shortcut/install-shortcut {:id id :shortcut (dh/shortcut-binding id)})
      (register-shortcut! handler id))

    (let [f (fn [e]
              (let [shortcut-map (dh/shortcut-map handler-id state)
                    dispatch-fn (get shortcut-map (keyword (.-identifier e)))]
                ;; trigger fn
                (when dispatch-fn (dispatch-fn e))))
          install-id (medley/random-uuid)
          data       {install-id
                      {:group      handler-id
                       :dispatch-fn f
                       :handler    handler}}]

      (events/listen handler EventType/SHORTCUT_TRIGGERED f)

      (when-not skip-installed?
        (swap! *installed merge data))

      install-id)))

(defn- install-shortcuts!
  []
  (->> [:shortcut.handler/misc
        :shortcut.handler/editor-global
        :shortcut.handler/global-non-editing-only
        :shortcut.handler/global-prevent-default]
       (map #(install-shortcut! % {}))
       doall))

(defn mixin [handler-id]
  {:did-mount
   (fn [state]
     (let [install-id (install-shortcut! handler-id {:state state})]
       (assoc state ::install-id install-id)))

   :did-remount (fn [old-state new-state]
                  (uninstall-shortcut! (::install-id old-state))
                  (when-let [install-id (install-shortcut! handler-id {:state new-state})]
                    (assoc new-state ::install-id install-id)))
   :will-unmount
   (fn [state]
     (when-let [install-id (::install-id state)]
       (uninstall-shortcut! install-id))
     state)})

(defn unlisten-all []
  (doseq [{:keys [handler group]} (vals @*installed)
          :when (not= group :shortcut.handler/misc)]
    (.removeAllListeners handler)))

(defn listen-all []
  (doseq [{:keys [handler group dispatch-fn]} (vals @*installed)
          :when (not= group :shortcut.handler/misc)]
    (events/listen handler EventType/SHORTCUT_TRIGGERED dispatch-fn)))

(defn disable-all-shortcuts []
  {:did-mount
   (fn [state]
     (unlisten-all)
     state)

   :will-unmount
   (fn [state]
     (listen-all)
     state)})

(defn refresh!
  "Always use this function to refresh shortcuts"
  []
  (log/info :shortcut/refresh @*installed)
  (doseq [id (keys @*installed)]
    (uninstall-shortcut! id))
  (install-shortcuts!)
  (state/pub-event! [:shortcut-handler-refreshed]))

(defn- name-with-meta [e]
  (let [ctrl    (.-ctrlKey e)
        alt     (.-altKey e)
        meta    (.-metaKey e)
        shift   (.-shiftKey e)
        keyname (get key-names (str (.-keyCode e)))]
    (cond->> keyname
      ctrl  (str "ctrl+")
      alt   (str "alt+")
      meta  (str "meta+")
      shift (str "shift+"))))

(defn- keyname [e]
  (let [name (get key-names (str (.-keyCode e)))]
    (case name
      nil nil
      ("ctrl" "shift" "alt" "esc") nil
      (str " " (name-with-meta e)))))

(defn record! []
  {:did-mount
   (fn [state]
     (let [handler (KeyHandler. js/document)
           keystroke (:rum/local state)]

       (doseq [id (keys @*installed)]
         (uninstall-shortcut! id))

       (events/listen handler "key"
                      (fn [e]
                        (.preventDefault e)
                        (swap! keystroke #(str % (keyname e)))))

       (assoc state ::key-record-handler handler)))

   :will-unmount
   (fn [{:rum/keys [args local] :as state}]
     (let [k (first args)
           keystroke (str/trim @local)]
       (when-not (empty? keystroke)
         (config/set-config! :shortcuts (merge
                                         (:shortcuts (state/get-config))
                                         {k keystroke}))))

     (when-let [^js handler (::key-record-handler state)]
       (.dispose handler))

     (js/setTimeout #(refresh!) 500)

     (dissoc state ::key-record-handler))})<|MERGE_RESOLUTION|>--- conflicted
+++ resolved
@@ -25,7 +25,6 @@
 
 (def key-names (js->clj KeyNames))
 
-<<<<<<< HEAD
 (declare register-shortcut!)
 
 (defn consume-pending-shortcuts!
@@ -34,13 +33,12 @@
     (doseq [[handler-id id shortcut] @*pending]
       (register-shortcut! handler-id id shortcut))
     (reset! *pending [])))
-=======
+
 (defn- get-handler-by-id
   [handler-id]
-  (-> (some #(= (:group %) handler-id) (vals @*installed))
+  (-> (filter #(= (:group %) handler-id) (vals @*installed))
       first
       :handler))
->>>>>>> 0d5161f4
 
 (defn register-shortcut!
   "Register a shortcut, notice the id need to be a namespaced keyword to avoid
@@ -52,13 +50,12 @@
   ([handler-id id]
    (register-shortcut! handler-id id nil))
   ([handler-id id shortcut-map]
-<<<<<<< HEAD
    (if (and (keyword? handler-id) (not @*inited?))
      (swap! *pending conj [handler-id id shortcut-map])
      (when-let [handler (if (or (string? handler-id) (keyword? handler-id))
                           (let [handler-id (keyword handler-id)]
-                            (-> (get @*installed handler-id)
-                                :handler))
+                            (get-handler-by-id handler-id))
+
                           ;; handler
                           handler-id)]
 
@@ -75,47 +72,17 @@
                                                        :binding k
                                                        :error   e})
                (notification/show! (str/join " " [id k (.-message e)]) :error false)))))))))
-=======
-   (when-let [handler (if (or (string? handler-id) (keyword? handler-id))
-                        (let [handler-id (keyword handler-id)]
-                          (get-handler-by-id handler-id))
-                        ;; handler
-                        handler-id)]
-
-     (when shortcut-map
-       (shortcut-config/add-shortcut! handler-id id shortcut-map))
-
-     (when-not (false? (dh/shortcut-binding id))
-       (doseq [k (dh/shortcut-binding id)]
-         (try
-           (log/debug :shortcut/register-shortcut {:id id :binding k})
-           (.registerShortcut handler (util/keyname id) k)
-           (catch js/Object e
-             (log/error :shortcut/register-shortcut {:id id
-                                                     :binding k
-                                                     :error e})
-             (notification/show! (str/join " " [id k (.-message e)]) :error false))))))))
->>>>>>> 0d5161f4
 
 (defn unregister-shortcut!
   "Unregister a shortcut.
   Example:
   (unregister-shortcut! :shortcut.handler/misc :foo/bar)"
   [handler-id shortcut-id]
-<<<<<<< HEAD
-  (when-let [handler (-> (get @*installed handler-id)
-                         :handler)]
+  (when-let [handler (get-handler-by-id handler-id)]
     (when-let [ks (dh/shortcut-binding shortcut-id)]
       (doseq [k ks]
         (.unregisterShortcut ^js handler k)))
     (shortcut-config/remove-shortcut! handler-id shortcut-id)))
-=======
-  (when-let [handler (get-handler-by-id handler-id)]
-    (when shortcut-id
-      (let [k (dh/shortcut-binding shortcut-id)]
-        (.unregisterShortcut ^js handler k))
-      (shortcut-config/remove-shortcut! handler-id shortcut-id))))
->>>>>>> 0d5161f4
 
 (defn uninstall-shortcut!
   [install-id]
