(ns frontend.modules.file.core
  (:require [clojure.string :as string]
            [frontend.config :as config]
            [frontend.date :as date]
            [frontend.db :as db]
            [frontend.db.utils :as db-utils]
            [frontend.modules.file.uprint :as up]
            [frontend.state :as state]
            [frontend.util.property :as property]
            [frontend.util.fs :as fs-util]
<<<<<<< HEAD
            [frontend.util :as util]
            [frontend.handler.file :as file-handler]
            [frontend.version :as version]))
=======
            [frontend.handler.file :as file-handler]
            [frontend.db.model :as model]))
>>>>>>> 04b6bcf5

(defn- indented-block-content
  [content spaces-tabs]
  (let [lines (string/split-lines content)]
    (string/join (str "\n" spaces-tabs) lines)))

(defn- content-with-collapsed-state
  "Only accept nake content (without any indentation)"
  [format content collapsed?]
  (cond
    collapsed?
    (property/insert-property format content :collapsed true)

    ;; Don't check properties. Collapsed is an internal state log as property in file, but not counted into properties
    (false? collapsed?)
    (property/remove-property format :collapsed content)

    :else
    content))

(defn transform-content
  [{:block/keys [collapsed? format pre-block? unordered content left page parent properties]} level {:keys [heading-to-list?]}]
  (let [heading (:heading properties)
        markdown? (= :markdown format)
        content (or content "")
        pre-block? (or pre-block?
                       (and (= page parent left) ; first block
                            markdown?
                            (string/includes? (first (string/split-lines content)) ":: ")))
        content (cond
                  pre-block?
                  (let [content (string/trim content)]
                    (str content "\n"))

                  :else
                  (let [markdown-top-heading? (and markdown?
                                                   (= parent page)
                                                   (not unordered)
                                                   heading)
                        [prefix spaces-tabs]
                        (cond
                          (= format :org)
                          [(->>
                            (repeat level "*")
                            (apply str)) ""]

                          markdown-top-heading?
                          ["" ""]

                          :else
                          (let [level (if (and heading-to-list? heading)
                                        (if (> heading 1)
                                          (dec heading)
                                          heading)
                                        level)
                                spaces-tabs (->>
                                             (repeat (dec level) (state/get-export-bullet-indentation))
                                             (apply str))]
                            [(str spaces-tabs "-") (str spaces-tabs "  ")]))
                        content (if heading-to-list?
                                  (-> (string/replace content #"^\s?#+\s+" "")
                                      (string/replace #"^\s?#+\s?$" ""))
                                  content)
                        content (content-with-collapsed-state format content collapsed?)
                        new-content (indented-block-content (string/trim content) spaces-tabs)
                        sep (if (or markdown-top-heading?
                                    (string/blank? new-content))
                              ""
                              " ")]
                    (str prefix sep new-content)))]
    content))

(defn- edn-transform-blocks
  [page-block blocks]
  (let [ref-keys [:block/refs
                  :block/path-refs
                  :block/left
                  :block/parent
                  :block/tags
                  :block/alias
                  :block/namespace]
        ref-ids (->>
                 (mapcat (fn [block]
                           (->>
                            (select-keys block ref-keys)
                            vals
                            (mapcat (fn [ref] (if (map? ref)
                                                [(:db/id ref)]
                                                (map :db/id ref))))))
                         (cons page-block blocks))
                 (remove nil?)
                 (set))
        refs (db/pull-many (state/get-current-repo)
                           '[:db/id :block/uuid :block/name]
                           ref-ids)
        id->uuid (zipmap (map :db/id refs) (map :block/uuid refs))
        refs-blocks (->> (map #(dissoc % :db/id) refs)
                         (filter :block/name)
                         (remove #(= (:block/uuid %) (:block/uuid page-block)))
                         (vec))
        blocks (mapv (fn [block]
                       (let [b (dissoc block
                                       :db/id :block/format :block/level :block/unordered
                                       :block/journal? :block/journal-day :block/page)]
                         (->>
                          (reduce (fn [b k]
                                    (update b k
                                            (fn [refs]
                                              (if (map? refs)
                                                (when (or (not= (:db/id refs) (:db/id page-block))
                                                          (= k :block/left))
                                                  [:block/uuid (get id->uuid (:db/id refs))])
                                                (->>
                                                 (remove (fn [ref] (= (:db/id page-block) (:db/id ref))) refs)
                                                 (map (fn [item]
                                                        [:block/uuid (get id->uuid (:db/id item))]))
                                                 (set)))))) b ref-keys)
                          (filter (fn [[_ v]]
                                    (or (and (coll? v) (seq v))
                                        (and (not (coll? v)) v))))
                          (into {}))))
                     blocks)]
    {:blocks blocks
     :refs refs-blocks}))

(defn- tree->file-content-aux
  [tree {:keys [init-level] :as opts}]
  (let [block-contents (transient [])]
    (loop [[f & r] tree level init-level]
      (if (nil? f)
        (->> block-contents persistent! flatten (remove nil?))
        (let [page? (nil? (:block/page f))
              content (if page? nil (transform-content f level opts))
              new-content
              (if-let [children (seq (:block/children f))]
                (cons content (tree->file-content-aux children {:init-level (inc level)}))
                [content])]
          (conj! block-contents new-content)
          (recur r level))))))

(defn tree->file-content
  [tree opts]
  (->> (tree->file-content-aux tree opts) (string/join "\n")))


(def init-level 1)

(defn- transact-file-tx-if-not-exists!
  [page ok-handler]
  (when-let [repo (state/get-current-repo)]
    (when (:block/name page)
      (let [format (name (state/get-preferred-file-format repo))
            title (string/capitalize (:block/name page))
            whiteboard-page? (model/whiteboard-page? page)
            format (if whiteboard-page? "edn" format)
            journal-page? (date/valid-journal-title? title)
            journal-title (date/normalize-journal-title title)
            filename (if (and journal-page? (not (string/blank? journal-title)))
                       (date/date->file-name journal-title)
                       (-> (or (:block/original-name page) (:block/name page))
                           (fs-util/file-name-sanity)))
            sub-dir (cond
                      journal-page?    (config/get-journals-directory)
                      whiteboard-page? (config/get-whiteboards-directory)
                      :else            (config/get-pages-directory))
            ext (if (= format "markdown") "md" format)
            file-path (config/get-page-file-path repo sub-dir filename ext)
            file {:file/path file-path}
            tx [{:file/path file-path}
                {:block/name (:block/name page)
                 :block/file file}]]
        (db/transact! tx)
        (when ok-handler (ok-handler))))))

(defn- remove-transit-ids
  [block]
  (let [block (dissoc block :db/id :block/file)
        ref-keys [:block/namespace :block/tags :block/alias]
        ref-ids (->>
                 (select-keys block ref-keys)
                 vals
                 (mapcat (fn [ref] (if (map? ref)
                                     [(:db/id ref)]
                                     (map :db/id ref))))
                 (remove nil?)
                 (set))
        refs (db/pull-many (state/get-current-repo)
                           '[:db/id :block/uuid]
                           ref-ids)
        id->uuid (zipmap (map :db/id refs) (map :block/uuid refs))]
    (->>
     (reduce (fn [b k]
               (update b k
                       (fn [refs]
                         (if (map? refs)
                           [:block/uuid (get id->uuid (:db/id refs))]
                           (->> refs
                                (map (fn [item]
                                       [:block/uuid (get id->uuid (:db/id item))]))
                                (set))))))
             block
             ref-keys)
     (filter (fn [[_ v]]
               (or (and (coll? v) (seq v))
                   (and (not (coll? v)) v))))
     (into {}))))

(defn save-tree-aux!
  [page-block tree]
  (let [page-block (db/pull (:db/id page-block))
        file-db-id (-> page-block :block/file :db/id)
        file-path (-> (db-utils/entity file-db-id) :file/path)]
    (if (and (string? file-path) (not-empty file-path))
      (let [ext (util/get-file-ext file-path)
            new-content (cond
                          ;; TODO: treat as "edn" below too
                          (= "whiteboard" (:block/type page-block))
                          (->
                           (up/ugly-pr-str {:blocks tree
                                            :pages (list (remove-transit-ids page-block))})
                           (string/triml))
                          
                          (= "edn" ext)
                          (let [{:keys [blocks refs]} (edn-transform-blocks page-block tree)]
                            (with-out-str
                              (util/pprint
                               {:version version/edn-file-format-version
                                :page (remove-transit-ids page-block)
                                :blocks blocks
                                :refs refs})))

                          :else
                                                                        (tree->file-content tree {:init-level init-level}))
                                files [[file-path new-content]]
                                repo (state/get-current-repo)]
                            (file-handler/alter-files-handler! repo files {} {}))
                          ;; In e2e tests, "card" page in db has no :file/path
                          (js/console.error "File path from page-block is not valid" page-block tree))))

(defn save-tree!
  [page-block tree]
  {:pre [(map? page-block)]}
  (let [ok-handler #(save-tree-aux! page-block tree)
        file (or (:block/file page-block)
                 (when-let [page (:db/id (:block/page page-block))]
                   (:block/file (db-utils/entity page))))]
    (if file
      (ok-handler)
      (transact-file-tx-if-not-exists! page-block ok-handler))))<|MERGE_RESOLUTION|>--- conflicted
+++ resolved
@@ -8,14 +8,10 @@
             [frontend.state :as state]
             [frontend.util.property :as property]
             [frontend.util.fs :as fs-util]
-<<<<<<< HEAD
             [frontend.util :as util]
             [frontend.handler.file :as file-handler]
+            [frontend.db.model :as model]
             [frontend.version :as version]))
-=======
-            [frontend.handler.file :as file-handler]
-            [frontend.db.model :as model]))
->>>>>>> 04b6bcf5
 
 (defn- indented-block-content
   [content spaces-tabs]
@@ -237,7 +233,7 @@
                            (up/ugly-pr-str {:blocks tree
                                             :pages (list (remove-transit-ids page-block))})
                            (string/triml))
-                          
+
                           (= "edn" ext)
                           (let [{:keys [blocks refs]} (edn-transform-blocks page-block tree)]
                             (with-out-str
