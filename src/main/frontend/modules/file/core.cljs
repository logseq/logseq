(ns frontend.modules.file.core
  (:require [clojure.string :as string]
            [frontend.config :as config]
            [frontend.date :as date]
            [frontend.db :as db]
            [frontend.db.utils :as db-utils]
            [frontend.modules.file.uprint :as up]
            [frontend.state :as state]
            [frontend.util.property :as property]
            [frontend.util.fs :as fs-util]
            [frontend.util :as util]
            [frontend.handler.file :as file-handler]
            [frontend.version :as version]))

(defn- indented-block-content
  [content spaces-tabs]
  (let [lines (string/split-lines content)]
    (string/join (str "\n" spaces-tabs) lines)))

(defn- content-with-collapsed-state
  "Only accept nake content (without any indentation)"
  [format content collapsed?]
  (cond
    collapsed?
    (property/insert-property format content :collapsed true)

    ;; Don't check properties. Collapsed is an internal state log as property in file, but not counted into properties
    (false? collapsed?)
    (property/remove-property format :collapsed content)

    :else
    content))

(defn transform-content
  [{:block/keys [collapsed? format pre-block? unordered content left page parent properties]} level {:keys [heading-to-list?]}]
  (let [heading (:heading properties)
        markdown? (= :markdown format)
        content (or content "")
        pre-block? (or pre-block?
                       (and (= page parent left) ; first block
                            markdown?
                            (string/includes? (first (string/split-lines content)) ":: ")))
        content (cond
                  pre-block?
                  (let [content (string/trim content)]
                    (str content "\n"))

                  :else
                  (let [markdown-top-heading? (and markdown?
                                                   (= parent page)
                                                   (not unordered)
                                                   heading)
                        [prefix spaces-tabs]
                        (cond
                          (= format :org)
                          [(->>
                            (repeat level "*")
                            (apply str)) ""]

                          markdown-top-heading?
                          ["" ""]

                          :else
                          (let [level (if (and heading-to-list? heading)
                                        (if (> heading 1)
                                          (dec heading)
                                          heading)
                                        level)
                                spaces-tabs (->>
                                             (repeat (dec level) (state/get-export-bullet-indentation))
                                             (apply str))]
                            [(str spaces-tabs "-") (str spaces-tabs "  ")]))
                        content (if heading-to-list?
                                  (-> (string/replace content #"^\s?#+\s+" "")
                                      (string/replace #"^\s?#+\s?$" ""))
                                  content)
                        content (content-with-collapsed-state format content collapsed?)
                        new-content (indented-block-content (string/trim content) spaces-tabs)
                        sep (if (or markdown-top-heading?
                                    (string/blank? new-content))
                              ""
                              " ")]
                    (str prefix sep new-content)))]
    content))

(defn- edn-transform-blocks
  [page-block blocks]
  (let [ref-keys [:block/refs
                  :block/path-refs
                  :block/left
                  :block/parent
                  :block/tags
                  :block/alias
                  :block/namespace]
        ref-ids (->>
                 (mapcat (fn [block]
                           (->>
                            (select-keys block ref-keys)
                            vals
                            (mapcat (fn [ref] (if (map? ref)
                                                [(:db/id ref)]
                                                (map :db/id ref))))))
                         (cons page-block blocks))
                 (remove nil?)
                 (set))
        refs (db/pull-many (state/get-current-repo)
                           '[:db/id :block/uuid :block/name]
                           ref-ids)
        id->uuid (zipmap (map :db/id refs) (map :block/uuid refs))
        refs-blocks (->> (map #(dissoc % :db/id) refs)
                         (filter :block/name)
                         (remove #(= (:block/uuid %) (:block/uuid page-block)))
                         (vec))
        blocks (mapv (fn [block]
                       (let [b (dissoc block
                                       :db/id :block/format :block/level :block/unordered
                                       :block/journal? :block/journal-day :block/page)]
                         (->>
                          (reduce (fn [b k]
                                    (update b k
                                            (fn [refs]
                                              (if (map? refs)
                                                (when (or (not= (:db/id refs) (:db/id page-block))
                                                          (= k :block/left))
                                                  [:block/uuid (get id->uuid (:db/id refs))])
                                                (->>
                                                 (remove (fn [ref] (= (:db/id page-block) (:db/id ref))) refs)
                                                 (map (fn [item]
                                                        [:block/uuid (get id->uuid (:db/id item))]))
                                                 (set)))))) b ref-keys)
                          (filter (fn [[_ v]]
                                    (or (and (coll? v) (seq v))
                                        (and (not (coll? v)) v))))
                          (into {}))))
                     blocks)]
    {:blocks blocks
     :refs refs-blocks}))

(defn- tree->file-content-aux
  [tree {:keys [init-level] :as opts}]
  (let [block-contents (transient [])]
    (loop [[f & r] tree level init-level]
      (if (nil? f)
        (->> block-contents persistent! flatten (remove nil?))
        (let [page? (nil? (:block/page f))
              content (if page? nil (transform-content f level opts))
              new-content
              (if-let [children (seq (:block/children f))]
                (cons content (tree->file-content-aux children {:init-level (inc level)}))
                [content])]
          (conj! block-contents new-content)
          (recur r level))))))

(defn tree->file-content
  [tree opts]
  (->> (tree->file-content-aux tree opts) (string/join "\n")))


(def init-level 1)

(defn- transact-file-tx-if-not-exists!
  [page ok-handler]
  (when-let [repo (state/get-current-repo)]
    (when (:block/name page)
      (let [format (name (state/get-preferred-file-format repo))
            title (string/capitalize (:block/name page))
            whiteboard-page? (= "whiteboard" (:block/type page))
            format (if whiteboard-page? "edn" format)
            journal-page? (date/valid-journal-title? title)
            journal-title (date/normalize-journal-title title)
            filename (if (and journal-page? (not (string/blank? journal-title)))
                       (date/date->file-name journal-title)
                       (-> (or (:block/original-name page) (:block/name page))
                           (fs-util/file-name-sanity)))
            sub-dir (cond
                      journal-page?    (config/get-journals-directory)
                      whiteboard-page? (config/get-whiteboards-directory)
                      :else            (config/get-pages-directory))
            ext (if (= format "markdown") "md" format)
            file-path (config/get-page-file-path repo sub-dir filename ext)
            file {:file/path file-path}
            tx [{:file/path file-path}
                {:block/name (:block/name page)
                 :block/file file}]]
        (db/transact! tx)
        (when ok-handler (ok-handler))))))

(defn- remove-transit-ids
  [block]
  (let [block (dissoc block :db/id :block/file)
        ref-keys [:block/namespace :block/tags :block/alias]
        ref-ids (->>
                 (select-keys block ref-keys)
                 vals
                 (mapcat (fn [ref] (if (map? ref)
                                     [(:db/id ref)]
                                     (map :db/id ref))))
                 (remove nil?)
                 (set))
        refs (db/pull-many (state/get-current-repo)
                           '[:db/id :block/uuid]
                           ref-ids)
        id->uuid (zipmap (map :db/id refs) (map :block/uuid refs))]
    (->>
     (reduce (fn [b k]
               (update b k
                       (fn [refs]
                         (if (map? refs)
                           [:block/uuid (get id->uuid (:db/id refs))]
                           (->> refs
                                (map (fn [item]
                                       [:block/uuid (get id->uuid (:db/id item))]))
                                (set))))))
             block
             ref-keys)
     (filter (fn [[_ v]]
               (or (and (coll? v) (seq v))
                   (and (not (coll? v)) v))))
     (into {}))))

(defn save-tree-aux!
  [page-block tree]
  (let [page-block (db/pull (:db/id page-block))
        file-db-id (-> page-block :block/file :db/id)
        file-path (-> (db-utils/entity file-db-id) :file/path)]
    (if (and (string? file-path) (not-empty file-path))
<<<<<<< HEAD
      (let [ext (util/get-file-ext file-path)
            new-content (cond
                          ;; TODO: treat as "edn" below too
                          (= "whiteboard" (:block/type page-block))
                          (pr-str {:blocks tree
                                   :pages (list (remove-transit-ids page-block))})

                          (= "edn" ext)
                          (let [{:keys [blocks refs]} (edn-transform-blocks page-block tree)]
                            (with-out-str
                              (util/pprint
                               {:version version/edn-file-format-version
                                :page (remove-transit-ids page-block)
                                :blocks blocks
                                :refs refs})))

                          :else
=======
      (let [new-content (if (= "whiteboard" (:block/type page-block))
                          (->
                           (up/ugly-pr-str {:blocks tree
                                            :pages (list (remove-transit-ids page-block))})
                           (string/triml))
>>>>>>> e7e49f2f
                          (tree->file-content tree {:init-level init-level}))
            files [[file-path new-content]]
            repo (state/get-current-repo)]
        (file-handler/alter-files-handler! repo files {} {}))
      ;; In e2e tests, "card" page in db has no :file/path
      (js/console.error "File path from page-block is not valid" page-block tree))))

(defn save-tree!
  [page-block tree]
  {:pre [(map? page-block)]}
  (let [ok-handler #(save-tree-aux! page-block tree)
        file (or (:block/file page-block)
                 (when-let [page (:db/id (:block/page page-block))]
                   (:block/file (db-utils/entity page))))]
    (if file
      (ok-handler)
      (transact-file-tx-if-not-exists! page-block ok-handler))))<|MERGE_RESOLUTION|>--- conflicted
+++ resolved
@@ -224,14 +224,15 @@
         file-db-id (-> page-block :block/file :db/id)
         file-path (-> (db-utils/entity file-db-id) :file/path)]
     (if (and (string? file-path) (not-empty file-path))
-<<<<<<< HEAD
       (let [ext (util/get-file-ext file-path)
             new-content (cond
                           ;; TODO: treat as "edn" below too
                           (= "whiteboard" (:block/type page-block))
-                          (pr-str {:blocks tree
-                                   :pages (list (remove-transit-ids page-block))})
-
+                          (->
+                           (up/ugly-pr-str {:blocks tree
+                                            :pages (list (remove-transit-ids page-block))})
+                           (string/triml))
+                          
                           (= "edn" ext)
                           (let [{:keys [blocks refs]} (edn-transform-blocks page-block tree)]
                             (with-out-str
@@ -242,19 +243,12 @@
                                 :refs refs})))
 
                           :else
-=======
-      (let [new-content (if (= "whiteboard" (:block/type page-block))
-                          (->
-                           (up/ugly-pr-str {:blocks tree
-                                            :pages (list (remove-transit-ids page-block))})
-                           (string/triml))
->>>>>>> e7e49f2f
-                          (tree->file-content tree {:init-level init-level}))
-            files [[file-path new-content]]
-            repo (state/get-current-repo)]
-        (file-handler/alter-files-handler! repo files {} {}))
-      ;; In e2e tests, "card" page in db has no :file/path
-      (js/console.error "File path from page-block is not valid" page-block tree))))
+                                                                        (tree->file-content tree {:init-level init-level}))
+                                files [[file-path new-content]]
+                                repo (state/get-current-repo)]
+                            (file-handler/alter-files-handler! repo files {} {}))
+                          ;; In e2e tests, "card" page in db has no :file/path
+                          (js/console.error "File path from page-block is not valid" page-block tree))))
 
 (defn save-tree!
   [page-block tree]
