(ns frontend.modules.outliner.tree
  (:require [frontend.db :as db]
            [frontend.db.model :as model]
            [clojure.string :as string]
            [frontend.state :as state]
            [logseq.graph-parser.whiteboard :as gp-whiteboard]))

(defprotocol INode
  (-get-id [this])
  (-get-parent-id [this])
  (-set-parent-id [this parent-id])
  (-get-left-id [this])
  (-set-left-id [this left-id])

  (-get-parent [this])
  (-get-left [this])
  (-get-right [this])
  (-get-down [this])

  (-save [this db])
  (-del [this db children?])
  (-get-children [this]))

(defn satisfied-inode?
  [node]
  (satisfies? INode node))

(defn- blocks->vec-tree-aux
  [blocks root]
  (let [root-id (:db/id root)
        blocks (remove gp-whiteboard/shape-block? blocks)
        parent-blocks (group-by #(get-in % [:block/parent :db/id]) blocks) ;; exclude whiteboard shapes
        sort-fn (fn [parent]
                  (db/sort-by-left (get parent-blocks parent) {:db/id parent}))
        block-children (fn block-children [parent level]
                         (map (fn [m]
                                (let [id (:db/id m)
                                      children (-> (block-children id (inc level))
                                                   (db/sort-by-left m))]
                                  (assoc m
                                         :block/level level
                                         :block/children children)))
                           (sort-fn parent)))]
    (block-children root-id 1)))

(defn- get-root-and-page
  [repo root-id]
  (if (string? root-id)
    (if-let [id (parse-uuid root-id)]
      [false (db/entity repo [:block/uuid id])]
      [true (db/entity repo [:block/name (string/lower-case root-id)])])
    [false root-id]))

(defn blocks->vec-tree
  "`blocks` need to be in the same page."
  ([blocks root-id]
   (blocks->vec-tree (state/get-current-repo) blocks root-id))
  ([repo blocks root-id]
   (let [[page? root] (get-root-and-page repo (str root-id))]
     (if-not root ; custom query
       blocks
       (let [result (blocks->vec-tree-aux blocks root)]
         (if page?
           result
           ;; include root block
           (let [root-block (some #(when (= (:db/id %) (:db/id root)) %) blocks)
                 root-block (assoc root-block :block/children result)]
             [root-block])))))))

(defn- tree [parent->children root default-level]
  (let [root-id (:db/id root)
        nodes (fn nodes [parent-id level]
                (mapv (fn [b]
                        (let [b' (assoc b :block/level (inc level))
                              children (nodes (:db/id b) (inc level))]
                          (if (seq children)
                            (assoc b' :block/children children)
                            b')))
                      (let [parent {:db/id parent-id}]
                        (-> (get parent->children parent)
                            (model/try-sort-by-left parent)))))
        children (nodes root-id 1)
        root' (assoc root :block/level (or default-level 1))]
    (if (seq children)
      (assoc root' :block/children children)
      root')))

(defn block-entity->map
  [e]
<<<<<<< HEAD
  {:db/id (:db/id e)
   :block/uuid (:block/uuid e)
   :block/parent {:db/id (:db/id (:block/parent e))}
   :block/left {:db/id (:db/id (:block/left e))}
   :block/page (:block/page e)
   :block/refs (:block/refs e)
   :block/children (:block/children e)
   :block/content (:block/content e)})
=======
  (cond-> {:db/id (:db/id e)
           :block/uuid (:block/uuid e)
           :block/parent {:db/id (:db/id (:block/parent e))}
           :block/page (:block/page e)}
    (:db/id (:block/left e))
    (assoc :block/left {:db/id (:db/id (:block/left e))})
    (:block/refs e)
    (assoc :block/refs (:block/refs e))
    (:block/children e)
    (assoc :block/children (:block/children e))))
>>>>>>> 7cc1c5aa

(defn filter-top-level-blocks
  [blocks]
  (let [id->blocks (zipmap (map :db/id blocks) blocks)]
    (filter #(nil?
              (id->blocks
               (:db/id (:block/parent (id->blocks (:db/id %)))))) blocks)))

(defn non-consecutive-blocks->vec-tree
  "`blocks` need to be in the same page."
  ([blocks]
   (non-consecutive-blocks->vec-tree blocks 1))
  ([blocks default-level]
   (let [blocks (map block-entity->map blocks)
         top-level-blocks (filter-top-level-blocks blocks)
         top-level-blocks' (model/try-sort-by-left top-level-blocks (:block/parent (first top-level-blocks)))
         parent->children (group-by :block/parent blocks)]
     (map #(tree parent->children % (or default-level 1)) top-level-blocks'))))

(defn- sort-blocks-aux
  [parents parent-groups]
  (mapv (fn [parent]
          (let [parent-id {:db/id (:db/id parent)}
                children (db/sort-by-left (get @parent-groups parent-id) parent)
                _ (swap! parent-groups #(dissoc % parent-id))
                sorted-nested-children (when (not-empty children) (sort-blocks-aux children parent-groups))]
                    (if sorted-nested-children [parent sorted-nested-children] [parent])))
        parents))

(defn sort-blocks
  "sort blocks by parent & left"
  [blocks-exclude-root root]
  (let [parent-groups (atom (group-by :block/parent blocks-exclude-root))]
    (flatten (concat (sort-blocks-aux [root] parent-groups) (vals @parent-groups)))))

(defn get-sorted-block-and-children
  [repo db-id]
  (when-let [root-block (db/pull db-id)]
    (let [blocks (db/get-block-and-children repo (:block/uuid root-block))
          blocks-exclude-root (remove (fn [b] (= (:db/id b) db-id)) blocks)]
      (sort-blocks blocks-exclude-root root-block))))<|MERGE_RESOLUTION|>--- conflicted
+++ resolved
@@ -87,16 +87,6 @@
 
 (defn block-entity->map
   [e]
-<<<<<<< HEAD
-  {:db/id (:db/id e)
-   :block/uuid (:block/uuid e)
-   :block/parent {:db/id (:db/id (:block/parent e))}
-   :block/left {:db/id (:db/id (:block/left e))}
-   :block/page (:block/page e)
-   :block/refs (:block/refs e)
-   :block/children (:block/children e)
-   :block/content (:block/content e)})
-=======
   (cond-> {:db/id (:db/id e)
            :block/uuid (:block/uuid e)
            :block/parent {:db/id (:db/id (:block/parent e))}
@@ -107,7 +97,6 @@
     (assoc :block/refs (:block/refs e))
     (:block/children e)
     (assoc :block/children (:block/children e))))
->>>>>>> 7cc1c5aa
 
 (defn filter-top-level-blocks
   [blocks]
