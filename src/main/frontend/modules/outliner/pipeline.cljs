--- conflicted
+++ resolved
@@ -98,22 +98,6 @@
                                (when (seq deleted-block-uuids)
                                  (delete-property-parent-block-if-empty tx-report deleted-block-uuids))
 
-<<<<<<< HEAD
-        (let [updated-blocks (remove (fn [b] (contains? (set deleted-block-uuids)  (:block/uuid b))) blocks)
-              tx-id (get-in tx-report' [:tempids :db/current-tx])
-              update-tx-ids (->>
-                             (map (fn [b]
-                                    (when-let [db-id (:db/id b)]
-                                      {:db/id db-id
-                                       :block/tx-id tx-id})) updated-blocks)
-                             (remove nil?))]
-          (when (and (seq update-tx-ids)
-                     (not (:update-tx-ids? tx-meta)))
-            (db/transact! repo update-tx-ids {:replace? true
-                                              :update-tx-ids? true}))
-          (when (not config/publishing?)
-            (persist-db/<transact-data repo (:tx-data tx-report) (:tx-meta tx-report))))
-=======
                                  ;; update block/tx-id
                                (let [updated-blocks (remove (fn [b] (contains? (set deleted-block-uuids)  (:block/uuid b))) blocks)
                                      tx-id (get-in tx-report [:tempids :db/current-tx])]
@@ -123,7 +107,6 @@
                                            {:db/id db-id
                                             :block/tx-id tx-id})) updated-blocks)
                                   (remove nil?)))))]
->>>>>>> 16aa7d3f
 
         (when (and (not config/publishing?) (not pipeline-replace?))
           (let [tx-report' (db/transact! repo replace-full-tx {:replace? true
