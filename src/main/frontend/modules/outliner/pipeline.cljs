(ns frontend.modules.outliner.pipeline
  (:require [frontend.modules.datascript-report.core :as ds-report]
<<<<<<< HEAD
            [frontend.modules.outliner.file :as file]))
=======
            [frontend.modules.outliner.file :as file]
            [frontend.db :as db]
            [frontend.state :as state]
            [frontend.util :as util]))
>>>>>>> 353a2555

(defn updated-block-hook
  [block])

(defn updated-page-hook
  [page]
  (let [page (db/entity (:db/id page))
        path (:file/path (:block/file page))
        page-title (or (:block/original-name page)
                       (:block/name page))]
    (prn "[DEBUG] 2. Start writing file: "
         {:page-id (:db/id page)
          :page (:block/name page)
          :file path})
    (when (util/electron?)
      (state/wait-for-write-ack! page-title path)))
  (file/sync-to-file page))

(defn invoke-hooks
  [tx-report]
  (let [{:keys [blocks pages]} (ds-report/get-blocks-and-pages tx-report)]
    (doseq [p (seq pages)] (updated-page-hook p))
    (doseq [b (seq blocks)] (updated-block-hook b))))<|MERGE_RESOLUTION|>--- conflicted
+++ resolved
@@ -1,13 +1,9 @@
 (ns frontend.modules.outliner.pipeline
   (:require [frontend.modules.datascript-report.core :as ds-report]
-<<<<<<< HEAD
-            [frontend.modules.outliner.file :as file]))
-=======
             [frontend.modules.outliner.file :as file]
             [frontend.db :as db]
             [frontend.state :as state]
             [frontend.util :as util]))
->>>>>>> 353a2555
 
 (defn updated-block-hook
   [block])
