--- conflicted
+++ resolved
@@ -48,25 +48,6 @@
   (let [page-block (db/pull repo '[*] page-db-id)
         page-db-id (:db/id page-block)
         whiteboard? (= "whiteboard" (:block/type page-block))
-<<<<<<< HEAD
-        blocks-count (model/get-page-blocks-count repo page-db-id)]
-    (if (or (and (> blocks-count 500)
-                 (not (state/input-idle? repo {:diff 3000}))) ;; long page
-            ;; when this whiteboard page is just being updated
-            (and whiteboard? (not (state/whiteboard-idle? repo))))
-      (async/put! (state/get-file-write-chan) [repo page-db-id])
-      (let [pull-keys (if whiteboard? whiteboard-blocks-pull-keys-with-persisted-ids '[*])
-            blocks (model/get-page-blocks-no-cache repo (:block/name page-block) {:pull-keys pull-keys})
-            blocks (if whiteboard? (map cleanup-whiteboard-block blocks) blocks)]
-        (when-not (and (= 1 (count blocks))
-                       (string/blank? (:block/content (first blocks)))
-                       (nil? (:block/file page-block)))
-          (let [tree-or-blocks (if whiteboard? blocks
-                                   (tree/blocks->vec-tree repo blocks (:block/name page-block)))]
-            (if page-block
-              (file/save-tree! page-block tree-or-blocks)
-              (js/console.error (str "can't find page id: " page-db-id)))))))))
-=======
         blocks-count (model/get-page-blocks-count repo page-db-id)
         blocks-just-deleted? (and (zero? blocks-count)
                                   (contains? #{:delete-blocks :move-blocks} outliner-op))]
@@ -74,7 +55,7 @@
       (if (or (and (> blocks-count 500)
                    (not (state/input-idle? repo {:diff 3000}))) ;; long page
               ;; when this whiteboard page is just being updated
-              (and whiteboard? (not (state/whiteboard-page-idle? repo page-block))))
+              (and whiteboard? (not (state/whiteboard-idle? repo))))
         (async/put! (state/get-file-write-chan) [repo page-db-id outliner-op])
         (let [pull-keys (if whiteboard? whiteboard-blocks-pull-keys-with-persisted-ids '[*])
               blocks (model/get-page-blocks-no-cache repo (:block/name page-block) {:pull-keys pull-keys})
@@ -87,7 +68,6 @@
               (if page-block
                 (file/save-tree! page-block tree-or-blocks blocks-just-deleted?)
                 (js/console.error (str "can't find page id: " page-db-id))))))))))
->>>>>>> f223ef53
 
 (defn write-files!
   [pages]
