--- conflicted
+++ resolved
@@ -61,12 +61,8 @@
               :string]]
     [:ref/default-open-blocks-level :int]
     [:ref/linked-references-collapsed-threshold :int]
-<<<<<<< HEAD
     [:graph/settings [:map-of :keyword [:or :boolean :int :nil]]]
-=======
-    [:graph/settings [:map-of :keyword :boolean]]
     [:graph/forcesettings [:map-of :keyword :int]]
->>>>>>> 9b9868ba
     [:favorites [:vector :string]]
     ;; There isn't a :float yet
     [:srs/learning-fraction float?]
