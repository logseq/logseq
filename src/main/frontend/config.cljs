--- conflicted
+++ resolved
@@ -29,7 +29,7 @@
 
 (goog-define ENABLE-FILE-SYNC-PRODUCTION false)
 
-;; this is a feature flag to enable the account tab 
+;; this is a feature flag to enable the account tab
 ;; when it launches (when pro plan launches) it should be removed
 (def ENABLE-SETTINGS-ACCOUNT-TAB false)
 
@@ -485,13 +485,8 @@
 
 (defn get-current-repo-assets-root
   []
-<<<<<<< HEAD
   (when-let [repo-dir (and (local-file-based-graph? (state/get-current-repo))
-                            (get-repo-dir (state/get-current-repo)))]
-=======
-  (when-let [repo-dir (and (local-db? (state/get-current-repo))
                            (get-repo-dir (state/get-current-repo)))]
->>>>>>> 7cc1c5aa
     (path/path-join repo-dir "assets")))
 
 (defn get-custom-js-path
