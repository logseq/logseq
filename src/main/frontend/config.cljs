(ns frontend.config
  "App config and fns built on top of configuration"
  (:require [clojure.set :as set]
            [clojure.string :as string]
            [frontend.mobile.util :as mobile-util]
            [frontend.state :as state]
            [frontend.util :as util]
            [logseq.common.path :as path]
            [logseq.graph-parser.config :as gp-config]
            [logseq.graph-parser.util :as gp-util]
            [shadow.resource :as rc]
            [goog.crypt.Md5]
            [goog.crypt :as crypt]))

(goog-define DEV-RELEASE false)
(defonce dev-release? DEV-RELEASE)
(defonce dev? ^boolean (or dev-release? goog.DEBUG))

(goog-define PUBLISHING false)
(defonce publishing? PUBLISHING)

(goog-define REVISION "unknown")
(defonce revision REVISION)

(reset! state/publishing? publishing?)

(goog-define TEST false)
(def test? TEST)

(goog-define ENABLE-FILE-SYNC-PRODUCTION false)

;; this is a feature flag to enable the account tab
;; when it launches (when pro plan launches) it should be removed
(def ENABLE-SETTINGS-ACCOUNT-TAB false)

(if ENABLE-FILE-SYNC-PRODUCTION
  (do (def FILE-SYNC-PROD? true)
      (def LOGIN-URL
        "https://logseq-prod.auth.us-east-1.amazoncognito.com/login?client_id=3c7np6bjtb4r1k1bi9i049ops5&response_type=code&scope=email+openid+phone&redirect_uri=logseq%3A%2F%2Fauth-callback")
      (def API-DOMAIN "api.logseq.com")
      (def WS-URL "wss://ws.logseq.com/file-sync?graphuuid=%s")
      (def COGNITO-IDP "https://cognito-idp.us-east-1.amazonaws.com/")
      (def COGNITO-CLIENT-ID "69cs1lgme7p8kbgld8n5kseii6")
      (def REGION "us-east-1")
      (def USER-POOL-ID "us-east-1_dtagLnju8")
      (def IDENTITY-POOL-ID "us-east-1:d6d3b034-1631-402b-b838-b44513e93ee0")
      (def OAUTH-DOMAIN "logseq-prod.auth.us-east-1.amazoncognito.com")
      (def CONNECTIVITY-TESTING-S3-URL "https://logseq-connectivity-testing-prod.s3.us-east-1.amazonaws.com/logseq-connectivity-testing")
      )

  (do (def FILE-SYNC-PROD? false)
      (def LOGIN-URL
        "https://logseq-test2.auth.us-east-2.amazoncognito.com/login?client_id=3ji1a0059hspovjq5fhed3uil8&response_type=code&scope=email+openid+phone&redirect_uri=logseq%3A%2F%2Fauth-callback")
      (def API-DOMAIN "api-dev.logseq.com")
      (def WS-URL "wss://ws-dev.logseq.com/file-sync?graphuuid=%s")
      (def COGNITO-IDP "https://cognito-idp.us-east-2.amazonaws.com/")
      (def COGNITO-CLIENT-ID "1qi1uijg8b6ra70nejvbptis0q")
      (def REGION "us-east-2")
      (def USER-POOL-ID "us-east-2_kAqZcxIeM")
      (def IDENTITY-POOL-ID "us-east-2:cc7d2ad3-84d0-4faf-98fe-628f6b52c0a5")
      (def OAUTH-DOMAIN "logseq-test2.auth.us-east-2.amazoncognito.com")
      (def CONNECTIVITY-TESTING-S3-URL "https://logseq-connectivity-testing-prod.s3.us-east-1.amazonaws.com/logseq-connectivity-testing")))


(goog-define ENABLE-RTC-SYNC-PRODUCTION false)
(if ENABLE-RTC-SYNC-PRODUCTION
  (def RTC-WS-URL "wss://ws.logseq.com/rtc-sync?token=%s")
  (def RTC-WS-URL "wss://ws-dev.logseq.com/rtc-sync?token=%s"))
;; Feature flags
;; =============

(goog-define ENABLE-PLUGINS true)
(defonce feature-plugin-system-on? ENABLE-PLUGINS)

;; Desktop only as other platforms requires better understanding of their
;; multi-graph workflows and optimal place for a "global" dir
(def global-config-enabled? util/electron?)

;; User level configuration for whether plugins are enabled
(defonce lsp-enabled?
         (and (util/electron?)
              (not (false? feature-plugin-system-on?))
              (state/lsp-enabled?-or-theme)))

(defn plugin-config-enabled?
  []
  (and lsp-enabled? (global-config-enabled?)))

;; TODO: switch to `logseq-team` group check later @zhiyuan
(def db-graph-enabled? true)

;; :TODO: How to do this?
;; (defonce desktop? ^boolean goog.DESKTOP)

;; ============

(def app-name "logseq")
(def website
  (if dev?
    "http://localhost:3000"
    (util/format "https://%s.com" app-name)))

(def asset-domain (util/format "https://asset.%s.com"
                               app-name))

;; TODO: Remove this, switch to lazy loader
(defn asset-uri
  [path]
  (cond
    publishing?
    path

    (util/file-protocol?)
    (string/replace path "/static/" "./")

    :else
    (if dev? path
        (str asset-domain path))))

(def markup-formats
  #{:org :md :markdown :asciidoc :adoc :rst})

(def doc-formats
  #{:doc :docx :xls :xlsx :ppt :pptx :one :pdf :epub})

(def image-formats
  #{:png :jpg :jpeg :bmp :gif :webp :svg})

(def audio-formats
  #{:mp3 :ogg :mpeg :wav :m4a :flac :wma :aac})

(def video-formats
  #{:mp4 :webm :mov :flv :avi :mkv})

(def media-formats (set/union (gp-config/img-formats) audio-formats))

(defn extname-of-supported?
  ([input] (extname-of-supported?
            input
            [image-formats doc-formats audio-formats
             video-formats markup-formats
             (gp-config/text-formats)]))
  ([input formats]
   (when-let [input (some->
                     (cond-> input
                       (and (string? input)
                            (not (string/blank? input)))
                       (string/replace-first "." ""))
                     (util/safe-lower-case)
                     (keyword))]
     (boolean
       (some
         (fn [s]
           (contains? s input))
         formats)))))

(defn ext-of-video?
  ([s] (ext-of-video? s true))
  ([s html5?]
   (when-let [s (and (string? s) (util/get-file-ext s))]
     (let [video-formats (cond-> video-formats
                                 html5? (disj :mkv))]
       (extname-of-supported? s [video-formats])))))

(defn ext-of-audio?
  ([s] (ext-of-audio? s true))
  ([s html5?]
   (when-let [s (and (string? s) (util/get-file-ext s))]
     (let [audio-formats (cond-> audio-formats
                                 html5? (disj :wma :ogg))]
       (extname-of-supported? s [audio-formats])))))

(defn ext-of-image?
  [s]
  (when-let [s (and (string? s) (util/get-file-ext s))]
    (extname-of-supported? s [image-formats])))

(def mobile?
  "Triggering condition: Mobile phones
   *** Warning!!! ***
   For UX logic only! Don't use for FS logic
   iPad / Android Pad doesn't trigger!

   Same as config/mobile?"
  (when-not util/node-test?
    (util/safe-re-find #"Mobi" js/navigator.userAgent)))

;; TODO: protocol design for future formats support

(defn get-block-pattern
  [format]
  (gp-config/get-block-pattern (or format (state/get-preferred-format))))

(defn get-hr
  [format]
  (let [format (or format (keyword (state/get-preferred-format)))]
    (case format
      :org
      "-----"
      :markdown
      "---"
      "")))

(defn get-bold
  [format]
  (let [format (or format (keyword (state/get-preferred-format)))]
    (case format
      :org
      "*"
      :markdown
      "**"
      "")))

(defn get-italic
  [format]
  (let [format (or format (keyword (state/get-preferred-format)))]
    (case format
      :org
      "/"
      :markdown
      "*"
      "")))
(defn get-underline
  [format]
  (let [format (or format (keyword (state/get-preferred-format)))]
    (case format
      :org
      "_"
      :markdown ;; no underline for markdown
      ""
      "")))
(defn get-strike-through
  [format]
  (let [format (or format (keyword (state/get-preferred-format)))]
    (case format
      :org
      "+"
      :markdown
      "~~"
      "")))

(defn get-highlight
  [format]
  (case format
    :org
    "^^"
    :markdown
    "=="
    ""))

(defn get-code
  [format]
  (let [format (or format (keyword (state/get-preferred-format)))]
    (case format
      :org
      "~"
      :markdown
      "`"
      "")))

(defn get-empty-link-and-forward-pos
  [format]
  (case format
    :org
    ["[[][]]" 2]
    :markdown
    ["[]()" 1]
    ["" 0]))

(defn link-format
  [format label link]
  (if (not-empty label)
    (case format
      :org
      (util/format "[[%s][%s]]" link label)
      :markdown
      (util/format "[%s](%s)" label link))
    link))

(defn with-default-link
  [format link]
  (case format
    :org
    [(util/format "[[%s][]]" link)
     (+ 4 (count link))]
    :markdown
    [(util/format "[](%s)" link)
     1]
    ["" 0]))

(defn with-label-link
  [format label link]
  (case format
    :org
    [(util/format "[[%s][%s]]" link label)
     (+ 4 (count link) (count label))]
    :markdown
    [(util/format "[%s](%s)" label link)
     (+ 4 (count link) (count label))]
    ["" 0]))

(defn with-default-label
  [format label]
  (case format
    :org
    [(util/format "[[][%s]]" label)
     2]
    :markdown
    [(util/format "[%s]()" label)
     (+ 3 (count label))]
    ["" 0]))

(defn get-file-extension
  [format]
  (case (keyword format)
    :markdown
    "md"
    (name format)))

(defonce default-journals-directory "journals")
(defonce default-pages-directory "pages")
(defonce default-whiteboards-directory "whiteboards")

(defn get-pages-directory
  []
  (or (state/get-pages-directory) default-pages-directory))

(defn get-journals-directory
  []
  (or (state/get-journals-directory) default-journals-directory))

(defn get-whiteboards-directory
  []
  (or (state/get-whiteboards-directory) default-whiteboards-directory))

(defonce local-repo "local")

(defn demo-graph?
  "Demo graph or nil graph?"
  ([]
   (demo-graph? (state/get-current-repo)))
  ([repo-url]
   (or (nil? repo-url) (= repo-url local-repo))))

(defonce recycle-dir ".recycle")
(def config-file "config.edn")
(def custom-css-file "custom.css")
(def export-css-file "export.css")
(def custom-js-file "custom.js")
(def config-default-content (rc/inline "templates/config.edn"))
(def config-default-content-md5 (let [md5 (new crypt/Md5)]
                                  (.update md5 (crypt/stringToUtf8ByteArray config-default-content))
                                  (crypt/byteArrayToHex (.digest md5))))

;; NOTE: repo-url is the unique identifier of a repo.
;; - `local` => in-memory demo graph
;; - `logseq_local_/absolute/path/to/graph` => local graph, native fs backend
;; - `logseq_local_x:/absolute/path/to/graph` => local graph, native fs backend, on Windows
;; - `logseq_local_GraphName` => local graph, browser fs backend
;; - `logseq_db_GraphName` => db based graph, sqlite as backend
;; - Use `""` while writing global files

(defonce idb-db-prefix "logseq-db/")
(defonce local-db-prefix "logseq_local_")
(defonce local-handle "handle")
(defonce db-version-prefix "logseq_db_")

(defn local-file-based-graph?
  [s]
  (and (string? s)
       (string/starts-with? s local-db-prefix)))

(defn db-based-graph?
  [s]
  (boolean
   (and (string? s)
        (string/starts-with? s db-version-prefix))))

(defn get-local-asset-absolute-path
  [s]
  (str "/" (string/replace s #"^[./]*" "")))

(defn get-local-dir
  [repo]
  (if (db-based-graph? repo)
    (path/path-join (get-in @state/state [:system/info :home-dir])
                    "logseq"
                    "graphs"
                    (string/replace repo db-version-prefix ""))
    (string/replace repo local-db-prefix "")))

;; FIXME(andelf): this is not the reverse op of get-repo-dir, should be fixed
(defn get-local-repo
  [dir]
  (str local-db-prefix dir))

(defn get-repo-dir
  [repo-url]
  (let [db-based? (db-based-graph? repo-url)]
    (cond
      (nil? repo-url)
      (do
        (js/console.error "BUG: nil repo")
        nil)

      (and (util/electron?) db-based-graph?)
      (get-local-dir repo-url)

      db-based?
      (str "memory:///"
           (string/replace-first repo-url db-version-prefix ""))

      (and (util/electron?) (local-file-based-graph? repo-url))
      (get-local-dir repo-url)

      (and (mobile-util/native-platform?) (local-file-based-graph? repo-url))
      (let [dir (get-local-dir repo-url)]
        (if (string/starts-with? dir "file://")
          dir
          (path/path-join "file://" dir)))

    ;; Special handling for demo graph
      (= repo-url "local")
      "memory:///local"

    ;; nfs, browser-fs-access
    ;; Format: logseq_local_{dir-name}
      (local-file-based-graph? repo-url)
      (string/replace-first repo-url local-db-prefix "")

     ;; unit test
      (= repo-url "test-db")
      "/test-db"

      :else
      (do
        (js/console.error "Unknown Repo URL type:" repo-url)
        (str "/"
             (->> (take-last 2 (string/split repo-url #"/"))
                  (string/join "_")))))))

(defn get-string-repo-dir
  [repo-dir]
  (if (mobile-util/native-ios?)
    (str (if (mobile-util/in-iCloud-container-path? repo-dir)
           "iCloud"
           (cond (mobile-util/native-iphone?)
                 "On My iPhone"

                 (mobile-util/native-ipad?)
                 "On My iPad"

                 :else
                 "Local"))
         (->> (string/split repo-dir "Documents/")
              last
              gp-util/safe-decode-uri-component
              (str "/" (string/capitalize app-name) "/")))
    (get-repo-dir (get-local-repo repo-dir))))

(defn get-repo-fpath
  [repo-url path]
<<<<<<< HEAD
  (if (and (or (util/electron?) (mobile-util/native-platform?))
           (local-file-based-graph? repo-url))
    (path/path-join (get-repo-dir repo-url) path)
    (util/node-path.join (get-repo-dir repo-url) path)))
=======
  (path/path-join (get-repo-dir repo-url) path))
>>>>>>> 9e412168

(defn get-repo-config-path
  []
  (path/path-join app-name config-file))

(defn get-custom-css-path
  ([]
   (get-custom-css-path (state/get-current-repo)))
  ([repo]
   (if (db-based-graph? repo)
     (path/path-join app-name custom-css-file)
     (when-let [repo-dir (get-repo-dir repo)]
       (path/path-join repo-dir app-name custom-css-file)))))

(defn get-export-css-path
  ([]
   (get-export-css-path (state/get-current-repo)))
  ([repo]
   (when-let [repo-dir (get-repo-dir repo)]
     (path/path-join repo-dir app-name  export-css-file))))

(defn expand-relative-assets-path
  "Resolve all relative links in custom.css to assets:// URL"
  ;; ../assets/xxx -> {assets|file}://{current-graph-root-path}/xxx
  [source]
  (when-not (string/blank? source)
    (let [protocol (and (string? source)
                        (not (string/blank? source))
                        (if (util/electron?) "assets://" "file://"))
          ;; BUG: use "assets" as fake current directory
          assets-link-fn (fn [_]
                           (let [graph-root (get-repo-dir (state/get-current-repo))
                                 protocol (if (string/starts-with? graph-root "file:") "" protocol)
                                 full-path (path/path-join protocol graph-root "assets")]
                             (str (cond-> full-path
                                          (mobile-util/native-platform?)
                                          (mobile-util/convert-file-src))
                                  "/")))]
      (string/replace source #"\.\./assets/" assets-link-fn))))

(defn get-current-repo-assets-root
  []
  (when-let [repo-dir (and (local-file-based-graph? (state/get-current-repo))
                           (get-repo-dir (state/get-current-repo)))]
    (path/path-join repo-dir "assets")))

(defn get-custom-js-path
  ([]
   (get-custom-js-path (state/get-current-repo)))
  ([repo]
   (if (db-based-graph? repo)
     (path/path-join app-name custom-js-file)
     (when-let [repo-dir (get-repo-dir repo)]
       (path/path-join repo-dir app-name custom-js-file)))))

(defn get-block-hidden-properties
  []
  (:block-hidden-properties (state/get-config)))

(defonce page-ref-special-chars "~^")<|MERGE_RESOLUTION|>--- conflicted
+++ resolved
@@ -460,14 +460,7 @@
 
 (defn get-repo-fpath
   [repo-url path]
-<<<<<<< HEAD
-  (if (and (or (util/electron?) (mobile-util/native-platform?))
-           (local-file-based-graph? repo-url))
-    (path/path-join (get-repo-dir repo-url) path)
-    (util/node-path.join (get-repo-dir repo-url) path)))
-=======
   (path/path-join (get-repo-dir repo-url) path))
->>>>>>> 9e412168
 
 (defn get-repo-config-path
   []
