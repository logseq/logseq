--- conflicted
+++ resolved
@@ -129,7 +129,6 @@
   (let [{:keys [db search]} (@*sqlite-conns repo)]
     (close-db-aux! repo db search)))
 
-<<<<<<< HEAD
 (defn- create-or-open-db!
   [repo]
   (when-not (get-sqlite-conn repo)
@@ -141,17 +140,13 @@
       (swap! *sqlite-conns assoc repo {:db db
                                        :search search-db})
       (.exec db "PRAGMA locking_mode=exclusive")
-      (.exec db "create table if not exists kvs (addr INTEGER primary key, content TEXT)")
+      (sqlite-common-db/create-kvs-table! db)
       (search/create-tables-and-triggers! search-db)
-      (let [conn (or (d/restore-conn storage)
-                     (d/create-conn db-schema/schema-for-db-based-graph {:storage storage}))]
+      (let [conn (sqlite-common-db/get-storage-conn storage)]
         (swap! *datascript-conns assoc repo conn)
         nil))))
 
-(defn iter->vec [iter]
-=======
 (defn- iter->vec [iter]
->>>>>>> 16d0baf6
   (when iter
     (p/loop [acc []]
       (p/let [elem (.next iter)]
@@ -178,19 +173,6 @@
                         (rest dirs))]
             (p/recur result dirs)))))))
 
-(defn- create-or-open-db!
-  [repo]
-  (when-not (get-sqlite-conn repo)
-    (p/let [^js pool (<get-opfs-pool repo)
-            db (new (.-OpfsSAHPoolDb pool) (get-repo-path repo))
-            storage (new-sqlite-storage repo {})]
-      (swap! *sqlite-conns assoc repo db)
-      (.exec db "PRAGMA locking_mode=exclusive")
-      (sqlite-common-db/create-kvs-table! db)
-      (let [conn (sqlite-common-db/get-storage-conn storage)]
-        (swap! *datascript-conns assoc repo conn)
-        nil))))
-
 (comment
   (defn <remove-all-files!
     "!! Dangerous: use it only for development."
@@ -272,15 +254,9 @@
 
   (unsafeUnlinkDB
    [_this repo]
-<<<<<<< HEAD
    (p/let [pool (get-opfs-pool repo)
            _ (close-db! repo)
-=======
-   (p/let [db (get-sqlite-conn repo)
-           pool (<get-opfs-pool repo)
-           _ (when db (close-db! repo db))
->>>>>>> 16d0baf6
-           result (remove-vfs! pool)]
+           _result (remove-vfs! pool)]
      nil))
 
   (exportDB
