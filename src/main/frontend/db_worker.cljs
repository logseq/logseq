--- conflicted
+++ resolved
@@ -232,12 +232,6 @@
   (transact
    [_this repo tx-data tx-meta]
    (when-let [conn (get-datascript-conn repo)]
-<<<<<<< HEAD
-     (let [tx-data (edn/read-string tx-data)
-           tx-meta (edn/read-string tx-meta)]
-       (d/transact! conn tx-data tx-meta)
-       nil)))
-=======
      (util/profile
       "DB transact!"
       (try
@@ -248,7 +242,6 @@
         (catch :default e
           (prn :debug :error)
           (js/console.error e))))))
->>>>>>> 0ae74ee8
 
   (getInitialData
    [_this repo]
