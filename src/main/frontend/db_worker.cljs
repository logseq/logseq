(ns frontend.db-worker
  "Worker used for browser DB implementation"
  (:require [promesa.core :as p]
            [datascript.storage :refer [IStorage]]
            [clojure.edn :as edn]
            [datascript.core :as d]
            [logseq.db.sqlite.common-db :as sqlite-common-db]
            [shadow.cljs.modern :refer [defclass]]
            [datascript.transit :as dt]
            ["@logseq/sqlite-wasm" :default sqlite3InitModule]
            ["comlink" :as Comlink]
            [clojure.string :as string]
            [cljs-bean.core :as bean]
            [frontend.worker.search :as search]
            [frontend.util :as util]
            [logseq.db.sqlite.util :as sqlite-util]))

(defonce *sqlite (atom nil))
;; repo -> {:db conn :search conn}
(defonce *sqlite-conns (atom nil))
;; repo -> conn
(defonce *datascript-conns (atom nil))
;; repo -> pool
(defonce *opfs-pools (atom nil))

(defn- get-sqlite-conn
  [repo & {:keys [search?]
           :or {search? false}
           :as _opts}]
  (let [k (if search? :search :db)]
    (get-in @*sqlite-conns [repo k])))

(defn get-datascript-conn
  [repo]
  (get @*datascript-conns repo))

(defn get-opfs-pool
  [repo]
  (get @*opfs-pools repo))

(defn- <get-opfs-pool
  [graph]
  (or (get-opfs-pool graph)
<<<<<<< HEAD
      (p/let [^js pool (.installOpfsSAHPoolVfs @*sqlite #js {:name (str "logseq-pool-" (sanitize-db-name graph))
                                                             :initialCapacity 20})]
=======
      (p/let [^js pool (.installOpfsSAHPoolVfs @*sqlite #js {:name (str "logseq-pool-" graph)
                                                             :initialCapacity 10})]
>>>>>>> aeb5026a
        (swap! *opfs-pools assoc graph pool)
        pool)))

(defn- init-sqlite-module!
  []
  (when-not @*sqlite
    (p/let [electron? (string/includes? (.. js/location -href) "electron=true")
            base-url (str js/self.location.protocol "//" js/self.location.host)
            sqlite-wasm-url (if electron?
                              (js/URL. "sqlite3.wasm" (.. js/location -href))
                              (str base-url "/js/"))
            sqlite (sqlite3InitModule (clj->js {:url sqlite-wasm-url
                                                :print js/console.log
                                                :printErr js/console.error}))]
      (reset! *sqlite sqlite)
      nil)))

(def repo-path "/db.sqlite")

(defn- <export-db-file
  [repo]
  (p/let [^js pool (<get-opfs-pool repo)]
    (when pool
      (.exportFile ^js pool repo-path))))

(defn- <import-db
  [^js pool data]
  (.importDb ^js pool repo-path data))

(defn upsert-addr-content!
  "Upsert addr+data-seq"
  [repo data delete-addrs]
  (let [^Object db (get-sqlite-conn repo)]
    (assert (some? db) "sqlite db not exists")
    (.transaction db (fn [tx]
                       (doseq [item data]
                         (.exec tx #js {:sql "INSERT INTO kvs (addr, content) values ($addr, $content) on conflict(addr) do update set content = $content"
                                        :bind item}))

                       (doseq [addr delete-addrs]
                         (.exec db #js {:sql "Delete from kvs where addr = ?"
                                        :bind #js [addr]}))))))

(defn restore-data-from-addr
  [repo addr]
  (let [^Object db (get-sqlite-conn repo)]
    (assert (some? db) "sqlite db not exists")
    (when-let [content (-> (.exec db #js {:sql "select content from kvs where addr = ?"
                                          :bind #js [addr]
                                          :rowMode "array"})
                           ffirst)]
      (edn/read-string content))))

(defn new-sqlite-storage
  [repo _opts]
  (reify IStorage
    (-store [_ addr+data-seq delete-addrs]
      (util/profile
       (str "SQLite store addr+data count: " (count addr+data-seq))
       (let [data (map
                   (fn [[addr data]]
                     #js {:$addr addr
                          :$content (pr-str data)})
                   addr+data-seq)]
         (upsert-addr-content! repo data delete-addrs))))

    (-restore [_ addr]
      (restore-data-from-addr repo addr))))

(defn- close-db-aux!
  [repo ^Object db ^Object search]
  (swap! *sqlite-conns dissoc repo)
  (swap! *datascript-conns dissoc repo)
  (when db (.close db))
  (when search (.close search))
  (when-let [^js pool (get-opfs-pool repo)]
    (.releaseAccessHandles pool))
  (swap! *opfs-pools dissoc repo))

(defn- close-other-dbs!
  [repo]
  (doseq [[r {:keys [db search]}] @*sqlite-conns]
    (when-not (= repo r)
      (close-db-aux! r db search))))

(defn- close-db!
  [repo]
  (let [{:keys [db search]} (@*sqlite-conns repo)]
    (close-db-aux! repo db search)))

(defn- create-or-open-db!
  [repo]
  (when-not (get-sqlite-conn repo)
    (p/let [^js pool (<get-opfs-pool repo)
            capacity (.getCapacity pool)
            _ (when (zero? capacity)   ; file handle already releases since pool will be initialized only once
                (.acquireAccessHandles pool))
            path (get-repo-path repo)
            db (new (.-OpfsSAHPoolDb pool) path)
            search-db (new (.-OpfsSAHPoolDb pool) (str "search-" path))
            storage (new-sqlite-storage repo {})]
      (swap! *sqlite-conns assoc repo {:db db
                                       :search search-db})
      (.exec db "PRAGMA locking_mode=exclusive")
      (sqlite-common-db/create-kvs-table! db)
      (search/create-tables-and-triggers! search-db)
      (let [schema (sqlite-util/get-schema repo)
            conn (sqlite-common-db/get-storage-conn storage schema)]
        (swap! *datascript-conns assoc repo conn)
        nil))))

(defn- iter->vec [iter]
  (when iter
    (p/loop [acc []]
      (p/let [elem (.next iter)]
        (if (.-done elem)
          acc
          (p/recur (conj acc (.-value elem))))))))

(defn- <list-all-files
  []
  (let [dir? #(= (.-kind %) "directory")]
    (p/let [^js root (.getDirectory js/navigator.storage)]
      (p/loop [result []
               dirs [root]]
        (if (empty? dirs)
          result
          (p/let [dir (first dirs)
                  result (conj result dir)
                  values-iter (when (dir? dir) (.values dir))
                  values (when values-iter (iter->vec values-iter))
                  current-dir-dirs (filter dir? values)
                  result (concat result values)
                  dirs (concat
                        current-dir-dirs
                        (rest dirs))]
            (p/recur result dirs)))))))

<<<<<<< HEAD
(comment
  (defn <remove-all-files!
    "!! Dangerous: use it only for development."
    []
    (p/let [all-files (<list-all-files)
            files (filter #(= (.-kind %) "file") all-files)
            dirs (filter #(= (.-kind %) "directory") all-files)
            _ (p/all (map (fn [file] (.remove file)) files))]
      (p/all (map (fn [dir] (.remove dir)) dirs)))))
=======
(defn- <db-exists?
  [graph]
  (->
   (p/let [^js root (.getDirectory js/navigator.storage)
           _dir-handle (.getDirectoryHandle root (str ".logseq-pool-" graph))]
     true)
   (p/catch
    (fn [_e]                           ; not found
      false))))

(defn- create-or-open-db!
  [repo]
  (when-not (get-sqlite-conn repo)
    (p/let [^js pool (<get-opfs-pool repo)
            capacity (.getCapacity pool)
            _ (when (zero? capacity)   ; file handle already releases since pool will be initialized only once
                (.acquireAccessHandles pool))
            db (new (.-OpfsSAHPoolDb pool) repo-path)
            storage (new-sqlite-storage repo {})]
      (swap! *sqlite-conns assoc repo db)
      (.exec db "PRAGMA locking_mode=exclusive")
      (sqlite-common-db/create-kvs-table! db)
      (let [conn (sqlite-common-db/get-storage-conn storage)]
        (swap! *datascript-conns assoc repo conn)
        nil))))
>>>>>>> aeb5026a

(defn- remove-vfs!
  [^js pool]
  (when pool
    (.removeVfs ^js pool)))

(defn- get-search-db
  [repo]
  (get-sqlite-conn repo {:search? true}))

#_:clj-kondo/ignore
(defclass SQLiteDB
  (extends js/Object)

  (constructor
   [this]
   (super))

  Object

  (getVersion
   [_this]
   (when-let [sqlite @*sqlite]
     (.-version sqlite)))

  (init
   [_this]
   (init-sqlite-module!))

  (listDB
   [_this]
   (p/let [all-files (<list-all-files)
           dbs (->>
                (keep (fn [file]
                        (when (and
                               (= (.-kind file) "directory")
                               (string/starts-with? (.-name file) ".logseq-pool-"))
                          (string/replace-first (.-name file) ".logseq-pool-" "")))
                      all-files)
                distinct)]
     ;; (prn :debug :all-files (map #(.-name %) all-files))
     ;; (prn :debug :all-files-count (count (filter
     ;;                                      #(= (.-kind %) "file")
     ;;                                      all-files)))
     ;; (prn :dbs dbs)
     (bean/->js dbs)))

  (createOrOpenDB
   [_this repo]
   (p/let [_ (close-other-dbs! repo)]
     (create-or-open-db! repo)))

  (getMaxTx
   [_this repo]
   (when-let [conn (get-datascript-conn repo)]
     (:max-tx @conn)))

  (transact
   [_this repo tx-data tx-meta]
   (when-let [conn (get-datascript-conn repo)]
     (util/profile
      "DB transact!"
      (try
        (let [tx-data (edn/read-string tx-data)
              tx-meta (edn/read-string tx-meta)]
          (d/transact! conn tx-data tx-meta)
          nil)
        (catch :default e
          (prn :debug :error)
          (js/console.error e))))))

  (getInitialData
   [_this repo]
   (when-let [conn (get-datascript-conn repo)]
     (->> (sqlite-common-db/get-initial-data @conn)
          dt/write-transit-str)))

  (unsafeUnlinkDB
   [_this repo]
   (p/let [pool (get-opfs-pool repo)
           _ (close-db! repo)
           _result (remove-vfs! pool)]
     nil))

  (releaseAccessHandles
   [_this repo]
   (when-let [^js pool (get-opfs-pool repo)]
     (.releaseAccessHandles pool)))

  (dbExists
   [_this repo]
   (<db-exists? repo))

  (exportDB
   [_this repo]
   (<export-db-file repo))

  (importDb
   [this repo data]
   (when-not (string/blank? repo)
     (p/let [pool (<get-opfs-pool repo)]
<<<<<<< HEAD
       (<import-db pool repo data))))

  ;; Search
  (search-blocks
   [this repo q option]
   (p/let [db (get-search-db repo)
           result (search/search-blocks db q (bean/->clj option))]
     (bean/->js result)))

  (search-upsert-blocks
   [this repo blocks]
   (p/let [db (get-search-db repo)]
     (search/upsert-blocks! db blocks)
     nil))

  (search-delete-blocks
   [this repo ids]
   (p/let [db (get-search-db repo)]
     (search/delete-blocks! db ids)
     nil))

  (search-truncate-tables
   [this repo]
   (p/let [db (get-search-db repo)]
     (search/truncate-table! db)
     nil)))
=======
       (<import-db pool data))))

  (dangeriousRemoveAllDbs
   [this repo]
   (p/let [dbs (.listDB this)]
     (p/all (map #(.unsafeUnlinkDB this %) dbs)))))
>>>>>>> aeb5026a

(defn init
  "web worker entry"
  []
  (let [^js obj (SQLiteDB.)]
    (Comlink/expose obj)))

(comment
  (defn <remove-all-files!
   "!! Dangerous: use it only for development."
   []
   (p/let [all-files (<list-all-files)
           files (filter #(= (.-kind %) "file") all-files)
           dirs (filter #(= (.-kind %) "directory") all-files)
           _ (p/all (map (fn [file] (.remove file)) files))]
     (p/all (map (fn [dir] (.remove dir)) dirs)))))<|MERGE_RESOLUTION|>--- conflicted
+++ resolved
@@ -41,13 +41,8 @@
 (defn- <get-opfs-pool
   [graph]
   (or (get-opfs-pool graph)
-<<<<<<< HEAD
-      (p/let [^js pool (.installOpfsSAHPoolVfs @*sqlite #js {:name (str "logseq-pool-" (sanitize-db-name graph))
+      (p/let [^js pool (.installOpfsSAHPoolVfs @*sqlite #js {:name (str "logseq-pool-" graph)
                                                              :initialCapacity 20})]
-=======
-      (p/let [^js pool (.installOpfsSAHPoolVfs @*sqlite #js {:name (str "logseq-pool-" graph)
-                                                             :initialCapacity 10})]
->>>>>>> aeb5026a
         (swap! *opfs-pools assoc graph pool)
         pool)))
 
@@ -145,9 +140,8 @@
             capacity (.getCapacity pool)
             _ (when (zero? capacity)   ; file handle already releases since pool will be initialized only once
                 (.acquireAccessHandles pool))
-            path (get-repo-path repo)
-            db (new (.-OpfsSAHPoolDb pool) path)
-            search-db (new (.-OpfsSAHPoolDb pool) (str "search-" path))
+            db (new (.-OpfsSAHPoolDb pool) repo-path)
+            search-db (new (.-OpfsSAHPoolDb pool) (str "search-" repo-path))
             storage (new-sqlite-storage repo {})]
       (swap! *sqlite-conns assoc repo {:db db
                                        :search search-db})
@@ -186,17 +180,6 @@
                         (rest dirs))]
             (p/recur result dirs)))))))
 
-<<<<<<< HEAD
-(comment
-  (defn <remove-all-files!
-    "!! Dangerous: use it only for development."
-    []
-    (p/let [all-files (<list-all-files)
-            files (filter #(= (.-kind %) "file") all-files)
-            dirs (filter #(= (.-kind %) "directory") all-files)
-            _ (p/all (map (fn [file] (.remove file)) files))]
-      (p/all (map (fn [dir] (.remove dir)) dirs)))))
-=======
 (defn- <db-exists?
   [graph]
   (->
@@ -206,23 +189,6 @@
    (p/catch
     (fn [_e]                           ; not found
       false))))
-
-(defn- create-or-open-db!
-  [repo]
-  (when-not (get-sqlite-conn repo)
-    (p/let [^js pool (<get-opfs-pool repo)
-            capacity (.getCapacity pool)
-            _ (when (zero? capacity)   ; file handle already releases since pool will be initialized only once
-                (.acquireAccessHandles pool))
-            db (new (.-OpfsSAHPoolDb pool) repo-path)
-            storage (new-sqlite-storage repo {})]
-      (swap! *sqlite-conns assoc repo db)
-      (.exec db "PRAGMA locking_mode=exclusive")
-      (sqlite-common-db/create-kvs-table! db)
-      (let [conn (sqlite-common-db/get-storage-conn storage)]
-        (swap! *datascript-conns assoc repo conn)
-        nil))))
->>>>>>> aeb5026a
 
 (defn- remove-vfs!
   [^js pool]
@@ -324,8 +290,7 @@
    [this repo data]
    (when-not (string/blank? repo)
      (p/let [pool (<get-opfs-pool repo)]
-<<<<<<< HEAD
-       (<import-db pool repo data))))
+       (<import-db pool data))))
 
   ;; Search
   (search-blocks
@@ -350,15 +315,12 @@
    [this repo]
    (p/let [db (get-search-db repo)]
      (search/truncate-table! db)
-     nil)))
-=======
-       (<import-db pool data))))
+     nil))
 
   (dangeriousRemoveAllDbs
    [this repo]
    (p/let [dbs (.listDB this)]
      (p/all (map #(.unsafeUnlinkDB this %) dbs)))))
->>>>>>> aeb5026a
 
 (defn init
   "web worker entry"
