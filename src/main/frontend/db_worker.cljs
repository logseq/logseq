(ns frontend.db-worker
  "Worker used for browser DB implementation"
  (:require [promesa.core :as p]
            [datascript.storage :refer [IStorage]]
            [clojure.edn :as edn]
            [datascript.core :as d]
            [logseq.db.sqlite.common-db :as sqlite-common-db]
            [shadow.cljs.modern :refer [defclass]]
            [datascript.transit :as dt]
            ["@logseq/sqlite-wasm" :default sqlite3InitModule]
            ["comlink" :as Comlink]
            [clojure.string :as string]
            [cljs-bean.core :as bean]
<<<<<<< HEAD
            [frontend.worker.search :as search]
            [logseq.db.sqlite.util :as sqlite-util]))
=======
            [frontend.util :as util]))
>>>>>>> 16aa7d3f

(defonce *sqlite (atom nil))
;; repo -> {:db conn :search conn}
(defonce *sqlite-conns (atom nil))
;; repo -> conn
(defonce *datascript-conns (atom nil))
;; repo -> pool
(defonce *opfs-pools (atom nil))

(defn sanitize-db-name
  [db-name]
  (-> db-name
      (string/replace " " "_")
      (string/replace "/" "_")
      (string/replace "\\" "_")
      (string/replace ":" "_")))

(defn- get-sqlite-conn
  [repo & {:keys [search?]
           :or {search? false}
           :as _opts}]
  (let [k (if search? :search :db)]
    (get-in @*sqlite-conns [repo k])))

(defn get-datascript-conn
  [repo]
  (get @*datascript-conns repo))

(defn get-opfs-pool
  [repo]
  (get @*opfs-pools repo))

(defn- <get-opfs-pool
  [graph]
  (or (get-opfs-pool graph)
<<<<<<< HEAD
      (p/let [^js pool (.installOpfsSAHPoolVfs @*sqlite #js {:name (str "logseq-pool-" graph)
                                                             :initialCapacity 20})]
=======
      (p/let [^js pool (.installOpfsSAHPoolVfs @*sqlite #js {:name (str "logseq-pool-" (sanitize-db-name graph))
                                                             :initialCapacity 10})]
>>>>>>> 16aa7d3f
        (swap! *opfs-pools assoc graph pool)
        pool)))

(defn- init-sqlite-module!
  []
  (when-not @*sqlite
    (p/let [electron? (string/includes? (.. js/location -href) "electron=true")
            base-url (str js/self.location.protocol "//" js/self.location.host)
            sqlite-wasm-url (if electron?
                              (js/URL. "sqlite3.wasm" (.. js/location -href))
                              (str base-url "/js/"))
            sqlite (sqlite3InitModule (clj->js {:url sqlite-wasm-url
                                                :print js/console.log
                                                :printErr js/console.error}))]
      (reset! *sqlite sqlite)
      nil)))

(defn- get-repo-path
  [repo]
  (str "/" (sanitize-db-name repo) ".sqlite"))

(defn- <export-db-file
  [repo]
  (p/let [^js pool (<get-opfs-pool repo)
          path (get-repo-path repo)]
    (when pool
      (.exportFile ^js pool path))))

(defn- <import-db
  [^js pool repo data]
  (.importDb ^js pool (get-repo-path repo) data))

(defn upsert-addr-content!
  "Upsert addr+data-seq"
  [repo data delete-addrs]
  (let [^Object db (get-sqlite-conn repo)]
    (assert (some? db) "sqlite db not exists")
    (.transaction db (fn [tx]
                       (doseq [item data]
                         (.exec tx #js {:sql "INSERT INTO kvs (addr, content) values ($addr, $content) on conflict(addr) do update set content = $content"
                                        :bind item}))

                       (doseq [addr delete-addrs]
                         (.exec db #js {:sql "Delete from kvs where addr = ?"
                                        :bind #js [addr]}))))))

(defn restore-data-from-addr
  [repo addr]
  (let [^Object db (get-sqlite-conn repo)]
    (assert (some? db) "sqlite db not exists")
    (when-let [content (-> (.exec db #js {:sql "select content from kvs where addr = ?"
                                          :bind #js [addr]
                                          :rowMode "array"})
                           ffirst)]
      (edn/read-string content))))

(defn new-sqlite-storage
  [repo _opts]
  (reify IStorage
    (-store [_ addr+data-seq delete-addrs]
      (util/profile
       (str "SQLite store addr+data count: " (count addr+data-seq))
       (let [data (map
                   (fn [[addr data]]
                     #js {:$addr addr
                          :$content (pr-str data)})
                   addr+data-seq)]
         (upsert-addr-content! repo data delete-addrs))))

    (-restore [_ addr]
      (restore-data-from-addr repo addr))))

(defn- close-db-aux!
  [repo ^Object db ^Object search]
  (swap! *sqlite-conns dissoc repo)
  (swap! *datascript-conns dissoc repo)
<<<<<<< HEAD
  (swap! *opfs-pools dissoc repo)
  (when db (.close db))
  (when search (.close search)))
=======

  (when db (.close db))
  (when-let [^js pool (get-opfs-pool repo)]
    (.releaseAccessHandles pool))

  (swap! *opfs-pools dissoc repo))
>>>>>>> 16aa7d3f

(defn- close-other-dbs!
  [repo]
  (doseq [[r {:keys [db search]}] @*sqlite-conns]
    (when-not (= repo r)
      (close-db-aux! r db search))))

(defn- close-db!
  [repo]
  (let [{:keys [db search]} (@*sqlite-conns repo)]
    (close-db-aux! repo db search)))

(defn- create-or-open-db!
  [repo]
  (when-not (get-sqlite-conn repo)
    (p/let [pool (<get-opfs-pool repo)
            path (get-repo-path repo)
            db (new (.-OpfsSAHPoolDb pool) path)
            search-db (new (.-OpfsSAHPoolDb pool) (str "search-" path))
            storage (new-sqlite-storage repo {})]
      (swap! *sqlite-conns assoc repo {:db db
                                       :search search-db})
      (.exec db "PRAGMA locking_mode=exclusive")
      (sqlite-common-db/create-kvs-table! db)
      (search/create-tables-and-triggers! search-db)
      (prn :debug :repo repo)
      (let [schema (sqlite-util/get-schema repo)
            conn (sqlite-common-db/get-storage-conn storage schema)]
        (swap! *datascript-conns assoc repo conn)
        nil))))

(defn- iter->vec [iter]
  (when iter
    (p/loop [acc []]
      (p/let [elem (.next iter)]
        (if (.-done elem)
          acc
          (p/recur (conj acc (.-value elem))))))))

(defn- <list-all-files
  []
  (let [dir? #(= (.-kind %) "directory")]
    (p/let [^js root (.getDirectory js/navigator.storage)]
      (p/loop [result []
               dirs [root]]
        (if (empty? dirs)
          result
          (p/let [dir (first dirs)
                  result (conj result dir)
                  values-iter (when (dir? dir) (.values dir))
                  values (when values-iter (iter->vec values-iter))
                  current-dir-dirs (filter dir? values)
                  result (concat result values)
                  dirs (concat
                        current-dir-dirs
                        (rest dirs))]
            (p/recur result dirs)))))))

<<<<<<< HEAD
=======
(defn- create-or-open-db!
  [repo]
  (when-not (get-sqlite-conn repo)
    (p/let [^js pool (<get-opfs-pool repo)
            capacity (.getCapacity pool)
            _ (when (zero? capacity)   ; file handle already releases since pool will be initialized only once
                (.acquireAccessHandles pool))
            db (new (.-OpfsSAHPoolDb pool) (get-repo-path repo))
            storage (new-sqlite-storage repo {})]
      (swap! *sqlite-conns assoc repo db)
      (.exec db "PRAGMA locking_mode=exclusive")
      (sqlite-common-db/create-kvs-table! db)
      (let [conn (sqlite-common-db/get-storage-conn storage)]
        (swap! *datascript-conns assoc repo conn)
        nil))))

>>>>>>> 16aa7d3f
(comment
  (defn <remove-all-files!
    "!! Dangerous: use it only for development."
    []
    (p/let [all-files (<list-all-files)
            files (filter #(= (.-kind %) "file") all-files)
            dirs (filter #(= (.-kind %) "directory") all-files)
            _ (p/all (map (fn [file] (.remove file)) files))]
      (p/all (map (fn [dir] (.remove dir)) dirs)))))

(defn- remove-vfs!
  [^js pool]
  (when pool
    (.removeVfs ^js pool)))

(defn- get-search-db
  [repo]
  (get-sqlite-conn repo {:search? true}))

#_:clj-kondo/ignore
(defclass SQLiteDB
  (extends js/Object)

  (constructor
   [this]
   (super))

  Object

  (getVersion
   [_this]
   (when-let [sqlite @*sqlite]
     (.-version sqlite)))

  (init
   [_this]
   (init-sqlite-module!))

  (listDB
   [_this]
   (p/let [all-files (<list-all-files)
           dbs (->>
                (keep (fn [file]
                        (when (and
                               (= (.-kind file) "directory")
                               (string/starts-with? (.-name file) ".logseq-pool-"))
                          (string/replace-first (.-name file) ".logseq-pool-" "")))
                      all-files)
                distinct)]
     ;; (prn :debug :all-files (map #(.-name %) all-files))
     ;; (prn :debug :all-files-count (count (filter
     ;;                                      #(= (.-kind %) "file")
     ;;                                      all-files)))
     ;; (prn :dbs dbs)
     (bean/->js dbs)))

  (createOrOpenDB
   [_this repo]
   (p/let [_ (close-other-dbs! repo)]
     (create-or-open-db! repo)))

  (getMaxTx
   [_this repo]
   (when-let [conn (get-datascript-conn repo)]
     (:max-tx @conn)))

  (transact
   [_this repo tx-data tx-meta]
   (when-let [conn (get-datascript-conn repo)]
     (util/profile
      "DB transact!"
      (try
        (let [tx-data (edn/read-string tx-data)
              tx-meta (edn/read-string tx-meta)]
          (d/transact! conn tx-data tx-meta)
          nil)
        (catch :default e
          (prn :debug :error)
          (js/console.error e))))))

  (getInitialData
   [_this repo]
   (when-let [conn (get-datascript-conn repo)]
     (->> (sqlite-common-db/get-initial-data @conn)
          dt/write-transit-str)))

  (unsafeUnlinkDB
   [_this repo]
   (p/let [pool (get-opfs-pool repo)
           _ (close-db! repo)
           _result (remove-vfs! pool)]
     nil))

  (releaseAccessHandles
   [_this repo]
   (when-let [^js pool (get-opfs-pool repo)]
     (.releaseAccessHandles pool)))

  (exportDB
   [_this repo]
   (<export-db-file repo))

  (importDb
   [this repo data]
   (when-not (string/blank? repo)
     (p/let [pool (<get-opfs-pool repo)]
       (<import-db pool repo data))))

  ;; Search
  (search-blocks
   [this repo q option]
   (p/let [db (get-search-db repo)
           result (search/search-blocks db q (bean/->clj option))]
     (bean/->js result)))

  (search-upsert-blocks
   [this repo blocks]
   (p/let [db (get-search-db repo)]
     (search/upsert-blocks! db blocks)
     nil))

  (search-delete-blocks
   [this repo ids]
   (p/let [db (get-search-db repo)]
     (search/delete-blocks! db ids)
     nil))

  (search-truncate-tables
   [this repo]
   (p/let [db (get-search-db repo)]
     (search/truncate-table! db)
     nil)))

(defn init
  "web worker entry"
  []
  (let [^js obj (SQLiteDB.)]
    (Comlink/expose obj)))<|MERGE_RESOLUTION|>--- conflicted
+++ resolved
@@ -11,12 +11,9 @@
             ["comlink" :as Comlink]
             [clojure.string :as string]
             [cljs-bean.core :as bean]
-<<<<<<< HEAD
             [frontend.worker.search :as search]
+            [frontend.util :as util]
             [logseq.db.sqlite.util :as sqlite-util]))
-=======
-            [frontend.util :as util]))
->>>>>>> 16aa7d3f
 
 (defonce *sqlite (atom nil))
 ;; repo -> {:db conn :search conn}
@@ -52,13 +49,8 @@
 (defn- <get-opfs-pool
   [graph]
   (or (get-opfs-pool graph)
-<<<<<<< HEAD
-      (p/let [^js pool (.installOpfsSAHPoolVfs @*sqlite #js {:name (str "logseq-pool-" graph)
+      (p/let [^js pool (.installOpfsSAHPoolVfs @*sqlite #js {:name (str "logseq-pool-" (sanitize-db-name graph))
                                                              :initialCapacity 20})]
-=======
-      (p/let [^js pool (.installOpfsSAHPoolVfs @*sqlite #js {:name (str "logseq-pool-" (sanitize-db-name graph))
-                                                             :initialCapacity 10})]
->>>>>>> 16aa7d3f
         (swap! *opfs-pools assoc graph pool)
         pool)))
 
@@ -135,18 +127,11 @@
   [repo ^Object db ^Object search]
   (swap! *sqlite-conns dissoc repo)
   (swap! *datascript-conns dissoc repo)
-<<<<<<< HEAD
-  (swap! *opfs-pools dissoc repo)
   (when db (.close db))
-  (when search (.close search)))
-=======
-
-  (when db (.close db))
+  (when search (.close search))
   (when-let [^js pool (get-opfs-pool repo)]
     (.releaseAccessHandles pool))
-
   (swap! *opfs-pools dissoc repo))
->>>>>>> 16aa7d3f
 
 (defn- close-other-dbs!
   [repo]
@@ -162,7 +147,10 @@
 (defn- create-or-open-db!
   [repo]
   (when-not (get-sqlite-conn repo)
-    (p/let [pool (<get-opfs-pool repo)
+    (p/let [^js pool (<get-opfs-pool repo)
+            capacity (.getCapacity pool)
+            _ (when (zero? capacity)   ; file handle already releases since pool will be initialized only once
+                (.acquireAccessHandles pool))
             path (get-repo-path repo)
             db (new (.-OpfsSAHPoolDb pool) path)
             search-db (new (.-OpfsSAHPoolDb pool) (str "search-" path))
@@ -172,7 +160,6 @@
       (.exec db "PRAGMA locking_mode=exclusive")
       (sqlite-common-db/create-kvs-table! db)
       (search/create-tables-and-triggers! search-db)
-      (prn :debug :repo repo)
       (let [schema (sqlite-util/get-schema repo)
             conn (sqlite-common-db/get-storage-conn storage schema)]
         (swap! *datascript-conns assoc repo conn)
@@ -205,25 +192,6 @@
                         (rest dirs))]
             (p/recur result dirs)))))))
 
-<<<<<<< HEAD
-=======
-(defn- create-or-open-db!
-  [repo]
-  (when-not (get-sqlite-conn repo)
-    (p/let [^js pool (<get-opfs-pool repo)
-            capacity (.getCapacity pool)
-            _ (when (zero? capacity)   ; file handle already releases since pool will be initialized only once
-                (.acquireAccessHandles pool))
-            db (new (.-OpfsSAHPoolDb pool) (get-repo-path repo))
-            storage (new-sqlite-storage repo {})]
-      (swap! *sqlite-conns assoc repo db)
-      (.exec db "PRAGMA locking_mode=exclusive")
-      (sqlite-common-db/create-kvs-table! db)
-      (let [conn (sqlite-common-db/get-storage-conn storage)]
-        (swap! *datascript-conns assoc repo conn)
-        nil))))
-
->>>>>>> 16aa7d3f
 (comment
   (defn <remove-all-files!
     "!! Dangerous: use it only for development."
