--- conflicted
+++ resolved
@@ -10,14 +10,9 @@
             [frontend.modules.outliner.file :as outliner-file]
             [frontend.state :as state]
             [frontend.util :as util]
-<<<<<<< HEAD
-            [logseq.graph-parser.whiteboard :as gp-whiteboard]
-            [frontend.handler.editor :as editor-handler]))
-=======
             [logseq.graph-parser.util :as gp-util]
             [logseq.graph-parser.whiteboard :as gp-whiteboard]
             [promesa.core :as p]))
->>>>>>> 3940db31
 
 (defn shape->block [shape page-name idx]
   (let [properties {:ls-type :whiteboard-shape
