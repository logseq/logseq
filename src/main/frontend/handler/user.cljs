--- conflicted
+++ resolved
@@ -112,10 +112,6 @@
     (when-let [refresh-token (state/get-auth-refresh-token)]
       (let [resp (<! (http/get (str "https://" config/API-DOMAIN "/auth_refresh_token?refresh_token=" refresh-token)
                                {:with-credentials? false}))]
-<<<<<<< HEAD
-        (when (and (:id_token (:body resp)) (:access_token (:body resp)))
-          (set-tokens! (:id_token (:body resp)) (:access_token (:body resp))))))))
-=======
         (cond
           (and (<= 400 (:status resp))
                (> 500 (:status resp)))
@@ -135,7 +131,6 @@
           :else                         ; ok
         (when (and (:id_token (:body resp)) (:access_token (:body resp)))
           (set-tokens! (:id_token (:body resp)) (:access_token (:body resp)))))))))
->>>>>>> 1bfb7321
 
 (defn restore-tokens-from-localstorage
   "Restore id-token, access-token, refresh-token from localstorage,
