(ns frontend.handler.user
  "Provides user related handler fns like login and logout"
  (:require [frontend.config :as config]
            [frontend.handler.config :as config-handler]
            [frontend.state :as state]
            [frontend.debug :as debug]
            [frontend.util :as util]
            [clojure.string :as string]
            [cljs-time.core :as t]
            [cljs-time.coerce :as tc]
            [cljs-http.client :as http]
            [cljs.core.async :as async :refer [go go-loop <! >! timeout chan]]))

(defn set-preferred-format!
  [format]
  (when format
    (config-handler/set-config! :preferred-format format)
    (state/set-preferred-format! format)))

(defn set-preferred-workflow!
  [workflow]
  (when workflow
    (config-handler/set-config! :preferred-workflow workflow)
    (state/set-preferred-workflow! workflow)))

;;; userinfo, token, login/logout, ...

(defn- parse-jwt [jwt]
  (some-> jwt
          (string/split ".")
          second
          js/atob
          js/JSON.parse
          (js->clj :keywordize-keys true)))

(defn- expired? [parsed-jwt]
  (some->
   (* 1000 (:exp parsed-jwt))
   tc/from-long
   (t/before? (t/now))))

(defn- almost-expired?
  "return true when jwt will expire after 1h"
  [parsed-jwt]
  (some->
   (* 1000 (:exp parsed-jwt))
   tc/from-long
   (t/before? (-> 1 t/hours t/from-now))))

(defn- almost-expired-or-expired?
  [parsed-jwt]
  (or (almost-expired? parsed-jwt)
      (expired? parsed-jwt)))

(defn email []
  (some->
   (state/get-auth-id-token)
   parse-jwt
   :email))

(defn user-uuid []
  (some->
   (state/get-auth-id-token)
   parse-jwt
   :sub))

(defn logged-in? []
  (some? (state/get-auth-refresh-token)))

(defn- set-token-to-localstorage!
  ([id-token access-token]
   (prn :debug "set-token-to-localstorage!")
   (js/localStorage.setItem "id-token" id-token)
   (js/localStorage.setItem "access-token" access-token))
  ([id-token access-token refresh-token]
   (prn :debug "set-token-to-localstorage!")
   (js/localStorage.setItem "id-token" id-token)
   (js/localStorage.setItem "access-token" access-token)
   (js/localStorage.setItem "refresh-token" refresh-token)))

(defn- clear-tokens
  ([]
   (state/set-auth-id-token nil)
   (state/set-auth-access-token nil)
   (state/set-auth-refresh-token nil)
   (set-token-to-localstorage! "" "" ""))
  ([except-refresh-token?]
   (state/set-auth-id-token nil)
   (state/set-auth-access-token nil)
   (when-not except-refresh-token?
     (state/set-auth-refresh-token nil))
   (if except-refresh-token?
     (set-token-to-localstorage! "" "")
     (set-token-to-localstorage! "" "" ""))))

(defn- set-tokens!
  ([id-token access-token]
   (state/set-auth-id-token id-token)
   (state/set-auth-access-token access-token)
   (set-token-to-localstorage! id-token access-token))
  ([id-token access-token refresh-token]
   (state/set-auth-id-token id-token)
   (state/set-auth-access-token access-token)
   (state/set-auth-refresh-token refresh-token)
   (set-token-to-localstorage! id-token access-token refresh-token)))


(defn <refresh-id-token&access-token
  "Refresh id-token and access-token"
  []
  (go
    (when-let [refresh-token (state/get-auth-refresh-token)]
      (let [resp (<! (http/get (str "https://" config/API-DOMAIN "/auth_refresh_token?refresh_token=" refresh-token)
                               {:with-credentials? false}))]
<<<<<<< HEAD

        (cond
          (and (<= 400 (:status resp))
               (> 500 (:status resp)))
          ;; invalid refresh-token
          (clear-tokens)

          ;; e.g. api return 500, server internal error
          ;; we shouldn't clear tokens if they aren't expired yet
          ;; the `refresh-tokens-loop` will retry soon
          (and (not (http/unexceptional-status? (:status resp)))
               (not (-> (state/get-auth-id-token) parse-jwt expired?)))
          nil                           ; do nothing

          (not (http/unexceptional-status? (:status resp)))
          (clear-tokens true)

          :else                         ; ok
=======
        (when (and (:id_token (:body resp)) (:access_token (:body resp)))
>>>>>>> 4aeaaeb0
          (set-tokens! (:id_token (:body resp)) (:access_token (:body resp))))))))

(defn restore-tokens-from-localstorage
  "Restore id-token, access-token, refresh-token from localstorage,
  and refresh id-token&access-token if necessary.
  return nil when tokens are not available."
  []
  (println "restore-tokens-from-localstorage")
  (let [id-token (js/localStorage.getItem "id-token")
        access-token (js/localStorage.getItem "access-token")
        refresh-token (js/localStorage.getItem "refresh-token")]
    (when refresh-token
      (set-tokens! id-token access-token refresh-token)
      (when-not (or (nil? id-token) (nil? access-token)
                    (-> id-token parse-jwt almost-expired?)
                    (-> access-token parse-jwt almost-expired?))
        (go
          ;; id-token or access-token expired
          (<! (<refresh-id-token&access-token))
          ;; refresh remote graph list by pub login event
          (when (user-uuid) (state/pub-event! [:user/login])))))))

(defn login-callback [code]
  (state/set-state! [:ui/loading? :login] true)
  (go
    (let [resp (<! (http/get (str "https://" config/API-DOMAIN "/auth_callback?code=" code)
                             {:with-credentials? false}))]
      (if (= 200 (:status resp))
        (-> resp
            :body
            (as-> $ (set-tokens! (:id_token $) (:access_token $) (:refresh_token $)))
            (#(state/pub-event! [:user/login])))
        (debug/pprint "login-callback" resp)))))

(defn logout []
  (clear-tokens)
  (state/pub-event! [:user/logout]))



;;; refresh tokens loop
(def stop-ch (chan (async/dropping-buffer 1)))
(def refresh-now-ch (chan))
(def refresh-finish-ch (chan (async/sliding-buffer 1)))


(defn refresh-tokens-loop []
  (debug/pprint "start refresh-tokens-loop")
  (go-loop []
    (async/alts! [refresh-now-ch (timeout 60000)])
    (when (state/get-auth-refresh-token)
      (let [id-token (state/get-auth-id-token)]
        (when (or (nil? id-token)
                  (-> id-token (parse-jwt) (almost-expired-or-expired?)))
          (debug/pprint (str "refresh tokens... " (tc/to-string (t/now))))
          (<! (<refresh-id-token&access-token)))))
    (>! refresh-finish-ch true)
    (when-not (async/poll! stop-ch)
      (recur))))

(defn <ensure-id&access-token
  []
  (go
    (when (or (nil? (state/get-auth-id-token))
              (-> (state/get-auth-id-token) parse-jwt expired?))
      (util/drain-chan refresh-finish-ch)
      (>! refresh-now-ch true)
      (<! refresh-finish-ch)
      (println :id-token (state/get-auth-id-token))
      (when (or (nil? (state/get-auth-id-token))
                (-> (state/get-auth-id-token) parse-jwt expired?))
        (ex-info "empty or expired token and refresh failed" {})))))

(defn alpha-user?
  []
  (or config/dev?
      (contains? (state/user-groups) "alpha-tester")))

(defn beta-user?
  []
  (contains? (state/user-groups) "beta-tester"))

(defn alpha-or-beta-user?
  []
  (or (alpha-user?) (beta-user?)))<|MERGE_RESOLUTION|>--- conflicted
+++ resolved
@@ -112,8 +112,6 @@
     (when-let [refresh-token (state/get-auth-refresh-token)]
       (let [resp (<! (http/get (str "https://" config/API-DOMAIN "/auth_refresh_token?refresh_token=" refresh-token)
                                {:with-credentials? false}))]
-<<<<<<< HEAD
-
         (cond
           (and (<= 400 (:status resp))
                (> 500 (:status resp)))
@@ -131,9 +129,7 @@
           (clear-tokens true)
 
           :else                         ; ok
-=======
         (when (and (:id_token (:body resp)) (:access_token (:body resp)))
->>>>>>> 4aeaaeb0
           (set-tokens! (:id_token (:body resp)) (:access_token (:body resp))))))))
 
 (defn restore-tokens-from-localstorage
