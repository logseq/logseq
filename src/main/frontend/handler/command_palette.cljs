(ns frontend.handler.command-palette
  (:require [cljs.spec.alpha :as s]
            [frontend.modules.shortcut.data-helper :as shortcut-helper]
            [frontend.spec :as spec]
            [frontend.state :as state]
            [lambdaisland.glogi :as log]
            [frontend.storage :as storage]))

(s/def :command/id keyword?)
(s/def :command/desc string?)
(s/def :command/action fn?)
(s/def :command/shortcut string?)
(s/def :command/tag vector?)

(s/def :command/command
  (s/keys :req-un [:command/id :command/desc :command/action]
          :opt-un [:command/shortcut :command/tag]))

(defn global-shortcut-commands []
  (->> [:shortcut.handler/editor-global
        :shortcut.handler/global-prevent-default
        :shortcut.handler/global-non-editing-only]
<<<<<<< HEAD
       (mapcat shortcut-helper/shortcuts->commands)
       ;; some of the shortcut fn takes the shape of (fn [e] xx)
       ;; instead of (fn [] xx)
       ;; remove them for now
       (filter (fn [{:keys [action force?]}] (or force? (zero? (and action (.-length action))))))))
=======
       (mapcat shortcut-helper/shortcuts->commands)))

>>>>>>> d9452bd7

(defn get-commands []
  (->> (get @state/state :command-palette/commands)
       (sort-by :id)))

(defn get-commands-unique []
  (reduce #(assoc %1 (:id %2) %2) {}
          (get @state/state :command-palette/commands)))

(defn history
  ([] (or (storage/get "commands-history") []))
  ([vals] (storage/set "commands-history" vals)))

(defn- assoc-invokes [cmds]
  (let [invokes (->> (history)
                     (map :id)
                     (frequencies))]
    (mapv (fn [{:keys [id] :as cmd}]
            (if (contains? invokes id)
              (assoc cmd :invokes-count (get invokes id))
              cmd))
          cmds)))

(defn add-history [{:keys [id]}]
  (storage/set "commands-history" (conj (history) {:id id :timestamp (.getTime (js/Date.))})))

(defn invoke-command [{:keys [action] :as cmd}]
  (add-history cmd)
  (state/close-modal!)
  (action))

(defn top-commands [limit]
  (->> (get-commands)
       (assoc-invokes)
       (sort-by :invokes-count)
       (reverse)
       (take limit)))

(defn register
  "Register a global command searchable by command palette.
  `id` is defined as a global unique namespaced key :scope/command-name
  `action` must be a zero arity function

  Example:
  ```clojure
  (register
   {:id :document/open-logseq-doc
    :desc \"Document: open Logseq documents\"
    :action (fn [] (js/window.open \"https://logseq.github.io/\"))})
  ```

  To add i18n support, prefix `id` with command and put that item in dict.
  Example: {:zh-CN {:command.document/open-logseq-doc \"打开文档\"}}"
  [{:keys [id] :as command}]
  (spec/validate :command/command command)
  (let [cmds (get-commands)]
    (if (some (fn [existing-cmd] (= (:id existing-cmd) id)) cmds)
      (log/error :command/register {:msg "Failed to register command. Command with same id already exist"
                                    :id  id})
      (state/set-state! :command-palette/commands (conj cmds command)))))

(defn unregister
  [id]
  (let [id (keyword id)
        cmds (get-commands-unique)]
    (when (contains? cmds id)
      (state/set-state! :command-palette/commands (vals (dissoc cmds id)))
      ;; clear history
      (history (filter #(not= (:id %) id) (history))))))

(defn register-global-shortcut-commands []
  (let [cmds (global-shortcut-commands)]
    (doseq [cmd cmds] (register cmd))))

(comment
  ;; register custom command example
  (register
   {:id :document/open-logseq-doc
    :desc "Document: open Logseq documents"
    :action (fn [] (js/window.open "https://logseq.github.io/"))}))<|MERGE_RESOLUTION|>--- conflicted
+++ resolved
@@ -20,16 +20,7 @@
   (->> [:shortcut.handler/editor-global
         :shortcut.handler/global-prevent-default
         :shortcut.handler/global-non-editing-only]
-<<<<<<< HEAD
-       (mapcat shortcut-helper/shortcuts->commands)
-       ;; some of the shortcut fn takes the shape of (fn [e] xx)
-       ;; instead of (fn [] xx)
-       ;; remove them for now
-       (filter (fn [{:keys [action force?]}] (or force? (zero? (and action (.-length action))))))))
-=======
        (mapcat shortcut-helper/shortcuts->commands)))
-
->>>>>>> d9452bd7
 
 (defn get-commands []
   (->> (get @state/state :command-palette/commands)
