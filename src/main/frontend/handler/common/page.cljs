--- conflicted
+++ resolved
@@ -43,36 +43,6 @@
   ([title {:keys [redirect?]
            :or   {redirect? true}
            :as options}]
-<<<<<<< HEAD
-   (p/let [repo (state/get-current-repo)
-           conn (db/get-db repo false)
-           db-based? (config/db-based-graph? repo)
-           title (if (and db-based? (string/includes? title " #")) ; tagged page
-                   (wrap-tags title)
-                   title)
-           parsed-result (when db-based? (db-editor-handler/wrap-parse-block {:block/title title}))
-           title' (if (and db-based? (seq (:block/tags parsed-result)))
-                    (string/trim (first
-                                  (or (common-util/split-first (str "#" db-content/page-ref-special-chars) (:block/title parsed-result))
-                                      (common-util/split-first (str "#" page-ref/left-brackets db-content/page-ref-special-chars) (:block/title parsed-result)))))
-                    title)
-           options' (if db-based?
-                      (cond->
-                        (update options :tags concat (:block/tags parsed-result))
-                        (nil? (:split-namespace? options))
-                        (assoc :split-namespace? true))
-                      options)
-           result (ui-outliner-tx/transact!
-                   {:outliner-op :create-page}
-                   (outliner-op/create-page! title' options'))
-           [_page-name page-uuid] (ldb/read-transit-str result)]
-     (when redirect?
-       (route-handler/redirect-to-page! page-uuid))
-     (let [page (db/get-page (or page-uuid title'))]
-       (when-let [first-block (ldb/get-first-child @conn (:db/id page))]
-         (block-handler/edit-block! first-block :max {:container-id :unknown-container}))
-       page))))
-=======
    (when (string? title)
      (p/let [repo (state/get-current-repo)
              conn (db/get-db repo false)
@@ -92,7 +62,10 @@
          (notification/show! "Page name can't include \"#\"." :warning)
          (when-not (string/blank? title')
            (p/let [options' (if db-based?
-                              (update options :tags concat (:block/tags parsed-result))
+                              (cond->
+                               (update options :tags concat (:block/tags parsed-result))
+                                (nil? (:split-namespace? options))
+                                (assoc :split-namespace? true))
                               options)
                    result (ui-outliner-tx/transact!
                            {:outliner-op :create-page}
@@ -104,7 +77,7 @@
                (when-let [first-block (ldb/get-first-child @conn (:db/id page))]
                  (block-handler/edit-block! first-block :max {:container-id :unknown-container}))
                page))))))))
->>>>>>> a90cd8a1
+
 
 ;; favorite fns
 ;; ============
