(ns frontend.handler.common.developer
  "Common fns for developer related functionality"
  (:require [cljs.pprint :as pprint]
            [datascript.impl.entity :as de]
            [frontend.config :as config]
            [frontend.db :as db]
            [frontend.format.mldoc :as mldoc]
            [frontend.handler.notification :as notification]
            [frontend.persist-db :as persist-db]
            [frontend.state :as state]
            [frontend.ui :as ui]
            [frontend.util.page :as page-util]
            [logseq.db.frontend.property :as db-property]
            [promesa.core :as p]))

;; Fns used between menus and commands
(defn show-entity-data
  [eid]
  (let [result* (db/pull eid)
        entity (db/entity eid)
        result (cond-> result*
                 (and (seq (:block/properties entity)) (config/db-based-graph? (state/get-current-repo)))
                 (assoc :block.debug/properties
                        (->> (:block/properties entity)
                             (map (fn [[k v]]
                                    [k
                                     (cond
                                       (de/entity? v)
                                       (db-property/property-value-content v)
                                       (and (set? v) (every? de/entity? v))
                                       (set (map db-property/property-value-content v))
                                       :else
                                       v)]))
                             (into {})))
                 (seq (:block/refs result*))
                 (assoc :block.debug/refs
                        (mapv #(or (:block/title (db/entity (:db/id %))) %) (:block/refs result*))))
        pull-data (with-out-str (pprint/pprint result))]
    (println pull-data)
    (notification/show!
     [:div.ls-wrap-widen
      [:pre.code pull-data]
      [:br]
      (ui/button "Copy to clipboard"
                 :on-click #(.writeText js/navigator.clipboard pull-data))]
     :success
     false)))

(defn show-content-ast
  [content format]
  (let [ast-data (-> (mldoc/->edn content format)
                     pprint/pprint
                     with-out-str)]
    (println ast-data)
    (notification/show!
     [:div.ls-wrap-widen
      ;; Show clipboard at top since content is really long for pages
      (ui/button "Copy to clipboard"
                 :on-click #(.writeText js/navigator.clipboard ast-data))
      [:br]
      [:pre.code ast-data]]
     :success
     false)))

<<<<<<< HEAD
(defn- import-submit [import-inputs _e]
  (let [export-map (try (edn/read-string (:import-data @import-inputs)) (catch :default _err ::invalid-import))
        import-block? (::sqlite-export/block export-map)
        block (when import-block?
                (if-let [eid (:block-id (first (state/get-editor-args)))]
                  (db/entity [:block/uuid eid])
                  (notification/show! "No block found" :warning)))]
    (if (= ::invalid-import export-map)
      (notification/show! "The submitted EDN data is invalid! Fix and try again." :warning)
      (let [{:keys [init-tx block-props-tx error] :as txs}
            (sqlite-export/build-import export-map
                                        (db/get-db)
                                        (when block {:current-block block}))]
        (pprint/pprint txs)
        (if error
          (notification/show! error :error)
          (p/do
            ;; TODO: Use metadata that supports undo
            (db/transact! (state/get-current-repo) init-tx
                          (if import-block? {:save-block true} {::sqlite-export/imported-data? true}))

            (when (seq block-props-tx)
              (db/transact! (state/get-current-repo) block-props-tx
                            (if import-block? {:save-block true} {::sqlite-export/imported-data? true})))

            (when-not import-block?
              (state/clear-async-query-state!)
              (ui-handler/re-render-root!)
              (notification/show! "Import successful!" :success))))
        ;; Also close cmd-k
        (shui/dialog-close-all!)))))

=======
>>>>>>> b6159b7a
;; Public Commands
(defn ^:export show-block-data []
  ;; Use editor state to locate most recent block
  (if-let [block-uuid (:block-id (first (state/get-editor-args)))]
    (show-entity-data [:block/uuid block-uuid])
    (notification/show! "No block found" :warning)))

(defn ^:export show-block-ast []
  (if-let [{:block/keys [title format]} (:block (first (state/get-editor-args)))]
    (show-content-ast title (or format :markdown))
    (notification/show! "No block found" :warning)))

(defn ^:export show-page-data []
  (if-let [page-id (page-util/get-current-page-id)]
    (show-entity-data page-id)
    (notification/show! "No page found" :warning)))

(defn ^:export show-page-ast []
  (if (config/db-based-graph? (state/get-current-repo))
    (notification/show! "Command not available yet for DB graphs" :warning)
    (let [page-data (db/pull '[:block/format {:block/file [:file/content]}]
                             (page-util/get-current-page-id))]
      (if (get-in page-data [:block/file :file/content])
        (show-content-ast (get-in page-data [:block/file :file/content])
                          (get page-data :block/format :markdown))
        (notification/show! "No page found" :warning)))))

(defn ^:export validate-db []
  (when-let [^Object worker @state/*db-worker]
    (.validate-db worker (state/get-current-repo))))

(defn import-chosen-graph
  [repo]
  (p/let [_ (persist-db/<unsafe-delete repo)]
    (notification/show! (str "Graph updated! Switching to graph ...") :success)
    (state/pub-event! [:graph/switch repo])))

(defn ^:export replace-graph-with-db-file []
  (state/pub-event! [:dialog-select/db-graph-replace]))<|MERGE_RESOLUTION|>--- conflicted
+++ resolved
@@ -62,41 +62,6 @@
      :success
      false)))
 
-<<<<<<< HEAD
-(defn- import-submit [import-inputs _e]
-  (let [export-map (try (edn/read-string (:import-data @import-inputs)) (catch :default _err ::invalid-import))
-        import-block? (::sqlite-export/block export-map)
-        block (when import-block?
-                (if-let [eid (:block-id (first (state/get-editor-args)))]
-                  (db/entity [:block/uuid eid])
-                  (notification/show! "No block found" :warning)))]
-    (if (= ::invalid-import export-map)
-      (notification/show! "The submitted EDN data is invalid! Fix and try again." :warning)
-      (let [{:keys [init-tx block-props-tx error] :as txs}
-            (sqlite-export/build-import export-map
-                                        (db/get-db)
-                                        (when block {:current-block block}))]
-        (pprint/pprint txs)
-        (if error
-          (notification/show! error :error)
-          (p/do
-            ;; TODO: Use metadata that supports undo
-            (db/transact! (state/get-current-repo) init-tx
-                          (if import-block? {:save-block true} {::sqlite-export/imported-data? true}))
-
-            (when (seq block-props-tx)
-              (db/transact! (state/get-current-repo) block-props-tx
-                            (if import-block? {:save-block true} {::sqlite-export/imported-data? true})))
-
-            (when-not import-block?
-              (state/clear-async-query-state!)
-              (ui-handler/re-render-root!)
-              (notification/show! "Import successful!" :success))))
-        ;; Also close cmd-k
-        (shui/dialog-close-all!)))))
-
-=======
->>>>>>> b6159b7a
 ;; Public Commands
 (defn ^:export show-block-data []
   ;; Use editor state to locate most recent block
