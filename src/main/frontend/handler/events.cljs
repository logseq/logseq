(ns frontend.handler.events
  (:refer-clojure :exclude [run!])
  (:require [clojure.core.async :as async]
            [clojure.set :as set]
            [datascript.core :as d]
            [frontend.components.diff :as diff]
            [frontend.components.encryption :as encryption]
            [frontend.components.git :as git-component]
            [frontend.components.shell :as shell]
            [frontend.config :as config]
            [frontend.db :as db]
            [frontend.db-schema :as db-schema]
            [frontend.db.conn :as conn]
            [frontend.extensions.srs :as srs]
<<<<<<< HEAD
            [frontend.fs.nfs :as nfs]
            [frontend.handler.common :as common-handler]
            [frontend.handler.editor :as editor-handler]
            [frontend.handler.notification :as notification]
            [frontend.handler.page :as page-handler]
            [frontend.spec :as spec]
            [frontend.state :as state]
            [frontend.ui :as ui]
            [frontend.util :as util]
            [rum.core :as rum]
            ["semver" :as semver]))
=======
            [frontend.db-schema :as db-schema]
            [frontend.db :as db]
            [datascript.core :as d]
            ["semver" :as semver]
            [clojure.set :as set]
            [rum.core :as rum]
            [clojure.string :as string]))
>>>>>>> f7f270f5

;; TODO: should we move all events here?

(defn show-install-error!
  [repo-url title]
  (spec/validate :repos/url repo-url)
  (notification/show!
   [:p.content
    title
    " "
    [:span.mr-2
     (util/format
      "Please make sure that you've installed the logseq app for the repo %s on GitHub. "
      repo-url)
     (ui/button
       "Install Logseq on GitHub"
       :href (str "https://github.com/apps/" config/github-app-name "/installations/new"))]]
   :error
   false))

(defmulti handle first)

(defmethod handle :repo/install-error [[_ repo-url title]]
  (show-install-error! repo-url title))

(defmethod handle :modal/encryption-setup-dialog [[_ repo-url close-fn]]
  (state/set-modal!
   (encryption/encryption-setup-dialog repo-url close-fn)))

(defmethod handle :modal/encryption-input-secret-dialog [[_ repo-url db-encrypted-secret close-fn]]
  (state/set-modal!
   (encryption/encryption-input-secret-dialog
    repo-url
    db-encrypted-secret
    close-fn)))

(defmethod handle :graph/added [[_ repo]]
  ;; add ast/version to db
  (let [conn (conn/get-conn repo false)
        ast-version (d/datoms @conn :aevt :ast/version)]
    (db/set-key-value repo :ast/version db-schema/ast-version)))

(defmethod handle :graph/migrated [[_ repo]]
  (js/alert "Graph migrated."))

(defn get-local-repo
  []
  (when-let [repo (state/get-current-repo)]
    (when (config/local-db? repo)
      repo)))

(defn ask-permission
  [repo]
  (when-not (util/electron?)
    (fn [close-fn]
      [:div
       [:p
        "Grant native filesystem permission for directory: "
        [:b (config/get-local-dir repo)]]
       (ui/button
         "Grant"
         :class "ui__modal-enter"
         :on-click (fn []
                     (nfs/check-directory-permission! repo)
                     (close-fn)))])))

(defmethod handle :modal/nfs-ask-permission []
  (when-let [repo (get-local-repo)]
    (state/set-modal! (ask-permission repo))))

(defonce *query-properties (atom {}))
(rum/defc query-properties-settings-inner < rum/reactive
  {:will-unmount (fn [state]
                   (reset! *query-properties {})
                   state)}
  [block shown-properties all-properties close-fn]
  (let [query-properties (rum/react *query-properties)]
    [:div.p-4
     [:div.font-bold "Properties settings for this query:"]
     (for [property all-properties]
       (let [property-value (get query-properties property)
             shown? (if (nil? property-value)
                      (contains? shown-properties property)
                      property-value)]
         [:div.flex.flex-row.m-2.justify-between.align-items
          [:div (name property)]
          [:div.mt-1 (ui/toggle shown?
                                (fn []
                                  (let [value (not shown?)]
                                    (swap! *query-properties assoc property value)
                                    (editor-handler/set-block-query-properties!
                                     (:block/uuid block)
                                     all-properties
                                     property
                                     value)))
                                true)]]))]))

(defn query-properties-settings
  [block shown-properties all-properties]
  (fn [close-fn]
    (query-properties-settings-inner block shown-properties all-properties close-fn)))

(defmethod handle :modal/set-query-properties [[_ block all-properties]]
  (let [block-properties (some-> (get-in block [:block/properties :query-properties])
                                 (common-handler/safe-read-string "Parsing query properties failed"))
        shown-properties (if (seq block-properties)
                           (set block-properties)
                           (set all-properties))
        shown-properties (set/intersection (set all-properties) shown-properties)]
    (state/set-modal! (query-properties-settings block shown-properties all-properties))))

(defmethod handle :modal/show-cards [_]
  (state/set-modal! srs/global-cards))

(rum/defc modal-output
  [content]
  content)

(defmethod handle :modal/show [[_ content]]
  (state/set-modal! #(modal-output content)))

(defmethod handle :modal/set-git-username-and-email [[_ content]]
  (state/set-modal! git-component/set-git-username-and-email))

(defmethod handle :page/title-property-changed [[_ old-title new-title]]
  (page-handler/rename! old-title new-title))

(defmethod handle :page/create-today-journal [[_ repo]]
  (page-handler/create-today-journal!))

(defmethod handle :file/not-matched-from-disk [[_ path disk-content db-content]]
  (state/clear-edit!)
  (when-let [repo (state/get-current-repo)]
    (when (not= (string/trim disk-content) (string/trim db-content))
      (state/set-modal! #(diff/local-file repo path disk-content db-content)))))

(defmethod handle :modal/display-file-version [[_ path content hash]]
  (state/set-modal! #(git-component/file-specific-version path hash content)))

(defmethod handle :after-db-restore [[_ repos]]
  (mapv (fn [{url :url} repo]
          ;; compare :ast/version
          (let [db (conn/get-conn url)
                ast-version (:v (first (d/datoms db :aevt :ast/version)))]
            (when (and (not= config/local-repo url)
                       (or (nil? ast-version)
                           (. semver lt ast-version db-schema/ast-version)))
              (notification/show!
               [:p.content
                (util/format "DB-schema updated, Please re-index repo [%s]" url)]
               :warning
               false))))
        repos))

(defmethod handle :command/run [_]
  (when (util/electron?)
    (state/set-modal! shell/shell)))

(defn run!
  []
  (let [chan (state/get-events-chan)]
    (async/go-loop []
      (let [payload (async/<! chan)]
        (handle payload))
      (recur))
    chan))<|MERGE_RESOLUTION|>--- conflicted
+++ resolved
@@ -12,7 +12,6 @@
             [frontend.db-schema :as db-schema]
             [frontend.db.conn :as conn]
             [frontend.extensions.srs :as srs]
-<<<<<<< HEAD
             [frontend.fs.nfs :as nfs]
             [frontend.handler.common :as common-handler]
             [frontend.handler.editor :as editor-handler]
@@ -24,15 +23,6 @@
             [frontend.util :as util]
             [rum.core :as rum]
             ["semver" :as semver]))
-=======
-            [frontend.db-schema :as db-schema]
-            [frontend.db :as db]
-            [datascript.core :as d]
-            ["semver" :as semver]
-            [clojure.set :as set]
-            [rum.core :as rum]
-            [clojure.string :as string]))
->>>>>>> f7f270f5
 
 ;; TODO: should we move all events here?
 
