--- conflicted
+++ resolved
@@ -15,11 +15,8 @@
             [frontend.commands :as commands]
             [frontend.components.class :as class-component]
             [frontend.components.cmdk :as cmdk]
-<<<<<<< HEAD
-=======
             [frontend.components.conversion :as conversion-component]
             [frontend.components.settings :as settings]
->>>>>>> d0005bb6
             [frontend.components.diff :as diff]
             [frontend.components.encryption :as encryption]
             [frontend.components.file-sync :as file-sync]
@@ -682,8 +679,6 @@
                                    r))
                                (state/get-repos)))))))
 
-<<<<<<< HEAD
-=======
 (defmethod handle :graph/re-index [[_]]
   ;; Ensure the graph only has ONE window instance
   (async/go
@@ -731,7 +726,6 @@
                     (state/close-modal!)
                     (state/pub-event! [:graph/re-index])))]])))
 
->>>>>>> d0005bb6
 (defmethod handle :modal/remote-encryption-input-pw-dialog [[_ repo-url remote-graph-info type opts]]
   (state/set-modal!
    (encryption/input-password
