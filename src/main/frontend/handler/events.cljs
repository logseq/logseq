--- conflicted
+++ resolved
@@ -310,13 +310,8 @@
              shown? (if (nil? property-value)
                       (contains? shown-properties property)
                       property-value)]
-<<<<<<< HEAD
-         [:div.flex.flex-row.m-2.justify-between.align-items
-          [:div (if (keyword? property) (db-pu/get-property-name property) (name property))]
-=======
          [:div.flex.flex-row.my-2.justify-between.align-items
           [:div (if (uuid? property) (db-pu/get-property-name property) (name property))]
->>>>>>> 179b4fa4
           [:div.mt-1 (ui/toggle shown?
                                 (fn []
                                   (let [value (not shown?)]
