--- conflicted
+++ resolved
@@ -370,31 +370,9 @@
                       (db/entity [:block/uuid (:block/uuid block)])))]
        (js/setTimeout #(editor-handler/edit-block! block :max) 100)))))
 
-<<<<<<< HEAD
-(rum/defc multi-tabs-dialog
-  []
-  (let [word (if (util/electron?) "window" "tab")]
-    [:div.flex.p-4.flex-col.gap-4.h-64
-     [:span.warning.text-lg
-      (util/format "Logseq doesn't support multiple %ss access to the same graph yet, please close this %s or switch to another graph."
-                   word word)]
-     [:div.text-lg
-      [:p "Switch to another repo: "]
-      [:div.border.rounded.bg-gray-01.overflow-hidden.w-60
-       (repo/repos-dropdown {:on-click (fn [e]
-                                         (util/stop e)
-                                         (state/set-state! :error/multiple-tabs-access-opfs? false)
-                                         (shui/dialog-close!))})]]]))
-
-(defmethod handle :show/multiple-tabs-error-dialog [_]
-  (state/set-state! :error/multiple-tabs-access-opfs? true)
-  (shui/dialog-open! multi-tabs-dialog))
-
 (defmethod handle :vector-search/sync-state [[_ state]]
   (state/set-state! :vector-search/state state))
 
-=======
->>>>>>> 24e3a08b
 (defmethod handle :rtc/sync-state [[_ state]]
   (state/update-state! :rtc/state (fn [old] (merge old state))))
 
