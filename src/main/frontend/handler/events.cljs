--- conflicted
+++ resolved
@@ -55,17 +55,14 @@
             [frontend.components.file-sync :as file-sync]
             [frontend.components.encryption :as encryption]
             [frontend.components.conversion :as conversion-component]
+            [frontend.components.whiteboard :as whiteboard]
             [goog.dom :as gdom]
             [logseq.db.schema :as db-schema]
             [promesa.core :as p]
             [rum.core :as rum]
             [logseq.graph-parser.config :as gp-config]
-<<<<<<< HEAD
-            [frontend.components.whiteboard :as whiteboard]))
-=======
             [cljs-bean.core :as bean]
             ["@sentry/react" :as Sentry]))
->>>>>>> 6d9a1486
 
 ;; TODO: should we move all events here?
 
