--- conflicted
+++ resolved
@@ -20,7 +20,6 @@
             [frontend.git :as git]
             [frontend.fs :as fs]
             [promesa.core :as p]
-<<<<<<< HEAD
             [goog.object :as gobj]
             [frontend.format.mldoc :as mldoc]
             [frontend.db.simple :as db-simple]
@@ -30,11 +29,9 @@
             [clojure.set :as set]
             [frontend.handler.utils :as h-utils]
             [cljs-time.coerce :as tc]
-            [cljs-time.core :as t]))
-=======
+            [cljs-time.core :as t]
             [lambdaisland.glogi :as log]
             [frontend.format.mldoc :as mldoc]))
->>>>>>> 4b5eb4eb
 
 (defn- get-directory
   [journal?]
@@ -75,15 +72,9 @@
                 :error)
                ;; create the file
                (let [content (util/default-content-with-title format title)]
-<<<<<<< HEAD
-                 (p/let [_ (fs/create-if-not-exists dir file-path content)]
-                   (h-utils/reset-file! repo path content)
-                   (git-handler/git-add repo path)
-=======
                  (p/let [_ (fs/create-if-not-exists repo dir file-path content)
                          _ (git-handler/git-add repo path)]
-                   (db/reset-file! repo path content)
->>>>>>> 4b5eb4eb
+                   (h-utils/reset-file! repo path content)
                    (when redirect?
                      (route-handler/redirect! {:to :page
                                                :path-params {:name page}})
@@ -463,7 +454,6 @@
   []
   (commands/init-commands! get-page-ref-text))
 
-<<<<<<< HEAD
 (defn get-page-alias
   [repo page-name]
   (when-let [conn (and repo (declares/get-conn repo))]
@@ -681,7 +671,7 @@
                    (or (util/file-page? page)
                        (and modified-at
                          (> modified-at now-long))))))))
-=======
+
 (defn delete-page-from-logseq
   [project permalink]
   (let [url (util/format "%s%s/%s" config/api project permalink)]
@@ -716,5 +706,4 @@
 (defn update-state-and-notify
   [page-name]
   (page-add-properties! page-name {:published false})
-  (notification/show! (util/format "Remove Page \"%s\" from Logseq server success" page-name) :success))
->>>>>>> 4b5eb4eb
+  (notification/show! (util/format "Remove Page \"%s\" from Logseq server success" page-name) :success))