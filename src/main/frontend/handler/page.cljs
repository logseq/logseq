(ns frontend.handler.page
  "Provides util handler fns for pages"
  (:require [cljs.reader :as reader]
            [clojure.string :as string]
            [frontend.commands :as commands]
            [frontend.config :as config]
            [frontend.date :as date]
            [frontend.db :as db]
            [frontend.db.model :as model]
            [frontend.fs :as fs]
            [frontend.handler.common :as common-handler]
            [frontend.handler.common.page :as page-common-handler]
            [frontend.handler.config :as config-handler]
            [frontend.handler.editor :as editor-handler]
            [frontend.handler.plugin :as plugin-handler]
            [frontend.handler.notification :as notification]
            [frontend.handler.db-based.page :as db-page-handler]
            [frontend.handler.file-based.page :as file-page-handler]
            [frontend.handler.property :as property-handler]
            [frontend.handler.ui :as ui-handler]
            [frontend.handler.web.nfs :as web-nfs]
            [frontend.mobile.util :as mobile-util]
            [frontend.state :as state]
            [frontend.util :as util]
            [frontend.util.cursor :as cursor]
            [frontend.util.page :as page-util]
            [frontend.util.url :as url-util]
            [goog.functions :refer [debounce]]
            [goog.object :as gobj]
            [lambdaisland.glogi :as log]
            [logseq.db.frontend.property :as db-property]
            [logseq.graph-parser.config :as gp-config]
            [logseq.graph-parser.util :as gp-util]
            [logseq.graph-parser.util.page-ref :as page-ref]
            [promesa.core :as p]
            [logseq.common.path :as path]
<<<<<<< HEAD
            [frontend.handler.property.util :as pu]))

(def create! page-common-handler/create!)
(def delete! page-common-handler/delete!)
(def unfavorite-page! page-common-handler/unfavorite-page!)
(def favorite-page! page-common-handler/favorite-page!)
=======
            [electron.ipc :as ipc]))
>>>>>>> 9e412168

;; FIXME: add whiteboard
(defn- get-directory
  [journal?]
  (if journal?
    (config/get-journals-directory)
    (config/get-pages-directory)))

(defn- get-file-name
  [journal? title]
  (when-let [s (if journal?
                 (date/journal-title->default title)
                 ;; legacy in org-mode format, don't escape slashes except bug reported
                 (gp-util/page-name-sanity (string/lower-case title)))]
    ;; Win10 file path has a length limit of 260 chars
    (gp-util/safe-subs s 0 200)))

(defn toggle-favorite! []
  ;; NOTE: in journals or settings, current-page is nil
  (when-let [page-name (state/get-current-page)]
    (let [favorites  (:favorites (state/sub-config))
          favorited? (contains? (set (map string/lower-case favorites))
                                (string/lower-case page-name))]
      (if favorited?
        (unfavorite-page! page-name)
        (favorite-page! page-name)))))

(defn rename!
  ([old-name new-name] (rename! old-name new-name true))
  ([old-name new-name redirect?] (rename! old-name new-name redirect? true))
  ([old-name new-name redirect? persist-op?]
   (if (config/db-based-graph? (state/get-current-repo))
     (db-page-handler/rename! old-name new-name redirect? persist-op?)
     (file-page-handler/rename! old-name new-name redirect?))))

(defn reorder-favorites!
  [favorites]
  (config-handler/set-config! :favorites favorites))

(defn has-more-journals?
  []
  (let [current-length (:journals-length @state/state)]
    (< current-length (db/get-journals-length))))

(defn load-more-journals!
  []
  (when (has-more-journals?)
    (state/set-journals-length! (+ (:journals-length @state/state) 7))))

(defn update-public-attribute!
  [page-name value]
  (property-handler/add-page-property! page-name :public value))

(defn get-page-ref-text
  [page]
  (let [edit-block-file-path (model/get-block-file-path (state/get-edit-block))
        page-name (string/lower-case page)]
    (if (and edit-block-file-path
             (state/org-mode-file-link? (state/get-current-repo)))
      (if-let [ref-file-path (:file/path (db/get-page-file page-name))]
        (util/format "[[file:%s][%s]]"
                     (util/get-relative-path edit-block-file-path ref-file-path)
                     page)
        (let [journal? (date/valid-journal-title? page)
              ref-file-path (str
                             (if (or (util/electron?) (mobile-util/native-platform?))
                               (-> (config/get-repo-dir (state/get-current-repo))
                                   js/decodeURI
                                   (string/replace #"/+$" "")
                                   (str "/"))
                               "")
                             (get-directory journal?)
                             "/"
                             (get-file-name journal? page)
                             ".org")]
          (create! page {:redirect? false})
          (util/format "[[file:%s][%s]]"
                       (util/get-relative-path edit-block-file-path ref-file-path)
                       page)))
      (page-ref/->page-ref page))))

(defn init-commands!
  []
  (commands/init-commands! get-page-ref-text))

(def rebuild-slash-commands-list!
  (debounce init-commands! 1500))

(defn template-exists?
  [title]
  (when title
    (let [templates (keys (db/get-all-templates))]
      (when (seq templates)
        (let [templates (map string/lower-case templates)]
          (contains? (set templates) (string/lower-case title)))))))

(defn ls-dir-files!
  ([ok-handler] (ls-dir-files! ok-handler nil))
  ([ok-handler opts]
   (web-nfs/ls-dir-files-with-handler!
    (fn [e]
      (init-commands!)
      (when ok-handler
        (ok-handler e)))
    opts)))

(defn get-all-pages
  [repo]
  (->> (db/get-all-pages repo)
       (remove (fn [p]
                 (let [name (:block/name p)]
                   (or (util/uuid-string? name)
                       (gp-config/draw? name)
                       (db/built-in-pages-names (string/upper-case name))
                       (db-property/built-in-properties-keys-str name)))))
       (common-handler/fix-pages-timestamps)))

(defn get-filters
  [page-name]
  (let [properties (db/get-page-properties page-name)]
    (if (config/db-based-graph? (state/get-current-repo))
      (pu/lookup properties :filters)
      (let [properties-str (or (:filters properties) "{}")]
        (try (reader/read-string properties-str)
             (catch :default e
               (log/error :syntax/filters e)))))))

(defn save-filter!
  [page-name filter-state]
  (property-handler/add-page-property! page-name :filters filter-state))

;; Editor
(defn page-not-exists-handler
  [input id q current-pos]
  (state/clear-editor-action!)
  (if (state/org-mode-file-link? (state/get-current-repo))
    (let [page-ref-text (get-page-ref-text q)
          value (gobj/get input "value")
          old-page-ref (page-ref/->page-ref q)
          new-value (string/replace value
                                    old-page-ref
                                    page-ref-text)]
      (state/set-edit-content! id new-value)
      (let [new-pos (+ current-pos
                       (- (count page-ref-text)
                          (count old-page-ref))
                       2)]
        (cursor/move-cursor-to input new-pos)))
    (let [current-selected (util/get-selected-text)]
      (cursor/move-cursor-forward input (+ 2 (count current-selected))))))

(defn on-chosen-handler
  [input id _q pos format]
  (let [current-pos (cursor/pos input)
        edit-content (state/get-edit-content)
        action (state/get-editor-action)
        hashtag? (= action :page-search-hashtag)
        q (or
           (editor-handler/get-selected-text)
           (when hashtag?
             (gp-util/safe-subs edit-content pos current-pos))
           (when (> (count edit-content) current-pos)
             (gp-util/safe-subs edit-content pos current-pos)))
        db-based? (config/db-based-graph? (state/get-current-repo))]
    (if hashtag?
      (fn [chosen e]
        (util/stop e)
        (state/clear-editor-action!)
        (let [wrapped? (= page-ref/left-brackets (gp-util/safe-subs edit-content (- pos 2) pos))
              wrapped-tag (if (and (util/safe-re-find #"\s+" chosen) (not wrapped?))
                            (page-ref/->page-ref chosen)
                            chosen)
              q (if (editor-handler/get-selected-text) "" q)
              last-pattern (if wrapped?
                             q
                             (if (= \# (first q))
                               (subs q 1)
                               q))
              last-pattern (str "#" (when wrapped? page-ref/left-brackets) last-pattern)]
          (when db-based?
            (let [tag (string/trim chosen)
                  edit-block (state/get-edit-block)]
              (when (and (not (string/blank? tag)) (:block/uuid edit-block))
                (let [tag-entity (db/entity [:block/name (util/page-name-sanity-lc tag)])]
                  (when-not tag-entity
                    (create! tag {:redirect? false
                                  :create-first-block? false
                                  :class? true}))
                  (let [tag-entity (or tag-entity (db/entity [:block/name (util/page-name-sanity-lc tag)]))]
                    (db/transact! [[:db/add [:block/uuid (:block/uuid edit-block)] :block/tags (:db/id tag-entity)]
                                   [:db/add [:block/uuid (:block/uuid edit-block)] :block/refs (:db/id tag-entity)]]))))))

          (editor-handler/insert-command! id
                                          (str "#" wrapped-tag)
                                          format
                                          {:last-pattern last-pattern
                                           :end-pattern (when wrapped? page-ref/right-brackets)
                                           :command :page-ref})

          (when input (.focus input))))
      (fn [chosen e]
        (util/stop e)
        (state/clear-editor-action!)
        (let [page-ref-text (get-page-ref-text chosen)]
          (editor-handler/insert-command! id
                                          page-ref-text
                                          format
                                          {:last-pattern (str page-ref/left-brackets (if (editor-handler/get-selected-text) "" q))
                                           :end-pattern page-ref/right-brackets
                                           :postfix-fn   (fn [s] (util/replace-first page-ref/right-brackets s ""))
                                           :command :page-ref}))))))

(defn create-today-journal!
  []
  (when-let [repo (state/get-current-repo)]
    (when (and (state/enable-journals? repo)
               (not (:graph/loading? @state/state))
               (not (state/loading-files? repo))
               (not (state/whiteboard-route?)))
      (state/set-today! (date/today))
      (when (or (config/db-based-graph? repo)
                (config/local-file-based-graph? repo)
                (and (= "local" repo) (not (mobile-util/native-platform?))))
        (let [title (date/today)
              today-page (util/page-name-sanity-lc title)
              format (state/get-preferred-format repo)
              template (state/get-default-journal-template)
              create-f (fn []
                         (create! title {:redirect? false
                                         :split-namespace? false
                                         :create-first-block? (not template)
                                         :journal? true})
                         (state/pub-event! [:journal/insert-template today-page])
                         (ui-handler/re-render-root!)
                         (plugin-handler/hook-plugin-app :today-journal-created {:title today-page}))]
          (when (db/page-empty? repo today-page)
            (if (config/db-based-graph? repo)
              (let [page-exists (db/get-page today-page)]
                (when-not page-exists
                  (create-f)))
              (p/let [file-name (date/journal-title->default title)
                      file-rpath (str (config/get-journals-directory) "/" file-name "."
                                      (config/get-file-extension format))
                      repo-dir (config/get-repo-dir repo)
                      file-exists? (fs/file-exists? repo-dir file-rpath)
                      file-content (when file-exists?
                                     (fs/read-file repo-dir file-rpath))]
                (when (or (not file-exists?)
                          (and file-exists? (string/blank? file-content)))
                  (create-f))))))))))

(defn open-today-in-sidebar
  []
  (when-let [page (db/entity [:block/name (util/page-name-sanity-lc (date/today))])]
    (state/sidebar-add-block!
     (state/get-current-repo)
     (:db/id page)
     :page)))

(defn open-file-in-default-app []
  (if-let [file-rpath (and (util/electron?) (page-util/get-page-file-rpath))]
    (let [repo-dir (config/get-repo-dir (state/get-current-repo))
          file-fpath (path/path-join repo-dir file-rpath)]
      (js/window.apis.openPath file-fpath))
    (notification/show! "No file found" :warning)))

(defn copy-current-file
  "FIXME: clarify usage, copy file or copy file path"
  []
  (if-let [file-rpath (and (util/electron?) (page-util/get-page-file-rpath))]
    (let [repo-dir (config/get-repo-dir (state/get-current-repo))
          file-fpath (path/path-join repo-dir file-rpath)]
      (util/copy-to-clipboard! file-fpath))
    (notification/show! "No file found" :warning)))

(defn open-file-in-directory []
  (if-let [file-rpath (and (util/electron?) (page-util/get-page-file-rpath))]
    (let [repo-dir (config/get-repo-dir (state/get-current-repo))
          file-fpath (path/path-join repo-dir file-rpath)]
      (ipc/ipc "openFileInFolder" file-fpath))
    (notification/show! "No file found" :warning)))

(defn copy-page-url
  ([] (copy-page-url (page-util/get-current-page-name)))
  ([page-name]
   (if page-name
     (util/copy-to-clipboard!
      (url-util/get-logseq-graph-page-url nil (state/get-current-repo) page-name))
     (notification/show! "No page found to copy" :warning))))<|MERGE_RESOLUTION|>--- conflicted
+++ resolved
@@ -34,16 +34,13 @@
             [logseq.graph-parser.util.page-ref :as page-ref]
             [promesa.core :as p]
             [logseq.common.path :as path]
-<<<<<<< HEAD
-            [frontend.handler.property.util :as pu]))
+            [frontend.handler.property.util :as pu]
+            [electron.ipc :as ipc]))
 
 (def create! page-common-handler/create!)
 (def delete! page-common-handler/delete!)
 (def unfavorite-page! page-common-handler/unfavorite-page!)
 (def favorite-page! page-common-handler/favorite-page!)
-=======
-            [electron.ipc :as ipc]))
->>>>>>> 9e412168
 
 ;; FIXME: add whiteboard
 (defn- get-directory
