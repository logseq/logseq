(ns frontend.handler.page
  "Provides util handler fns for pages"
  (:require [cljs.reader :as reader]
            [clojure.string :as string]
            [clojure.walk :as walk]
            [datascript.core :as d]
            [frontend.commands :as commands]
            [frontend.config :as config]
            [frontend.date :as date]
            [frontend.db :as db]
            [frontend.db.conn :as conn]
            [frontend.db.model :as model]
            [frontend.db.utils :as db-utils]
            [frontend.format.block :as block]
            [frontend.fs :as fs]
            [frontend.handler.common :as common-handler]
            [frontend.handler.config :as config-handler]
            [frontend.handler.editor :as editor-handler]
            [frontend.handler.plugin :as plugin-handler]
            [frontend.handler.notification :as notification]
            [frontend.handler.file-based.recent :as recent-handler]
            [frontend.handler.route :as route-handler]
            [frontend.handler.ui :as ui-handler]
            [frontend.handler.web.nfs :as web-nfs]
            [frontend.mobile.util :as mobile-util]
            [frontend.modules.outliner.core :as outliner-core]
            [frontend.modules.outliner.file :as outliner-file]
            [frontend.modules.outliner.tree :as outliner-tree]
            [frontend.state :as state]
            [frontend.util :as util]
            [frontend.util.cursor :as cursor]
            [frontend.util.fs :as fs-util]
            [frontend.util.page-property :as page-property]
            [frontend.util.page :as page-util]
            [frontend.handler.file-based.property :as file-property]
            [frontend.util.url :as url-util]
            [goog.functions :refer [debounce]]
            [goog.object :as gobj]
            [lambdaisland.glogi :as log]
            [logseq.db.schema :as db-schema]
            [logseq.db.property :as db-property]
            [logseq.graph-parser.block :as gp-block]
            [logseq.graph-parser.config :as gp-config]
            [logseq.graph-parser.property :as gp-property]
            [logseq.graph-parser.text :as text]
            [logseq.graph-parser.util :as gp-util]
            [logseq.graph-parser.util.page-ref :as page-ref]
            [promesa.core :as p]
            [logseq.common.path :as path]
            [medley.core :as medley]
            [frontend.handler.property.util :as pu]))

;; FIXME: add whiteboard
(defn- get-directory
  [journal?]
  (if journal?
    (config/get-journals-directory)
    (config/get-pages-directory)))

(defn- get-file-name
  [journal? title]
  (when-let [s (if journal?
                 (date/journal-title->default title)
                 ;; legacy in org-mode format, don't escape slashes except bug reported
                 (gp-util/page-name-sanity (string/lower-case title)))]
    ;; Win10 file path has a length limit of 260 chars
    (gp-util/safe-subs s 0 200)))

(defn- build-title [page]
  ;; Don't wrap `\"` anymore, as title property is not effected by `,` now
  ;; The previous extract behavior isn't unwrapping the `'"` either. So no need
  ;; to maintain the compatibility.
  (:block/original-name page))

(defn default-properties-block
  ([title format page]
   (default-properties-block title format page {}))
  ([title format page properties]
   (let [repo (state/get-current-repo)
         db-based? (config/db-based-graph? repo)]
     (when-not db-based?
       (let [p (common-handler/get-page-default-properties title)
             ps (merge p properties)
             content (if db-based?
                       ""
                       (page-property/insert-properties format "" ps))
             refs (gp-block/get-page-refs-from-properties properties
                                                          (db/get-db repo)
                                                          (state/get-date-formatter)
                                                          (state/get-config))]
         {:block/uuid (db/new-block-id)
          :block/refs refs
          :block/left page
          :block/format format
          :block/content content
          :block/parent page
          :block/page page
          :block/pre-block? true
          :block/properties ps
          :block/properties-order (keys ps)})))))

(defn- create-title-property?
  [journal? page-name]
  (and (not (config/db-based-graph? (state/get-current-repo)))
       (not journal?)
       (= (state/get-filename-format) :legacy) ;; reduce title computation
       (fs-util/create-title-property? page-name)))

(defn- build-page-tx [repo format properties page journal? {:keys [whiteboard? class? tags]}]
  (when (:block/uuid page)
    (let [page-entity   [:block/uuid (:block/uuid page)]
          title         (util/get-page-original-name page)
          create-title? (create-title-property? journal? title)
          page          (merge page
                               (when (seq properties) {:block/properties properties})
                               (when whiteboard? {:block/type "whiteboard"})
                               (when class? {:block/type "class"})
                               (when tags {:block/tags (mapv #(hash-map :db/id
                                                                        (:db/id (db/entity repo [:block/uuid %])))
                                                             tags)}))
          page-empty?   (db/page-empty? (state/get-current-repo) (:block/name page))
          db-based? (config/db-based-graph? (state/get-current-repo))]
      (cond
        (not page-empty?)
        [page]

        (and create-title?
             (not whiteboard?)
             (not db-based?))
        (let [properties-block (default-properties-block (build-title page) format page-entity properties)]
          [page
           properties-block])

        (and (seq properties)
             (not whiteboard?)
             (not db-based?))
        [page (editor-handler/properties-block repo properties format page-entity)]

        :else
        [page]))))

(defn create!
  "Create page. Has the following options:

   * :redirect?           - when true, redirect to the created page, otherwise return sanitized page name.
   * :split-namespace?    - when true, split hierarchical namespace into levels.
   * :create-first-block? - when true, create an empty block if the page is empty.
   * :uuid                - when set, use this uuid instead of generating a new one.
   * :class?              - when true, adds a :block/type 'class'
   * :whiteboard?         - when true, adds a :block/type 'whiteboard'
   * :tags                - tag uuids that are added to :block/tags
   * :persist-op?         - when true, add an update-page op
   TODO: Add other options"
  ([title]
   (create! title {}))
  ([title {:keys [redirect? create-first-block? format properties split-namespace? journal? uuid rename? persist-op?]
           :or   {redirect?           true
                  create-first-block? true
                  rename?             false
                  format              nil
                  properties          nil
                  split-namespace?    true
                  uuid                nil
                  persist-op?         true}
           :as options}]
   (let [title      (-> (string/trim title)
                        (text/page-ref-un-brackets!)
                        ;; remove `#` from tags
                        (string/replace #"^#+" ""))
         title      (gp-util/remove-boundary-slashes title)
         page-name  (util/page-name-sanity-lc title)
         repo       (state/get-current-repo)
         with-uuid? (if (uuid? uuid) uuid true)] ;; FIXME: prettier validation
     (when (or (db/page-empty? repo page-name) rename?)
       (let [pages    (if split-namespace?
                        (gp-util/split-namespace-pages title)
                        [title])
             format   (or format (state/get-preferred-format))
             pages    (map (fn [page]
                             ;; only apply uuid to the deepest hierarchy of page to create if provided.
                             (-> (block/page-name->map page (if (= page title) with-uuid? true))
                                 (assoc :block/format format)))
                           pages)
             txs      (->> pages
                           ;; for namespace pages, only last page need properties
                           drop-last
                           (mapcat #(build-page-tx repo format nil % journal? {}))
                           (remove nil?))
             txs      (map-indexed (fn [i page]
                                     (if (zero? i)
                                       page
                                       (assoc page :block/namespace
                                              [:block/uuid (:block/uuid (nth txs (dec i)))])))
                                   txs)
             last-txs (build-page-tx repo format properties (last pages) journal? (select-keys options [:whiteboard? :class? :tags]))
             last-txs (if (seq txs)
                        (update last-txs 0
                                (fn [p]
                                  (assoc p :block/namespace [:block/uuid (:block/uuid (last txs))])))
                        last-txs)
             txs      (concat
                       (when (and rename? uuid)
                         (when-let [e (db/entity [:block/uuid uuid])]
                           [[:db/retract (:db/id e) :block/namespace]
                            [:db/retract (:db/id e) :block/refs]]))
                       txs
                       last-txs)]
         (when (seq txs)
           (db/transact! repo txs {:persist-op? persist-op?})))

       (when create-first-block?
         (when (or
                (db/page-empty? repo (:db/id (db/entity [:block/name page-name])))
                (create-title-property? journal? page-name))
           (editor-handler/api-insert-new-block! "" {:page page-name}))))

     (when redirect?
       (route-handler/redirect-to-page! page-name))
     page-name)))

(defn delete-file!
  [repo page-name unlink-file?]
  (let [file (db/get-page-file page-name)
        file-path (:file/path file)]
    ;; delete file
    (when-not (string/blank? file-path)
      (db/transact! [[:db.fn/retractEntity [:file/path file-path]]])
      (when unlink-file?
        (-> (fs/unlink! repo (config/get-repo-fpath repo file-path) nil)
            (p/catch (fn [error] (js/console.error error))))))))

(defn- compute-new-file-path
  "Construct the full path given old full path and the file sanitized body.
   Ext. included in the `old-path`."
  [old-path new-file-name-body]
  (let [result (string/split old-path "/")
        ext (last (string/split (last result) "."))
        new-file (str new-file-name-body "." ext)
        parts (concat (butlast result) [new-file])]
    (util/string-join-path parts)))

(defn rename-file!
  "emit file-rename events to :file/rename-event-chan
   force-fs? - when true, rename file event the db transact is failed."
  ([file new-file-name-body ok-handler]
   (rename-file! file new-file-name-body ok-handler false))
  ([file new-file-name-body ok-handler force-fs?]
   (let [repo (state/get-current-repo)
         file (db/pull (:db/id file))
         old-path (:file/path file)
         new-path (compute-new-file-path old-path new-file-name-body)
         transact #(db/transact! repo [{:db/id (:db/id file)
                                        :file/path new-path}])]
    ;; update db
     (if force-fs?
       (try (transact) ;; capture error and continue FS rename if failed
            (catch :default e
              (log/error :rename-file e)))
       (transact)) ;; interrupted if failed

     (->
      (p/let [_ (state/offer-file-rename-event-chan! {:repo repo
                                                      :old-path old-path
                                                      :new-path new-path})
              _ (fs/rename! repo old-path new-path)]
        (ok-handler))
      (p/catch (fn [error]
                 (println "file rename failed: " error)))))))

(defn- replace-page-ref!
  "Unsanitized names"
  [content old-name new-name]
  (let [[original-old-name original-new-name] (map string/trim [old-name new-name])
        [old-ref new-ref] (map page-ref/->page-ref [old-name new-name])
        [old-name new-name] (map #(if (string/includes? % "/")
                                    (string/replace % "/" ".")
                                    %)
                                 [original-old-name original-new-name])
        old-org-ref (and (= :org (state/get-preferred-format))
                         (:org-mode/insert-file-link? (state/get-config))
                         (re-find
                          (re-pattern
                           (util/format
                            "\\[\\[file:\\.*/.*%s\\.org\\]\\[(.*?)\\]\\]" old-name))
                          content))]
    (-> (if old-org-ref
          (let [[old-full-ref old-label] old-org-ref
                new-label (if (= old-label original-old-name)
                            original-new-name
                            old-label)
                new-full-ref (-> (string/replace old-full-ref old-name new-name)
                                 (string/replace (str "[" old-label "]")
                                                 (str "[" new-label "]")))]
            (string/replace content old-full-ref new-full-ref))
          content)
        (string/replace old-ref new-ref))))

(defn- replace-tag-ref!
  [content old-name new-name]
  (let [old-tag (util/format "#%s" old-name)
        new-tag (if (re-find #"[\s\t]+" new-name)
                  (util/format "#[[%s]]" new-name)
                  (str "#" new-name))]
    ;; hash tag parsing rules https://github.com/logseq/mldoc/blob/701243eaf9b4157348f235670718f6ad19ebe7f8/test/test_markdown.ml#L631
    ;; Safari doesn't support look behind, don't use
    ;; TODO: parse via mldoc
    (string/replace content
                    (re-pattern (str "(?i)(^|\\s)(" (util/escape-regex-chars old-tag) ")(?=[,\\.]*($|\\s))"))
                    ;;    case_insense^    ^lhs   ^_grp2                       look_ahead^         ^_grp3
                    (fn [[_match lhs _grp2 _grp3]]
                      (str lhs new-tag)))))

(defn- replace-property-ref!
  [content old-name new-name format]
  (let [new-name (keyword (string/replace (string/lower-case new-name) #"\s+" "-"))
        org-format? (= :org format)
        old-property (if org-format? (gp-property/colons-org old-name) (str old-name gp-property/colons))
        new-property (if org-format? (gp-property/colons-org (name new-name)) (str (name new-name) gp-property/colons))]
    (util/replace-ignore-case content old-property new-property)))

(defn- replace-old-page!
  "Unsanitized names"
  [content old-name new-name format]
  (when (and (string? content) (string? old-name) (string? new-name))
    (-> content
        (replace-page-ref! old-name new-name)
        (replace-tag-ref! old-name new-name)
        (replace-property-ref! old-name new-name format))))

(defn- walk-replace-old-page!
  "Unsanitized names"
  [form old-name new-name format]
  (walk/postwalk (fn [f]
                   (cond
                     (and (vector? f)
                          (contains? #{"Search" "Label"} (first f))
                          (string/starts-with? (second f) (str old-name "/")))
                     [(first f) (string/replace-first (second f)
                                                      (str old-name "/")
                                                      (str new-name "/"))]

                     (string? f)
                     (if (= f old-name)
                       new-name
                       (replace-old-page! f old-name new-name format))

                     (and (keyword f) (= (name f) old-name))
                     (keyword (string/replace (string/lower-case new-name) #"\s+" "-"))

                     :else
                     f))
                 form))

(defn favorited?
  [page-name]
  (let [favorites (->> (:favorites (state/get-config))
                       (filter string?)
                       (map string/lower-case)
                       (set))]
    (contains? favorites page-name)))

(defn favorite-page!
  [page-name]
  (when-not (string/blank? page-name)
    (let [favorites (->
                     (cons
                      page-name
                      (or (:favorites (state/get-config)) []))
                     (distinct)
                     (vec))]
      (config-handler/set-config! :favorites favorites))))

(defn unfavorite-page!
  [page-name]
  (when-not (string/blank? page-name)
    (let [old-favorites (:favorites (state/get-config))
          new-favorites (->> old-favorites
                             (remove #(= (string/lower-case %) (string/lower-case page-name)))
                             (vec))]
      (when-not (= old-favorites new-favorites)
        (config-handler/set-config! :favorites new-favorites)))))

(defn toggle-favorite! []
  ;; NOTE: in journals or settings, current-page is nil
  (when-let [page-name (state/get-current-page)]
    (let [favorites  (:favorites (state/sub-config))
          favorited? (contains? (set (map string/lower-case favorites))
                                (string/lower-case page-name))]
      (if favorited?
        (unfavorite-page! page-name)
        (favorite-page! page-name)))))

(defn db-refs->page
  "Replace [[page name]] with page name"
  [repo page-entity]
  (when (config/db-based-graph? repo)
    (let [refs (:block/_refs page-entity)
          id-ref->page #(db-utils/special-id-ref->page % [page-entity])]
      (when (seq refs)
        (let [tx-data (mapcat (fn [{:block/keys [raw-content properties] :as ref}]
                                ;; block content or properties
                                (let [content' (id-ref->page raw-content)
                                      content-tx (when (not= raw-content content')
                                                   {:db/id (:db/id ref)
                                                    :block/content content'})
                                      page-uuid (:block/uuid page-entity)
                                      properties' (-> (medley/map-vals (fn [v]
                                                                         (cond
                                                                           (and (coll? v) (uuid? (first v)))
                                                                           (vec (remove #{page-uuid} v))

                                                                           (and (uuid? v) (= v page-uuid))
                                                                           nil

                                                                           (and (coll? v) (string? (first v)))
                                                                           (mapv id-ref->page v)

                                                                           (string? v)
                                                                           (id-ref->page v)

                                                                           :else
                                                                           v)) properties)
                                                      (util/remove-nils-non-nested))
                                      tx (merge
                                          content-tx
                                          (when (not= (seq properties) (seq properties'))
                                            {:db/id (:db/id ref)
                                             :block/properties properties'}))]
                                  (concat
                                   [[:db/retract (:db/id ref) :block/refs (:db/id page-entity)]]
                                   (when tx [tx])))) refs)]
          tx-data)))))

(defn db-replace-ref
  "Replace from-page refs with to-page"
  [repo from-page to-page]
  (when (config/db-based-graph? repo)
    (let [refs (:block/_refs from-page)
          from-uuid (:block/uuid from-page)
          to-uuid (:block/uuid to-page)
          replace-ref (fn [content] (string/replace content (str from-uuid) (str to-uuid)))]
      (when (seq refs)
        (let [tx-data (mapcat
                       (fn [{:block/keys [raw-content properties] :as ref}]
                         ;; block content or properties
                         (let [content' (replace-ref raw-content)
                               content-tx (when (not= raw-content content')
                                            {:db/id (:db/id ref)
                                             :block/content content'})
                               properties' (-> (medley/map-vals (fn [v]
                                                                  (cond
                                                                    (and (coll? v) (uuid? (first v)))
                                                                    (mapv (fn [id] (if (= id from-uuid) to-uuid id)) v)

                                                                    (and (uuid? v) (= v from-uuid))
                                                                    to-uuid

                                                                    (and (coll? v) (string? (first v)))
                                                                    (mapv replace-ref v)

                                                                    (string? v)
                                                                    (replace-ref v)

                                                                    :else
                                                                    v)) properties)
                                               (util/remove-nils-non-nested))
                               tx (merge
                                   content-tx
                                   (when (not= (seq properties) (seq properties'))
                                     {:db/id (:db/id ref)
                                      :block/properties properties'}))]
                           (concat
                            [[:db/add (:db/id ref) :block/refs (:db/id to-page)]
                             [:db/retract (:db/id ref) :block/refs (:db/id from-page)]]
                            (when tx [tx]))))
                       refs)]
          tx-data)))))

(defn delete!
  [page-name ok-handler & {:keys [delete-file? redirect-to-home? persist-op?]
                           :or {delete-file? true
                                redirect-to-home? true
                                persist-op? true}}]
  (when redirect-to-home? (route-handler/redirect-to-home!))
  (when page-name
    (when-let [repo (state/get-current-repo)]
      (let [page-name (util/page-name-sanity-lc page-name)
            blocks (db/get-page-blocks-no-cache page-name)
            truncate-blocks-tx-data (mapv
                                     (fn [block]
                                       [:db.fn/retractEntity [:block/uuid (:block/uuid block)]])
                                     blocks)
            page (db/entity [:block/name page-name])
            _ (delete-file! repo page-name delete-file?)
            ;; if other page alias this pagename,
            ;; then just remove some attrs of this entity instead of retractEntity
            delete-page-tx (cond
                             (contains? #{"property" "class"} (:block/type page))
                             nil

                             (not (:block/_namespace page))
                             (if (model/get-alias-source-page (state/get-current-repo) page-name)
                               (when-let [id (:db/id (db/entity [:block/name page-name]))]
                                 (mapv (fn [attribute]
                                         [:db/retract id attribute])
                                       db-schema/retract-page-attributes))
                               (concat (db-refs->page repo page)
                                       [[:db.fn/retractEntity [:block/name page-name]]]))

                             :else
                             nil)
            tx-data (concat truncate-blocks-tx-data delete-page-tx)]

        (db/transact! repo tx-data {:outliner-op :delete-page :persist-op? persist-op?})

        (unfavorite-page! page-name)

        (when (fn? ok-handler) (ok-handler))
        (ui-handler/re-render-root!)))))

(defn- rename-update-block-refs!
  [refs from-id to-id]
  (->> refs
       (remove #{{:db/id from-id}})
       (cons {:db/id to-id})
       (distinct)
       (vec)))

(defn- rename-update-refs!
  "Unsanitized only"
  [page old-original-name new-name]
  ;; update all pages which have references to this page
  (let [repo (state/get-current-repo)
        to-page (db/entity [:block/name (util/page-name-sanity-lc new-name)])
        blocks (:block/_refs (db/entity (:db/id page)))
        page-ids (->> (map (fn [b]
                             {:db/id (:db/id (:block/page b))}) blocks)
                      (set))
        tx       (->> (map (fn [{:block/keys [uuid content properties format] :as block}]
                             (let [content    (let [content' (replace-old-page! content old-original-name new-name format)]
                                                (when-not (= content' content)
                                                  content'))
                                   properties (let [properties' (walk-replace-old-page! properties old-original-name new-name format)]
                                                (when-not (= properties' properties)
                                                  properties'))]
                               (when (or content properties)
                                 (util/remove-nils-non-nested
                                  {:block/uuid       uuid
                                   :block/content    content
                                   :block/properties properties
                                   :block/properties-order (when (seq properties)
                                                             (map first properties))
                                   :block/refs (->> (rename-update-block-refs! (:block/refs block) (:db/id page) (:db/id to-page))
                                                    (map :db/id)
                                                    (set))})))) blocks)
                      (remove nil?))]
    (db/transact! repo tx)
    (doseq [page-id page-ids]
      (outliner-file/sync-to-file page-id))))

(defn- rename-update-namespace!
  "update :block/namespace of the renamed block"
  [page old-original-name new-name]
  (let [old-namespace? (text/namespace-page? old-original-name)
        new-namespace? (text/namespace-page? new-name)
        repo           (state/get-current-repo)]
    (cond
      new-namespace?
      ;; update namespace
      (let [namespace (first (gp-util/split-last "/" new-name))]
        (when namespace
          (create! namespace {:redirect? false}) ;; create parent page if not exist, creation of namespace ref is handled in `create!`
          (let [namespace-block (db/pull [:block/name (gp-util/page-name-sanity-lc namespace)])
                page-txs [{:db/id (:db/id page)
                           :block/namespace (:db/id namespace-block)}]]
            (db/transact! repo page-txs))))

      old-namespace?
      ;; retract namespace
      (db/transact! [[:db/retract (:db/id page) :block/namespace]])

      :else
      nil)))

(defn- rename-page-aux
  "Only accepts unsanitized page names"
  [old-name new-name redirect?]
  (let [old-page-name       (util/page-name-sanity-lc old-name)
        new-file-name-body  (fs-util/file-name-sanity new-name) ;; w/o file extension
        new-page-name       (util/page-name-sanity-lc new-name)
        repo                (state/get-current-repo)
        page                (db/pull [:block/name old-page-name])]
    (when (and repo page)
      (let [old-original-name   (:block/original-name page)
            file                (:block/file page)
            journal?            (:block/journal? page)
            properties-block    (:data (outliner-tree/-get-down (outliner-core/block page)))
            properties-content  (:block/content properties-block)
            properties-block-tx (when (and properties-block
                                           properties-content
                                           (string/includes? (util/page-name-sanity-lc properties-content)
                                                             old-page-name))
                                  (let [front-matter? (and (file-property/front-matter?-when-file-based properties-content)
                                                           (= :markdown (:block/format properties-block)))]
                                    {:db/id         (:db/id properties-block)
                                     :block/content (file-property/insert-property
                                                     (:block/format properties-block)
                                                     properties-content
                                                     :title
                                                     new-name
                                                     front-matter?)}))
            page-txs            [{:db/id               (:db/id page)
                                  :block/uuid          (:block/uuid page)
                                  :block/name          new-page-name
                                  :block/original-name new-name}]
            page-txs            (if properties-block-tx (conj page-txs properties-block-tx) page-txs)]

        (db/transact! repo page-txs)

        (when (fs-util/create-title-property? new-page-name)
          (page-property/add-property! new-page-name :title new-name))

        (when (and file (not journal?))
          (rename-file! file new-file-name-body (fn [] nil)))

        (let [home (get (state/get-config) :default-home {})]
          (when (= old-page-name (util/page-name-sanity-lc (get home :page "")))
            (config-handler/set-config! :default-home (assoc home :page new-name))))

        (rename-update-refs! page old-original-name new-name)

        (rename-update-namespace! page old-original-name new-name)

        (outliner-file/sync-to-file page))

      ;; Redirect to the newly renamed page
      (when redirect?
        (route-handler/redirect! {:to          (if (model/whiteboard-page? page) :whiteboard :page)
                                  :push        false
                                  :path-params {:name new-page-name}}))

      (when (favorited? old-page-name)
        (p/do!
         (unfavorite-page! old-page-name)
         (favorite-page! new-page-name)))

      (recent-handler/update-or-add-renamed-page repo old-page-name new-page-name)

      (ui-handler/re-render-root!))))

(defn- rename-nested-pages
  "Unsanitized names only"
  [old-ns-name new-ns-name]
  (let [repo            (state/get-current-repo)
        nested-page-str (page-ref/->page-ref (util/page-name-sanity-lc old-ns-name))
        ns-prefix-format-str (str page-ref/left-brackets "%s/")
        ns-prefix       (util/format ns-prefix-format-str (util/page-name-sanity-lc old-ns-name))
        nested-pages    (db/get-pages-by-name-partition repo nested-page-str)
        nested-pages-ns (db/get-pages-by-name-partition repo ns-prefix)]
    (when nested-pages
      ;; rename page "[[obsidian]] is a tool" to "[[logseq]] is a tool"
      (doseq [{:block/keys [name original-name]} nested-pages]
        (let [old-page-title (or original-name name)
              new-page-title (string/replace
                              old-page-title
                              (page-ref/->page-ref old-ns-name)
                              (page-ref/->page-ref new-ns-name))]
          (when (and old-page-title new-page-title)
            (p/do!
             (rename-page-aux old-page-title new-page-title false)
             (println "Renamed " old-page-title " to " new-page-title))))))
    (when nested-pages-ns
      ;; rename page "[[obsidian/page1]] is a tool" to "[[logseq/page1]] is a tool"
      (doseq [{:block/keys [name original-name]} nested-pages-ns]
        (let [old-page-title (or original-name name)
              new-page-title (string/replace
                              old-page-title
                              (util/format ns-prefix-format-str old-ns-name)
                              (util/format ns-prefix-format-str new-ns-name))]
          (when (and old-page-title new-page-title)
            (p/do!
             (rename-page-aux old-page-title new-page-title false)
             (println "Renamed " old-page-title " to " new-page-title))))))))

(defn- rename-namespace-pages!
  "Original names (unsanitized only)"
  [repo old-name new-name]
  (let [pages (db/get-namespace-pages repo old-name)
        page (db/pull [:block/name (util/page-name-sanity-lc old-name)])
        pages (cons page pages)]
    (doseq [{:block/keys [name original-name]} pages]
      (let [old-page-title (or original-name name)
            ;; only replace one time, for the case that the namespace is a sub-string of the sub-namespace page name
            ;; Example: has pages [[work]] [[work/worklog]],
            ;; we want to rename [[work/worklog]] to [[work1/worklog]] when rename [[work]] to [[work1]],
            ;; but don't rename [[work/worklog]] to [[work1/work1log]]
            new-page-title (string/replace-first old-page-title old-name new-name)
            redirect? (= name (:block/name page))]
        (when (and old-page-title new-page-title)
          (p/let [_ (rename-page-aux old-page-title new-page-title redirect?)]
            (println "Renamed " old-page-title " to " new-page-title)))))))

(defn file-based-merge-pages!
  "Only accepts sanitized page names"
  [from-page-name to-page-name]
  (when (and (db/page-exists? from-page-name)
             (db/page-exists? to-page-name)
             (not= from-page-name to-page-name))
    (let [to-page (db/entity [:block/name to-page-name])
          to-id (:db/id to-page)
          from-page (db/entity [:block/name from-page-name])
          from-id (:db/id from-page)
          from-first-child (some->> (db/pull from-id)
                                    (outliner-core/block)
                                    (outliner-tree/-get-down)
                                    (outliner-core/get-data))
          to-last-direct-child-id (model/get-block-last-direct-child (db/get-db) to-id false)
          repo (state/get-current-repo)
          conn (conn/get-db repo false)
          datoms (d/datoms @conn :avet :block/page from-id)
          block-eids (mapv :e datoms)
          blocks (db-utils/pull-many repo '[:db/id :block/page :block/refs :block/path-refs :block/left :block/parent] block-eids)
          tx-data (map (fn [block]
                         (let [id (:db/id block)]
                           (cond->
                            {:db/id id
                             :block/page {:db/id to-id}
                             :block/refs (rename-update-block-refs! (:block/refs block) from-id to-id)}

                             (and from-first-child (= id (:db/id from-first-child)))
                             (assoc :block/left {:db/id (or to-last-direct-child-id to-id)})

                             (= (:block/parent block) {:db/id from-id})
                             (assoc :block/parent {:db/id to-id})))) blocks)]
      (db/transact! repo tx-data)
      (outliner-file/sync-to-file {:db/id to-id})

      (rename-update-refs! from-page
                           (util/get-page-original-name from-page)
                           (util/get-page-original-name to-page))

      (rename-update-namespace! from-page
                                (util/get-page-original-name from-page)
                                (util/get-page-original-name to-page)))


    (delete! from-page-name nil)

    (route-handler/redirect! {:to          :page
                              :push        false
                              :path-params {:name to-page-name}})))

(defn db-based-merge-pages!
  [from-page-name to-page-name persist-op?]
  (when (and (db/page-exists? from-page-name)
             (db/page-exists? to-page-name)
             (not= from-page-name to-page-name))
    (let [to-page (db/entity [:block/name to-page-name])
          to-id (:db/id to-page)
          from-page (db/entity [:block/name from-page-name])
          from-id (:db/id from-page)
          from-first-child (some->> (db/pull from-id)
                                    (outliner-core/block)
                                    (outliner-tree/-get-down)
                                    (outliner-core/get-data))
          to-last-direct-child-id (model/get-block-last-direct-child (db/get-db) to-id false)
          repo (state/get-current-repo)
          conn (conn/get-db repo false)
          datoms (d/datoms @conn :avet :block/page from-id)
          block-eids (mapv :e datoms)
          blocks (db-utils/pull-many repo '[:db/id :block/page :block/refs :block/path-refs :block/left :block/parent] block-eids)
          blocks-tx-data (map (fn [block]
                                (let [id (:db/id block)]
                                  (cond->
                                      {:db/id id
                                       :block/page {:db/id to-id}}

                                    (and from-first-child (= id (:db/id from-first-child)))
                                    (assoc :block/left {:db/id (or to-last-direct-child-id to-id)})

                                    (= (:block/parent block) {:db/id from-id})
                                    (assoc :block/parent {:db/id to-id})))) blocks)
          replace-ref-tx-data (db-replace-ref repo from-page to-page)
          tx-data (concat blocks-tx-data replace-ref-tx-data)]
      (db/transact! repo tx-data {:persist-op? persist-op?})
      (rename-update-namespace! from-page
                                (util/get-page-original-name from-page)
                                (util/get-page-original-name to-page)))


    (delete! from-page-name nil :redirect-to-home? false :persist-op? persist-op?)

    (route-handler/redirect! {:to          :page
                              :push        false
                              :path-params {:name to-page-name}})))

;; FIXME:
(defn db-based-rename!
  ([old-name new-name]
   (db-based-rename! old-name new-name true true))
  ([old-name new-name redirect? persist-op?]
   (let [old-name      (string/trim old-name)
         new-name      (string/trim new-name)
         old-page-name (util/page-name-sanity-lc old-name)
         page-e (db/entity [:block/name old-page-name])
         new-page-name (util/page-name-sanity-lc new-name)
         name-changed? (not= old-name new-name)]
     (if (and old-name
              new-name
              (not (string/blank? new-name))
              name-changed?)
       (cond
         (= old-page-name new-page-name) ; case changed
         (db/transact! [{:db/id (:db/id page-e)
                         :block/original-name new-name}]
                       {:persist-op? persist-op?})

         (and (not= old-page-name new-page-name)
              (db/entity [:block/name new-page-name])) ; merge page
         (db-based-merge-pages! old-page-name new-page-name persist-op?)

         :else                          ; rename
         (create! new-page-name
                  {:rename? true
                   :uuid (:block/uuid page-e)
                   :redirect? redirect?
                   :create-first-block? false
                   :persist-op? persist-op?}))

       (when (string/blank? new-name)
         (notification/show! "Please use a valid name, empty name is not allowed!" :error)))
     (ui-handler/re-render-root!))))

(defn file-based-rename!
  "Accepts unsanitized page names"
  ([old-name new-name] (file-based-rename! old-name new-name true))
  ([old-name new-name redirect?]
   (let [repo          (state/get-current-repo)
         old-name      (string/trim old-name)
         new-name      (string/trim new-name)
         old-page-name (util/page-name-sanity-lc old-name)
         new-page-name (util/page-name-sanity-lc new-name)
         name-changed? (not= old-name new-name)]
     (if (and old-name
              new-name
              (not (string/blank? new-name))
              name-changed?)
<<<<<<< HEAD
        (do
          (cond
            (= old-page-name new-page-name)
            (rename-page-aux old-name new-name redirect?)

            (db/pull [:block/name new-page-name])
            (file-based-merge-pages! old-page-name new-page-name)

            :else
            (rename-namespace-pages! repo old-name new-name))
          (rename-nested-pages old-name new-name))
        (when (string/blank? new-name)
          (notification/show! "Please use a valid name, empty name is not allowed!" :error)))
      (ui-handler/re-render-root!))))
=======
       (do
         (cond
           (= old-page-name new-page-name)
           (rename-page-aux old-name new-name redirect?)

           (db/pull [:block/name new-page-name])
           (merge-pages! old-page-name new-page-name)

           :else
           (rename-namespace-pages! repo old-name new-name))
         (rename-nested-pages old-name new-name))
       (when (string/blank? new-name)
         (notification/show! "Please use a valid name, empty name is not allowed!" :error)))
     (ui-handler/re-render-root!))))
>>>>>>> 0cef9110

(defn rename!
  ([old-name new-name] (rename! old-name new-name true))
  ([old-name new-name redirect?] (rename! old-name new-name redirect? true))
  ([old-name new-name redirect? persist-op?]
   (if (config/db-based-graph? (state/get-current-repo))
     (db-based-rename! old-name new-name redirect? persist-op?)
     (file-based-rename! old-name new-name redirect?))))

(defn- split-col-by-element
  [col element]
  (let [col (vec col)
        idx (.indexOf col element)]
    [(subvec col 0 (inc idx))
     (subvec col (inc idx))]))

(defn reorder-favorites!
  [{:keys [to up?]}]
  (let [favorites (:favorites (state/get-config))
        from (get @state/state :favorites/dragging)]
    (when (and from to (not= from to))
      (let [[prev next] (split-col-by-element favorites to)
            [prev next] (mapv #(remove (fn [e] (= from e)) %) [prev next])
            favorites (->>
                       (if up?
                         (concat (drop-last prev) [from (last prev)] next)
                         (concat prev [from] next))
                       (remove nil?)
                       (mapv util/safe-page-name-sanity-lc)
                       distinct
                       vec)]
        (config-handler/set-config! :favorites favorites)))))

(defn has-more-journals?
  []
  (let [current-length (:journals-length @state/state)]
    (< current-length (db/get-journals-length))))

(defn load-more-journals!
  []
  (when (has-more-journals?)
    (state/set-journals-length! (+ (:journals-length @state/state) 7))))

(defn update-public-attribute!
  [page-name value]
  (page-property/add-property! page-name :public value))

(defn get-page-ref-text
  [page]
  (let [edit-block-file-path (model/get-block-file-path (state/get-edit-block))
        page-name (string/lower-case page)]
    (if (and edit-block-file-path
             (state/org-mode-file-link? (state/get-current-repo)))
      (if-let [ref-file-path (:file/path (db/get-page-file page-name))]
        (util/format "[[file:%s][%s]]"
                     (util/get-relative-path edit-block-file-path ref-file-path)
                     page)
        (let [journal? (date/valid-journal-title? page)
              ref-file-path (str
                             (if (or (util/electron?) (mobile-util/native-platform?))
                               (-> (config/get-repo-dir (state/get-current-repo))
                                   js/decodeURI
                                   (string/replace #"/+$" "")
                                   (str "/"))
                               "")
                             (get-directory journal?)
                             "/"
                             (get-file-name journal? page)
                             ".org")]
          (create! page {:redirect? false})
          (util/format "[[file:%s][%s]]"
                       (util/get-relative-path edit-block-file-path ref-file-path)
                       page)))
      (page-ref/->page-ref page))))

(defn init-commands!
  []
  (commands/init-commands! get-page-ref-text))

(def rebuild-slash-commands-list!
  (debounce init-commands! 1500))

(defn template-exists?
  [title]
  (when title
    (let [templates (keys (db/get-all-templates))]
      (when (seq templates)
        (let [templates (map string/lower-case templates)]
          (contains? (set templates) (string/lower-case title)))))))

(defn ls-dir-files!
  ([ok-handler] (ls-dir-files! ok-handler nil))
  ([ok-handler opts]
   (web-nfs/ls-dir-files-with-handler!
    (fn [e]
      (init-commands!)
      (when ok-handler
        (ok-handler e)))
    opts)))

(defn get-all-pages
  [repo]
  (->> (db/get-all-pages repo)
       (remove (fn [p]
                 (let [name (:block/name p)]
                   (or (util/uuid-string? name)
                       (gp-config/draw? name)
                       (db/built-in-pages-names (string/upper-case name))
                       (db-property/built-in-properties-keys-str name)
                       (contains? #{"macro"} (:block/type p))))))
       (common-handler/fix-pages-timestamps)))

(defn get-filters
  [page-name]
  (let [properties (db/get-page-properties page-name)]
    (if (config/db-based-graph? (state/get-current-repo))
      (pu/lookup properties :filters)
      (let [properties-str (or (:filters properties) "{}")]
        (try (reader/read-string properties-str)
             (catch :default e
               (log/error :syntax/filters e)))))))

(defn save-filter!
  [page-name filter-state]
  (page-property/add-property! page-name :filters filter-state))

;; Editor
(defn page-not-exists-handler
  [input id q current-pos]
  (state/clear-editor-action!)
  (if (state/org-mode-file-link? (state/get-current-repo))
    (let [page-ref-text (get-page-ref-text q)
          value (gobj/get input "value")
          old-page-ref (page-ref/->page-ref q)
          new-value (string/replace value
                                    old-page-ref
                                    page-ref-text)]
      (state/set-edit-content! id new-value)
      (let [new-pos (+ current-pos
                       (- (count page-ref-text)
                          (count old-page-ref))
                       2)]
        (cursor/move-cursor-to input new-pos)))
    (let [current-selected (util/get-selected-text)]
      (cursor/move-cursor-forward input (+ 2 (count current-selected))))))

(defn on-chosen-handler
  [input id _q pos format]
  (let [current-pos (cursor/pos input)
        edit-content (state/sub :editor/content :path-in-sub-atom id)
        action (state/get-editor-action)
        hashtag? (= action :page-search-hashtag)
        q (or
           (editor-handler/get-selected-text)
           (when hashtag?
             (gp-util/safe-subs edit-content pos current-pos))
           (when (> (count edit-content) current-pos)
             (gp-util/safe-subs edit-content pos current-pos)))]
    (if hashtag?
      (fn [chosen _click?]
        (state/clear-editor-action!)
        (let [wrapped? (= page-ref/left-brackets (gp-util/safe-subs edit-content (- pos 2) pos))
              chosen (if (and (util/safe-re-find #"\s+" chosen) (not wrapped?))
                       (page-ref/->page-ref chosen)
                       chosen)
              q (if (editor-handler/get-selected-text) "" q)
              last-pattern (if wrapped?
                             q
                             (if (= \# (first q))
                               (subs q 1)
                               q))
              last-pattern (str "#" (when wrapped? page-ref/left-brackets) last-pattern)]
          (editor-handler/insert-command! id
                                          (str "#" (when wrapped? page-ref/left-brackets) chosen)
                                          format
                                          {:last-pattern last-pattern
                                           :end-pattern (when wrapped? page-ref/right-brackets)
                                           :command :page-ref})))
      (fn [chosen _click?]
        (state/clear-editor-action!)
        (let [page-ref-text (get-page-ref-text chosen)]
          (editor-handler/insert-command! id
                                          page-ref-text
                                          format
                                          {:last-pattern (str page-ref/left-brackets (if (editor-handler/get-selected-text) "" q))
                                           :end-pattern page-ref/right-brackets
                                           :postfix-fn   (fn [s] (util/replace-first page-ref/right-brackets s ""))
                                           :command :page-ref}))))))

(defn create-today-journal!
  []
  (when-let [repo (state/get-current-repo)]
    (when (and (state/enable-journals? repo)
               (not (:graph/loading? @state/state))
               (not (state/loading-files? repo))
               (not (state/whiteboard-route?)))
      (state/set-today! (date/today))
      (when (or (config/db-based-graph? repo)
                (config/local-file-based-graph? repo)
                (and (= "local" repo) (not (mobile-util/native-platform?))))
        (let [title (date/today)
              today-page (util/page-name-sanity-lc title)
              format (state/get-preferred-format repo)
<<<<<<< HEAD
              template (state/get-default-journal-template)
              create-f (fn []
                         (create! title {:redirect? false
                                         :split-namespace? false
                                         :create-first-block? (not template)
                                         :journal? true})
                         (state/pub-event! [:journal/insert-template today-page])
                         (ui-handler/re-render-root!)
                         (plugin-handler/hook-plugin-app :today-journal-created {:title today-page}))]
          (when (db/page-empty? repo today-page)
            (if (config/db-based-graph? repo)
              (let [page-exists (db/get-page today-page)]
                (when-not page-exists
                  (create-f)))
              (p/let [file-name (date/journal-title->default title)
                      file-rpath (str (config/get-journals-directory) "/" file-name "."
                                      (config/get-file-extension format))
                      repo-dir (config/get-repo-dir repo)
                      file-exists? (fs/file-exists? repo-dir file-rpath)
                      file-content (when file-exists?
                                     (fs/read-file repo-dir file-rpath))]
                (when (or (not file-exists?)
                          (and file-exists? (string/blank? file-content)))
                  (create-f))))))))))
=======
              file-name (date/journal-title->default title)
              file-rpath (str (config/get-journals-directory) "/" file-name "."
                              (config/get-file-extension format))
              repo-dir (config/get-repo-dir repo)
              template (state/get-default-journal-template)]
          (when (db/page-empty? repo today-page)
            (p/let [file-exists? (fs/file-exists? repo-dir file-rpath)
                    file-content (when file-exists?
                                   (fs/read-file repo-dir file-rpath))]
              (when (or (not file-exists?)
                        (and file-exists? (string/blank? file-content)))
                (create! title {:redirect? false
                                :split-namespace? false
                                :create-first-block? (not template)
                                :journal? true})
                (state/pub-event! [:journal/insert-template today-page])
                (ui-handler/re-render-root!)
                (plugin-handler/hook-plugin-app :today-journal-created {:title today-page})))))))))
>>>>>>> 0cef9110

(defn open-today-in-sidebar
  []
  (when-let [page (db/entity [:block/name (util/page-name-sanity-lc (date/today))])]
    (state/sidebar-add-block!
     (state/get-current-repo)
     (:db/id page)
     :page)))

(defn open-file-in-default-app []
  (if-let [file-rpath (and (util/electron?) (page-util/get-page-file-rpath))]
    (let [repo-dir (config/get-repo-dir (state/get-current-repo))
          file-fpath (path/path-join repo-dir file-rpath)]
      (js/window.apis.openPath file-fpath))
    (notification/show! "No file found" :warning)))

(defn copy-current-file
  "FIXME: clarify usage, copy file or copy file path"
  []
  (if-let [file-rpath (and (util/electron?) (page-util/get-page-file-rpath))]
    (let [repo-dir (config/get-repo-dir (state/get-current-repo))
          file-fpath (path/path-join repo-dir file-rpath)]
      (util/copy-to-clipboard! file-fpath))
    (notification/show! "No file found" :warning)))

(defn open-file-in-directory []
  (if-let [file-rpath (and (util/electron?) (page-util/get-page-file-rpath))]
    (let [repo-dir (config/get-repo-dir (state/get-current-repo))
          file-fpath (path/path-join repo-dir file-rpath)]
      (js/window.apis.showItemInFolder file-fpath))
    (notification/show! "No file found" :warning)))

(defn copy-page-url
  ([] (copy-page-url (page-util/get-current-page-name)))
  ([page-name]
   (if page-name
     (util/copy-to-clipboard!
      (url-util/get-logseq-graph-page-url nil (state/get-current-repo) page-name))
     (notification/show! "No page found to copy" :warning))))<|MERGE_RESOLUTION|>--- conflicted
+++ resolved
@@ -845,29 +845,13 @@
               new-name
               (not (string/blank? new-name))
               name-changed?)
-<<<<<<< HEAD
-        (do
-          (cond
-            (= old-page-name new-page-name)
-            (rename-page-aux old-name new-name redirect?)
-
-            (db/pull [:block/name new-page-name])
-            (file-based-merge-pages! old-page-name new-page-name)
-
-            :else
-            (rename-namespace-pages! repo old-name new-name))
-          (rename-nested-pages old-name new-name))
-        (when (string/blank? new-name)
-          (notification/show! "Please use a valid name, empty name is not allowed!" :error)))
-      (ui-handler/re-render-root!))))
-=======
        (do
          (cond
            (= old-page-name new-page-name)
            (rename-page-aux old-name new-name redirect?)
 
-           (db/pull [:block/name new-page-name])
-           (merge-pages! old-page-name new-page-name)
+            (db/pull [:block/name new-page-name])
+            (file-based-merge-pages! old-page-name new-page-name)
 
            :else
            (rename-namespace-pages! repo old-name new-name))
@@ -875,7 +859,6 @@
        (when (string/blank? new-name)
          (notification/show! "Please use a valid name, empty name is not allowed!" :error)))
      (ui-handler/re-render-root!))))
->>>>>>> 0cef9110
 
 (defn rename!
   ([old-name new-name] (rename! old-name new-name true))
@@ -1079,7 +1062,6 @@
         (let [title (date/today)
               today-page (util/page-name-sanity-lc title)
               format (state/get-preferred-format repo)
-<<<<<<< HEAD
               template (state/get-default-journal-template)
               create-f (fn []
                          (create! title {:redirect? false
@@ -1104,26 +1086,6 @@
                 (when (or (not file-exists?)
                           (and file-exists? (string/blank? file-content)))
                   (create-f))))))))))
-=======
-              file-name (date/journal-title->default title)
-              file-rpath (str (config/get-journals-directory) "/" file-name "."
-                              (config/get-file-extension format))
-              repo-dir (config/get-repo-dir repo)
-              template (state/get-default-journal-template)]
-          (when (db/page-empty? repo today-page)
-            (p/let [file-exists? (fs/file-exists? repo-dir file-rpath)
-                    file-content (when file-exists?
-                                   (fs/read-file repo-dir file-rpath))]
-              (when (or (not file-exists?)
-                        (and file-exists? (string/blank? file-content)))
-                (create! title {:redirect? false
-                                :split-namespace? false
-                                :create-first-block? (not template)
-                                :journal? true})
-                (state/pub-event! [:journal/insert-template today-page])
-                (ui-handler/re-render-root!)
-                (plugin-handler/hook-plugin-app :today-journal-created {:title today-page})))))))))
->>>>>>> 0cef9110
 
 (defn open-today-in-sidebar
   []
