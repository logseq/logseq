(ns frontend.handler.page
  "Provides util handler fns for pages"
  (:require [cljs.reader :as reader]
            [clojure.string :as string]
            [frontend.commands :as commands]
            [frontend.config :as config]
            [frontend.date :as date]
            [frontend.db :as db]
            [frontend.db.async :as db-async]
            [frontend.db.model :as model]
            [frontend.fs :as fs]
            [frontend.handler.common :as common-handler]
            [frontend.handler.common.page :as page-common-handler]
            [frontend.handler.editor :as editor-handler]
            [frontend.handler.plugin :as plugin-handler]
            [frontend.handler.notification :as notification]
            [frontend.handler.property :as property-handler]
            [frontend.handler.db-based.property :as db-property-handler]
            [frontend.handler.ui :as ui-handler]
            [frontend.handler.file-based.nfs :as nfs-handler]
            [frontend.handler.graph :as graph-handler]
            [frontend.mobile.util :as mobile-util]
            [frontend.state :as state]
            [frontend.util :as util]
            [frontend.util.cursor :as cursor]
            [frontend.util.page :as page-util]
            [frontend.util.url :as url-util]
            [goog.functions :refer [debounce]]
            [goog.object :as gobj]
            [lambdaisland.glogi :as log]
            [logseq.common.config :as common-config]
            [logseq.common.util :as common-util]
            [logseq.common.util.page-ref :as page-ref]
            [logseq.common.util.block-ref :as block-ref]
            [promesa.core :as p]
            [logseq.common.path :as path]
            [electron.ipc :as ipc]
            [frontend.context.i18n :refer [t]]
            [frontend.persist-db.browser :as db-browser]
            [datascript.core :as d]
            [frontend.db.conn :as conn]
            [logseq.db :as ldb]
            [logseq.graph-parser.db :as gp-db]
            [frontend.modules.outliner.ui :as ui-outliner-tx]
            [frontend.modules.outliner.op :as outliner-op]
            [frontend.handler.property.util :as pu]
            [datascript.impl.entity :as de]
            [frontend.handler.db-based.page :as db-page-handler]))

(def <create! page-common-handler/<create!)
(def <delete! page-common-handler/<delete!)

(defn <unfavorite-page!
  [page-name]
  (p/do!
   (let [repo (state/get-current-repo)]
     (if (config/db-based-graph? repo)
       (when-let [page-block-uuid (:block/uuid (db/get-page page-name))]
         (page-common-handler/<db-unfavorite-page! page-block-uuid))
       (page-common-handler/file-unfavorite-page! page-name)))
   (state/update-favorites-updated!)))

(defn <favorite-page!
  [page-name]
  (p/do!
   (let [repo (state/get-current-repo)]
     (if (config/db-based-graph? repo)
       (when-let [page-block-uuid (:block/uuid (db/get-page page-name))]
         (page-common-handler/<db-favorite-page! page-block-uuid))
       (page-common-handler/file-favorite-page! page-name)))
   (state/update-favorites-updated!)))

(defn favorited?
  [page-name]
  (let [repo (state/get-current-repo)]
    (if (config/db-based-graph? repo)
      (boolean
       (when-let [page-block-uuid (:block/uuid (db/get-page page-name))]
         (page-common-handler/db-favorited? page-block-uuid)))
      (page-common-handler/file-favorited? page-name))))


(defn get-favorites
  "return page-block entities"
  []
  (when-let [db (conn/get-db)]
    (let [repo (state/get-current-repo)]
      (if (config/db-based-graph? repo)
        (when-let [page (ldb/get-page db common-config/favorites-page-name)]
          (let [blocks (ldb/sort-by-order (:block/_parent page))]
            (keep (fn [block]
                    (when-let [block-db-id (:db/id (:block/link block))]
                      (d/entity db block-db-id))) blocks)))
        (let [page-names (->> (:favorites (state/sub-config))
                              (remove string/blank?)
                              (filter string?)
                              (mapv util/safe-page-name-sanity-lc)
                              (distinct))]
          (keep (fn [page-name] (db/get-page page-name)) page-names))))))


;; FIXME: add whiteboard
(defn- get-directory
  [journal?]
  (if journal?
    (config/get-journals-directory)
    (config/get-pages-directory)))

(defn- get-file-name
  [journal? title]
  (when-let [s (if journal?
                 (date/journal-title->default title)
                 ;; legacy in org-mode format, don't escape slashes except bug reported
                 (common-util/page-name-sanity (string/lower-case title)))]
    ;; Win10 file path has a length limit of 260 chars
    (common-util/safe-subs s 0 200)))

(defn toggle-favorite! []
  ;; NOTE: in journals or settings, current-page is nil
  (when-let [page-name (state/get-current-page)]
    (if (favorited? page-name)
      (<unfavorite-page! page-name)
      (<favorite-page! page-name))))

(defn rename!
  [page-uuid-or-old-name new-name & {:as _opts}]
  (when @db-browser/*worker
    (p/let [page-uuid (cond
                        (uuid? page-uuid-or-old-name)
                        page-uuid-or-old-name
                        (common-util/uuid-string? page-uuid-or-old-name)
                        page-uuid-or-old-name
                        :else
                        (:block/uuid (db/get-page page-uuid-or-old-name)))
            result (ui-outliner-tx/transact!
                    {:outliner-op :rename-page}
                    (outliner-op/rename-page! page-uuid new-name))
            result' (ldb/read-transit-str result)]
      (case (if (string? result') (keyword result') result')
        :invalid-empty-name
        (notification/show! "Please use a valid name, empty name is not allowed!" :warning)
        :rename-page-exists
        (notification/show! "Another page with the new name exists already" :warning)
        nil))))

(defn <reorder-favorites!
  [favorites]
  (let [conn (conn/get-db false)]
    (when-let [favorites-page (db/get-page common-config/favorites-page-name)]
      (let [favorite-page-block-db-id-coll
            (keep (fn [page-uuid]
                    (:db/id (db/get-page page-uuid)))
                  favorites)
            current-blocks (ldb/sort-by-order (ldb/get-page-blocks @conn (:db/id favorites-page)))]
        (p/do!
         (ui-outliner-tx/transact!
          {:outliner-op :reorder-favorites}
          (doseq [[page-block-db-id block] (zipmap favorite-page-block-db-id-coll current-blocks)]
            (when (not= page-block-db-id (:db/id (:block/link block)))
              (outliner-op/save-block! (assoc block :block/link page-block-db-id)))))
         (state/update-favorites-updated!))))))

(defn has-more-journals?
  []
  (let [current-length (:journals-length @state/state)]
    (< current-length (db/get-journals-length))))

(defn load-more-journals!
  []
  (when (has-more-journals?)
    (state/set-journals-length! (+ (:journals-length @state/state) 1))))

(defn update-public-attribute!
  [page value]
  (property-handler/add-page-property! page (pu/get-pid :logseq.property/public) value))

(defn get-page-ref-text
  [page]
  (let [edit-block-file-path (model/get-block-file-path (state/get-edit-block))
        page-name (string/lower-case page)]
    (if (and edit-block-file-path
             (state/org-mode-file-link? (state/get-current-repo)))
      (if-let [ref-file-path (:file/path (db/get-page-file page-name))]
        (util/format "[[file:%s][%s]]"
                     (util/get-relative-path edit-block-file-path ref-file-path)
                     page)
        (let [journal? (date/valid-journal-title? page)
              ref-file-path (str
                             (if (or (util/electron?) (mobile-util/native-platform?))
                               (-> (config/get-repo-dir (state/get-current-repo))
                                   js/decodeURI
                                   (string/replace #"/+$" "")
                                   (str "/"))
                               "")
                             (get-directory journal?)
                             "/"
                             (get-file-name journal? page)
                             ".org")]
          (<create! page {:redirect? false})
          (util/format "[[file:%s][%s]]"
                       (util/get-relative-path edit-block-file-path ref-file-path)
                       page)))
      (page-ref/->page-ref page))))

(defn init-commands!
  []
  (commands/init-commands! get-page-ref-text))

(def rebuild-slash-commands-list!
  (debounce init-commands! 1500))

(defn <template-exists?
  [title]
  (when title
    (p/let [result (db-async/<get-all-templates (state/get-current-repo))
            templates (keys result)]
      (when (seq templates)
        (let [templates (map string/lower-case templates)]
          (contains? (set templates) (string/lower-case title)))))))

(defn ls-dir-files!
  ([ok-handler] (ls-dir-files! ok-handler nil))
  ([ok-handler opts]
   (nfs-handler/ls-dir-files-with-handler!
    (fn [e]
      (init-commands!)
      (when ok-handler
        (ok-handler e))
      (graph-handler/settle-metadata-to-local! {:created-at (js/Date.now)}))
    opts)))

(defn get-all-pages
  [repo]
  (let [graph-specific-hidden?
        (if (config/db-based-graph? repo)
          (fn [p]
            (and (ldb/property? p) (ldb/built-in? p)))
          (fn [p]
            (gp-db/built-in-pages-names (string/upper-case (:block/name p)))))]
    (->> (db/get-all-pages repo)
         (remove (fn [p]
                   (let [name (:block/name p)]
                     (or (util/uuid-string? name)
                         (common-config/draw? name)
                         (graph-specific-hidden? p)))))
         (common-handler/fix-pages-timestamps))))

(defn get-filters
  [page]
  (if (config/db-based-graph? (state/get-current-repo))
    (let [included-pages (:logseq.property.linked-references/includes page)
          excluded-pages (:logseq.property.linked-references/excludes page)]
      {:included included-pages
       :excluded excluded-pages})
    (let [k :filters
          properties (:block/properties page)
          properties-str (or (get properties k) "{}")]
      (try (let [result (reader/read-string properties-str)]
             (when (seq result)
               (let [excluded-pages (->> (filter #(false? (second %)) result)
                                         (keep first)
                                         (keep db/get-page))
                     included-pages (->> (filter #(true? (second %)) result)
                                         (keep first)
                                         (keep db/get-page))]
                 {:included included-pages
                  :excluded excluded-pages})))
           (catch :default e
             (log/error :syntax/filters e))))))

(defn file-based-save-filter!
  [page filter-state]
  (property-handler/add-page-property! page :filters filter-state))

(defn db-based-save-filter!
  [page filter-page-id {:keys [include? add?]}]
  (let [repo (state/get-current-repo)
        property-id (if include?
                      :logseq.property.linked-references/includes
                      :logseq.property.linked-references/excludes)]
    (if add?
      (property-handler/set-block-property! repo (:db/id page) property-id filter-page-id)
      (db-property-handler/delete-property-value! (:db/id page) property-id filter-page-id))))

;; Editor
(defn page-not-exists-handler
  [input id q current-pos]
  (state/clear-editor-action!)
  (if (state/org-mode-file-link? (state/get-current-repo))
    (let [page-ref-text (get-page-ref-text q)
          value (gobj/get input "value")
          old-page-ref (page-ref/->page-ref q)
          new-value (string/replace value
                                    old-page-ref
                                    page-ref-text)]
      (state/set-edit-content! id new-value)
      (let [new-pos (+ current-pos
                       (- (count page-ref-text)
                          (count old-page-ref))
                       2)]
        (cursor/move-cursor-to input new-pos)))
    (let [current-selected (util/get-selected-text)]
      (cursor/move-cursor-forward input (+ 2 (count current-selected))))))

(defn- tag-on-chosen-handler
  [input id pos format current-pos edit-content q db-based?]
  (fn [chosen-result ^js e]
    (util/stop e)
    (state/clear-editor-action!)
    (let [chosen-result (if (:block/uuid chosen-result)
                          (db/entity [:block/uuid (:block/uuid chosen-result)])
                          chosen-result)
          target (first (:block/_alias chosen-result))
          chosen-result (if (and target (not (ldb/class? chosen-result)) (ldb/class? target)) target chosen-result)
          chosen (:block/title chosen-result)
          class? (and db-based?
                      (or (string/includes? chosen (str (t :new-tag) " "))
                          (ldb/class? chosen-result)))
          inline-tag? (and class? (= (.-identifier e) "auto-complete/meta-complete"))
          chosen (-> chosen
                     (string/replace-first (str (t :new-tag) " ") "")
                     (string/replace-first (str (t :new-page) " ") ""))
          wrapped? (= page-ref/left-brackets (common-util/safe-subs edit-content (- pos 2) pos))
          wrapped-tag (if (and (util/safe-re-find #"\s+" chosen) (not wrapped?))
                        (page-ref/->page-ref chosen)
                        chosen)
          q (if (editor-handler/get-selected-text) "" q)
          last-pattern (if wrapped?
                         q
                         (if (= \# (first q))
                           (subs q 1)
                           q))
          last-pattern (str "#" (when wrapped? page-ref/left-brackets) last-pattern)
          tag-in-page-auto-complete? (= page-ref/right-brackets (common-util/safe-subs edit-content current-pos (+ current-pos 2)))]
      (p/do!
       (editor-handler/insert-command! id
                                       (if (and class? (not inline-tag?)) "" (str "#" wrapped-tag))
                                       format
                                       {:last-pattern last-pattern
                                        :end-pattern (when wrapped? page-ref/right-brackets)
                                        :command :page-ref})
       (when (and db-based? (not tag-in-page-auto-complete?))
         (db-page-handler/tag-on-chosen-handler chosen chosen-result class? edit-content current-pos last-pattern))
       (when input (.focus input))))))

(defn- page-on-chosen-handler
  [id format q db-based?]
  (fn [chosen-result e]
    (util/stop e)
    (state/clear-editor-action!)
    (p/let [chosen-result (if (:block/uuid chosen-result)
                            (db/entity [:block/uuid (:block/uuid chosen-result)])
                            chosen-result)
            chosen (:block/title chosen-result)
            chosen' (string/replace-first chosen (str (t :new-page) " ") "")
<<<<<<< HEAD
=======
            [chosen' chosen-result] (or (when (and (:nlp-date? chosen-result) (not (de/entity? chosen-result)))
                                          (when-let [result (date/nld-parse chosen')]
                                            (let [d (doto (goog.date.DateTime.) (.setTime (.getTime result)))
                                                  gd (goog.date.Date. (.getFullYear d) (.getMonth d) (.getDate d))
                                                  page (date/js-date->journal-title gd)]
                                              [page (db/get-page page)])))
                                        [chosen' chosen-result])
>>>>>>> a90cd8a1
            ref-text (if (and (de/entity? chosen-result) (not (ldb/page? chosen-result)))
                       (cond
                         db-based?
                         (page-ref/->page-ref (:block/uuid chosen-result))
                         :else
                         (block-ref/->block-ref (:block/uuid chosen-result)))
                       (get-page-ref-text chosen'))
            result (when db-based?
                     (when-not (de/entity? chosen-result)
                       (<create! chosen'
                                 {:redirect? false
<<<<<<< HEAD
                                  :create-first-block? false
                                  :split-namespace? true})))
            ref-text' (if result
                        (let [title (if-let [parent (:logseq.property/parent result)]
                                      (str (:block/title parent) "/" (:block/title result))
                                      (:block/title result))]
                          (page-ref/->page-ref title))
                        ref-text)]
=======
                                  :create-first-block? false})))
            ref-text' (if result (page-ref/->page-ref (:block/title result)) ref-text)]
>>>>>>> a90cd8a1
      (p/do!
       (editor-handler/insert-command! id
                                       ref-text'
                                       format
                                       {:last-pattern (str page-ref/left-brackets (if (editor-handler/get-selected-text) "" q))
                                        :end-pattern page-ref/right-brackets
                                        :postfix-fn   (fn [s] (util/replace-first page-ref/right-brackets s ""))
                                        :command :page-ref})
       (p/let [chosen-result (or result chosen-result)]
         (when (de/entity? chosen-result)
           (state/conj-block-ref! chosen-result)))))))

(defn on-chosen-handler
  [input id pos format]
  (let [current-pos (cursor/pos input)
        edit-content (state/get-edit-content)
        action (state/get-editor-action)
        hashtag? (= action :page-search-hashtag)
        q (or
           (editor-handler/get-selected-text)
           (when hashtag?
             (common-util/safe-subs edit-content pos current-pos))
           (when (> (count edit-content) current-pos)
             (common-util/safe-subs edit-content pos current-pos)))
        db-based? (config/db-based-graph? (state/get-current-repo))]
    (if hashtag?
      (tag-on-chosen-handler input id pos format current-pos edit-content q db-based?)
      (page-on-chosen-handler id format q db-based?))))

(defn create-today-journal!
  []
  (when-let [repo (state/get-current-repo)]
    (when (and (state/enable-journals? repo)
               ;; FIXME: There are a lot of long-running actions we don't want interrupted by this fn.
               ;; We should implement an app-wide check rather than list them all here
               (not (:graph/loading? @state/state))
               (not (:graph/importing @state/state))
               (not (state/loading-files? repo))
               (not config/publishing?))
      (state/set-today! (date/today))
      (when (or (config/db-based-graph? repo)
                (config/local-file-based-graph? repo)
                (and (= config/demo-repo repo) (not (mobile-util/native-platform?))))
        (let [title (date/today)
              today-page (util/page-name-sanity-lc title)
              format (state/get-preferred-format repo)
              template (state/get-default-journal-template)
              create-f (fn []
                         (p/do!
                          (<create! title {:redirect? false
                                           :split-namespace? false
                                           :create-first-block? (not template)
                                           :journal? true
                                           :today-journal? true})
                          (state/pub-event! [:journal/insert-template today-page])
                          (ui-handler/re-render-root!)
                          (plugin-handler/hook-plugin-app :today-journal-created {:title today-page})))]
          (when (db/page-empty? repo today-page)
            (if (config/db-based-graph? repo)
              (when-not (model/get-journal-page title)
                (create-f))
              (p/let [file-name (date/journal-title->default title)
                      file-rpath (str (config/get-journals-directory) "/" file-name "."
                                      (config/get-file-extension format))
                      repo-dir (config/get-repo-dir repo)
                      file-exists? (fs/file-exists? repo-dir file-rpath)
                      file-content (when file-exists?
                                     (fs/read-file repo-dir file-rpath))]
                (when (or (not file-exists?)
                          (and file-exists? (string/blank? file-content)))
                  (create-f))))))))))

(defn open-today-in-sidebar
  []
  (when-let [page (db/get-page (date/today))]
    (state/sidebar-add-block!
     (state/get-current-repo)
     (:db/id page)
     :page)))

(defn open-file-in-default-app []
  (if-let [file-rpath (and (util/electron?) (page-util/get-page-file-rpath))]
    (let [repo-dir (config/get-repo-dir (state/get-current-repo))
          file-fpath (path/path-join repo-dir file-rpath)]
      (js/window.apis.openPath file-fpath))
    (notification/show! "No file found" :warning)))

(defn copy-current-file
  "FIXME: clarify usage, copy file or copy file path"
  []
  (if-let [file-rpath (and (util/electron?) (page-util/get-page-file-rpath))]
    (let [repo-dir (config/get-repo-dir (state/get-current-repo))
          file-fpath (path/path-join repo-dir file-rpath)]
      (util/copy-to-clipboard! file-fpath))
    (notification/show! "No file found" :warning)))

(defn open-file-in-directory []
  (if-let [file-rpath (and (util/electron?) (page-util/get-page-file-rpath))]
    (let [repo-dir (config/get-repo-dir (state/get-current-repo))
          file-fpath (path/path-join repo-dir file-rpath)]
      (ipc/ipc "openFileInFolder" file-fpath))
    (notification/show! "No file found" :warning)))

(defn copy-page-url
  ([]
   (let [id (if (config/db-based-graph? (state/get-current-repo))
              (page-util/get-current-page-uuid)
              (page-util/get-current-page-name))]
     (copy-page-url id)))
  ([page-uuid]
   (if page-uuid
     (util/copy-to-clipboard!
      (url-util/get-logseq-graph-page-url nil (state/get-current-repo) (str page-uuid)))
     (notification/show! "No page found to copy" :warning))))<|MERGE_RESOLUTION|>--- conflicted
+++ resolved
@@ -353,8 +353,6 @@
                             chosen-result)
             chosen (:block/title chosen-result)
             chosen' (string/replace-first chosen (str (t :new-page) " ") "")
-<<<<<<< HEAD
-=======
             [chosen' chosen-result] (or (when (and (:nlp-date? chosen-result) (not (de/entity? chosen-result)))
                                           (when-let [result (date/nld-parse chosen')]
                                             (let [d (doto (goog.date.DateTime.) (.setTime (.getTime result)))
@@ -362,7 +360,6 @@
                                                   page (date/js-date->journal-title gd)]
                                               [page (db/get-page page)])))
                                         [chosen' chosen-result])
->>>>>>> a90cd8a1
             ref-text (if (and (de/entity? chosen-result) (not (ldb/page? chosen-result)))
                        (cond
                          db-based?
@@ -374,7 +371,6 @@
                      (when-not (de/entity? chosen-result)
                        (<create! chosen'
                                  {:redirect? false
-<<<<<<< HEAD
                                   :create-first-block? false
                                   :split-namespace? true})))
             ref-text' (if result
@@ -383,10 +379,6 @@
                                       (:block/title result))]
                           (page-ref/->page-ref title))
                         ref-text)]
-=======
-                                  :create-first-block? false})))
-            ref-text' (if result (page-ref/->page-ref (:block/title result)) ref-text)]
->>>>>>> a90cd8a1
       (p/do!
        (editor-handler/insert-command! id
                                        ref-text'
