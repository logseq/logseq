(ns ^:no-doc frontend.handler.editor
  (:require [clojure.set :as set]
            [clojure.string :as string]
            [clojure.walk :as w]
            [dommy.core :as dom]
            [frontend.commands :as commands]
            [frontend.config :as config]
            [frontend.date :as date]
            [frontend.db :as db]
            [frontend.db.model :as db-model]
            [frontend.db.utils :as db-utils]
            [frontend.db.query-dsl :as query-dsl]
            [frontend.diff :as diff]
            [frontend.format.block :as block]
            [frontend.format.mldoc :as mldoc]
            [frontend.fs :as fs]
            [frontend.fs.nfs :as nfs]
            [logseq.common.path :as path]
            [frontend.handler.assets :as assets-handler]
            [frontend.handler.block :as block-handler]
            [frontend.handler.common :as common-handler]
            [frontend.handler.export.html :as export-html]
            [frontend.handler.export.text :as export-text]
            [frontend.handler.notification :as notification]
            [frontend.handler.repeated :as repeated]
            [frontend.handler.route :as route-handler]
            [frontend.mobile.util :as mobile-util]
            [frontend.modules.outliner.core :as outliner-core]
            [frontend.modules.outliner.transaction :as outliner-tx]
            [frontend.modules.outliner.tree :as tree]
            [frontend.search :as search]
            [frontend.state :as state]
            [frontend.template :as template]
            [frontend.util :as util :refer [profile]]
            [frontend.util.clock :as clock]
            [frontend.util.cursor :as cursor]
            [frontend.util.drawer :as drawer]
            [frontend.util.keycode :as keycode]
            [frontend.util.list :as list]
            [frontend.util.marker :as marker]
            [frontend.util.property :as property]
            [frontend.util.text :as text-util]
            [frontend.util.thingatpt :as thingatpt]
            [goog.dom :as gdom]
            [goog.dom.classes :as gdom-classes]
            [goog.object :as gobj]
            [lambdaisland.glogi :as log]
            [logseq.db.schema :as db-schema]
            [logseq.graph-parser.block :as gp-block]
            [logseq.graph-parser.mldoc :as gp-mldoc]
            [logseq.graph-parser.property :as gp-property]
            [logseq.graph-parser.text :as text]
            [logseq.graph-parser.utf8 :as utf8]
            [logseq.graph-parser.util :as gp-util]
            [logseq.graph-parser.util.block-ref :as block-ref]
            [logseq.graph-parser.util.page-ref :as page-ref]
            [promesa.core :as p]
            [rum.core :as rum]))

;; FIXME: should support multiple images concurrently uploading

(defonce *asset-uploading? (atom false))
(defonce *asset-uploading-process (atom 0))

(defn get-selection-and-format
  []
  (when-let [block (state/get-edit-block)]
    (when (:block/uuid block)
      (when-let [edit-id (state/get-edit-input-id)]
        (when-let [input (gdom/getElement edit-id)]
          (let [selection-start (util/get-selection-start input)
                selection-end (util/get-selection-end input)
                value (gobj/get input "value")
                selection (when (not= selection-start selection-end)
                            (subs value selection-start selection-end))
                selection-start (+ selection-start
                                   (count (take-while #(= " " %) selection)))
                selection-end (- selection-end
                                 (count (take-while #(= " " %) (reverse selection))))]
            {:selection-start selection-start
             :selection-end selection-end
             :selection (some-> selection
                                string/trim)
             :format (:block/format block)
             :value value
             :block block
             :edit-id edit-id
             :input input}))))))

(defn- format-text!
  [pattern-fn]
  (when-let [m (get-selection-and-format)]
    (let [{:keys [selection-start selection-end format selection value edit-id input]} m
          pattern (pattern-fn format)
          pattern-count (count pattern)
          pattern-prefix (subs value (max 0 (- selection-start pattern-count)) selection-start)
          pattern-suffix (subs value selection-end (min (count value) (+ selection-end pattern-count)))
          already-wrapped? (= pattern pattern-prefix pattern-suffix)
          prefix (if already-wrapped?
                   (subs value 0 (- selection-start pattern-count))
                   (subs value 0 selection-start))
          postfix (if already-wrapped?
                    (subs value (+ selection-end pattern-count))
                    (subs value selection-end))
          inner-value (cond-> selection
                        (not already-wrapped?)
                        (#(str pattern % pattern)))
          new-value (str prefix inner-value postfix)]
      (state/set-edit-content! edit-id new-value)
      (cond
        already-wrapped? (cursor/set-selection-to input (- selection-start pattern-count) (- selection-end pattern-count))
        selection (cursor/move-cursor-to input (+ selection-end pattern-count))
        :else (cursor/set-selection-to input (+ selection-start pattern-count) (+ selection-end pattern-count))))))

(defn bold-format! []
  (format-text! config/get-bold))

(defn italics-format! []
  (format-text! config/get-italic))

(defn highlight-format! []
  (when-let [block (state/get-edit-block)]
    (let [format (:block/format block)]
      (format-text! #(config/get-highlight format)))))

(defn strike-through-format! []
  (format-text! config/get-strike-through))

(defn html-link-format!
  ([]
   (html-link-format! nil))
  ([text]
   (when-let [m (get-selection-and-format)]
     (let [{:keys [selection-start selection-end format selection value edit-id input]} m
           cur-pos (cursor/pos input)
           empty-selection? (= selection-start selection-end)
           selection-link? (and selection (gp-mldoc/mldoc-link? format selection))
           [content forward-pos] (cond
                                   empty-selection?
                                   (config/get-empty-link-and-forward-pos format)

                                   (and text selection-link?)
                                   (config/with-label-link format text selection)

                                   text
                                   (config/with-label-link format selection text)

                                   selection-link?
                                   (config/with-default-link format selection)

                                   :else
                                   (config/with-default-label format selection))
           new-value (str
                      (subs value 0 selection-start)
                      content
                      (subs value selection-end))
           cur-pos (or selection-start cur-pos)]
       (state/set-edit-content! edit-id new-value)
       (cursor/move-cursor-to input (+ cur-pos forward-pos))))))

(defn open-block-in-sidebar!
  [block-id]
  (when block-id
    (when-let [block (db/entity [:block/uuid block-id])]
      (let [page? (nil? (:block/page block))]
        (state/sidebar-add-block!
         (state/get-current-repo)
         (:db/id block)
         (if page? :page :block))))))

(defn reset-cursor-range!
  [node]
  (when node
    (state/set-cursor-range! (util/caret-range node))))

(defn restore-cursor-pos!
  [id markup]
  (when-let [node (gdom/getElement (str id))]
    (let [cursor-range (state/get-cursor-range)
          pos (or (state/get-editor-last-pos)
                  (and cursor-range
                       (diff/find-position markup cursor-range)))]
      (cursor/move-cursor-to node pos)
      (state/clear-editor-last-pos!))))

(defn highlight-block!
  [block-uuid]
  (let [blocks (array-seq (js/document.getElementsByClassName (str block-uuid)))]
    (doseq [block blocks]
      (dom/add-class! block "block-highlight"))))

(defn unhighlight-blocks!
  []
  (let [blocks (some->> (array-seq (js/document.getElementsByClassName "block-highlight"))
                        (repeat 2)
                        (apply concat))]
    (doseq [block blocks]
      (gdom-classes/remove block "block-highlight"))))

(defn- get-edit-input-id-with-block-id
  [block-id]
  (when-let [first-block (util/get-first-block-by-id block-id)]
    (string/replace (gobj/get first-block "id")
                    "ls-block"
                    "edit-block")))

(defn clear-selection!
  []
  (state/clear-selection!))

(defn- text-range-by-lst-fst-line [content [direction pos]]
  (case direction
    :up
    (let [last-new-line (or (string/last-index-of content \newline) -1)
          end (+ last-new-line pos 1)]
      (subs content 0 end))
    :down
    (-> (string/split-lines content)
        first
        (or "")
        (subs 0 pos))))

;; id: block dom id, "ls-block-counter-uuid"
(defn edit-block!
  ([block pos id]
   (edit-block! block pos id nil))
  ([block pos id {:keys [custom-content tail-len move-cursor? retry-times]
                  :or {tail-len 0
                       move-cursor? true
                       retry-times 0}
                  :as opts}]
   (when-not (> retry-times 2)
     (when-not config/publishing?
       (when-let [block-id (:block/uuid block)]
         (let [block (or (db/pull [:block/uuid block-id]) block)
               edit-input-id (if (uuid? id)
                               (get-edit-input-id-with-block-id id)
                               (-> (str (subs id 0 (- (count id) 36)) block-id)
                                   (string/replace "ls-block" "edit-block")))
               content (or custom-content (:block/content block) "")
               content-length (count content)
               text-range (cond
                            (vector? pos)
                            (text-range-by-lst-fst-line content pos)

                            (and (> tail-len 0) (>= (count content) tail-len))
                            (subs content 0 (- (count content) tail-len))

                            (or (= :max pos) (<= content-length pos))
                            content

                            :else
                            (subs content 0 pos))
               content (-> (property/remove-built-in-properties (:block/format block)
                                                                content)
                           (drawer/remove-logbook))]
           (clear-selection!)
           (if edit-input-id
             (state/set-editing! edit-input-id content block text-range move-cursor?)
             ;; Block may not be rendered yet
             (js/setTimeout (fn [] (edit-block! block pos id (update opts :retry-times inc))) 10))))))))

(defn- another-block-with-same-id-exists?
  [current-id block-id]
  (when-let [id (and (string? block-id) (parse-uuid block-id))]
    (and (not= current-id id)
         (db/entity [:block/uuid id]))))

(defn- remove-non-existed-refs!
  [refs]
  (remove (fn [x] (or
                   (and (vector? x)
                        (= :block/uuid (first x))
                        (nil? (db/entity x)))
                   (nil? x))) refs))

(defn- with-marker-time
  [content block format new-marker old-marker]
  (if (and (state/enable-timetracking?) new-marker)
    (try
      (let [logbook-exists? (and (:block/body block) (drawer/get-logbook (:block/body block)))
            new-marker (string/trim (string/lower-case (name new-marker)))
            old-marker (when old-marker (string/trim (string/lower-case (name old-marker))))
            new-content (cond
                          (or (and (nil? old-marker) (or (= new-marker "doing")
                                                         (= new-marker "now")))
                              (and (= old-marker "todo") (= new-marker "doing"))
                              (and (= old-marker "later") (= new-marker "now"))
                              (and (= old-marker new-marker "now") (not logbook-exists?))
                              (and (= old-marker new-marker "doing") (not logbook-exists?)))
                          (clock/clock-in format content)

                          (or
                           (and (= old-marker "doing") (= new-marker "todo"))
                           (and (= old-marker "now") (= new-marker "later"))
                           (and (contains? #{"now" "doing"} old-marker)
                                (= new-marker "done")))
                          (clock/clock-out format content)

                          :else
                          content)]
        new-content)
      (catch :default _e
        content))
    content))

(defn- with-timetracking
  [block value]
  (if (and (state/enable-timetracking?)
           (not= (:block/content block) value))
    (let [format (:block/format block)
          new-marker (last (util/safe-re-find (marker/marker-pattern format) (or value "")))
          new-value (with-marker-time value block format
                      new-marker
                      (:block/marker block))]
      new-value)
    value))

(defn wrap-parse-block
  [{:block/keys [content format left page uuid level pre-block?] :as block}]
  (let [block (or (and (:db/id block) (db/pull (:db/id block))) block)
        block (merge block
                     (block/parse-title-and-body uuid format pre-block? (:block/content block)))
        properties (:block/properties block)
        properties (if (and (= format :markdown)
                            (number? (:heading properties)))
                     (dissoc properties :heading)
                     properties)
        real-content (:block/content block)
        content (if (and (seq properties) real-content (not= real-content content))
                  (property/with-built-in-properties properties content format)
                  content)
        content (drawer/with-logbook block content)
        content (with-timetracking block content)
        first-block? (= left page)
        ast (mldoc/->edn (string/trim content) (gp-mldoc/default-config format))
        first-elem-type (first (ffirst ast))
        first-elem-meta (second (ffirst ast))
        properties? (contains? #{"Property_Drawer" "Properties"} first-elem-type)
        markdown-heading? (and (= format :markdown)
                               (= "Heading" first-elem-type)
                               (nil? (:size first-elem-meta)))
        block-with-title? (mldoc/block-with-title? first-elem-type)
        content (string/triml content)
        content (string/replace content (block-ref/->block-ref uuid) "")
        [content content'] (cond
                             (and first-block? properties?)
                             [content content]

                             markdown-heading?
                             [content content]

                             :else
                             (let [content' (str (config/get-block-pattern format) (if block-with-title? " " "\n") content)]
                               [content content']))
        block (assoc block
                     :block/content content'
                     :block/format format)
        block (apply dissoc block (remove #{:block/pre-block?} db-schema/retract-attributes))
        block (block/parse-block block)
        block (if (and first-block? (:block/pre-block? block))
                block
                (dissoc block :block/pre-block?))
        block (update block :block/refs remove-non-existed-refs!)
        block (if (and left (not= (:block/left block) left)) (assoc block :block/left left) block)
        new-properties (merge
                        (select-keys properties (property/hidden-properties))
                        (:block/properties block))]
    (-> block
        (dissoc :block/top?
                :block/bottom?)
        (assoc :block/content content
               :block/properties new-properties)
        (merge (if level {:block/level level} {})))))

(defn- save-block-inner!
  [block value opts]
  (let [block (assoc block :block/content value)
        block (apply dissoc block db-schema/retract-attributes)]
    (profile
     "Save block: "
     (let [block' (wrap-parse-block block)
           opts' (merge opts {:outliner-op :save-block})]
       (outliner-tx/transact!
        opts'
        (outliner-core/save-block! block'))

       ;; sanitized page name changed
       (when-let [title (get-in block' [:block/properties :title])]
         (if (string? title)
           (when-let [old-page-name (:block/name (db/entity (:db/id (:block/page block'))))]
             (when (and (:block/pre-block? block')
                        (not (string/blank? title))
                        (not= (util/page-name-sanity-lc title) old-page-name))
               (state/pub-event! [:page/title-property-changed old-page-name title])))
           (js/console.error (str "Title is not a string: " title))))))))

(defn save-block-if-changed!
  ([block value]
   (save-block-if-changed! block value nil))
  ([block value
    {:keys [force?]
     :as opts}]
   (let [{:block/keys [uuid page format repo content properties]} block
         repo (or repo (state/get-current-repo))
         format (or format (state/get-preferred-format))
         page (db/entity repo (:db/id page))
         block-id (when (map? properties) (get properties :id))
         content (-> (property/remove-built-in-properties format content)
                     (drawer/remove-logbook))]
     (cond
       (another-block-with-same-id-exists? uuid block-id)
       (notification/show!
        [:p.content
         (util/format "Block with the id %s already exists!" block-id)]
        :error)

       force?
       (save-block-inner! block value opts)

       :else
       (let [content-changed? (not= (string/trim content) (string/trim value))]
         (when (and content-changed? page)
           (save-block-inner! block value opts)))))))

(defn- compute-fst-snd-block-text
  [value pos]
  (when (string? value)
    (let [fst-block-text (subs value 0 pos)
          snd-block-text (string/triml (subs value pos))]
      [fst-block-text snd-block-text])))

(declare save-current-block!)
(defn outliner-insert-block!
  [config current-block new-block {:keys [sibling? keep-uuid?
                                          replace-empty-target?]}]
  (let [ref-query-top-block? (and (or (:ref? config)
                                      (:custom-query? config))
                                  (not (:ref-query-child? config)))
        has-children? (db/has-children? (:block/uuid current-block))
        sibling? (cond
                   ref-query-top-block?
                   false

                   (boolean? sibling?)
                   sibling?

                   (util/collapsed? current-block)
                   true

                   :else
                   (not has-children?))]
    (outliner-tx/transact!
     {:outliner-op :insert-blocks}
      (save-current-block! {:current-block current-block})
     (outliner-core/insert-blocks! [new-block] current-block {:sibling? sibling?
                                                              :keep-uuid? keep-uuid?
                                                              :replace-empty-target? replace-empty-target?}))))

(defn- block-self-alone-when-insert?
  [config uuid]
  (let [current-page (state/get-current-page)
        block-id (or (some-> (:id config) parse-uuid)
                     (some-> current-page parse-uuid))]
    (= uuid block-id)))

(defn insert-new-block-before-block-aux!
  [config block _value {:keys [ok-handler]}]
  (let [new-m {:block/uuid (db/new-block-id)
               :block/content ""}
        prev-block (-> (merge (select-keys block [:block/parent :block/left :block/format
                                                  :block/page :block/journal?]) new-m)
                       (wrap-parse-block))
        left-block (db/pull (:db/id (:block/left block)))]
    (profile
     "outliner insert block"
     (let [sibling? (not= (:db/id left-block) (:db/id (:block/parent block)))]
       (outliner-insert-block! config left-block prev-block {:sibling? sibling?
                                                             :keep-uuid? true})))
    (ok-handler prev-block)))

(defn insert-new-block-aux!
  [config
   {:block/keys [uuid]
    :as block}
   value
   {:keys [ok-handler]
    :as _opts}]
  (let [block-self? (block-self-alone-when-insert? config uuid)
        input (gdom/getElement (state/get-edit-input-id))
        pos (cursor/pos input)
        [fst-block-text snd-block-text] (compute-fst-snd-block-text value pos)
        current-block (assoc block :block/content fst-block-text)
        current-block (apply dissoc current-block db-schema/retract-attributes)
        current-block (wrap-parse-block current-block)
        new-m {:block/uuid (db/new-block-id)
               :block/content snd-block-text}
        next-block (-> (merge (select-keys block [:block/parent :block/left :block/format
                                                  :block/page :block/journal?]) new-m)
                       (wrap-parse-block))
        sibling? (when block-self? false)]
    (outliner-insert-block! config current-block next-block {:sibling? sibling?
                                                             :keep-uuid? true})
    (util/set-change-value input fst-block-text)
    (ok-handler next-block)))

(defn clear-when-saved!
  []
  (commands/restore-state))

(defn get-state
  []
  (let [[{:keys [on-hide block block-id block-parent-id format sidebar?]} id config] (state/get-editor-args)
        node (gdom/getElement id)]
    (when node
      (let [value (gobj/get node "value")
            pos (util/get-selection-start node)]
        {:config config
         :on-hide on-hide
         :sidebar? sidebar?
         :format format
         :id id
         :block (or (db/pull [:block/uuid (:block/uuid block)]) block)
         :block-id block-id
         :block-parent-id block-parent-id
         :node node
         :value value
         :pos pos}))))

(defn insert-new-block!
  "Won't save previous block content - remember to save!"
  ([state]
   (insert-new-block! state nil))
  ([_state block-value]
   (when (and (not config/publishing?)
              (not= :insert (state/get-editor-op)))
     (state/set-editor-op! :insert)
     (when-let [state (get-state)]
       (let [{:keys [block value id config]} state
             value (if (string? block-value) block-value value)
             block-id (:block/uuid block)
             block (or (db/pull [:block/uuid block-id])
                       block)
             block-self? (block-self-alone-when-insert? config block-id)
             input (gdom/getElement (state/get-edit-input-id))
             pos (cursor/pos input)
             [fst-block-text snd-block-text] (compute-fst-snd-block-text value pos)
             insert-fn (cond
                         block-self?
                         insert-new-block-aux!

                         (and (string/blank? fst-block-text) (not (string/blank? snd-block-text)))
                         insert-new-block-before-block-aux!

                         :else
                         insert-new-block-aux!)]
         (insert-fn config block value
                    {:ok-handler
                     (fn [last-block]
                       (clear-when-saved!)
                       (edit-block! last-block 0 id))}))))
   (state/set-editor-op! nil)))

(defn api-insert-new-block!
  [content {:keys [page block-uuid sibling? before? properties
                   custom-uuid replace-empty-target? edit-block?]
            :or {sibling? false
                 before? false
                 edit-block? true}}]
  (when (or page block-uuid)
    (let [before? (if page false before?)
          sibling? (boolean sibling?)
          sibling? (if before? true (if page false sibling?))
          block (if page
                  (db/entity [:block/name (util/page-name-sanity-lc page)])
                  (db/entity [:block/uuid block-uuid]))]
      (when block
        (let [last-block (when (not sibling?)
                           (let [children (:block/_parent block)
                                 blocks (db/sort-by-left children block)
                                 last-block-id (:db/id (last blocks))]
                             (when last-block-id
                               (db/pull last-block-id))))
              format (or
                      (:block/format block)
                      (db/get-page-format (:db/id block))
                      (state/get-preferred-format))
              content (if (seq properties)
                        (property/insert-properties format content properties)
                        content)
              new-block (-> (select-keys block [:block/page :block/journal?
                                                :block/journal-day])
                            (assoc :block/content content
                                   :block/format format))
              new-block (assoc new-block :block/page
                               (if page
                                 (:db/id block)
                                 (:db/id (:block/page new-block))))
              new-block (-> new-block
                            (wrap-parse-block)
                            (assoc :block/uuid (or custom-uuid (db/new-block-id))))
              [block-m sibling?] (cond
                                   before?
                                   (let [first-child? (->> [:block/parent :block/left]
                                                           (map #(:db/id (get block %)))
                                                           (apply =))
                                         block (db/pull (:db/id (:block/left block)))
                                         sibling? (if (or first-child? ;; insert as first child
                                                          (:block/name block))
                                                    false sibling?)]
                                     [block sibling?])

                                   sibling?
                                   [(db/pull (:db/id block)) sibling?]

                                   last-block
                                   [last-block true]

                                   block
                                   [(db/pull (:db/id block)) sibling?]

                                   ;; FIXME: assert
                                   :else
                                   nil)]
          (when block-m
            (outliner-insert-block! {} block-m new-block {:sibling? sibling?
                                                          :keep-uuid? true
                                                          :replace-empty-target? replace-empty-target?})
            (when edit-block?
              (if (and replace-empty-target?
                       (string/blank? (:block/content last-block)))
                ;; 20ms of waiting for DOM to load the block, to avoid race condition.
                ;; It's ensuring good response under M1 pro
                ;; Used to be 10ms before, but is causing occasional failure on M1 pro with a full page of blocks,
                ;; or failing E2E with a small number of blocks.
                ;; Should be related to the # of elements in page
                (js/setTimeout #(edit-block! last-block :max (:block/uuid last-block)) 20)
                (js/setTimeout #(edit-block! new-block :max (:block/uuid new-block)) 20)))
            new-block))))))

(defn insert-first-page-block-if-not-exists!
  ([page-title]
   (insert-first-page-block-if-not-exists! page-title {}))
  ([page-title opts]
   (when (and (string? page-title)
              (not (string/blank? page-title)))
     (state/pub-event! [:page/create page-title opts]))))

(defn properties-block
  [properties format page]
  (let [content (property/insert-properties format "" properties)
        refs (gp-block/get-page-refs-from-properties properties
                                                     (db/get-db (state/get-current-repo))
                                                     (state/get-date-formatter)
                                                     (state/get-config))]
    {:block/pre-block? true
     :block/uuid (db/new-block-id)
     :block/properties properties
     :block/properties-order (keys properties)
     :block/refs refs
     :block/left page
     :block/format format
     :block/content content
     :block/parent page
     :block/page page}))

(defn update-timestamps-content!
  [{:block/keys [repeated? marker format] :as block} content]
  (if repeated?
    (let [scheduled-ast (block-handler/get-scheduled-ast block)
          deadline-ast (block-handler/get-deadline-ast block)
          content (some->> (filter repeated/repeated? [scheduled-ast deadline-ast])
                           (map (fn [ts]
                                  [(repeated/timestamp->text ts)
                                   (repeated/next-timestamp-text ts)]))
                           (reduce (fn [content [old new]]
                                     (string/replace content old new))
                                   content))
          content (string/replace-first
                   content marker
                   (case marker
                     "DOING"
                     "TODO"

                     "NOW"
                     "LATER"

                     marker))
          content (clock/clock-out format content)
          content (drawer/insert-drawer
                   format content "logbook"
                   (util/format (str (if (= :org format) "-" "*")
                                     " State \"DONE\" from \"%s\" [%s]")
                                marker
                                (date/get-date-time-string-3)))]
      content)
    content))

(defn check
  [{:block/keys [marker content repeated? uuid] :as block}]
  (let [new-content (string/replace-first content marker "DONE")
        new-content (if repeated?
                      (update-timestamps-content! block content)
                      new-content)
        input-id (state/get-edit-input-id)]
    (if (and input-id
             (string/ends-with? input-id (str uuid)))
      (state/set-edit-content! input-id new-content)
      (save-block-if-changed! block new-content))))

(defn uncheck
  [{:block/keys [content uuid] :as block}]
  (let [marker (if (= :now (state/get-preferred-workflow))
                 "LATER"
                 "TODO")
        new-content (string/replace-first content "DONE" marker)
        input-id (state/get-edit-input-id)]
    (if (and input-id
             (string/ends-with? input-id (str uuid)))
      (state/set-edit-content! input-id new-content)
      (save-block-if-changed! block new-content))))

(defn get-selected-blocks
  []
  (distinct (seq (state/get-selection-blocks))))

(defn set-marker
  "The set-marker will set a new marker on the selected block.
  if the `new-marker` is nil, it will generate it automatically."
  ([block]
   (set-marker block nil))
  ([{:block/keys [marker content format] :as block} new-marker]
   (let [[new-content _] (marker/cycle-marker content marker new-marker format (state/get-preferred-workflow))]
     (save-block-if-changed! block new-content))))

(defn cycle-todos!
  []
  (when-let [blocks (seq (get-selected-blocks))]
    (let [ids (->> (distinct (map #(when-let [id (dom/attr % "blockid")]
                                     (uuid id)) blocks))
                   (remove nil?))]
      (outliner-tx/transact! {:outliner-op :cycle-todos}
        (doseq [id ids]
          (let [block (db/pull [:block/uuid id])]
            (when (not-empty (:block/content block))
              (set-marker block))))))))

(defn cycle-todo!
  []
  #_:clj-kondo/ignore
  (if-let [blocks (seq (get-selected-blocks))]
    (cycle-todos!)
    (when (state/get-edit-block)
      (let [edit-input-id (state/get-edit-input-id)
            current-input (gdom/getElement edit-input-id)
            content (state/get-edit-content)
            format (or (db/get-page-format (state/get-current-page))
                       (state/get-preferred-format))
            [new-content marker] (marker/cycle-marker content nil nil format (state/get-preferred-workflow))
            new-pos (commands/compute-pos-delta-when-change-marker
                     content marker (cursor/pos current-input))]
        (state/set-edit-content! edit-input-id new-content)
        (cursor/move-cursor-to current-input new-pos)))))

(defn set-priority
  [{:block/keys [priority content] :as block} new-priority]
  (let [new-content (string/replace-first content
                                          (util/format "[#%s]" priority)
                                          (util/format "[#%s]" new-priority))]
    (save-block-if-changed! block new-content)))

(defn delete-block-aux!
  [{:block/keys [uuid repo] :as _block} children?]
  (let [repo (or repo (state/get-current-repo))
        block (db/pull repo '[*] [:block/uuid uuid])]
    (when block
      (outliner-tx/transact!
       {:outliner-op :delete-blocks}
       (outliner-core/delete-blocks! [block] {:children? children?})))))

(defn- move-to-prev-block
  ([repo sibling-block format id value]
   (move-to-prev-block repo sibling-block format id value true))
  ([repo sibling-block format id value edit?]
   (when (and repo sibling-block)
     (when-let [sibling-block-id (dom/attr sibling-block "blockid")]
       (when-let [block (db/pull repo '[*] [:block/uuid (uuid sibling-block-id)])]
         (let [original-content (util/trim-safe (:block/content block))
               value' (-> (property/remove-built-in-properties format original-content)
                          (drawer/remove-logbook))
               new-value (str value' value)
               tail-len (count value)
               pos (max
                    (if original-content
                      (gobj/get (utf8/encode original-content) "length")
                      0)
                    0)]
           (when edit?
             (edit-block! block pos id
                          {:custom-content new-value
                           :tail-len tail-len
                           :move-cursor? false}))
           {:prev-block block
            :new-content new-value
            :pos pos}))))))

(declare save-block!)

(defn delete-block!
  ([repo]
   (delete-block! repo true))
  ([repo delete-children?]
   (state/set-editor-op! :delete)
   (let [{:keys [id block-id block-parent-id value format config]} (get-state)]
     (when block-id
       (let [page-id (:db/id (:block/page (db/entity [:block/uuid block-id])))
             page-blocks-count (and page-id (db/get-page-blocks-count repo page-id))]
         (when (> page-blocks-count 1)
           (let [block (db/entity [:block/uuid block-id])
                 has-children? (seq (:block/_parent block))
                 block (db/pull (:db/id block))
                 left (tree/-get-left (outliner-core/block block))
                 left-has-children? (and left
                                         (when-let [block-id (:block/uuid (:data left))]
                                           (let [block (db/entity [:block/uuid block-id])]
                                             (seq (:block/_parent block)))))]
             (when-not (and has-children? left-has-children?)
               (when block-parent-id
                 (let [block-parent (gdom/getElement block-parent-id)
<<<<<<< HEAD
                       sibling-block (cond (:embed? config)
                                           (util/get-prev-block-non-collapsed-in-embed
                                            (util/rec-get-blocks-container block-parent)
                                            block-parent)
                                           :else
                                           (util/get-prev-block-non-collapsed-non-embed block-parent))]
                   (delete-block-aux! block delete-children?)
                   (move-to-prev-block repo sibling-block format id value)))))))))
=======
                       sibling-block (util/get-prev-block-non-collapsed-non-embed block-parent)
                       {:keys [prev-block new-content]} (move-to-prev-block repo sibling-block format id value)
                       concat-prev-block? (boolean (and prev-block new-content))
                       transact-opts (cond->
                                       {:outliner-op :delete-block}
                                       concat-prev-block?
                                       (assoc :concat-data
                                              {:last-edit-block (:block/uuid block)}))]
                   (outliner-tx/transact! transact-opts
                     (when concat-prev-block?
                       (save-block! repo prev-block new-content))
                     (delete-block-aux! block delete-children?))))))))))
>>>>>>> 65eb6d33
   (state/set-editor-op! nil)))

(defn delete-blocks!
  [repo block-uuids blocks dom-blocks]
  (when (seq block-uuids)
    (let [uuid->dom-block (zipmap block-uuids dom-blocks)
          block (first blocks)
          block-parent (get uuid->dom-block (:block/uuid block))
          sibling-block (when block-parent (util/get-prev-block-non-collapsed-non-embed block-parent))]
      (outliner-tx/transact!
       {:outliner-op :delete-blocks}
       (outliner-core/delete-blocks! blocks {}))
      (when sibling-block
        (move-to-prev-block repo sibling-block
                            (:block/format block)
                            (dom/attr sibling-block "id")
                            "")))))

(defn- set-block-property-aux!
  [block-or-id key value]
  (when-let [block (cond (string? block-or-id) (db/entity [:block/uuid (uuid block-or-id)])
                         (uuid? block-or-id) (db/entity [:block/uuid block-or-id])
                         :else block-or-id)]
    (let [format (:block/format block)
          content (:block/content block)
          properties (:block/properties block)
          properties (if (nil? value)
                       (dissoc properties key)
                       (assoc properties key value))
          content (if (nil? value)
                    (property/remove-property format key content)
                    (property/insert-property format content key value))
          content (property/remove-empty-properties content)]
      {:block/uuid (:block/uuid block)
       :block/properties properties
       :block/properties-order (or (keys properties) [])
       :block/content content})))

(defn- batch-set-block-property!
  "col: a collection of [block-id property-key property-value]."
  [col]
  #_:clj-kondo/ignore
  (when-let [repo (state/get-current-repo)]
    (let [col' (group-by first col)]
      (outliner-tx/transact!
       {:outliner-op :save-block}
        (doseq [[block-id items] col']
          (let [block-id (if (string? block-id) (uuid block-id) block-id)
                new-properties (zipmap (map second items)
                                (map last items))]
            (when-let [block (db/entity [:block/uuid block-id])]
              (let [format (:block/format block)
                    content (:block/content block)
                    properties (:block/properties block)
                    properties-text-values (:block/properties-text-values block)
                    properties (-> (merge properties new-properties)
                                   gp-util/remove-nils-non-nested)
                    properties-text-values (-> (merge properties-text-values new-properties)
                                               gp-util/remove-nils-non-nested)
                    property-ks (->> (concat (:block/properties-order block)
                                             (map second items))
                                     (filter (set (keys properties)))
                                     distinct
                                     vec)
                    content (property/remove-properties format content)
                    kvs (for [key property-ks] [key (or (get properties-text-values key)
                                                        (get properties key))])
                    content (property/insert-properties format content kvs)
                    content (property/remove-empty-properties content)
                    block {:block/uuid block-id
                           :block/properties properties
                           :block/properties-order property-ks
                           :block/properties-text-values properties-text-values
                           :block/content content}]
                (outliner-core/save-block! block)))))))

    (let [block-id (ffirst col)
          block-id (if (string? block-id) (uuid block-id) block-id)
          input-pos (or (state/get-edit-pos) :max)]
      ;; update editing input content
      (when-let [editing-block (state/get-edit-block)]
        (when (= (:block/uuid editing-block) block-id)
          (edit-block! editing-block
                       input-pos
                       (state/get-edit-input-id)))))))

(defn batch-add-block-property!
  [block-ids property-key property-value]
  (batch-set-block-property! (map #(vector % property-key property-value) block-ids)))

(defn batch-remove-block-property!
  [block-ids property-key]
  (batch-set-block-property! (map #(vector % property-key nil) block-ids)))

(defn remove-block-property!
  [block-id key]
  (let [key (keyword key)]
    (batch-set-block-property! [[block-id key nil]])))

(defn set-block-property!
  [block-id key value]
  (let [key (keyword key)]
    (batch-set-block-property! [[block-id key value]])))

(defn set-block-query-properties!
  [block-id all-properties key add?]
  (when-let [block (db/entity [:block/uuid block-id])]
    (let [query-properties (-> (get-in block [:block/properties :query-properties] "")
                               (common-handler/safe-read-string "Failed to parse query properties"))
          query-properties (if (seq query-properties)
                             query-properties
                             all-properties)
          query-properties (if add?
                             (distinct (conj query-properties key))
                             (remove #{key} query-properties))
          query-properties (vec query-properties)]
      (if (seq query-properties)
        (set-block-property! block-id :query-properties (str query-properties))
        (remove-block-property! block-id :query-properties)))))

(defn set-block-timestamp!
  [block-id key value]
  (let [key (string/lower-case (str key))
        block-id (if (string? block-id) (uuid block-id) block-id)
        value (str value)]
    (when-let [block (db/pull [:block/uuid block-id])]
      (let [{:block/keys [content]} block
            content (or content (state/get-edit-content))
            new-content (-> (text-util/remove-timestamp content key)
                            (text-util/add-timestamp key value))]
        (when (not= content new-content)
          (let [input-id (state/get-edit-input-id)]
            (if (and input-id
                     (string/ends-with? input-id (str block-id)))
              (state/set-edit-content! input-id new-content)
              (save-block-if-changed! block new-content))))))))

(defn set-editing-block-timestamp!
  "Almost the same as set-block-timestamp! except for:
   - it doesn't save the block
   - it extracts current content from current input"
  [key value]
  (let [key (string/lower-case (str key))
        value (str value)
        content (state/get-edit-content)
        new-content (-> (text-util/remove-timestamp content key)
                        (text-util/add-timestamp key value))]
    (when (not= content new-content)
      (let [input-id (state/get-edit-input-id)]
        (state/set-edit-content! input-id new-content)))))

(defn set-blocks-id!
  "Persist block uuid to file if the uuid is valid, and it's not persisted in file.
   Accepts a list of uuids."
  [block-ids]
  (let [block-ids (remove nil? block-ids)
        col (map (fn [block-id]
                   (when-let [block (db/entity [:block/uuid block-id])]
                     (when-not (:block/pre-block? block)
                       [block-id :id (str block-id)])))
                 block-ids)
        col (remove nil? col)]
    (batch-set-block-property! col)))

(defn copy-block-ref!
  ([block-id]
   (copy-block-ref! block-id #(str %)))
  ([block-id tap-clipboard]
   (set-blocks-id! [block-id])
   (util/copy-to-clipboard! (tap-clipboard block-id))))

(defn select-block!
  [block-uuid]
  (block-handler/select-block! block-uuid))

(defn- compose-copied-blocks-contents
  [repo block-ids]
  (let [blocks (db-utils/pull-many repo '[*] (mapv (fn [id] [:block/uuid id]) block-ids))
        top-level-block-uuids (->> (outliner-core/get-top-level-blocks blocks)
                                   (map :block/uuid))
        content (export-text/export-blocks-as-markdown
                 repo top-level-block-uuids
                 {:indent-style (state/get-export-block-text-indent-style)
                  :remove-options (set (state/get-export-block-text-remove-options))})]
    [top-level-block-uuids content]))

(defn- get-all-blocks-by-ids
  [repo ids]
  (loop [ids ids
         result []]
    (if (seq ids)
      (let [blocks (db/get-block-and-children repo (first ids))
            result (vec (concat result blocks))]
        (recur (remove (set (map :block/uuid result)) (rest ids)) result))
      result)))

(defn copy-selection-blocks
  [html?]
  (when-let [blocks (seq (state/get-selection-blocks))]
    (let [repo (state/get-current-repo)
          ids (distinct (keep #(when-let [id (dom/attr % "blockid")]
                                 (uuid id)) blocks))
          [top-level-block-uuids content] (compose-copied-blocks-contents repo ids)
          block (db/entity [:block/uuid (first ids)])]
      (when block
        (let [html (export-html/export-blocks-as-html repo top-level-block-uuids nil)
              copied-blocks (get-all-blocks-by-ids repo top-level-block-uuids)]
          (common-handler/copy-to-clipboard-without-id-property! (:block/format block) content (when html? html) copied-blocks))
        (notification/show! "Copied!" :success)))))

(defn copy-block-refs
  []
  (when-let [selected-blocks (seq (get-selected-blocks))]
    (let [blocks (->> (distinct (map #(when-let [id (dom/attr % "blockid")]
                                        (let [level (dom/attr % "level")]
                                          {:id (uuid id)
                                           :level (int level)}))
                                     selected-blocks))
                      (remove nil?))
          first-block (first blocks)
          first-root-level-index (ffirst
                                  (filter (fn [[_ block]] (= (:level block) 1))
                                          (map-indexed vector blocks)))
          root-level (atom (:level first-block))
          adjusted-blocks (map-indexed
                           (fn [index {:keys [id level]}]
                             {:id id
                              :level (if (< index first-root-level-index)
                                       (if (< level @root-level)
                                         (do
                                           (reset! root-level level)
                                           1)
                                         (inc (- level @root-level)))
                                       level)})
                           blocks)
          block (db/pull [:block/uuid (:id first-block)])
          copy-str (some->> adjusted-blocks
                            (map (fn [{:keys [id level]}]
                                   (condp = (:block/format block)
                                     :org
                                     (str (string/join (repeat level "*")) " " (block-ref/->block-ref id))
                                     :markdown
                                     (str (string/join (repeat (dec level) "\t")) "- " (block-ref/->block-ref id)))))
                            (string/join "\n\n"))]
      (set-blocks-id! (map :id blocks))
      (util/copy-to-clipboard! copy-str))))

(defn copy-block-embeds
  []
  (when-let [blocks (seq (get-selected-blocks))]
    (let [ids (->> (distinct (map #(when-let [id (dom/attr % "blockid")]
                                     (uuid id)) blocks))
                   (remove nil?))
          ids-str (some->> ids
                           (map (fn [id] (util/format "{{embed ((%s))}}" id)))
                           (string/join "\n\n"))]
      (set-blocks-id! ids)
      (util/copy-to-clipboard! ids-str))))

(defn get-selected-toplevel-block-uuids
  []
  (when-let [blocks (seq (get-selected-blocks))]
    (let [repo (state/get-current-repo)
          block-ids (->> (distinct (map #(when-let [id (dom/attr % "blockid")]
                                           (uuid id)) blocks))
                         (remove nil?))
          blocks (db-utils/pull-many repo '[*] (mapv (fn [id] [:block/uuid id]) block-ids))
          page-id (:db/id (:block/page (first blocks)))
          ;; filter out blocks not belong to page with 'page-id'
          blocks* (remove (fn [block] (some-> (:db/id (:block/page block)) (not= page-id))) blocks)]
      (->> (outliner-core/get-top-level-blocks blocks*)
           (map :block/uuid)))))

(defn cut-selection-blocks
  [copy?]
  (when copy? (copy-selection-blocks true))
  (when-let [blocks (seq (get-selected-blocks))]
    ;; remove embeds, references and queries
    (let [dom-blocks (remove (fn [block]
                              (or (= "true" (dom/attr block "data-transclude"))
                                  (= "true" (dom/attr block "data-query")))) blocks)
          dom-blocks (if (seq dom-blocks) dom-blocks
                         (remove (fn [block]
                                   (= "true" (dom/attr block "data-transclude"))) blocks))]
      (when (seq dom-blocks)
        (let [repo (state/get-current-repo)
              block-uuids (distinct (map #(uuid (dom/attr % "blockid")) dom-blocks))
              lookup-refs (map (fn [id] [:block/uuid id]) block-uuids)
              blocks (db/pull-many repo '[*] lookup-refs)
              top-level-blocks (outliner-core/get-top-level-blocks blocks)
              sorted-blocks (mapcat (fn [block]
                                      (tree/get-sorted-block-and-children repo (:db/id block)))
                                    top-level-blocks)]
          (delete-blocks! repo (map :block/uuid sorted-blocks) sorted-blocks dom-blocks))))))

(def url-regex
  "Didn't use link/plain-link as it is incorrectly detects words as urls."
  #"[^\s\(\[]+://[^\s\)\]]+")

(defn extract-nearest-link-from-text
  [text pos & additional-patterns]
  (let [;; didn't use page-ref regexs b/c it handles page-ref and org link cases
        page-pattern #"\[\[([^\]]+)]]"
        tag-pattern #"#\S+"
        page-matches (util/re-pos page-pattern text)
        block-matches (util/re-pos block-ref/block-ref-re text)
        tag-matches (util/re-pos tag-pattern text)
        additional-matches (mapcat #(util/re-pos % text) additional-patterns)
        matches (->> (concat page-matches block-matches tag-matches additional-matches)
                     (remove nil?))
        [_ match] (first (sort-by
                          (fn [[start-pos content]]
                            (let [end-pos (+ start-pos (count content))]
                              (cond
                                (< pos start-pos)
                                (- pos start-pos)

                                (> pos end-pos)
                                (- end-pos pos)

                                :else
                                0)))
                          >
                          matches))]
    (when match
      (cond
        (some #(re-find % match) additional-patterns)
        match
        (string/starts-with? match "#")
        (subs match 1 (count match))
        :else
        (subs match 2 (- (count match) 2))))))

(defn- get-nearest-page-or-url
  "Return the nearest page-name (not dereferenced, may be an alias), block, tag or url"
  []
  (when-let [block (state/get-edit-block)]
    (when (:block/uuid block)
      (when-let [edit-id (state/get-edit-input-id)]
        (when-let [input (gdom/getElement edit-id)]
          (when-let [pos (cursor/pos input)]
            (let [value (gobj/get input "value")]
              (extract-nearest-link-from-text value pos url-regex))))))))

(defn- get-nearest-page
  "Return the nearest page-name (not dereferenced, may be an alias), block or tag"
  []
  (when-let [block (state/get-edit-block)]
    (when (:block/uuid block)
      (when-let [edit-id (state/get-edit-input-id)]
        (when-let [input (gdom/getElement edit-id)]
          (when-let [pos (cursor/pos input)]
            (let [value (gobj/get input "value")]
              (extract-nearest-link-from-text value pos))))))))

(defn follow-link-under-cursor!
  []
  (when-let [page (get-nearest-page-or-url)]
    (when-not (string/blank? page)
      (if (re-find url-regex page)
        (js/window.open page)
        (let [page-name (db-model/get-redirect-page-name page)]
          (state/clear-edit!)
          (insert-first-page-block-if-not-exists! page-name))))))

(defn open-link-in-sidebar!
  []
  (when-let [page (get-nearest-page)]
    (let [page-name (string/lower-case page)
          block? (util/uuid-string? page-name)]
      (when-let [page (db/get-page page-name)]
        (if block?
          (state/sidebar-add-block!
           (state/get-current-repo)
           (:db/id page)
           :block)
          (state/sidebar-add-block!
           (state/get-current-repo)
           (:db/id page)
           :page))))))

(defn zoom-in! []
  (if (state/editing?)
    (when-let [id (some-> (state/get-edit-block)
                          :block/uuid
                          ((fn [id] [:block/uuid id]))
                          db/entity
                          :block/uuid)]
      (let [pos (state/get-edit-pos)]
        (route-handler/redirect-to-page! id)
        (js/setTimeout #(edit-block! {:block/uuid id} pos id) 0)))
    (js/window.history.forward)))

(defn zoom-out!
  []
  (if (state/editing?)
    (let [page (state/get-current-page)
          block-id (and (string? page) (parse-uuid page))]
      (when block-id
        (let [block-parent (db/get-block-parent block-id)]
          (if-let [id (and
                       (nil? (:block/name block-parent))
                       (:block/uuid block-parent))]
            (do
              (route-handler/redirect-to-page! id)
              (js/setTimeout #(edit-block! {:block/uuid block-id} :max block-id) 0))
            (let [page-id (some-> (db/entity [:block/uuid block-id])
                                  :block/page
                                  :db/id)]

              (when-let [page-name (:block/name (db/entity page-id))]
                (route-handler/redirect-to-page! page-name)
                (js/setTimeout #(edit-block! {:block/uuid block-id} :max block-id) 0)))))))
    (js/window.history.back)))

(defn cut-block!
  [block-id]
  (when-let [block (db/pull [:block/uuid block-id])]
    (let [repo (state/get-current-repo)
          ;; TODO: support org mode
          [_top-level-block-uuids md-content] (compose-copied-blocks-contents repo [block-id])
          html (export-html/export-blocks-as-html repo [block-id] nil)
          sorted-blocks (tree/get-sorted-block-and-children repo (:db/id block))]
      (common-handler/copy-to-clipboard-without-id-property! (:block/format block) md-content html sorted-blocks)
      (delete-block-aux! block true))))

(defn clear-last-selected-block!
  []
  (state/drop-last-selection-block!))

(defn highlight-selection-area!
  [end-block]
  (when-let [start-block (state/get-selection-start-block-or-first)]
    (let [blocks (util/get-nodes-between-two-nodes start-block end-block "ls-block")
          direction (util/get-direction-between-two-nodes start-block end-block "ls-block")
          blocks (if (= :up direction)
                   (reverse blocks)
                   blocks)]
      (state/exit-editing-and-set-selected-blocks! blocks direction))))

(defn- select-block-up-down
  [direction]
  (cond
    ;; when editing, quit editing and select current block
    (state/editing?)
    (state/exit-editing-and-set-selected-blocks! [(gdom/getElement (state/get-editing-block-dom-id))])

    ;; when selection and one block selected, select next block
    (and (state/selection?) (== 1 (count (state/get-selection-blocks))))
    (let [f (if (= :up direction) util/get-prev-block-non-collapsed util/get-next-block-non-collapsed-skip)
          element (f (first (state/get-selection-blocks)))]
      (when element
        (state/conj-selection-block! element direction)))

    ;; if same direction, keep conj on same direction
    (and (state/selection?) (= direction (state/get-selection-direction)))
    (let [f (if (= :up direction) util/get-prev-block-non-collapsed util/get-next-block-non-collapsed-skip)
          first-last (if (= :up direction) first last)
          element (f (first-last (state/get-selection-blocks)))]
      (when element
        (state/conj-selection-block! element direction)))

    ;; if different direction, keep clear until one left
    (state/selection?)
    (clear-last-selected-block!))
  nil)

(defn on-select-block
  [direction]
  (fn [_event]
    (select-block-up-down direction)))

(defn save-block-aux!
  [block value opts]
  (let [value (string/trim value)]
    ;; FIXME: somehow frontend.components.editor's will-unmount event will loop forever
    ;; maybe we shouldn't save the block/file in "will-unmount" event?
    (save-block-if-changed! block value
                            (merge
                             {:init-properties (:block/properties block)}
                             opts))))

(defn save-block!
  ([repo block-or-uuid content]
   (let [block (if (or (uuid? block-or-uuid)
                       (string? block-or-uuid))
                 (db-model/query-block-by-uuid block-or-uuid) block-or-uuid)]
     (save-block! {:block block :repo repo} content)))
  ([{:keys [block repo] :as _state} value]
   (let [repo (or repo (state/get-current-repo))]
     (when (db/entity repo [:block/uuid (:block/uuid block)])
       (save-block-aux! block value {})))))

(defn save-blocks!
  [blocks]
  (outliner-tx/transact!
   {:outliner-op :save-block}
    (doseq [[block value] blocks]
      (save-block-if-changed! block value))))

(defn save-current-block!
  "skip-properties? if set true, when editing block is likely be properties, skip saving"
  ([]
   (save-current-block! {}))
  ([{:keys [force? skip-properties? current-block] :as opts}]
   ;; non English input method
   (when-not (or (state/editor-in-composition?)
                 (:editor/skip-saving-current-block? @state/state))
     (when (state/get-current-repo)
       (when-not (state/get-editor-action)
         (try
           (let [input-id (state/get-edit-input-id)
                 block (state/get-edit-block)
                 db-block (when-let [block-id (:block/uuid block)]
                            (db/pull [:block/uuid block-id]))
                 elem (and input-id (gdom/getElement input-id))
                 db-content (:block/content db-block)
                 db-content-without-heading (and db-content
                                                 (gp-util/safe-subs db-content (:block/level db-block)))
                 value (if (= (:block/uuid current-block) (:block/uuid block))
                         (:block/content current-block)
                         (and elem (gobj/get elem "value")))]
             (when value
               (cond
                 force?
                 (save-block-aux! db-block value opts)

                 (and skip-properties?
                      (db-model/top-block? block)
                      (when elem (thingatpt/properties-at-point elem)))
                 nil

                 (and block value db-content-without-heading
                      (not= (string/trim db-content-without-heading)
                            (string/trim value)))
                 (save-block-aux! db-block value opts))))
           (catch :default error
             (log/error :save-block-failed error))))))
   (state/set-state! :editor/skip-saving-current-block? false)))

(defn- clean-content!
  [format content]
  (->> (text/remove-level-spaces content format (config/get-block-pattern format))
       (drawer/remove-logbook)
       (property/remove-properties format)
       string/trim))

(defn insert-command!
  [id command-output format {:keys [restore?]
                             :or {restore? true}
                             :as option}]
  (cond
    ;; replace string
    (string? command-output)
    (commands/insert! id command-output option)

    ;; steps
    (vector? command-output)
    (commands/handle-steps command-output format)

    (fn? command-output)
    (let [s (command-output)]
      (commands/insert! id s option))

    :else
    nil)

  (when restore?
    (commands/restore-state)))

(defn get-asset-file-link
  "Link text for inserting to markdown/org"
  [format url file-name image?]
  (let [pdf?   (and url (string/ends-with? (string/lower-case url) ".pdf"))
        media? (and url (or (config/ext-of-audio? url)
                            (config/ext-of-video? url)))]
    (case (keyword format)
      :markdown (util/format (str (when (or image? media? pdf?) "!") "[%s](%s)") file-name url)
      :org (if image?
             (util/format "[[%s]]" url)
             (util/format "[[%s][%s]]" url file-name))
      nil)))

(defn- ensure-assets-dir!
  [repo]
  (p/let [repo-dir (config/get-repo-dir repo)
          assets-dir "assets"
          _ (fs/mkdir-if-not-exists (path/path-join repo-dir assets-dir))]
    [repo-dir assets-dir]))

(defn get-asset-path
  "Get asset path from filename, ensure assets dir exists"
  [filename]
  (p/let [[repo-dir assets-dir] (ensure-assets-dir! (state/get-current-repo))]
    (path/path-join repo-dir assets-dir filename)))

(defn save-assets!
  "Save incoming(pasted) assets to assets directory.

   Returns: [file-rpath file-obj file-fpath matched-alias]"
  ([_ repo files]
   (p/let [[repo-dir assets-dir] (ensure-assets-dir! repo)]
     (save-assets! repo repo-dir assets-dir files
                   (fn [index file-stem]
                     ;; TODO: maybe there're other chars we need to handle?
                     (let [file-base (-> file-stem
                                         (string/replace " " "_")
                                         (string/replace "%" "_")
                                         (string/replace "/" "_"))
                           file-name (str file-base "_" (.now js/Date) "_" index)]
                       (string/replace file-name #"_+" "_"))))))
  ([repo repo-dir asset-dir-rpath files gen-filename]
   (p/all
    (for [[index ^js file] (map-indexed vector files)]
      ;; WARN file name maybe fully qualified path when paste file
      (let [file-name (util/node-path.basename (.-name file))
            [file-stem ext-full ext-base] (if file-name
                                            (let [ext-base (util/node-path.extname file-name)
                                                  ext-full (if-not (config/extname-of-supported? ext-base)
                                                             (util/full-path-extname file-name) ext-base)]
                                              [(subs file-name 0 (- (count file-name)
                                                                    (count ext-full))) ext-full ext-base])
                                            ["" "" ""])
            filename  (str (gen-filename index file-stem) ext-full)
            file-rpath  (str asset-dir-rpath "/" filename)
            matched-alias (assets-handler/get-matched-alias-by-ext ext-base)
            file-rpath (cond-> file-rpath
                         (not (nil? matched-alias))
                         (string/replace #"^[.\/\\]*assets[\/\\]+" ""))
            dir (or (:dir matched-alias) repo-dir)]
        (if (util/electron?)
          (let [from (not-empty (.-path file))]

            (js/console.debug "Debug: Copy Asset #" dir file-rpath from)
            (-> (js/window.apis.copyFileToAssets dir file-rpath from)
                (p/then
                 (fn [dest]
                   [file-rpath
                    (if (string? dest) (js/File. #js[] dest) file)
                    (path/path-join dir file-rpath)
                    matched-alias]))
                (p/catch #(js/console.error "Debug: Copy Asset Error#" %))))

          (p/do! (js/console.debug "Debug: Writing Asset #" dir file-rpath)
                 (fs/write-file! repo dir file-rpath (.stream file) nil)
                 [file-rpath file (path/path-join dir file-rpath) matched-alias])))))))

(defonce *assets-url-cache (atom {}))

(defn make-asset-url
  "Make asset URL for UI element, to fill img.src"
  [path] ;; path start with "/assets"(editor) or compatible for "../assets"(whiteboards)
  (if config/publishing?
    path
    (let [repo      (state/get-current-repo)
          repo-dir  (config/get-repo-dir repo)
          ;; Hack for path calculation
          path      (string/replace path #"^(\.\.)?/" "./")
          full-path (path/path-join repo-dir path)
          data-url? (string/starts-with? path "data:")]
      (cond
        data-url?
        path ;; just return the original

        (and (assets-handler/alias-enabled?)
             (assets-handler/check-alias-path? path))
        (assets-handler/resolve-asset-real-path-url (state/get-current-repo) path)

        (util/electron?)
        (path/path-join "assets://" full-path)

        (mobile-util/native-platform?)
        (mobile-util/convert-file-src full-path)

        :else ;; nfs
        (let [handle-path (str "handle/" full-path)
              cached-url  (get @*assets-url-cache (keyword handle-path))]
          (if cached-url
            (p/resolved cached-url)
            ;; Loading File from handle cache
            ;; Use await file handle, to ensure all handles are loaded.
            (p/let [handle (nfs/await-get-nfs-file-handle repo handle-path)
                    file   (and handle (.getFile handle))]
              (when file
                (p/let [url (js/URL.createObjectURL file)]
                  (swap! *assets-url-cache assoc (keyword handle-path) url)
                  url)))))))))

(defn delete-asset-of-block!
  [{:keys [repo href full-text block-id local? delete-local?] :as _opts}]
  (let [block (db-model/query-block-by-uuid block-id)
        _ (or block (throw (str block-id " not exists")))
        text (:block/content block)
        content (string/replace text full-text "")]
    (save-block! repo block content)
    (when (and local? delete-local?)
      (when-let [href (if (util/electron?) href
                          (second (re-find #"\((.+)\)$" full-text)))]
        (let [block-file-rpath (db-model/get-block-file-path block)
              asset-fpath (if (string/starts-with? href "assets://")
                            (path/url-to-path href)
                            (config/get-repo-fpath
                             repo
                             (path/resolve-relative-path block-file-rpath href)))]
          (prn ::deleting-asset href asset-fpath)
          (fs/unlink! repo asset-fpath nil))))))

;; assets/journals_2021_02_03_1612350230540_0.png
(defn resolve-relative-path
  "Relative path to current file path.

   Requires editing state"
  [file-path]
  (if-let [current-file-rpath (or (db-model/get-block-file-path (state/get-edit-block))
                                  ;; fix dummy file path of page
                                  (when (config/get-pages-directory)
                                    (path/path-join (config/get-pages-directory) "_.md"))
                                  "pages/contents.md")]
    (let [repo-dir (config/get-repo-dir (state/get-current-repo))
          current-file-fpath (path/path-join repo-dir current-file-rpath)]
      (path/get-relative-path current-file-fpath file-path))
    file-path))

(defn upload-asset
  "Paste asset and insert link to current editing block"
  [id ^js files format uploading? drop-or-paste?]
  (let [repo (state/get-current-repo)
        block (state/get-edit-block)]
    (when (config/local-db? repo)
      (-> (save-assets! block repo (js->clj files))
          ;; FIXME: only the first asset is handled
          (p/then
           (fn [res]
             (when-let [[asset-file-name file-obj asset-file-fpath matched-alias] (and (seq res) (first res))]
               (let [image? (config/ext-of-image? asset-file-name)]
                 (insert-command!
                  id
                  (get-asset-file-link format
                                       (if matched-alias
                                         (str
                                          (if image? "../assets/" "")
                                          "@" (:name matched-alias) "/" asset-file-name)
                                         (resolve-relative-path (or asset-file-fpath asset-file-name)))
                                       (if file-obj (.-name file-obj) (if image? "image" "asset"))
                                       image?)
                  format
                  {:last-pattern (if drop-or-paste? "" (state/get-editor-command-trigger))
                   :restore?     true
                   :command      :insert-asset})))))
          (p/finally
            (fn []
              (reset! uploading? false)
              (reset! *asset-uploading? false)
              (reset! *asset-uploading-process 0)))))))

;; Editor should track some useful information, like editor modes.
;; For example:
;; 1. Which file format is it, markdown or org mode?
;; 2. Is it in the properties area? Then we can enable the ":" autopair
(def autopair-map
  {"[" "]"
   "{" "}"
   "(" ")"
   "`" "`"
   "~" "~"
   "*" "*"
   "_" "_"
   "^" "^"
   "=" "="
   "/" "/"
   "+" "+"})
;; ":" ":"                              ; TODO: only properties editing and org mode tag

(def reversed-autopair-map
  (zipmap (vals autopair-map)
          (keys autopair-map)))

(def autopair-when-selected
  #{"*" "^" "_" "=" "+" "/"})

(def delete-map
  (assoc autopair-map
         "$" "$"
         ":" ":"))

(defn autopair
  [input-id prefix _format _option]
  (let [value (get autopair-map prefix)
        selected (util/get-selected-text)
        postfix (str selected value)
        value (str prefix postfix)
        input (gdom/getElement input-id)]
    (when value
      (let [[prefix _pos] (commands/simple-replace! input-id value selected
                                                    {:backward-pos (count postfix)
                                                     :check-fn (fn [new-value prefix-pos]
                                                                 (when (>= prefix-pos 0)
                                                                   [(subs new-value prefix-pos (+ prefix-pos 2))
                                                                    (+ prefix-pos 2)]))})]
        (cond
          (= prefix page-ref/left-brackets)
          (do
            (commands/handle-step [:editor/search-page])
            (state/set-editor-action-data! {:pos (cursor/get-caret-pos input)
                                            :selected selected}))

          (= prefix block-ref/left-parens)
          (do
            (commands/handle-step [:editor/search-block :reference])
            (state/set-editor-action-data! {:pos (cursor/get-caret-pos input)
                                            :selected selected})))))))

(defn surround-by?
  [input before end]
  (when input
    (let [value (gobj/get input "value")
          pos (cursor/pos input)]
      (text-util/surround-by? value pos before end))))

(defn- autopair-left-paren?
  [input key]
  (and (= key "(")
       (or
         (surround-by? input :start "")
         (surround-by? input " " "")
         (surround-by? input "]" "")
         (surround-by? input "(" ""))))

(defn wrapped-by?
  [input before end]
  (when input
    (let [value (gobj/get input "value")
          pos (cursor/pos input)]
      (when (>= pos 0)
        (text-util/wrapped-by? value pos before end)))))

(defn get-matched-pages
  "Return matched page names"
  [q]
  (let [block (state/get-edit-block)
        editing-page (and block
                          (when-let [page-id (:db/id (:block/page block))]
                            (:block/name (db/entity page-id))))
        pages (search/page-search q 100)]
    (if editing-page
      ;; To prevent self references
      (remove (fn [p] (= (util/page-name-sanity-lc p) editing-page)) pages)
      pages)))

(defn get-matched-blocks
  [q block-id]
  ;; remove current block
  (let [current-block (state/get-edit-block)
        block-parents (set (->> (db/get-block-parents (state/get-current-repo)
                                                      block-id
                                                      99)
                                (map (comp str :block/uuid))))
        current-and-parents (set/union #{(str (:block/uuid current-block))} block-parents)]
    (p/let [result (search/block-search (state/get-current-repo) q {:limit 20})]
      (remove
       (fn [h]
         (contains? current-and-parents (:block/uuid h)))
       result))))

(defn get-matched-templates
  [q]
  (search/template-search q))

(defn get-matched-properties
  [q]
  (search/property-search q))

(defn get-matched-property-values
  [property q]
  (search/property-value-search property q))

(defn get-matched-commands
  [input]
  (try
    (let [edit-content (or (gobj/get input "value") "")
          pos (cursor/pos input)
          last-slash-caret-pos (:pos (:pos (state/get-editor-action-data)))
          last-command (and last-slash-caret-pos (subs edit-content last-slash-caret-pos pos))]
      (when (> pos 0)
        (or
         (and (= (state/get-editor-command-trigger) (util/nth-safe edit-content (dec pos)))
              @commands/*initial-commands)
         (and last-command
              (commands/get-matched-commands last-command)))))
    (catch :default e
      (js/console.error e)
      nil)))

(defn get-matched-block-commands
  [input]
  (try
    (let [edit-content (gobj/get input "value")
          pos (cursor/pos input)
          last-command (subs edit-content
                             (:pos (:pos (state/get-editor-action-data)))
                             pos)]
      (when (> pos 0)
        (or
         (and (= \< (util/nth-safe edit-content (dec pos)))
              (commands/block-commands-map))
         (and last-command
              (commands/get-matched-commands
               last-command
               (commands/block-commands-map))))))
    (catch :default _error
      nil)))

(defn auto-complete?
  []
  (or @*asset-uploading?
      (state/get-editor-action)))

(defn get-current-input-char
  [input]
  (when-let [pos (cursor/pos input)]
    (let [value (gobj/get input "value")]
      (when (and (>= (count value) (inc pos))
                 (>= pos 1))
        (util/nth-safe value pos)))))

(defn move-up-down
  [up?]
  (fn [event]
    (util/stop event)
    (save-current-block!)
    (let [edit-block-id (:block/uuid (state/get-edit-block))
          move-nodes (fn [blocks]
                       (outliner-tx/transact!
                        {:outliner-op :move-blocks}
                        (outliner-core/move-blocks-up-down! blocks up?))
                       (when-let [block-node (util/get-first-block-by-id (:block/uuid (first blocks)))]
                         (.scrollIntoView block-node #js {:behavior "smooth" :block "nearest"})))]
      (if edit-block-id
        (when-let [block (db/pull [:block/uuid edit-block-id])]
          (let [blocks [block]]
            (move-nodes blocks))
          (when-let [input-id (state/get-edit-input-id)]
            (when-let [input (gdom/getElement input-id)]
              (.focus input)
              (js/setTimeout #(util/scroll-editor-cursor input) 100))))
        (let [ids (state/get-selection-block-ids)]
          (when (seq ids)
            (let [lookup-refs (map (fn [id] [:block/uuid id]) ids)
                  blocks (db/pull-many (state/get-current-repo) '[*] lookup-refs)]
              (move-nodes blocks))))))))

(defn get-selected-ordered-blocks
  []
  (let [repo (state/get-current-repo)
        ids (state/get-selection-block-ids)
        lookup-refs (->> (map (fn [id] [:block/uuid id]) ids)
                         (remove nil?))]
    (db/pull-many repo '[*] lookup-refs)))

(defn on-tab
  "`direction` = :left | :right."
  [direction]
  (let [blocks (get-selected-ordered-blocks)]
    (when (seq blocks)
      (outliner-tx/transact!
       {:outliner-op :move-blocks
        :real-outliner-op :indent-outdent}
       (outliner-core/indent-outdent-blocks! blocks (= direction :right))))))

(defn- get-link [format link label]
  (let [link (or link "")
        label (or label "")]
    (case (keyword format)
      :markdown (util/format "[%s](%s)" label link)
      :org (util/format "[[%s][%s]]" link label)
      nil)))

(defn- get-image-link
  [format link label]
  (let [link (or link "")
        label (or label "")]
    (case (keyword format)
      :markdown (util/format "![%s](%s)" label link)
      :org (util/format "[[%s]]"))))

(defn handle-command-input-close [id]
  (state/set-editor-show-input! nil)
  (when-let [saved-cursor (state/get-editor-last-pos)]
    (when-let [input (gdom/getElement id)]
      (.focus input)
      (cursor/move-cursor-to input saved-cursor))))

(defn handle-command-input [command id format m]
  ;; TODO: Add error handling for when user doesn't provide a required field.
  ;; (The current behavior is to just revert back to the editor.)
  (case command

    :link (let [{:keys [link label]} m]
            (when-not (or (string/blank? link) (string/blank? label))
              (insert-command!
               id
               (get-link format link label)
               format
               {:last-pattern (str (state/get-editor-command-trigger) "link")
                :command :link})))

    :image-link (let [{:keys [link label]} m]
                  (when (not (string/blank? link))
                    (insert-command!
                     id
                     (get-image-link format link label)
                     format
                     {:last-pattern (str (state/get-editor-command-trigger) "link")
                      :command :image-link})))

    nil)

  (handle-command-input-close id))

(defn- close-autocomplete-if-outside
  [input]
  (when (and input
             (contains? #{:page-search :page-search-hashtag :block-search} (state/get-editor-action))
             (not (wrapped-by? input page-ref/left-brackets page-ref/right-brackets))
             (not (wrapped-by? input block-ref/left-parens block-ref/right-parens))
             ;; wrapped-by? doesn't detect multiple beginnings when ending with "" so
             ;; use subs to correctly detect current hashtag
             (not (text-util/wrapped-by? (subs (.-value input) 0 (cursor/pos input)) (cursor/pos input) commands/hashtag "")))
    (state/clear-editor-action!)))

(defn resize-image!
  [block-id metadata full_text size]
  (let [new-meta (merge metadata size)
        image-part (first (string/split full_text #"\{"))
        new-full-text (str image-part (pr-str new-meta))
        block (db/pull [:block/uuid block-id])
        value (:block/content block)
        new-value (string/replace value full_text new-full-text)]
    (save-block-aux! block new-value {})))

(defn- mark-last-input-time!
  [repo]
  (when repo
    (state/set-editor-last-input-time! repo (util/time-ms))
    (db/clear-repo-persistent-job! repo)))

(defonce *auto-save-timeout (atom nil))
(defn edit-box-on-change!
  [e _block id]
  (let [value (util/evalue e)
        repo (state/get-current-repo)]
    (state/set-edit-content! id value false)
    (when @*auto-save-timeout
      (js/clearTimeout @*auto-save-timeout))
    (mark-last-input-time! repo)
    (reset! *auto-save-timeout
            (js/setTimeout
             (fn []
               (when (state/input-idle? repo :diff 500)
                 (state/set-editor-op! :auto-save)
                 ; don't auto-save for page's properties block
                 (save-current-block! {:skip-properties? true})
                 (state/set-editor-op! nil)))
             500))))

(defn- start-of-new-word?
  [input pos]
  (contains? #{" " "\t"} (get (.-value input) (- pos 2))))

(defn handle-last-input []
  (let [input           (state/get-input)
        pos             (cursor/pos input)
        last-input-char (util/nth-safe (.-value input) (dec pos))
        last-prev-input-char (util/nth-safe (.-value input) (dec (dec pos)))
        prev-prev-input-char (util/nth-safe (.-value input) (- pos 3))]

    ;; TODO: is it cross-browser compatible?
    ;; (not= (gobj/get native-e "inputType") "insertFromPaste")
    (cond
      (and (= last-input-char (state/get-editor-command-trigger))
           (or (re-find #"(?m)^/" (str (.-value input))) (start-of-new-word? input pos)))
      (do
        (state/set-editor-action-data! {:pos (cursor/get-caret-pos input)})
        (commands/reinit-matched-commands!)
        (state/set-editor-show-commands!))

      (= last-input-char commands/angle-bracket)
      (do
        (state/set-editor-action-data! {:pos (cursor/get-caret-pos input)})
        (commands/reinit-matched-block-commands!)
        (state/set-editor-show-block-commands!))

      (and (= last-input-char last-prev-input-char commands/colon)
           (or (nil? prev-prev-input-char)
               (= prev-prev-input-char "\n")))
      (do
        (cursor/move-cursor-backward input 2)
        (state/set-editor-action-data! {:pos (cursor/get-caret-pos input)})
        (state/set-editor-action! :property-search))

      (and
       (not= :property-search (state/get-editor-action))
       (let [{:keys [line start-pos]} (text-util/get-current-line-by-pos (.-value input) (dec pos))]
         (text-util/wrapped-by? line (- pos start-pos) "" gp-property/colons)))
      (do
        (state/set-editor-action-data! {:pos (cursor/get-caret-pos input)})
        (state/set-editor-action! :property-search))

      (and (= last-input-char commands/colon) (= :property-search (state/get-editor-action)))
      (state/clear-editor-action!)

      ;; Open "Search page or New page" auto-complete
      (and (= last-input-char commands/hashtag)
           ;; Only trigger at beginning of a line or before whitespace
           (or (re-find #"(?m)^#" (str (.-value input))) (start-of-new-word? input pos)))
      (do
        (state/set-editor-action-data! {:pos (cursor/get-caret-pos input)})
        (state/set-editor-last-pos! pos)
        (state/set-editor-action! :page-search-hashtag))

      :else
      nil)))

(defn get-selected-text
  []
  (let [text (:selected (state/get-editor-action-data))]
    (when-not (string/blank? text)
      text)))

(defn block-on-chosen-handler
  [id q format selected-text]
  (fn [chosen _click?]
    (state/clear-editor-action!)
    (let [uuid-string (str (:block/uuid chosen))]

      ;; block reference
      (insert-command! id
                       (block-ref/->block-ref uuid-string)
                       format
                       {:last-pattern (str block-ref/left-parens (if selected-text "" q))
                        :end-pattern block-ref/right-parens
                        :postfix-fn   (fn [s] (util/replace-first block-ref/right-parens s ""))
                        :forward-pos 3
                        :command :block-ref})

      ;; Save it so it'll be parsed correctly in the future
      (set-block-property! (:block/uuid chosen)
                           :id
                           uuid-string)

      (when-let [input (gdom/getElement id)]
        (.focus input)))))

(defn block-non-exist-handler
  [input]
  (fn []
    (state/clear-editor-action!)
    (cursor/move-cursor-forward input 2)))

(defn- paste-block-cleanup
  [block page exclude-properties format content-update-fn keep-uuid?]
  (let [new-content
        (if content-update-fn
          (content-update-fn (:block/content block))
          (:block/content block))
        new-content
        (cond->> new-content
             (not keep-uuid?) (property/remove-property format "id")
             true             (property/remove-property format "custom_id"))]
    (merge (dissoc block
                   :block/pre-block?
                   :block/meta)
           {:block/page {:db/id (:db/id page)}
            :block/format format
            :block/properties (apply dissoc (:block/properties block)
                                (concat
                                  (when (not keep-uuid?) [:id])
                                  [:custom_id :custom-id]
                                  exclude-properties))
            :block/content new-content})))

(defn- edit-last-block-after-inserted!
  [result]
  (js/setTimeout
   (fn []
     (when-let [last-block (last (:blocks result))]
       (clear-when-saved!)
       (let [last-block' (db/pull [:block/uuid (:block/uuid last-block)])]
         (edit-block! last-block' :max (:block/uuid last-block')))))
   0))

(defn- nested-blocks
  [blocks]
  (let [ids (set (map :db/id blocks))]
    (some? (some #(ids (:db/id (:block/parent %))) blocks))))

(defn paste-blocks
  "Given a vec of blocks, insert them into the target page.
   keep-uuid?: if true, keep the uuid provided in the block structure."
  [blocks {:keys [content-update-fn
                  exclude-properties
                  target-block
                  sibling?
                  keep-uuid?]
           :or {exclude-properties []}}]
  (let [editing-block (when-let [editing-block (state/get-edit-block)]
                        (some-> (db/pull (:db/id editing-block))
                                (assoc :block/content (state/get-edit-content))))
        has-unsaved-edits (and editing-block
                               (not= (:block/content (db/pull (:db/id editing-block)))
                                     (state/get-edit-content)))
        target-block (or target-block editing-block)
        block (db/entity (:db/id target-block))
        page (if (:block/name block) block
                 (when target-block (:block/page (db/entity (:db/id target-block)))))
        empty-target? (string/blank? (:block/content target-block))
        paste-nested-blocks? (nested-blocks blocks)
        target-block-has-children? (db/has-children? (:block/uuid target-block))
        replace-empty-target? (if (and paste-nested-blocks? empty-target?
                                       target-block-has-children?)
                                false
                                true)
        target-block' (if replace-empty-target? target-block
                          (db/pull (:db/id (:block/left target-block))))
        sibling? (cond
                   (and paste-nested-blocks? empty-target?)
                   (if (= (:block/parent target-block') (:block/parent target-block))
                     true
                     false)

                   (some? sibling?)
                   sibling?

                   target-block-has-children?
                   false

                   :else
                   true)]

    (when has-unsaved-edits
      (outliner-tx/transact!
        {:outliner-op :save-block}
        (outliner-core/save-block! editing-block)))

    (outliner-tx/transact!
      {:outliner-op :insert-blocks}
      (when target-block'
        (let [format (or (:block/format target-block') (state/get-preferred-format))
              blocks' (map (fn [block]
                             (paste-block-cleanup block page exclude-properties format content-update-fn keep-uuid?))
                        blocks)
              result (outliner-core/insert-blocks! blocks' target-block' {:sibling? sibling?
                                                                          :outliner-op :paste
                                                                          :replace-empty-target? replace-empty-target?
                                                                          :keep-uuid? keep-uuid?})]
          (edit-last-block-after-inserted! result))))))

(defn- block-tree->blocks
  "keep-uuid? - maintain the existing :uuid in tree vec"
  [tree-vec format keep-uuid? page-name]
  (->> (outliner-core/tree-vec-flatten tree-vec)
       (map (fn [block]
              (let [content (:content block)
                    props (into [] (:properties block))
                    content* (str (if (= :markdown format) "- " "* ")
                                  (property/insert-properties format content props))
                    ast (mldoc/->edn content* (gp-mldoc/default-config format))
                    blocks (block/extract-blocks ast content* format {:page-name page-name})
                    fst-block (first blocks)
                    fst-block (if (and keep-uuid? (uuid? (:uuid block)))
                                (assoc fst-block :block/uuid (:uuid block))
                                fst-block)]
                (assert fst-block "fst-block shouldn't be nil")
                (assoc fst-block :block/level (:block/level block)))))))

(defn insert-block-tree
  "`tree-vec`: a vector of blocks.
   A block element: {:content :properties :children [block-1, block-2, ...]}"
  [tree-vec format {:keys [target-block keep-uuid?] :as opts}]
  (let [page-id (:db/id (:block/page target-block))
        page-name (some-> page-id (db/entity) :block/name)
        blocks (block-tree->blocks tree-vec format keep-uuid? page-name)
        blocks (gp-block/with-parent-and-left page-id blocks)
        block-refs (->> (mapcat :block/refs blocks)
                        (set)
                        (filter (fn [ref] (and (vector? ref) (= :block/uuid (first ref))))))]
    (when (seq block-refs)
      (db/transact! (map (fn [[_ id]] {:block/uuid id}) block-refs)))
    (paste-blocks
     blocks
     opts)))

(defn insert-block-tree-after-target
  "`tree-vec`: a vector of blocks.
   A block element: {:content :properties :children [block-1, block-2, ...]}"
  [target-block-id sibling? tree-vec format keep-uuid?]
  (insert-block-tree tree-vec format
                     {:target-block (db/pull target-block-id)
                      :keep-uuid?   keep-uuid?
                      :sibling?     sibling?}))

(defn insert-template!
  ([element-id db-id]
   (insert-template! element-id db-id {}))
  ([element-id db-id {:keys [target] :as opts}]
   (when-let [db-id (if (integer? db-id)
                      db-id
                      (:db/id (db-model/get-template-by-name (name db-id))))]
     (let [journal? (:block/journal? target)
           repo (state/get-current-repo)
           target (or target (state/get-edit-block))
           block (db/entity db-id)
           format (:block/format block)
           block-uuid (:block/uuid block)
           template-including-parent? (not (false? (:template-including-parent (:block/properties block))))
           blocks (db/get-block-and-children repo block-uuid)
           root-block (db/pull db-id)
           blocks-exclude-root (remove (fn [b] (= (:db/id b) db-id)) blocks)
           sorted-blocks (tree/sort-blocks blocks-exclude-root root-block)
           sorted-blocks (cons
                          (-> (first sorted-blocks)
                              (update :block/properties-text-values dissoc :template)
                              (update :block/properties-order (fn [keys]
                                                                (vec (remove #{:template} keys)))))
                          (rest sorted-blocks))
           blocks (if template-including-parent?
                    sorted-blocks
                    (drop 1 sorted-blocks))]
       (when element-id
         (insert-command! element-id "" format {}))
       (let [exclude-properties [:id :template :template-including-parent]
             content-update-fn (fn [content]
                                 (->> content
                                      (property/remove-property format "template")
                                      (property/remove-property format "template-including-parent")
                                      template/resolve-dynamic-template!))
             page (if (:block/name block) block
                      (when target (:block/page (db/entity (:db/id target)))))
             blocks' (map (fn [block]
                            (paste-block-cleanup block page exclude-properties format content-update-fn false))
                          blocks)
             sibling? (:sibling? opts)
             sibling?' (cond
                         (some? sibling?)
                         sibling?

                         (db/has-children? (:block/uuid target))
                         false

                         :else
                         true)]
         (outliner-tx/transact!
           {:outliner-op :insert-blocks
            :created-from-journal-template? journal?}
           (save-current-block!)
           (let [result (outliner-core/insert-blocks! blocks'
                                                      target
                                                      (assoc opts
                                                             :sibling? sibling?'))]
             (edit-last-block-after-inserted! result))))))))

(defn template-on-chosen-handler
  [element-id]
  (fn [[_template db-id] _click?]
    (insert-template! element-id db-id
                      {:replace-empty-target? true})))

(defn get-searching-property
  [input]
  (let [value (.-value input)
        pos (util/get-selection-start input)
        postfix (subs value pos)
        end-index (when-let [idx (string/index-of postfix gp-property/colons)]
                    (+ (max 0 (count (subs value 0 pos))) idx))
        start-index (or (when-let [p (string/last-index-of (subs value 0 pos) "\n")]
                          (inc p))
                        0)]
    {:end-index end-index
     :searching-property (when (and start-index end-index (>= end-index start-index))
                           (subs value start-index end-index))}))

(defn property-on-chosen-handler
  [element-id q]
  (fn [property]
    (when-let [input (gdom/getElement element-id)]
      (let [{:keys [end-index searching-property]} (get-searching-property input)]
        (cursor/move-cursor-to input (+ end-index 2))
        (commands/insert! element-id (str (or property q) gp-property/colons " ")
                          {:last-pattern (str searching-property gp-property/colons)})
        (state/clear-editor-action!)
        (js/setTimeout (fn []
                         (let [pos (let [input (gdom/getElement element-id)]
                                     (cursor/get-caret-pos input))]
                           (state/set-editor-action-data! {:property (or property q)
                                                           :pos pos})
                           (state/set-editor-action! :property-value-search)))
                       50)))))

(defn property-value-on-chosen-handler
  [element-id q]
  (fn [property-value]
    (commands/insert! element-id (str gp-property/colons " " (or property-value q))
                      {:last-pattern (str gp-property/colons " " q)})
    (state/clear-editor-action!)))

(defn parent-is-page?
  [{{:block/keys [parent page]} :data :as node}]
  {:pre [(tree/satisfied-inode? node)]}
  (= parent page))

(defn outdent-on-enter
  [node]
  (when-not (parent-is-page? node)
    (let [parent-node (tree/-get-parent node)]
      (save-current-block!)
      (outliner-tx/transact!
       {:outliner-op :move-blocks
        :real-outliner-op :indent-outdent}
       (outliner-core/move-blocks! [(:data node)] (:data parent-node) true)))))

(defn- last-top-level-child?
  [{:keys [id]} current-node]
  (when id
    (when-let [entity (if-let [id' (parse-uuid (str id))]
                        (db/entity [:block/uuid id'])
                        (db/entity [:block/name (util/page-name-sanity-lc id)]))]
      (= (:block/uuid entity) (tree/-get-parent-id current-node)))))

(defn insert
  ([insertion]
   (insert insertion false))
  ([insertion auto-complete-enabled?]
   (when (or auto-complete-enabled?
             (not (auto-complete?)))
     (let [^js input (state/get-input)
           selected-start (util/get-selection-start input)
           selected-end (util/get-selection-end input)
           value (.-value input)
           s1 (subs value 0 selected-start)
           s2 (subs value selected-end)]
       (state/set-edit-content! (state/get-edit-input-id)
                                (str s1 insertion s2))
       (cursor/move-cursor-to input (+ selected-start (count insertion)))))))

(defn- keydown-new-line
  []
  (insert "\n"))

(declare delete-and-update)

(defn- dwim-in-properties
  [state]
  (when-not (auto-complete?)
    (let [{:keys [block]} (get-state)]
      (when block
        (let [input (state/get-input)
              content (gobj/get input "value")
              format (:block/format (:block (get-state)))
              property-key (:raw-content (thingatpt/property-key-at-point input))
              org? (= format :org)
              move-to-pos (if org? 2 3)]
          (if org?
            (cond
              (and property-key (not= property-key ""))
              (case property-key
                ;; When cursor in "PROPERTIES", add :|: in a new line and move cursor to |
                "PROPERTIES"
                (do (cursor/move-cursor-to-line-end input)
                    (insert "\n:: ")
                    (cursor/move-cursor-backward input move-to-pos))
                ;; When cursor in "END", new block (respect the previous enter behavior)
                "END"
                (do
                  (cursor/move-cursor-to-end input)
                  (save-current-block!)
                  (insert-new-block! state))
                ;; cursor in other positions of :ke|y: or ke|y::, move to line end for inserting value.
                (if (property/property-key-exist? format content property-key)
                  (notification/show!
                   [:p.content
                    (util/format "Property key \"%s\" already exists!" property-key)]
                   :error)
                  (cursor/move-cursor-to-line-end input)))

              ;; when cursor in empty property key
              (and property-key (= property-key ""))
              (do (delete-and-update
                   input
                   (cursor/line-beginning-pos input)
                   (inc (cursor/line-end-pos input)))
                  (property/goto-properties-end format input)
                  (cursor/move-cursor-to-line-end input))
              :else
              ;;When cursor in other place of PROPERTIES drawer, add :|: in a new line and move cursor to |
              (do
                (insert "\n:: ")
                (cursor/move-cursor-backward input move-to-pos)))
            (insert "\n")))))))

(defn toggle-list-checkbox
  [{:block/keys [content] :as block} old-item-content new-item-content]
  (let [new-content (string/replace-first content old-item-content new-item-content)]
    (save-block-if-changed! block new-content)))

(defn- dwim-in-list
  []
  (when-not (auto-complete?)
    (let [{:keys [block]} (get-state)]
      (when block
        (let [input (state/get-input)]
          (when-let [item (thingatpt/list-item-at-point input)]
            (let [{:keys [full-content indent bullet checkbox ordered _]} item
                  next-bullet (if ordered (str (inc bullet) ".") bullet)
                  checkbox (when checkbox "[ ] ")]
              (if (and
                   (= (count full-content)
                      (+ (if ordered (+ (count (str bullet)) 2) 2) (when checkbox (count checkbox))))
                   (string/includes? (.-value input) "\n"))
                (delete-and-update input (cursor/line-beginning-pos input) (cursor/line-end-pos input))
                (let [start-pos (util/get-selection-start input)
                      value (.-value input)
                      before (subs value 0 start-pos)
                      after (subs value start-pos)
                      cursor-in-item-content? (and (re-find #"^(\d+){1}\." (last (string/split-lines before)))
                                                   (not (string/blank? (first (string/split-lines after)))))]
                  (when-not cursor-in-item-content?
                    (cursor/move-cursor-to-line-end input)
                    (insert (str "\n" indent next-bullet " " checkbox)))
                  (when ordered
                    (let [value (.-value input)
                          start-pos (util/get-selection-start input)
                          after-lists-str (string/trim (subs value start-pos))
                          after-lists-str (if cursor-in-item-content?
                                            (str indent next-bullet " " after-lists-str)
                                            after-lists-str)
                          lines (string/split-lines after-lists-str)
                          after-lists-str' (list/re-order-items lines (if cursor-in-item-content? bullet (inc bullet)))
                          value' (str (subs value 0 start-pos) "\n" after-lists-str')
                          cursor' (if cursor-in-item-content?
                                    (inc (count (str (subs value 0 start-pos) indent next-bullet " ")))
                                    (+ (:end item) (count next-bullet) 2))]
                      (state/set-edit-content! (state/get-edit-input-id) value')
                      (cursor/move-cursor-to input cursor'))))))))))))

(defn toggle-page-reference-embed
  [parent-id]
  (let [{:keys [block]} (get-state)]
    (when block
      (let [input (state/get-input)
            new-pos (cursor/get-caret-pos input)
            page-ref-fn (fn [bounds backward-pos]
                          (commands/simple-insert!
                           parent-id bounds
                           {:backward-pos backward-pos
                            :check-fn (fn [_ _ _]
                                        (state/set-editor-action-data! {:pos new-pos})
                                        (commands/handle-step [:editor/search-page]))}))]
        (state/clear-editor-action!)
        (let [selection (get-selection-and-format)
              {:keys [selection-start selection-end selection]} selection]
          (if selection
            (do (delete-and-update input selection-start selection-end)
                (insert (page-ref/->page-ref selection)))
            (if-let [embed-ref (thingatpt/embed-macro-at-point input)]
              (let [{:keys [raw-content start end]} embed-ref]
                (delete-and-update input start end)
                (if (= 5 (count raw-content))
                  (page-ref-fn page-ref/left-and-right-brackets 2)
                  (insert raw-content)))
              (if-let [page-ref (thingatpt/page-ref-at-point input)]
                (let [{:keys [start end full-content raw-content]} page-ref]
                  (delete-and-update input start end)
                  (if (= raw-content "")
                    (page-ref-fn "{{embed [[]]}}" 4)
                    (insert (util/format "{{embed %s}}" full-content))))
                (page-ref-fn page-ref/left-and-right-brackets 2)))))))))

(defn toggle-block-reference-embed
  [parent-id]
  (let [{:keys [block]} (get-state)]
    (when block
      (let [input (state/get-input)
            new-pos (cursor/get-caret-pos input)
            block-ref-fn (fn [bounds backward-pos]
                           (commands/simple-insert!
                            parent-id bounds
                            {:backward-pos backward-pos
                             :check-fn     (fn [_ _ _]
                                             (state/set-editor-action-data! {:pos new-pos})
                                             (commands/handle-step [:editor/search-block]))}))]
        (state/clear-editor-action!)
        (if-let [embed-ref (thingatpt/embed-macro-at-point input)]
          (let [{:keys [raw-content start end]} embed-ref]
            (delete-and-update input start end)
            (if (= 5 (count raw-content))
              (block-ref-fn block-ref/left-and-right-parens 2)
              (insert raw-content)))
          (if-let [page-ref (thingatpt/block-ref-at-point input)]
            (let [{:keys [start end full-content raw-content]} page-ref]
              (delete-and-update input start end)
              (if (= raw-content "")
                (block-ref-fn "{{embed (())}}" 4)
                (insert (util/format "{{embed %s}}" full-content))))
            (block-ref-fn block-ref/left-and-right-parens 2)))))))

(defn- keydown-new-block
  [state]
  (when-not (auto-complete?)
    (let [{:keys [block config]} (get-state)]
      (when block
        (let [input (state/get-input)
              content (gobj/get input "value")
              pos (cursor/pos input)
              current-node (outliner-core/block block)
              has-right? (-> (tree/-get-right current-node)
                             (tree/satisfied-inode?))
              thing-at-point ;intern is not supported in cljs, need a more elegant solution
              (or (when (thingatpt/get-setting :admonition&src?)
                    (thingatpt/admonition&src-at-point input))
                  (when (thingatpt/get-setting :markup?)
                    (thingatpt/markup-at-point input))
                  (when (thingatpt/get-setting :block-ref?)
                    (thingatpt/block-ref-at-point input))
                  (when (thingatpt/get-setting :page-ref?)
                    (thingatpt/page-ref-at-point input))
                  (when (thingatpt/get-setting :properties?)
                    (thingatpt/properties-at-point input))
                  (when (thingatpt/get-setting :list?)
                    (and (not (cursor/beginning-of-line? input))
                         (thingatpt/list-item-at-point input))))]
          (cond
            thing-at-point
            (case (:type thing-at-point)
              "markup" (let [right-bound (:bounds thing-at-point)]
                         (cursor/move-cursor-to
                          input
                          (+ (string/index-of content right-bound pos)
                             (count right-bound))))
              "admonition-block" (keydown-new-line)
              "source-block" (do
                               (keydown-new-line)
                               (case (:action thing-at-point)
                                 :into-code-editor
                                 (state/into-code-editor-mode!)
                                 nil))
              "block-ref" (open-block-in-sidebar! (:link thing-at-point))
              "page-ref" (when-not (string/blank? (:link thing-at-point))
                           (let [page (:link thing-at-point)
                                 page-name (db-model/get-redirect-page-name page)]
                             (insert-first-page-block-if-not-exists! page-name)))
              "list-item" (dwim-in-list)
              "properties-drawer" (dwim-in-properties state))

            (and
             (string/blank? content)
             (not has-right?)
             (not (last-top-level-child? config current-node)))
            (outdent-on-enter current-node)

            :else
            (profile
             "Insert block"
             (do (save-current-block!)
                 (insert-new-block! state)))))))))

(defn- inside-of-single-block
  "When we are in a single block wrapper, we should always insert a new line instead of new block"
  [el]
  (some? (dom/closest el ".single-block")))

(defn keydown-new-block-handler [state e]
  (if (or (state/doc-mode-enter-for-new-line?) (inside-of-single-block (rum/dom-node state)))
    (keydown-new-line)
    (do
      (.preventDefault e)
      (keydown-new-block state))))

(defn keydown-new-line-handler [state e]
  (if (and (state/doc-mode-enter-for-new-line?) (not (inside-of-single-block (rum/dom-node state))))
    (keydown-new-block state)
    (do
      (.preventDefault e)
      (keydown-new-line))))

(defn- scroll-to-block
  [block]
  (when block
    (when-not (util/element-visible? block)
      (.scrollIntoView block #js {:behavior "smooth"
                                  :block "center"}))))

(defn- select-first-last
  "Select first or last block in viewpoint"
  [direction]
  (let [f (case direction :up last :down first)
        block (->> (util/get-blocks-noncollapse)
                   (f))]
    (when block
      (scroll-to-block block)
      (state/exit-editing-and-set-selected-blocks! [block]))))

(defn- select-up-down [direction]
  (let [selected-blocks (state/get-selection-blocks)
        selected (case direction
                   :up (first selected-blocks)
                   :down (last selected-blocks))
        f (case direction
            :up util/get-prev-block-non-collapsed
            :down util/get-next-block-non-collapsed)
        sibling-block (f selected)]
    (when (and sibling-block (dom/attr sibling-block "blockid"))
      (scroll-to-block sibling-block)
      (state/exit-editing-and-set-selected-blocks! [sibling-block]))))

(defn- move-cross-boundary-up-down
  [direction]
  (let [input (state/get-input)
        line-pos (util/get-first-or-last-line-pos input)
        repo (state/get-current-repo)
        f (case direction
            :up util/get-prev-block-non-collapsed
            :down util/get-next-block-non-collapsed)
        sibling-block (f (gdom/getElement (state/get-editing-block-dom-id)))
        {:block/keys [uuid content format]} (state/get-edit-block)]
    (when sibling-block
      (when-let [sibling-block-id (dom/attr sibling-block "blockid")]
        (let [value (state/get-edit-content)]
          (when (not= (clean-content! format content)
                      (string/trim value))
            (save-block! repo uuid value)))

        (let [new-id (string/replace (gobj/get sibling-block "id") "ls-block" "edit-block")
              new-uuid (cljs.core/uuid sibling-block-id)
              block (db/pull repo '[*] [:block/uuid new-uuid])]
          (edit-block! block
                       [direction line-pos]
                       new-id))))))

(defn keydown-up-down-handler
  [direction]
  (let [input (state/get-input)
        selected-start (util/get-selection-start input)
        selected-end (util/get-selection-end input)
        up? (= direction :up)
        down? (= direction :down)]
    (cond
      (not= selected-start selected-end)
      (if up?
        (cursor/move-cursor-to input selected-start)
        (cursor/move-cursor-to input selected-end))

      (or (and up? (cursor/textarea-cursor-first-row? input))
          (and down? (cursor/textarea-cursor-last-row? input)))
      (move-cross-boundary-up-down direction)

      :else
      (if up?
        (cursor/move-cursor-up input)
        (cursor/move-cursor-down input)))))

(defn- move-to-block-when-cross-boundary
  [direction]
  (let [up? (= :left direction)
        pos (if up? :max 0)
        {:block/keys [format uuid] :as block} (state/get-edit-block)
        id (state/get-edit-input-id)
        repo (state/get-current-repo)
        editing-block (gdom/getElement (state/get-editing-block-dom-id))
        f (if up? util/get-prev-block-non-collapsed util/get-next-block-non-collapsed)
        sibling-block (f editing-block)
        same-container? (when (and editing-block sibling-block)
                          (->> [editing-block sibling-block]
                               (map (fn [^js b] (.closest b ".blocks-container")))
                               (apply =)))]
    (when (and sibling-block same-container?)
      (when-let [sibling-block-id (dom/attr sibling-block "blockid")]
        (let [content (:block/content block)
              value (state/get-edit-content)]
          (when (not= (clean-content! format content)
                      (string/trim value))
            (save-block! repo uuid value)))
        (let [block (db/pull repo '[*] [:block/uuid (cljs.core/uuid sibling-block-id)])]
          (edit-block! block pos id))))))

(defn keydown-arrow-handler
  [direction]
  (let [input (state/get-input)
        element js/document.activeElement
        selected-start (util/get-selection-start input)
        selected-end (util/get-selection-end input)
        left? (= direction :left)
        right? (= direction :right)]
    (when (= input element)
      (cond
        (not= selected-start selected-end)
        (if left?
          (cursor/move-cursor-to input selected-start)
          (cursor/move-cursor-to input selected-end))

        (or (and left? (cursor/start? input))
            (and right? (cursor/end? input)))
        (move-to-block-when-cross-boundary direction)

        :else
        (if left?
          (cursor/move-cursor-backward input)
          (cursor/move-cursor-forward input))))))

(defn- delete-and-update [^js input start end]
  (util/safe-set-range-text! input "" start end)
  (state/set-edit-content! (state/get-edit-input-id) (.-value input)))

(defn- delete-concat [current-block]
  (let [input-id (state/get-edit-input-id)
        ^js input (state/get-input)
        current-pos (cursor/pos input)
        value (gobj/get input "value")
        right (outliner-core/get-right-node (outliner-core/block current-block))
        current-block-has-children? (db/has-children? (:block/uuid current-block))
        collapsed? (util/collapsed? current-block)
        first-child (:data (tree/-get-down (outliner-core/block current-block)))
        next-block (if (or collapsed? (not current-block-has-children?))
                     (:data right)
                     first-child)]
    (cond
      (and collapsed? right (db/has-children? (tree/-get-id right)))
      nil

      (and (not collapsed?) first-child (db/has-children? (:block/uuid first-child)))
      nil

      :else
      (let [edit-block (state/get-edit-block)
            transact-opts {:outliner-op :delete-block
                           :concat-data {:last-edit-block (:block/uuid edit-block)
                                         :end? true}}
            new-content (str value "" (:block/content next-block))
            repo (state/get-current-repo)]
        (outliner-tx/transact! transact-opts
          (save-block! repo edit-block new-content)
          (delete-block-aux! next-block false))

        (state/set-edit-content! input-id new-content)
        (cursor/move-cursor-to input current-pos)))))

(defn keydown-delete-handler
  [_e]
  (let [^js input (state/get-input)
        current-pos (cursor/pos input)
        value (gobj/get input "value")
        end? (= current-pos (count value))
        current-block (state/get-edit-block)
        selected-start (util/get-selection-start input)
        selected-end (util/get-selection-end input)]
    (when current-block
      (cond
        (not= selected-start selected-end)
        (delete-and-update input selected-start selected-end)

        (and end? current-block)
        (let [editor-state (get-state)
              custom-query? (get-in editor-state [:config :custom-query?])]
          (when-not custom-query?
            (delete-concat current-block)))

        :else
        (delete-and-update input current-pos (inc current-pos))))))

(defn keydown-backspace-handler
  [cut? e]
  (let [^js input (state/get-input)
        id (state/get-edit-input-id)
        current-pos (cursor/pos input)
        value (gobj/get input "value")
        deleted (and (> current-pos 0)
                     (util/nth-safe value (dec current-pos)))
        selected-start (util/get-selection-start input)
        selected-end (util/get-selection-end input)
        block (state/get-edit-block)
        repo (state/get-current-repo)
        top-block? (= (:block/left block) (:block/page block))
        single-block? (inside-of-single-block (.-target e))
        root-block? (= (:block/container block) (str (:block/uuid block)))]
    (mark-last-input-time! repo)
    (cond
      (not= selected-start selected-end)
      (do
        (util/stop e)
        (when cut?
          (js/document.execCommand "copy"))
        (delete-and-update input selected-start selected-end))

      (zero? current-pos)
      (let [editor-state (get-state)
            custom-query? (get-in editor-state [:config :custom-query?])]
        (util/stop e)
        (when (and (if top-block? (string/blank? value) true)
                   (not root-block?)
                   (not single-block?)
                   (not custom-query?))
          (delete-block! repo false)))

      (and (> current-pos 1)
           (= (util/nth-safe value (dec current-pos)) (state/get-editor-command-trigger)))
      (do
        (util/stop e)
        (commands/restore-state)
        (delete-and-update input (dec current-pos) current-pos))

      (and (> current-pos 1)
           (= (util/nth-safe value (dec current-pos)) commands/angle-bracket))
      (do
        (util/stop e)
        (commands/restore-state)
        (delete-and-update input (dec current-pos) current-pos))

      ;; pair
      (and
       deleted
       (contains?
        (set (keys delete-map))
        deleted)
       (>= (count value) (inc current-pos))
       (= (util/nth-safe value current-pos)
          (get delete-map deleted)))

      (do
        (util/stop e)
        (commands/delete-pair! id)
        (cond
          (and (= deleted "[") (state/get-editor-show-page-search?))
          (state/clear-editor-action!)

          (and (= deleted "(") (state/get-editor-show-block-search?))
          (state/clear-editor-action!)

          :else
          nil))

      ;; deleting hashtag
      (and (= deleted "#") (state/get-editor-show-page-search-hashtag?))
      (do
        (state/clear-editor-action!)
        (delete-and-update input (dec current-pos) current-pos))

      ;; just delete
      :else
      (when-not (mobile-util/native-ios?)
        (util/stop e)
        (delete-and-update
         input (util/safe-dec-current-pos-from-end (.-value input) current-pos) current-pos)))))

(defn indent-outdent
  [indent?]
  (save-current-block!)
  (state/set-editor-op! :indent-outdent)
  (let [pos (some-> (state/get-input) cursor/pos)
        {:keys [block]} (get-state)]
    (when block
      (state/set-editor-last-pos! pos)
      (outliner-tx/transact!
       {:outliner-op :move-blocks
        :real-outliner-op :indent-outdent}
        (outliner-core/indent-outdent-blocks! [block] indent?)))
    (state/set-editor-op! :nil)))

(defn keydown-tab-handler
  [direction]
  (fn [e]
    (cond
      (state/editing?)
      (when-not (state/get-editor-action)
        (util/stop e)
        (indent-outdent (not (= :left direction))))

      (state/selection?)
      (do
        (util/stop e)
        (on-tab direction)))
    nil))

(defn ^:large-vars/cleanup-todo keydown-not-matched-handler
  "NOTE: Keydown cannot be used on Android platform"
  [format]
  (fn [e _key-code]
    (let [input-id (state/get-edit-input-id)
          input (state/get-input)
          key (gobj/get e "key")
          value (gobj/get input "value")
          ctrlKey (gobj/get e "ctrlKey")
          metaKey (gobj/get e "metaKey")
          pos (cursor/pos input)
          hashtag? (or (surround-by? input "#" " ")
                       (surround-by? input "#" :end)
                       (= key "#"))]
      (cond
        (and (contains? #{"ArrowLeft" "ArrowRight"} key)
             (contains? #{:property-search :property-value-search} (state/get-editor-action)))
        (state/clear-editor-action!)

        (and (util/event-is-composing? e true) ;; #3218
             (not hashtag?) ;; #3283 @Rime
             (not (state/get-editor-show-page-search-hashtag?))) ;; #3283 @MacOS pinyin
        nil

        (or ctrlKey metaKey)
        nil

        ;; FIXME: On mobile, a backspace click to call keydown-backspace-handler
        ;; does not work if cursor is at the beginning of a block, hence the block
        ;; can't be deleted. Need to figure out why and find a better solution.
        (and (mobile-util/native-platform?)
             (= key "Backspace")
             (zero? pos)
             (string/blank? (.toString (js/window.getSelection))))
        (keydown-backspace-handler false e)

        (and (= key "#")
             (and (> pos 0)
                  (= "#" (util/nth-safe value (dec pos)))))
        (state/clear-editor-action!)

        (and (contains? (set/difference (set (keys reversed-autopair-map))
                                        #{"`"})
                        key)
             (= (get-current-input-char input) key))
        (do (util/stop e)
            (cursor/move-cursor-forward input))

        (and (autopair-when-selected key) (string/blank? (util/get-selected-text)))
        nil

        (some? (:editor/action @state/state))
        nil

        (and (not (string/blank? (util/get-selected-text)))
             (contains? keycode/left-square-brackets-keys key))
        (do (autopair input-id "[" format nil)
            (util/stop e))

        (and (not (string/blank? (util/get-selected-text)))
             (contains? keycode/left-paren-keys key))
        (do (util/stop e)
            (autopair input-id "(" format nil))

        ;; If you type `xyz`, the last backtick should close the first and not add another autopair
        ;; If you type several backticks in a row, each one should autopair to accommodate multiline code (```)
        (-> (keys autopair-map)
            set
            (disj "(")
            (contains? key)
            (or (autopair-left-paren? input key)))
        (let [curr (get-current-input-char input)
                  prev (util/nth-safe value (dec pos))]
            (util/stop e)
            (if (and (= key "`") (= "`" curr) (not= "`" prev))
              (cursor/move-cursor-forward input)
              (autopair input-id key format nil)))

        (let [sym "$"]
          (and (= key sym)
               (>= (count value) 1)
               (> pos 0)
               (= (nth value (dec pos)) sym)
               (if (> (count value) pos)
                 (not= (nth value pos) sym)
                 true)))
        (commands/simple-insert! input-id "$$" {:backward-pos 2})

        (let [sym "^"]
          (and (= key sym)
               (>= (count value) 1)
               (> pos 0)
               (= (nth value (dec pos)) sym)
               (if (> (count value) pos)
                 (not= (nth value pos) sym)
                 true)))
        (commands/simple-insert! input-id "^^" {:backward-pos 2})

        :else
        nil))))

(defn- input-page-ref?
  [k current-pos blank-selected? last-key-code]
  (and blank-selected?
       (contains? keycode/left-square-brackets-keys k)
       (= (:key last-key-code) k)
       (> current-pos 0)))

(defn- default-case-for-keyup-handler
  [input current-pos k code is-processed? c]
  (let [last-key-code (state/get-last-key-code)
        blank-selected? (string/blank? (util/get-selected-text))
        non-enter-processed? (and is-processed? ;; #3251
                                  (not= code keycode/enter-code))  ;; #3459
        editor-action (state/get-editor-action)]
    (if (and (= editor-action :page-search-hashtag)
             (input-page-ref? k current-pos blank-selected? last-key-code))
      (do
        (commands/handle-step [:editor/input page-ref/right-brackets {:last-pattern :skip-check
                                                                      :backward-pos 2}])
        (commands/handle-step [:editor/search-page])
        (state/set-editor-action-data! {:pos (cursor/get-caret-pos input)}))
      (when (and (not editor-action) (not non-enter-processed?))
       (cond
         ;; When you type text inside square brackets
         (and (not (contains? #{"ArrowDown" "ArrowLeft" "ArrowRight" "ArrowUp" "Escape"} k))
              (wrapped-by? input page-ref/left-brackets page-ref/right-brackets))
         (let [orig-pos (cursor/get-caret-pos input)
               value (gobj/get input "value")
               square-pos (string/last-index-of (subs value 0 (:pos orig-pos)) page-ref/left-brackets)
               pos (+ square-pos 2)
               _ (state/set-editor-last-pos! pos)
               pos (assoc orig-pos :pos pos)
               command-step (if (= \# (util/nth-safe value (dec square-pos)))
                              :editor/search-page-hashtag
                              :editor/search-page)]
           (commands/handle-step [command-step])
           (state/set-editor-action-data! {:pos pos}))

         ;; Handle non-ascii square brackets
         (and (input-page-ref? k current-pos blank-selected? last-key-code)
              (not (wrapped-by? input page-ref/left-brackets page-ref/right-brackets)))
         (do
           (commands/handle-step [:editor/input page-ref/left-and-right-brackets {:backward-truncate-number 2
                                                                                  :backward-pos 2}])
           (commands/handle-step [:editor/search-page])
           (state/set-editor-action-data! {:pos (cursor/get-caret-pos input)}))

         ;; Handle non-ascii parentheses
         (and blank-selected?
              (contains? keycode/left-paren-keys k)
              (= (:key last-key-code) k)
              (> current-pos 0)
              (not (wrapped-by? input block-ref/left-parens block-ref/right-parens)))
         (do
           (commands/handle-step [:editor/input block-ref/left-and-right-parens {:backward-truncate-number 2
                                                                                 :backward-pos 2}])
           (commands/handle-step [:editor/search-block :reference])
           (state/set-editor-action-data! {:pos (cursor/get-caret-pos input)}))

         ;; Handle non-ascii angle brackets
         (and (= "〈" c)
              (= "《" (util/nth-safe (gobj/get input "value") (dec (dec current-pos))))
              (> current-pos 0))
         (do
           (commands/handle-step [:editor/input commands/angle-bracket {:last-pattern "《〈"
                                                                        :backward-pos 0}])
           (state/set-editor-action-data! {:pos (cursor/get-caret-pos input)})
           (state/set-editor-show-block-commands!))

         :else
         nil)))))

(defn keyup-handler
  [_state input input-id]
  (fn [e key-code]
    (when-not (util/event-is-composing? e)
      (let [current-pos (cursor/pos input)
            value (gobj/get input "value")
            c (util/nth-safe value (dec current-pos))
            [key-code k code is-processed?]
            (if (and c
                     (mobile-util/native-android?)
                     (or (= key-code 229)
                         (= key-code 0)))
              [(.charCodeAt value (dec current-pos))
               c
               (cond
                 (= c " ")
                 "Space"

                 (parse-long c)
                 (str "Digit" c)

                 :else
                 (str "Key" (string/upper-case c)))
               false]
              [key-code
               (gobj/get e "key")
               (if (mobile-util/native-android?)
                 (gobj/get e "key")
                 (gobj/getValueByKeys e "event_" "code"))
                ;; #3440
               (util/event-is-composing? e true)])]
        (cond
          ;; When you type something after /
          (and (= :commands (state/get-editor-action)) (not= k (state/get-editor-command-trigger)))
          (if (= (state/get-editor-command-trigger) (second (re-find #"(\S+)\s+$" value)))
            (state/clear-editor-action!)
            (let [matched-commands (get-matched-commands input)]
              (if (seq matched-commands)
                (reset! commands/*matched-commands matched-commands)
                (state/clear-editor-action!))))

          ;; When you type search text after < (and when you release shift after typing <)
          (and (= :block-commands (state/get-editor-action)) (not= key-code 188)) ; not <
          (let [matched-block-commands (get-matched-block-commands input)
                format (:format (get-state))]
            (if (seq matched-block-commands)
              (cond
                (= key-code 9)          ;tab
                (do
                  (util/stop e)
                  (insert-command! input-id
                                   (last (first matched-block-commands))
                                   format
                                   {:last-pattern commands/angle-bracket
                                    :command :block-commands}))

                :else
                (reset! commands/*matched-block-commands matched-block-commands))
              (state/clear-editor-action!)))

          ;; When you type two spaces after a command character (may always just be handled by the above instead?)
          (and (contains? #{:block-commands} (state/get-editor-action))
               (= c (util/nth-safe value (dec (dec current-pos))) " "))
          (state/clear-editor-action!)

          ;; When you type a space after a #
          (and (state/get-editor-show-page-search-hashtag?)
               (= c " "))
          (state/clear-editor-action!)

          :else
          (default-case-for-keyup-handler input current-pos k code is-processed? c))

        (close-autocomplete-if-outside input)

        (when-not (or (= k "Shift") is-processed?)
          (state/set-last-key-code! {:key-code key-code
                                     :code code
                                     :key k
                                     :shift? (.-shiftKey e)}))))))

(defn editor-on-click!
  [id]
  (fn [_e]
    (let [input (gdom/getElement id)]
      (util/scroll-editor-cursor input)
      (close-autocomplete-if-outside input))))

(defn editor-on-change!
  [block id search-timeout]
  (fn [e]
    (if (= :block-search (state/sub :editor/action))
      (let [timeout 300]
        (when @search-timeout
          (js/clearTimeout @search-timeout))
        (reset! search-timeout
                (js/setTimeout
                 #(edit-box-on-change! e block id)
                 timeout)))
      (let [input (gdom/getElement id)]
        (edit-box-on-change! e block id)
        (util/scroll-editor-cursor input)))))

(defn- cut-blocks-and-clear-selections!
  [copy?]
  (when-not (get-in @state/state [:ui/find-in-page :active?])
    (cut-selection-blocks copy?)
    (clear-selection!)))

(defn shortcut-copy-selection
  [_e]
  (copy-selection-blocks true))

(defn shortcut-cut-selection
  [e]
  (util/stop e)
  (cut-blocks-and-clear-selections! true))

(defn shortcut-delete-selection
  [e]
  (util/stop e)
  (cut-blocks-and-clear-selections! false))

(defn- copy-current-block-ref
  [format]
  (when-let [current-block (state/get-edit-block)]
    (when-let [block-id (:block/uuid current-block)]
      (if (= format "embed")
       (copy-block-ref! block-id #(str "{{embed ((" % "))}}"))
       (copy-block-ref! block-id block-ref/->block-ref)))))

(defn copy-current-block-embed []
  (copy-current-block-ref "embed"))

(defn shortcut-copy
  "shortcut copy action:
  * when in selection mode, copy selected blocks
  * when in edit mode but no text selected, copy current block ref
  * when in edit mode with text selected, copy selected text as normal"
  [e]
  (when-not (auto-complete?)
    (cond
      (state/selection?)
      (shortcut-copy-selection e)

      (state/editing?)
      (let [input (state/get-input)
            selected-start (util/get-selection-start input)
            selected-end (util/get-selection-end input)]
        (save-current-block!)
        (when (= selected-start selected-end)
          (copy-current-block-ref "ref"))))))

(defn shortcut-copy-text
  "shortcut copy action:
  * when in selection mode, copy selected blocks
  * when in edit mode with text selected, copy selected text as normal"
  [_e]
  (when-not (auto-complete?)
    (cond
      (state/selection?)
      (copy-selection-blocks false)

      :else
      (js/document.execCommand "copy"))))

(defn shortcut-cut
  "shortcut cut action:
  * when in selection mode, cut selected blocks
  * when in edit mode with text selected, cut selected text
  * otherwise nothing need to be handled."
  [e]
  (cond
    (state/selection?)
    (shortcut-cut-selection e)

    (and (state/editing?) (util/input-text-selected?
                           (gdom/getElement (state/get-edit-input-id))))
    (keydown-backspace-handler true e)

    :else
    nil))

(defn delete-selection
  [e]
  (when (state/selection?)
    (shortcut-delete-selection e)))

(defn editor-delete
  [_state e]
  (when (state/editing?)
    (util/stop e)
    (keydown-delete-handler e)))

(defn editor-backspace
  [_state e]
  (when (state/editing?)
    (keydown-backspace-handler false e)))

(defn- slide-focused?
  []
  (some-> (first (dom/by-class "reveal"))
          (dom/has-class? "focused")))

(defn shortcut-up-down [direction]
  (fn [e]
    (when (and (not (auto-complete?))
               (not (slide-focused?))
               (not (state/get-timestamp-block)))
      (util/stop e)
      (cond
        (state/editing?)
        (keydown-up-down-handler direction)

        (state/selection?)
        (select-up-down direction)

        ;; if there is an edit-input-id set, we are probably still on editing mode, that is not fully initialized
        (not (state/get-edit-input-id))
        (select-first-last direction)))
    nil))

(defn shortcut-select-up-down [direction]
  (fn [e]
    (util/stop e)
    (if (state/editing?)
      (let [input (state/get-input)
            selected-start (util/get-selection-start input)
            selected-end (util/get-selection-end input)
            [anchor cursor] (case (util/get-selection-direction input)
                              "backward" [selected-end selected-start]
                              [selected-start selected-end])
            cursor-rect (cursor/get-caret-pos input cursor)]
        (if
          ;; if the move is to cross block boundary, select the whole block
         (or (and (= direction :up) (cursor/textarea-cursor-rect-first-row? cursor-rect))
             (and (= direction :down) (cursor/textarea-cursor-rect-last-row? cursor-rect)))
          (select-block-up-down direction)
          ;; simulate text selection
          (cursor/select-up-down input direction anchor cursor-rect)))
      (select-block-up-down direction))))

(defn open-selected-block!
  [direction e]
  (let [selected-blocks (state/get-selection-blocks)
        f (case direction
            :left first
            :right last)]
    (when-let [block-id (some-> selected-blocks
                                f
                                (dom/attr "blockid")
                                uuid)]
      (util/stop e)
      (let [block    {:block/uuid block-id}
            block-id (-> selected-blocks
                         f
                         (gobj/get "id")
                         (string/replace "ls-block" "edit-block"))
            left?    (= direction :left)]
        (edit-block! block
                    (if left? 0 :max)
                    block-id)))))

(defn shortcut-left-right [direction]
  (fn [e]
    (when (and (not (auto-complete?))
               (not (state/get-timestamp-block)))
      (cond
        (state/editing?)
        (do
          (util/stop e)
          (keydown-arrow-handler direction))

        (state/selection?)
        (do
          (util/stop e)
          (open-selected-block! direction e))

        :else
        nil))))

(defn clear-block-content! []
  (save-current-block! {:force? true})
  (state/set-edit-content! (state/get-edit-input-id) ""))

(defn kill-line-before! []
  (save-current-block! {:force? true})
  (util/kill-line-before! (state/get-input)))

(defn kill-line-after! []
  (save-current-block! {:force? true})
  (util/kill-line-after! (state/get-input)))

(defn beginning-of-block []
  (cursor/move-cursor-to (state/get-input) 0))

(defn end-of-block []
  (cursor/move-cursor-to-end (state/get-input)))

(defn cursor-forward-word []
  (cursor/move-cursor-forward-by-word (state/get-input)))

(defn cursor-backward-word []
  (cursor/move-cursor-backward-by-word (state/get-input)))

(defn backward-kill-word []
  (let [input (state/get-input)]
    (save-current-block! {:force? true})
    (util/backward-kill-word input)
    (state/set-edit-content! (state/get-edit-input-id) (.-value input))))

(defn forward-kill-word []
  (let [input (state/get-input)]
    (save-current-block! {:force? true})
    (util/forward-kill-word input)
    (state/set-edit-content! (state/get-edit-input-id) (.-value input))))



(defn block-with-title?
  [format content semantic?]
  (and (string/includes? content "\n")
       (if semantic?
         (let [ast (mldoc/->edn content (gp-mldoc/default-config format))
               first-elem-type (first (ffirst ast))]
           (mldoc/block-with-title? first-elem-type))
         true)))

(defn- valid-dsl-query-block?
  "Whether block has a valid dsl query."
  [block]
  (->> (:block/macros (db/entity (:db/id block)))
       (some (fn [macro]
               (when-let [query-body (and
                                      (= "query" (get-in macro [:block/properties :logseq.macro-name]))
                                      (first (:logseq.macro-arguments (:block/properties macro))))]
                 (seq (:query
                       (try
                         (query-dsl/parse-query query-body)
                         (catch :default _e
                           nil)))))))))

(defn- valid-custom-query-block?
  "Whether block has a valid customl query."
  [block]
  (let [entity (db/entity (:db/id block))
        content (:block/content entity)]
    (when (and (string/includes? content "#+BEGIN_QUERY")
               (string/includes? content "#+END_QUERY"))
      (let [ast (mldoc/->edn (string/trim content) (gp-mldoc/default-config (or (:block/format entity) :markdown)))
            q (mldoc/extract-first-query-from-ast ast)]
        (some? (:query (gp-util/safe-read-string q)))))))

(defn collapsable?
  ([block-id]
   (collapsable? block-id {}))
  ([block-id {:keys [semantic?]
              :or {semantic? false}}]
   (when block-id
     (if-let [block (db-model/query-block-by-uuid block-id)]
       (or (db-model/has-children? block-id)
           (valid-dsl-query-block? block)
           (valid-custom-query-block? block)
           (and
            (:outliner/block-title-collapse-enabled? (state/get-config))
            (block-with-title? (:block/format block)
                               (:block/content block)
                               semantic?)))
       false))))

(defn all-blocks-with-level
  "Return all blocks associated with correct level
   if :root-block is not nil, only return root block with its children
   if :expanded? true, return expanded children
   if :collapse? true, return without any collapsed children
   if :incremental? true, collapse/expand will be step by step
   for example:
   - a
    - b (collapsed)
     - c
     - d
    - e
   return:
    blocks
    [{:block a :level 1}
     {:block b :level 2}
     {:block e :level 2}]"
  [{:keys [collapse? expanded? incremental? root-block page]
    :or {collapse? false expanded? false incremental? true root-block nil}}]
  (when-let [page (or page
                      (state/get-current-page)
                      (date/today))]
    (let [block-id (or root-block (parse-uuid page))
          blocks (if block-id
                   (db/get-block-and-children (state/get-current-repo) block-id)
                   (db/get-page-blocks-no-cache page))
          root-block (or block-id root-block)]
      (if incremental?
        (let [blocks (tree/blocks->vec-tree blocks (or block-id page))]
          (->>
           (cond->> blocks
             root-block
             (map (fn find [root]
                    (if (= root-block (:block/uuid root))
                      root
                      (first (filter find (:block/children root []))))))

             collapse?
             (w/postwalk
              (fn [b]
                (if (and (map? b)
                         (util/collapsed? b)
                         (not= root-block (:block/uuid b)))
                  (assoc b :block/children []) b)))

             true
             (mapcat (fn [x] (tree-seq map? :block/children x)))

             expanded?
             (filter (fn [b] (collapsable? (:block/uuid b))))

             true
             (map (fn [x] (dissoc x :block/children))))
           (remove nil?)))

        (cond->> blocks
          collapse?
          (filter util/collapsed?)

          expanded?
          (filter (fn [b] (collapsable? (:block/uuid b))))

          true
          (remove nil?))))))

(defn- skip-collapsing-in-db?
  []
  (let [config (last (state/get-editor-args))]
    (:ref? config)))

(defn- set-blocks-collapsed!
  [block-ids value]
  (let [block-ids (map (fn [block-id] (if (string? block-id) (uuid block-id) block-id)) block-ids)
        repo (state/get-current-repo)
        value (boolean value)]
    (when repo
      (save-current-block!) ;; Save the input contents before collapsing
      (outliner-tx/transact! ;; Save the new collapsed state as an undo transaction (if it changed)
        {:outliner-op :collapse-expand-blocks}
        (doseq [block-id block-ids]
          (when-let [block (db/entity [:block/uuid block-id])]
            (let [current-value (boolean (:block/collapsed? block))]
              (when-not (= current-value value)
                (let [block {:block/uuid block-id
                             :block/collapsed? value}]
                  (outliner-core/save-block! block)))))))
      (doseq [block-id block-ids]
        (state/set-collapsed-block! block-id value)))))

(defn collapse-block! [block-id]
  (when (collapsable? block-id)
    (when-not (skip-collapsing-in-db?)
      (set-blocks-collapsed! [block-id] true))))

(defn expand-block! [block-id]
  (when-not (skip-collapsing-in-db?)
    (set-blocks-collapsed! [block-id] false)))

(defn expand!
  ([e] (expand! e false))
  ([e clear-selection?]
   (util/stop e)
   (cond
     (state/editing?)
     (when-let [block-id (:block/uuid (state/get-edit-block))]
       (expand-block! block-id))

     (state/selection?)
     (do
       (->> (get-selected-blocks)
            (map (fn [dom]
                   (-> (dom/attr dom "blockid")
                       uuid
                       expand-block!)))
            doall)
       (and clear-selection? (clear-selection!)))
     :else
     ;; expand one level
     (let [blocks-with-level (all-blocks-with-level {})
           max-level (or (apply max (map :block/level blocks-with-level)) 99)]
       (loop [level 1]
         (if (> level max-level)
           nil
           (let [blocks-to-expand (->> blocks-with-level
                                       (filter (fn [b] (= (:block/level b) level)))
                                       (filter util/collapsed?))]
             (if (empty? blocks-to-expand)
               (recur (inc level))
               (doseq [{:block/keys [uuid]} blocks-to-expand]
                 (expand-block! uuid))))))))))

(defn collapse!
  ([e] (collapse! e false))
  ([e clear-selection?]
   (when e (util/stop e))
   (cond
     (state/editing?)
     (when-let [block-id (:block/uuid (state/get-edit-block))]
       (collapse-block! block-id))

     (state/selection?)
     (do
       (->> (get-selected-blocks)
            (map (fn [dom]
                   (-> (dom/attr dom "blockid")
                       uuid
                       collapse-block!)))
            doall)
       (and clear-selection? (clear-selection!)))

     :else
     ;; collapse by one level from outside
     (let [blocks-with-level
           (all-blocks-with-level {:collapse? true})
           max-level (or (apply max (map :block/level blocks-with-level)) 99)]
       (loop [level max-level]
         (if (zero? level)
           nil
           (let [blocks-to-collapse
                 (->> blocks-with-level
                      (filter (fn [b] (= (:block/level b) level)))
                      (filter (fn [b] (collapsable? (:block/uuid b)))))]
             (if (empty? blocks-to-collapse)
               (recur (dec level))
               (doseq [{:block/keys [uuid]} blocks-to-collapse]
                 (collapse-block! uuid))))))))))

(defn collapse-all!
  ([]
   (collapse-all! nil {}))
  ([block-id {:keys [collapse-self?]
              :or {collapse-self? true}}]
   (let [blocks (all-blocks-with-level {:incremental? false
                                        :expanded? true
                                        :root-block block-id})
         block-ids (cond->> (mapv :block/uuid blocks)
                     (not collapse-self?)
                     (remove #{block-id}))]
     (set-blocks-collapsed! block-ids true))))

(defn expand-all!
  ([]
   (expand-all! nil))
  ([block-id]
   (let [blocks (all-blocks-with-level {:incremental? false
                                        :collapse? true
                                        :root-block block-id})
         block-ids (map :block/uuid blocks)]
     (set-blocks-collapsed! block-ids false))))

(defn collapse-all-selection!
  []
  (let [block-ids (->> (get-selected-toplevel-block-uuids)
                       (map #(all-blocks-with-level {:incremental? false
                                                     :expanded? true
                                                     :root-block %}))
                       flatten
                       (map :block/uuid)
                       distinct)]
    (set-blocks-collapsed! block-ids true)))

(defn expand-all-selection!
  []
  (let [block-ids (->> (get-selected-toplevel-block-uuids)
                       (map #(all-blocks-with-level {:incremental? false
                                                     :collapse? true
                                                     :root-block %}))
                       flatten
                       (map :block/uuid)
                       distinct)]
    (set-blocks-collapsed! block-ids false)))

(defn toggle-open! []
  (let [all-expanded? (empty? (all-blocks-with-level {:incremental? false
                                                      :collapse? true}))]
    (if all-expanded?
      (collapse-all!)
      (expand-all!))))

(defn toggle-open-block-children! [block-id]
  (let [all-expanded? (empty? (all-blocks-with-level {:incremental? false
                                                      :collapse? true
                                                      :root-block block-id}))]
    (if all-expanded?
      (collapse-all! block-id {:collapse-self? false})
      (expand-all! block-id))))

(defn select-all-blocks!
  [{:keys [page]}]
  (if-let [current-input-id (state/get-edit-input-id)]
    (let [input (gdom/getElement current-input-id)
          blocks-container (util/rec-get-blocks-container input)
          blocks (dom/by-class blocks-container "ls-block")]
      (state/exit-editing-and-set-selected-blocks! blocks))
    (->> (all-blocks-with-level {:page page
                                 :collapse? true})
         (map (comp gdom/getElementByClass str :block/uuid))
         state/exit-editing-and-set-selected-blocks!))
  (state/set-state! :selection/selected-all? true))

(defn select-parent [e]
  (let [edit-input (some-> (state/get-edit-input-id) gdom/getElement)
        edit-block (state/get-edit-block)
        target-element (.-nodeName (.-target e))]
    (cond
      ;; editing block fully selected
      (and edit-block edit-input
           (= (util/get-selected-text) (.-value edit-input)))
      (do
        (util/stop e)
        (state/exit-editing-and-set-selected-blocks!
         [(gdom/getElementByClass (str (:block/uuid edit-block)))]))

      edit-block
      nil

      ;; Focusing other input element, e.g. when editing page title.
      (contains? #{"INPUT" "TEXTAREA"} target-element)
      nil

      :else
      (do
        (util/stop e)
        (when-not (:selection/selected-all? @state/state)
          (if-let [block-id (some-> (first (state/get-selection-blocks))
                                    (dom/attr "blockid")
                                    uuid)]
            (when-let [block (db/entity [:block/uuid block-id])]
              (let [parent (:block/parent block)]
                (cond
                  (= (state/get-current-page) (str (:block/uuid block)))
                  nil

                  (and parent (:block/parent parent))
                  (state/exit-editing-and-set-selected-blocks! [(gdom/getElementByClass (:block/uuid parent))])

                  (:block/name parent)
                  ;; page block
                  (select-all-blocks! {:page (:block/name parent)}))))
            (select-all-blocks! {})))))))

(defn escape-editing
  ([]
   (escape-editing true))
  ([select?]
   (when (state/editing?)
     (if select?
       (->> (:block/uuid (state/get-edit-block))
            select-block!)
       (state/clear-edit!)))))

(defn replace-block-reference-with-content-at-point
  []
  (when-let [{:keys [start end link]} (thingatpt/block-ref-at-point)]
    (when-let [block (db/pull [:block/uuid link])]
      (let [block-content (:block/content block)
            format (or (:block/format block) :markdown)
            block-content-without-prop (-> (property/remove-properties format block-content)
                                           (drawer/remove-logbook))]
        (when-let [input (state/get-input)]
          (when-let [current-block-content (gobj/get input "value")]
            (let [block-content* (str (subs current-block-content 0 start)
                                      block-content-without-prop
                                      (subs current-block-content end))]
              (state/set-block-content-and-last-pos! input block-content* 1))))))))

(defn copy-current-ref
  [block-id]
  (when block-id
    (util/copy-to-clipboard! (block-ref/->block-ref block-id))))

(defn delete-current-ref!
  [block ref-id]
  (when (and block ref-id)
    (let [match (re-pattern (str "\\s?"
                                 (string/replace (block-ref/->block-ref ref-id) #"([\(\)])" "\\$1")))
          content (string/replace-first (:block/content block) match "")]
      (save-block! (state/get-current-repo)
                   (:block/uuid block)
                   content))))

(defn replace-ref-with-text!
  [block ref-id]
  (when (and block ref-id)
    (let [match (block-ref/->block-ref ref-id)
          ref-block (db/entity [:block/uuid ref-id])
          block-ref-content (->> (or (:block/content ref-block)
                                     "")
                                 (property/remove-built-in-properties (:block/format ref-block))
                                 (drawer/remove-logbook))
          content (string/replace-first (:block/content block) match
                                        block-ref-content)]
      (save-block! (state/get-current-repo)
                   (:block/uuid block)
                   content))))

(defn replace-ref-with-embed!
  [block ref-id]
  (when (and block ref-id)
    (let [match (block-ref/->block-ref ref-id)
          content (string/replace-first (:block/content block) match
                                        (util/format "{{embed ((%s))}}"
                                                     (str ref-id)))]
      (save-block! (state/get-current-repo)
                   (:block/uuid block)
                   content))))

(defn block-default-collapsed?
  "Whether a block should be collapsed by default.
  Currently, this handles several cases:
  1. References.
  2. Custom queries."
  [block config]
  (or
   (and
    (or (:ref? config) (:custom-query? config))
    (>= (:block/level block) (state/get-ref-open-blocks-level))
    ;; has children
    (first (:block/_parent (db/entity (:db/id block)))))
   (util/collapsed? block)))

(defn- set-heading-aux!
  [block-id heading]
  (let [block (db/pull [:block/uuid block-id])
        format (:block/format block)
        old-heading (get-in block [:block/properties :heading])]
    (if (= format :markdown)
      (cond
        ;; nothing changed
        (or (and (nil? old-heading) (nil? heading))
            (and (true? old-heading) (true? heading))
            (= old-heading heading))
        nil

        (or (and (nil? old-heading) (true? heading))
            (and (true? old-heading) (nil? heading)))
        (set-block-property-aux! block :heading heading)

        (and (or (nil? heading) (true? heading))
             (number? old-heading))
        (let [block' (set-block-property-aux! block :heading heading)
              content (commands/clear-markdown-heading (:block/content block'))]
          (merge block' {:block/content content}))

        (and (or (nil? old-heading) (true? old-heading))
             (number? heading))
        (let [block' (set-block-property-aux! block :heading nil)
              properties (assoc (:block/properties block) :heading heading)
              content (commands/set-markdown-heading (:block/content block') heading)]
          (merge block' {:block/content content :block/properties properties}))

        ;; heading-num1 -> heading-num2
        :else
        (let [properties (assoc (:block/properties block) :heading heading)
              content (-> block
                          :block/content
                          commands/clear-markdown-heading
                          (commands/set-markdown-heading heading))]
          {:block/uuid (:block/uuid block)
           :block/properties properties
           :block/content content}))
      (set-block-property-aux! block :heading heading))))

(defn set-heading!
  [block-id heading]
  (when-let [block (set-heading-aux! block-id heading)]
    (outliner-tx/transact!
     {:outliner-op :save-block}
     (outliner-core/save-block! block))))

(defn remove-heading!
  [block-id]
  (set-heading! block-id nil))

(defn batch-set-heading!
  [block-ids heading]
  (outliner-tx/transact!
   {:outliner-op :save-block}
   (doseq [block-id block-ids]
     (when-let [block (set-heading-aux! block-id heading)]
       (outliner-core/save-block! block)))))

(defn batch-remove-heading!
  [block-ids]
  (batch-set-heading! block-ids nil))

(defn block->data-transfer!
  "Set block or page name to the given event's dataTransfer. Used in dnd."
  [block-or-page-name event]
  (.setData (gobj/get event "dataTransfer")
            (if (db-model/page? block-or-page-name) "page-name" "block-uuid")
            (str block-or-page-name)))<|MERGE_RESOLUTION|>--- conflicted
+++ resolved
@@ -827,17 +827,12 @@
              (when-not (and has-children? left-has-children?)
                (when block-parent-id
                  (let [block-parent (gdom/getElement block-parent-id)
-<<<<<<< HEAD
                        sibling-block (cond (:embed? config)
                                            (util/get-prev-block-non-collapsed-in-embed
                                             (util/rec-get-blocks-container block-parent)
                                             block-parent)
                                            :else
-                                           (util/get-prev-block-non-collapsed-non-embed block-parent))]
-                   (delete-block-aux! block delete-children?)
-                   (move-to-prev-block repo sibling-block format id value)))))))))
-=======
-                       sibling-block (util/get-prev-block-non-collapsed-non-embed block-parent)
+                                           (util/get-prev-block-non-collapsed-non-embed block-parent))
                        {:keys [prev-block new-content]} (move-to-prev-block repo sibling-block format id value)
                        concat-prev-block? (boolean (and prev-block new-content))
                        transact-opts (cond->
@@ -849,7 +844,6 @@
                      (when concat-prev-block?
                        (save-block! repo prev-block new-content))
                      (delete-block-aux! block delete-children?))))))))))
->>>>>>> 65eb6d33
    (state/set-editor-op! nil)))
 
 (defn delete-blocks!
