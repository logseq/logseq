(ns frontend.handler.editor
  (:require [cljs.core.match :refer [match]]
            [clojure.set :as set]
            [clojure.string :as string]
            [clojure.walk :as w]
            [clojure.zip :as zip]
            [dommy.core :as dom]
            [frontend.commands :as commands
             :refer [*angle-bracket-caret-pos *show-block-commands *show-commands *slash-caret-pos]]
            [frontend.config :as config]
            [frontend.date :as date]
            [frontend.db :as db]
            [frontend.db-schema :as db-schema]
            [frontend.db.model :as db-model]
            [frontend.db.utils :as db-utils]
            [frontend.diff :as diff]
            [frontend.extensions.html-parser :as html-parser]
            [frontend.format.block :as block]
            [frontend.format.mldoc :as mldoc]
            [frontend.fs :as fs]
            [frontend.util.clock :as clock]
            [frontend.handler.block :as block-handler]
            [frontend.handler.common :as common-handler]
            [frontend.handler.image :as image-handler]
            [frontend.handler.notification :as notification]
            [frontend.handler.repeated :as repeated]
            [frontend.handler.repo :as repo-handler]
            [frontend.handler.route :as route-handler]
            [frontend.handler.ui :as ui-handler]
            [frontend.handler.export :as export]
            [frontend.util.drawer :as drawer]
            [frontend.image :as image]
            [frontend.modules.outliner.core :as outliner-core]
            [frontend.modules.outliner.tree :as tree]
            [frontend.search :as search]
            [frontend.state :as state]
            [frontend.template :as template]
            [frontend.text :as text]
            [frontend.utf8 :as utf8]
            [frontend.util :as util :refer [profile]]
            [frontend.util.cursor :as cursor]
            [frontend.util.marker :as marker]
            [frontend.util.property :as property]
            [frontend.util.thingatpt :as thingatpt]
            [goog.dom :as gdom]
            [goog.dom.classes :as gdom-classes]
            [goog.object :as gobj]
            [lambdaisland.glogi :as log]
            [medley.core :as medley]
            [promesa.core :as p]
            ["/frontend/utils" :as utils]
            [frontend.mobile.util :as mobile]
            [frontend.modules.outliner.datascript :as ds]))

;; FIXME: should support multiple images concurrently uploading


(defonce *asset-uploading? (atom false))
(defonce *asset-uploading-process (atom 0))
(defonce *selected-text (atom nil))

(defn- get-selection-and-format
  []
  (when-let [block (state/get-edit-block)]
    (when (:block/uuid block)
      (when-let [edit-id (state/get-edit-input-id)]
        (when-let [input (gdom/getElement edit-id)]
          {:selection-start (gobj/get input "selectionStart")
           :selection-end (gobj/get input "selectionEnd")
           :format (:block/format block)
           :value (gobj/get input "value")
           :block block
           :edit-id edit-id
           :input input})))))

(defn- format-text!
  [pattern-fn]
  (when-let [m (get-selection-and-format)]
    (let [{:keys [selection-start selection-end format value edit-id input]} m
          empty-selection? (= selection-start selection-end)
          pattern (pattern-fn format)
          pattern-count (count pattern)
          pattern-prefix (subs value (max 0 (- selection-start pattern-count)) selection-start)
          pattern-suffix (subs value selection-end (min (count value) (+ selection-end pattern-count)))
          already-wrapped? (= pattern pattern-prefix pattern-suffix)
          prefix (if already-wrapped?
                   (subs value 0 (- selection-start pattern-count))
                   (subs value 0 selection-start))
          postfix (if already-wrapped?
                    (subs value (+ selection-end pattern-count))
                    (subs value selection-end))
          inner-value (cond-> (subs value selection-start selection-end)
                        (not already-wrapped?) (#(str pattern % pattern)))
          new-value (str prefix inner-value postfix)]
      (state/set-edit-content! edit-id new-value)
      (cond
        already-wrapped? (cursor/set-selection-to input (- selection-start pattern-count) (- selection-end pattern-count))
        empty-selection? (cursor/move-cursor-to input (+ selection-end pattern-count))
        :else (cursor/set-selection-to input (+ selection-start pattern-count) (+ selection-end pattern-count))))))

(defn bold-format! []
  (format-text! config/get-bold))

(defn italics-format! []
  (format-text! config/get-italic))

(defn highlight-format! []
  (when-let [block (state/get-edit-block)]
    (let [format (:block/format block)]
      (format-text! #(config/get-highlight format)))))

(defn strike-through-format! []
  (format-text! config/get-strike-through))

(defn html-link-format! []
  (when-let [m (get-selection-and-format)]
    (let [{:keys [selection-start selection-end format value edit-id input]} m
          cur-pos (cursor/pos input)
          empty-selection? (= selection-start selection-end)
          selection (subs value selection-start selection-end)
          selection-link? (and selection (or (util/starts-with? selection "http://")
                                             (util/starts-with? selection "https://")))
          [content forward-pos] (cond
                                  empty-selection?
                                  (config/get-empty-link-and-forward-pos format)

                                  selection-link?
                                  (config/with-default-link format selection)

                                  :else
                                  (config/with-default-label format selection))
          new-value (str
                     (subs value 0 selection-start)
                     content
                     (subs value selection-end))
          cur-pos (or selection-start cur-pos)]
      (state/set-edit-content! edit-id new-value)
      (cursor/move-cursor-to input (+ cur-pos forward-pos)))))

(defn open-block-in-sidebar!
  [block-id]
  (when block-id
    (when-let [block (db/pull [:block/uuid block-id])]
      (state/sidebar-add-block!
       (state/get-current-repo)
       (:db/id block)
       :block
       block))))

(defn reset-cursor-range!
  [node]
  (when node
    (state/set-cursor-range! (util/caret-range node))))

(defn restore-cursor-pos!
  [id markup]
  (when-let [node (gdom/getElement (str id))]
    (when-let [cursor-range (state/get-cursor-range)]
      (when-let [range cursor-range]
        (let [pos (diff/find-position markup range)]
          (cursor/move-cursor-to node pos))))))

(defn highlight-block!
  [block-uuid]
  (let [blocks (array-seq (js/document.getElementsByClassName (str block-uuid)))]
    (doseq [block blocks]
      (dom/add-class! block "block-highlight"))))

(defn unhighlight-blocks!
  []
  (let [blocks (some->> (array-seq (js/document.getElementsByClassName "block-highlight"))
                        (repeat 2)
                        (apply concat))]
    (doseq [block blocks]
      (gdom-classes/remove block "block-highlight"))))

;; FIXME: children' :block/path-ref-pages
(defn compute-retract-refs
  "Computes old references to be retracted."
  [eid {:block/keys [refs]} old-refs]
  ;; TODO:
  )

(defn- get-edit-input-id-with-block-id
  [block-id]
  (when-let [first-block (util/get-first-block-by-id block-id)]
    (string/replace (gobj/get first-block "id")
                    "ls-block"
                    "edit-block")))

(defn clear-selection!
  []
  (util/select-unhighlight! (dom/by-class "selected"))
  (state/clear-selection!))

(defn- text-range-by-lst-fst-line [content [direction pos]]
  (case direction
    :up
    (let [last-new-line (or (string/last-index-of content \newline) -1)
          end (+ last-new-line pos 1)]
      (subs content 0 end))
    :down
    (-> (string/split-lines content)
        first
        (or "")
        (subs 0 pos))))

;; id: block dom id, "ls-block-counter-uuid"
(defn edit-block!
  ([block pos id]
   (edit-block! block pos id nil))
  ([block pos id {:keys [custom-content tail-len move-cursor?]
                         :or {tail-len 0
                              move-cursor? true}}]
   (when-not config/publishing?
     (when-let [block-id (:block/uuid block)]
       (let [block (or (db/pull [:block/uuid block-id]) block)
             edit-input-id (if (uuid? id)
                             (get-edit-input-id-with-block-id id)
                             (-> (str (subs id 0 (- (count id) 36)) block-id)
                                 (string/replace "ls-block" "edit-block")))
             content (or custom-content (:block/content block) "")
             content-length (count content)
             text-range (cond
                          (vector? pos)
                          (text-range-by-lst-fst-line content pos)

                          (and (> tail-len 0) (>= (count content) tail-len))
                          (subs content 0 (- (count content) tail-len))

                          (or (= :max pos) (<= content-length pos))
                          content

                          :else
                          (subs content 0 pos))
             content (-> (property/remove-built-in-properties (:block/format block)
                                                              content)
                         (drawer/remove-logbook))]
         (clear-selection!)
         (state/set-editing! edit-input-id content block text-range move-cursor?))))))

(defn edit-last-block-for-new-page!
  [last-block pos]
  (when-let [first-block (util/get-first-block-by-id (:block/uuid last-block))]
    (edit-block!
     last-block
     pos
     (string/replace (gobj/get first-block "id")
                     "ls-block"
                     "edit-block"))))

(defn- another-block-with-same-id-exists?
  [current-id block-id]
  (and (string? block-id)
       (util/uuid-string? block-id)
       (not= current-id (cljs.core/uuid block-id))
       (db/entity [:block/uuid (cljs.core/uuid block-id)])))

(defn- attach-page-properties-if-exists!
  [block]
  (if (and (:block/pre-block? block)
           (seq (:block/properties block)))
    (let [page-properties (:block/properties block)
          str->page (fn [n] (block/page-name->map n true))
          refs (->> page-properties
                    (filter (fn [[_ v]] (coll? v)))
                    (vals)
                    (apply concat)
                    (set)
                    (map str->page)
                    (concat (:block/refs block))
                    (util/distinct-by :block/name))
          {:keys [tags alias]} page-properties
          page-tx (let [id (:db/id (:block/page block))
                        retract-attributes (when id
                                             (mapv (fn [attribute]
                                                     [:db/retract id attribute])
                                                   [:block/properties :block/tags :block/alias]))
                        tx (cond-> {:db/id id
                                    :block/properties page-properties}
                             (seq tags)
                             (assoc :block/tags (map str->page tags))
                             (seq alias)
                             (assoc :block/alias (map str->page alias)))]
                    (conj retract-attributes tx))]
      (assoc block
             :block/refs refs
             :db/other-tx page-tx))
    block))

(defn- remove-non-existed-refs!
  [refs]
  (remove (fn [x] (and (vector? x)
                       (= :block/uuid (first x))
                       (nil? (db/entity x)))) refs))

(defn- with-marker-time
  [content block format new-marker old-marker]
  (if (and (state/enable-timetracking?) new-marker)
    (try
      (let [logbook-exists? (and (:block/body block) (drawer/get-logbook (:block/body block)))
            new-marker (string/trim (string/lower-case (name new-marker)))
            old-marker (when old-marker (string/trim (string/lower-case (name old-marker))))
            new-content (cond
                          (or (and (nil? old-marker) (or (= new-marker "doing")
                                                         (= new-marker "now")))
                              (and (= old-marker "todo") (= new-marker "doing"))
                              (and (= old-marker "later") (= new-marker "now"))
                              (and (= old-marker new-marker "now") (not logbook-exists?))
                              (and (= old-marker new-marker "doing") (not logbook-exists?)))
                          (clock/clock-in format content)

                          (or
                           (and (= old-marker "doing") (= new-marker "todo"))
                           (and (= old-marker "now") (= new-marker "later"))
                           (and (contains? #{"now" "doing"} old-marker)
                                (= new-marker "done")))
                          (clock/clock-out format content)

                          :else
                          content)]
        new-content)
      (catch js/Error _e
        content))
    content))

(defn- with-timetracking
  [block value]
  (if (and (state/enable-timetracking?)
           (not= (:block/content block) value))
    (let [new-marker (first (util/safe-re-find marker/bare-marker-pattern (or value "")))
          new-value (with-marker-time value block (:block/format block)
                      new-marker
                      (:block/marker block))]
      new-value)
    value))

(defn wrap-parse-block
  [{:block/keys [content format left page uuid level] :as block}]
  (let [block (or (and (:db/id block) (db/pull (:db/id block))) block)
        properties (:block/properties block)
        real-content (:block/content block)
        content (if (and (seq properties) real-content (not= real-content content))
                  (property/with-built-in-properties properties content format)
                  content)
        content (drawer/with-logbook block content)
        content (with-timetracking block content)
        first-block? (= left page)
        ast (mldoc/->edn (string/trim content) (mldoc/default-config format))
        first-elem-type (first (ffirst ast))
        first-elem-meta (second (ffirst ast))
        properties? (contains? #{"Property_Drawer" "Properties"} first-elem-type)
        markdown-heading? (and (= format :markdown)
                               (= "Heading" first-elem-type)
                               (nil? (:size first-elem-meta)))
        block-with-title? (mldoc/block-with-title? first-elem-type)
        content (string/triml content)
        content (string/replace content (util/format "((%s))" (str uuid)) "")
        [content content'] (cond
                             (and first-block? properties?)
                             [content content]

                             markdown-heading?
                             [content content]

                             :else
                             (let [content' (str (config/get-block-pattern format) (if block-with-title? " " "\n") content)]
                               [content content']))
        block (assoc block
                     :block/content content'
                     :block/format format)
        block (apply dissoc block (remove #{:block/pre-block?} db-schema/retract-attributes))
        block (block/parse-block block)
        block (if (and first-block? (:block/pre-block? block))
                block
                (dissoc block :block/pre-block?))
        block (update block :block/refs remove-non-existed-refs!)
        block (attach-page-properties-if-exists! block)
        new-properties (merge
                        (select-keys properties (property/built-in-properties))
                        (:block/properties block))]
    (-> block
        (dissoc :block/top?
                :block/bottom?)
        (assoc :block/content content
               :block/properties new-properties)
        (merge (if level {:block/level level} {})))))

(defn- save-block-inner!
  [repo block value {:keys [refresh?]
                     :or {refresh? true}}]
  (let [block (assoc block :block/content value)
        block (apply dissoc block db-schema/retract-attributes)]
    (profile
     "Save block: "
     (let [block (wrap-parse-block block)]
       (-> (outliner-core/block block)
           (outliner-core/save-node))
       (when refresh?
         (let [opts {:key :block/change
                     :data [block]}]
           (db/refresh! repo opts)))

       ;; page title changed
       (when-let [title (get-in block [:block/properties :title])]
         (when-let [old-title (:block/name (db/entity (:db/id (:block/page block))))]
           (when (and (:block/pre-block? block)
                      (not (string/blank? title))
                      (not= (string/lower-case title) old-title))
             (state/pub-event! [:page/title-property-changed old-title title]))))))

    (repo-handler/push-if-auto-enabled! repo)))

(defn save-block-if-changed!
  ([block value]
   (save-block-if-changed! block value nil))
  ([block value
    {:keys [force?]
     :as opts}]
   (let [{:block/keys [uuid page format repo content properties]} block
         repo (or repo (state/get-current-repo))
         format (or format (state/get-preferred-format))
         page (db/entity repo (:db/id page))
         block-id (when (map? properties) (get properties :id))
         content (-> (property/remove-built-in-properties format content)
                     (drawer/remove-logbook))]
     (cond
       (another-block-with-same-id-exists? uuid block-id)
       (notification/show!
        [:p.content
         (util/format "Block with the id % already exists!" block-id)]
        :error)

       force?
       (save-block-inner! repo block value opts)

       :else
       (let [content-changed? (not= (string/trim content) (string/trim value))]
         (when (and content-changed? page)
           (save-block-inner! repo block value opts)))))))

(defn- compute-fst-snd-block-text
  [value pos]
  (when (string? value)
    (let [fst-block-text (subs value 0 pos)
          snd-block-text (string/triml (subs value pos))]
      [fst-block-text snd-block-text])))

(defn outliner-insert-block!
  [config current-block new-block sibling?]
  (let [ref-top-block? (and (:ref? config)
                            (not (:ref-child? config)))
        skip-save-current-block? (:skip-save-current-block? config)
        [current-node new-node]
        (mapv outliner-core/block [current-block new-block])
        has-children? (db/has-children? (state/get-current-repo)
                                        (tree/-get-id current-node))
        sibling? (cond
                   ref-top-block?
                   false

                   (boolean? sibling?)
                   sibling?

                   (:collapsed (:block/properties current-block))
                   true

                   :else
                   (not has-children?))]
    (ds/auto-transact!
     [txs-state (ds/new-outliner-txs-state)]
     {:outliner-op :save-and-insert-node
      :skip-transact? false}
     (let [*blocks (atom [current-node])]
       (when-not skip-save-current-block?
         (outliner-core/save-node current-node {:txs-state txs-state}))
       (outliner-core/insert-node new-node current-node sibling? {:blocks-atom *blocks
                                                                  :txs-state txs-state})
       {:blocks @*blocks
        :sibling? sibling?}))))

(defn- block-self-alone-when-insert?
  [config uuid]
  (let [current-page (state/get-current-page)
        block-id (or
                  (and (:id config)
                       (util/uuid-string? (:id config))
                       (:id config))
                  (and current-page
                       (util/uuid-string? current-page)
                       current-page))]
    (= uuid (and block-id (medley/uuid block-id)))))

;; FIXME: painful
(defn update-cache-for-block-insert!
  "Currently, this only affects current editor container to improve the performance."
  [repo config {:block/keys [page uuid] :as _block} blocks]
  (let [blocks (map :data blocks)
        [first-block last-block right-block] blocks
        child? (= (first (:block/parent last-block))
                  (:block/uuid first-block))
        blocks-container-id (when-let [id (:id config)]
                              (and (util/uuid-string? id) (medley/uuid id)))
        new-last-block (let [first-block-id {:db/id (:db/id first-block)}]
                           (assoc last-block
                                  :block/left first-block-id
                                  :block/parent (if child?
                                                  first-block-id
                                                  ;; sibling
                                                  (:block/parent first-block))))
        blocks [first-block new-last-block]
        blocks-atom (if blocks-container-id
                      (db/get-block-blocks-cache-atom repo blocks-container-id)
                      (db/get-page-blocks-cache-atom repo (:db/id page)))
        [before-part after-part] (and blocks-atom
                                      (split-with
                                       #(not= uuid (:block/uuid %))
                                       @blocks-atom))
        after-part (rest after-part)
        blocks (concat before-part blocks after-part)
        blocks (if right-block
                 (map (fn [block]
                        (if (= (:block/uuid right-block) (:block/uuid block))
                          (assoc block :block/left (:block/left right-block))
                          block)) blocks)
                 blocks)]
    (when blocks-atom
      (reset! blocks-atom blocks))))

(defn insert-new-block-before-block-aux!
  [config
   {:block/keys [repo]
    db-id :db/id
    :as block}
   value
   {:keys [ok-handler]
    :as _opts}]
  (let [input (gdom/getElement (state/get-edit-input-id))
        pos (cursor/pos input)
        repo (or repo (state/get-current-repo))
        [fst-block-text snd-block-text] (compute-fst-snd-block-text value pos)
        current-block (assoc block :block/content snd-block-text)
        current-block (apply dissoc current-block db-schema/retract-attributes)
        current-block (wrap-parse-block current-block)
        new-m {:block/uuid (db/new-block-id)
               :block/content fst-block-text}
        prev-block (-> (merge (select-keys block [:block/parent :block/left :block/format
                                                  :block/page :block/journal?]) new-m)
                       (wrap-parse-block))
        left-block (db/pull (:db/id (:block/left block)))
        _ (outliner-core/save-node (outliner-core/block current-block))
        sibling? (not= (:db/id left-block) (:db/id (:block/parent block)))
        {:keys [sibling? blocks]} (profile
                                   "outliner insert block"
                                   (outliner-insert-block! config left-block prev-block sibling?))]

    (db/refresh! repo {:key :block/insert :data [prev-block left-block current-block]})
    (profile "ok handler" (ok-handler prev-block))))

(defn insert-new-block-aux!
  [config
   {:block/keys [uuid repo]
    db-id :db/id
    :as block}
   value
   {:keys [ok-handler]
    :as _opts}]
  (let [block-self? (block-self-alone-when-insert? config uuid)
        input (gdom/getElement (state/get-edit-input-id))
        pos (cursor/pos input)
        repo (or repo (state/get-current-repo))
        [fst-block-text snd-block-text] (compute-fst-snd-block-text value pos)
        current-block (assoc block :block/content fst-block-text)
        current-block (apply dissoc current-block db-schema/retract-attributes)
        current-block (wrap-parse-block current-block)
        zooming? (when-let [id (:id config)]
                   (and (string? id) (util/uuid-string? id)))
        new-m {:block/uuid (db/new-block-id)
               :block/content snd-block-text}
        next-block (-> (merge (select-keys block [:block/parent :block/left :block/format
                                                  :block/page :block/journal?]) new-m)
                       (wrap-parse-block))
        sibling? (when block-self? false)
        {:keys [sibling? blocks]} (profile
                                   "outliner insert block"
                                   (outliner-insert-block! config current-block next-block sibling?))
        refresh-fn (fn []
                     (let [opts {:key :block/insert
                                 :data [current-block next-block]}]
                       (db/refresh! repo opts)))]
    (if (or (:ref? config)
              (not sibling?)
              zooming?)
        (refresh-fn)
        (do
          (profile "update cache " (update-cache-for-block-insert! repo config block blocks))
          (state/add-tx! refresh-fn)))
      ;; WORKAROUND: The block won't refresh itself even if the content is empty.
      (when block-self?
        (gobj/set input "value" ""))
      (profile "ok handler" (ok-handler next-block))))

(defn clear-when-saved!
  []
  (state/set-editor-show-input! nil)
  (state/set-editor-show-zotero! false)
  (state/set-editor-show-date-picker! false)
  (state/set-editor-show-page-search! false)
  (state/set-editor-show-block-search! false)
  (state/set-editor-show-template-search! false)
  (commands/restore-state true))

(defn get-state
  []
  (let [[{:keys [on-hide block block-id block-parent-id format sidebar?]} id config] (state/get-editor-args)
        node (gdom/getElement id)]
    (when node
      (let [value (gobj/get node "value")
            pos (gobj/get node "selectionStart")]
        {:config config
         :on-hide on-hide
         :sidebar? sidebar?
         :format format
         :id id
         :block (or (db/pull [:block/uuid (:block/uuid block)]) block)
         :block-id block-id
         :block-parent-id block-parent-id
         :node node
         :value value
         :pos pos}))))

(defn insert-new-block!
  ([state]
   (insert-new-block! state nil))
  ([state block-value]
   (when (and (not config/publishing?)
              (not= :insert (state/get-editor-op)))
     (state/set-editor-op! :insert)
     (when-let [state (get-state)]
       (let [{:keys [block value id config]} state
             value (if (string? block-value) block-value value)
             block-id (:block/uuid block)
             block (or (db/pull [:block/uuid block-id])
                       block)
             block-self? (block-self-alone-when-insert? config block-id)
             input (gdom/getElement (state/get-edit-input-id))
             pos (cursor/pos input)
             [fst-block-text snd-block-text] (compute-fst-snd-block-text value pos)
             insert-fn (match (mapv boolean [block-self? (seq fst-block-text) (seq snd-block-text)])
                         [true _ _] insert-new-block-aux!
                         [_ false true] insert-new-block-before-block-aux!
                         [_ _ _] insert-new-block-aux!)]
         (insert-fn config block value
                    {:ok-handler
                     (fn [last-block]
                       (edit-block! last-block 0 id)
                       (clear-when-saved!))}))))
   (state/set-editor-op! nil)))

(defn api-insert-new-block!
  [content {:keys [page block-uuid sibling? before? properties custom-uuid re-render-root?]
            :or {sibling? false
                 before? false
                 re-render-root? true}}]
  (when (or page block-uuid)
    (let [before? (if page false before?)
          sibling? (if before? true (if page false sibling?))
          block (if page
                  (db/entity [:block/name (string/lower-case page)])
                  (db/entity [:block/uuid block-uuid]))]
      (when block
        (let [last-block (when (not sibling?)
                           (let [children (:block/_parent block)
                                 blocks (db/sort-by-left children block)
                                 last-block-id (:db/id (last blocks))]
                             (when last-block-id
                               (db/pull last-block-id))))
              format (or
                      (:block/format block)
                      (db/get-page-format (:db/id block))
                      (state/get-preferred-format))
              content (if (seq properties)
                        (property/insert-properties format content properties)
                        content)
              new-block (-> (select-keys block [:block/page :block/journal?
                                                :block/journal-day])
                            (assoc :block/content content
                                   :block/format format))
              new-block (assoc new-block :block/page
                               (if page
                                 (:db/id block)
                                 (:db/id (:block/page new-block))))
              new-block (-> new-block
                            (wrap-parse-block)
                            (assoc :block/uuid (or custom-uuid (db/new-block-id))))
              [block-m sibling?] (cond
                                     before?
                                     (let [block (db/pull (:db/id (:block/left block)))
                                           sibling? (if (:block/name block) false sibling?)]
                                       [block sibling?])

                                     sibling?
                                     [(db/pull (:db/id block)) sibling?]

                                     last-block
                                     [last-block true]

                                     block
                                     [(db/pull (:db/id block)) sibling?]

                                     ;; FIXME: assert
                                     :else
                                     nil)]

          (when block-m
            (outliner-insert-block! {:skip-save-current-block? true} block-m new-block sibling?)
            (when re-render-root? (ui-handler/re-render-root!))
            new-block))))))

(defn insert-first-page-block-if-not-exists!
  [page-name]
  (when (string? page-name)
    (when-let [page (db/entity [:block/name (string/lower-case page-name)])]
      (when (db/page-empty? (state/get-current-repo) (:db/id page))
        (api-insert-new-block! "" {:page page-name})))))

(defn properties-block
  [properties format page]
  (let [content (property/insert-properties format "" properties)
        refs (block/get-page-refs-from-properties properties)]
    {:block/pre-block? true
     :block/uuid (db/new-block-id)
     :block/properties properties
     :block/properties-order (keys properties)
     :block/refs refs
     :block/left page
     :block/format format
     :block/content content
     :block/parent page
     :block/unordered true
     :block/page page}))

(defn default-properties-block
  ([title format page]
   (default-properties-block title format page {}))
  ([title format page properties]
   (let [p (common-handler/get-page-default-properties title)
         ps (merge p properties)
         content (property/insert-properties format "" ps)
         refs (block/get-page-refs-from-properties properties)]
     {:block/pre-block? true
      :block/uuid (db/new-block-id)
      :block/properties ps
      :block/properties-order (keys ps)
      :block/refs refs
      :block/left page
      :block/format format
      :block/content content
      :block/parent page
      :block/unordered true
      :block/page page})))

(defn add-default-title-property-if-needed!
  [page-name]
  (when (string? page-name)
    (when-let [page (db/entity [:block/name (string/lower-case page-name)])]
      (when (db/page-empty? (state/get-current-repo) (:db/id page))
        (let [title (or (:block/original-name page)
                        (:block/name page))
              format (db/get-page-format page)
              create-title-property? (util/create-title-property? title)]
          (when create-title-property?
            (let [default-properties (default-properties-block title format (:db/id page))
                  new-empty-block (-> (dissoc default-properties :block/pre-block? :block/uuid :block/left :block/properties)
                                      (assoc :block/uuid (db/new-block-id)
                                             :block/content ""
                                             :block/left [:block/uuid (:block/uuid default-properties)]))]
              (db/transact! [default-properties new-empty-block])
              true)))))))

(defn update-timestamps-content!
  [{:block/keys [repeated? marker format] :as block} content]
  (if repeated?
    (let [scheduled-ast (block-handler/get-scheduled-ast block)
          deadline-ast (block-handler/get-deadline-ast block)
          content (some->> (filter repeated/repeated? [scheduled-ast deadline-ast])
                           (map (fn [ts]
                                  [(repeated/timestamp->text ts)
                                   (repeated/next-timestamp-text ts)]))
                           (reduce (fn [content [old new]]
                                     (string/replace content old new))
                                   content))
          content (string/replace-first
                   content marker
                   (case marker
                     "DOING"
                     "TODO"
                     
                     "NOW"
                     "LATER"

                     marker))
          content (clock/clock-out format content)
          content (drawer/insert-drawer
                   format content "logbook"
                   (util/format (str (if (= :org format) "-" "*")
                                     " State \"DONE\" from \"%s\" [%s]")
                                marker
                                (date/get-date-time-string-3)))]
      content)
    content))

(defn check
  [{:block/keys [marker content repeated?] :as block}]
  (let [new-content (string/replace-first content marker "DONE")
        new-content (if repeated?
                      (update-timestamps-content! block content)
                      new-content)]
    (save-block-if-changed! block new-content)))

(defn uncheck
  [{:block/keys [content] :as block}]
  (let [marker (if (= :now (state/get-preferred-workflow))
                 "LATER"
                 "TODO")
        new-content (string/replace-first content "DONE" marker)]
    (save-block-if-changed! block new-content)))

(defn cycle-todo!
  []
  (when (state/get-edit-block)
    (let [edit-input-id (state/get-edit-input-id)
          current-input (gdom/getElement edit-input-id)
          content (state/get-edit-content)
          format (or (db/get-page-format (state/get-current-page))
                     (state/get-preferred-format))
          [new-content marker] (marker/cycle-marker content format (state/get-preferred-workflow))
          new-content (string/triml new-content)
          new-pos (commands/compute-pos-delta-when-change-marker
                   content marker (cursor/pos current-input))]
      (state/set-edit-content! edit-input-id new-content)
      (cursor/move-cursor-to current-input new-pos))))

(defn set-marker
  [{:block/keys [marker content] :as block} new-marker]
  (let [new-content (->
                     (if marker
                       (string/replace-first content (re-pattern (str "^" marker)) new-marker)
                       (str new-marker " " content))
                     (string/triml))]
    (save-block-if-changed! block new-content)))

(defn- get-selected-blocks-with-children
  []
  (when-let [blocks (seq (state/get-selection-blocks))]
    (->> (mapcat (fn [block]
                   (cons block
                         (array-seq (dom/by-class block "ls-block"))))
                 blocks)
         distinct)))

(defn cycle-todos!
  []
  (when-let [blocks (seq (get-selected-blocks-with-children))]
    (let [workflow (state/get-preferred-workflow)
          ids (->> (distinct (map #(when-let [id (dom/attr % "blockid")]
                                     (uuid id)) blocks))
                   (remove nil?))]
      (doseq [id ids]
        (let [block (db/pull [:block/uuid id])
              new-marker (marker/cycle-marker-state workflow (:block/marker block))
              new-marker (if new-marker new-marker "")]
          (set-marker block new-marker))))))

(defn set-priority
  [{:block/keys [priority content] :as block} new-priority]
  (let [new-content (string/replace-first content
                                          (util/format "[#%s]" priority)
                                          (util/format "[#%s]" new-priority))]
    (save-block-if-changed! block new-content)))

(defn delete-block-aux!
  [{:block/keys [uuid repo] :as _block} children?]
  (let [repo (or repo (state/get-current-repo))
        block (db/pull repo '[*] [:block/uuid uuid])]
    (when block
      (->
       (outliner-core/block block)
       (outliner-core/delete-node children?))
      (db/refresh! repo {:key :block/change :data [block]}))))

(defn- move-to-prev-block
  [repo sibling-block format id value]
  (when (and repo sibling-block)
    (when-let [sibling-block-id (dom/attr sibling-block "blockid")]
      (when-let [block (db/pull repo '[*] [:block/uuid (uuid sibling-block-id)])]
        (let [original-content (util/trim-safe (:block/content block))
              value' (-> (property/remove-built-in-properties format original-content)
                         (drawer/remove-logbook))
              new-value (str value' " " (string/triml value))
              tail-len (count (string/triml value))
              pos (max
                   (if original-content
                     (utf8/length (utf8/encode original-content))
                     0)
                   0)]
          (edit-block! block pos id
                       {:custom-content new-value
                        :tail-len tail-len
                        :move-cursor? false}))))))

(defn delete-block!
  ([repo]
   (delete-block! repo true))
  ([repo delete-children?]
   (state/set-editor-op! :delete)
   (let [{:keys [id block-id block-parent-id value format]} (get-state)]
     (when block-id
       (let [page-id (:db/id (:block/page (db/entity [:block/uuid block-id])))
             page-blocks-count (and page-id (db/get-page-blocks-count repo page-id))]
         (when (> page-blocks-count 1)
           (let [block (db/entity [:block/uuid block-id])
                 has-children? (seq (:block/_parent block))
                 block (db/pull (:db/id block))
                 left (tree/-get-left (outliner-core/block block))
                 left-has-children? (and left
                                         (when-let [block-id (:block/uuid (:data left))]
                                           (let [block (db/entity [:block/uuid block-id])]
                                             (seq (:block/_parent block)))))]
             (when-not (and has-children? left-has-children?)
               (when block-parent-id
                 (let [block-parent (gdom/getElement block-parent-id)
                       sibling-block (util/get-prev-block-non-collapsed block-parent)]
                   (delete-block-aux! block delete-children?)
                   (move-to-prev-block repo sibling-block format id value)))))))))
   (state/set-editor-op! nil)))

(defn- get-end-block-parent
  [end-block blocks]
  (if-let [parent (let [id (:db/id (:block/parent end-block))]
                    (some (fn [block] (when (= (:db/id block) id) block)) blocks))]
    (recur parent blocks)
    end-block))

(defn- get-top-level-end-node
  [blocks]
  (let [end-block (last blocks)
        end-block-parent (get-end-block-parent end-block blocks)]
    (outliner-core/block end-block-parent)))

(defn- reorder-blocks
  [blocks]
  (if (<= (count blocks) 1)
    blocks
    (let [[f s & _others] blocks]
      (if (or
           (= (:block/left s) {:db/id (:db/id f)})
           (let [parents (db/get-block-parents (state/get-current-repo)
                                               (:block/uuid f)
                                               100)]
             (some #(= (:block/left s) {:db/id (:db/id %)})
                   parents)))
        blocks
        (reverse blocks)))))

(defn delete-blocks!
  [repo dom-blocks]
  (let [block-uuids (distinct (map #(uuid (dom/attr % "blockid")) dom-blocks))]
    (when (seq block-uuids)
      (let [uuid->dom-block (zipmap block-uuids dom-blocks)
            lookup-refs (map (fn [id] [:block/uuid id]) block-uuids)
            blocks (db/pull-many repo '[*] lookup-refs)
            blocks (reorder-blocks blocks)
            start-node (outliner-core/block (first blocks))
            end-node (get-top-level-end-node blocks)
            block (first blocks)
            block-parent (get uuid->dom-block (:block/uuid block))
            sibling-block (when block-parent (util/get-prev-block-non-collapsed block-parent))]
        (if (= start-node end-node)
          (delete-block-aux! (first blocks) true)
          (when (outliner-core/delete-nodes start-node end-node lookup-refs)
            (let [opts {:key :block/change
                        :data blocks}]
              (db/refresh! repo opts)
              (ui-handler/re-render-root!))))
        (when sibling-block
          (move-to-prev-block repo sibling-block
                              (:block/format block)
                              (dom/attr sibling-block "id")
                              ""))))))

(defn- block-property-aux!
  [block-id key value]
  (let [block-id (if (string? block-id) (uuid block-id) block-id)
        repo (state/get-current-repo)]
    (when repo
      (when-let [block (db/entity [:block/uuid block-id])]
        (let [format (:block/format block)
              content (:block/content block)
              properties (:block/properties block)
              properties (if (nil? value)
                           (dissoc properties key)
                           (assoc properties key value))
              content (if (nil? value)
                        (property/remove-property format key content)
                        (property/insert-property format content key value))
              content (property/remove-empty-properties content)
              block (outliner-core/block {:block/uuid block-id
                                          :block/properties properties
                                          :block/content content})
              input-pos (or (state/get-edit-pos) :max)]
          (outliner-core/save-node block)

          (db/refresh! (state/get-current-repo)
                       {:key :block/change
                        :data [(db/pull [:block/uuid block-id])]})

          ;; update editing input content
          (when-let [editing-block (state/get-edit-block)]
            (when (= (:block/uuid editing-block) block-id)
              (edit-block! editing-block
                           input-pos
                           (state/get-edit-input-id)))))))))

(defn remove-block-property!
  [block-id key]
  (let [key (keyword key)]
    (block-property-aux! block-id key nil)))

(defn set-block-property!
  [block-id key value]
  (let [key (keyword key)]
    (block-property-aux! block-id key value)))

(defn set-block-query-properties!
  [block-id all-properties key add?]
  (when-let [block (db/entity [:block/uuid block-id])]
    (let [query-properties (-> (get-in block [:block/properties :query-properties] "")
                               (common-handler/safe-read-string "Failed to parse query properties"))
          query-properties (if (seq query-properties)
                             query-properties
                             all-properties)
          query-properties (if add?
                             (distinct (conj query-properties key))
                             (remove #{key} query-properties))
          query-properties (vec query-properties)]
      (if (seq query-properties)
        (set-block-property! block-id :query-properties (str query-properties))
        (remove-block-property! block-id :query-properties)))))

(defn set-block-timestamp!
  [block-id key value]
  (let [key (string/lower-case key)
        block-id (if (string? block-id) (uuid block-id) block-id)
        key (string/lower-case (str key))
        value (str value)]
    (when-let [block (db/pull [:block/uuid block-id])]
      (let [{:block/keys [content]} block
            content (or (state/get-edit-content) content)
            new-content (-> (text/remove-timestamp content key)
                            (text/add-timestamp key value))]
        (when (not= content new-content)
          (if-let [input-id (state/get-edit-input-id)]
            (state/set-edit-content! input-id new-content)
            (save-block-if-changed! block new-content)))))))

(defn- set-block-id!
  [block-id]
  (let [block (db/entity [:block/uuid block-id])]
    (when-not (:block/pre-block? block)
      (set-block-property! block-id "id" (str block-id)))))

(defn copy-block-ref!
  ([block-id]
   (copy-block-ref! block-id #(str %)))
  ([block-id tap-clipboard]
   (set-block-id! block-id)
   (util/copy-to-clipboard! (tap-clipboard block-id))))

(defn select-block!
  [block-uuid]
  (when-let [block (-> (str block-uuid)
                       (js/document.getElementsByClassName)
                       first)]
    (state/exit-editing-and-set-selected-blocks! [block])))

(defn- blocks-with-level
  [blocks]
  (let [level-blocks (mapv #(assoc % :level 1) blocks)
        level-blocks-map (into {} (mapv (fn [b] [(:db/id b) b]) level-blocks))
        [level-blocks-map _]
        (reduce (fn [[r state] [id block]]
                  (if-let [parent-level (get-in state [(:db/id (:block/parent block)) :level])]
                    [(conj r [id (assoc block :level (inc parent-level))])
                     (assoc-in state [(:db/id block) :level] (inc parent-level))]
                    [(conj r [id block])
                     state]))
                [{} level-blocks-map] level-blocks-map)]
    level-blocks-map))

(defn- blocks-vec->tree
  [blocks]
  (let [loc (reduce (fn [loc {:keys [level] :as block}]
                      (let [loc*
                            (loop [loc (zip/vector-zip (zip/root loc))
                                   level level]
                              (if (> level 1)
                                (if-let [down (zip/rightmost (zip/down loc))]
                                  (let [down-node (zip/node down)]
                                    (if (or (and (vector? down-node)
                                                 (>= (:level (first down-node)) (:level block)))
                                            (>= (:level down-node) (:level block)))
                                      down
                                      (recur down (dec level))))
                                  loc)
                                loc))
                            loc**
                            (if (vector? (zip/node loc*))
                              (zip/append-child loc* block)
                              (-> loc*
                                  zip/up
                                  (zip/append-child [block])))]
                        loc**)) (zip/vector-zip []) blocks)]

    (clojure.walk/postwalk (fn [e] (if (map? e) (dissoc e :level) e)) (zip/root loc))))

(defn- compose-copied-blocks-contents-&-block-tree
  [repo block-ids]
  (let [blocks (db-utils/pull-many repo '[*] (mapv (fn [id] [:block/uuid id]) block-ids))
        blocks* (flatten
                 (mapv (fn [b] (if (:collapsed (:block/properties b))
                                 (vec (tree/sort-blocks (db/get-block-children repo (:block/uuid b)) b))
                                 [b])) blocks))
        block-ids* (mapv :block/uuid blocks*)
        level-blocks-map (blocks-with-level blocks*)
        level-blocks-uuid-map (into {} (mapv (fn [b] [(:block/uuid b) b]) (vals level-blocks-map)))
        level-blocks (mapv (fn [uuid] (get level-blocks-uuid-map uuid)) block-ids*)
        tree (blocks-vec->tree level-blocks)
        top-level-block-uuids (mapv :block/uuid (filterv #(not (vector? %)) tree))
        exported-md-contents (export/export-blocks-as-markdown
                              repo top-level-block-uuids
                              (state/get-export-block-text-indent-style)
                              (into [] (state/get-export-block-text-remove-options)))]
    [exported-md-contents tree]))

(defn copy-selection-blocks
  []
  (when-let [blocks (seq (get-selected-blocks-with-children))]
    (let [repo (state/get-current-repo)
          ids (->> (distinct (map #(when-let [id (dom/attr % "blockid")]
                                     (uuid id)) blocks))
                   (remove nil?))
          [content tree] (compose-copied-blocks-contents-&-block-tree repo ids)
          block (db/pull [:block/uuid (first ids)])]
      (common-handler/copy-to-clipboard-without-id-property! (:block/format block) content)
      (state/set-copied-blocks content tree)
      (notification/show! "Copied!" :success))))

(defn copy-block-refs
  []
  (when-let [blocks (seq (get-selected-blocks-with-children))]
    (let [ids (->> (distinct (map #(when-let [id (dom/attr % "blockid")]
                                     (uuid id)) blocks))
                   (remove nil?))
          ids-str (some->> ids
                           (map (fn [id] (util/format "((%s))" id)))
                           (string/join "\n\n"))]
      (doseq [id ids]
        (set-block-id! id))
      (util/copy-to-clipboard! ids-str))))

(defn get-selected-toplevel-block-uuids
  []
  (when-let [blocks (seq (get-selected-blocks-with-children))]
    (let [repo (state/get-current-repo)
          block-ids (->> (distinct (map #(when-let [id (dom/attr % "blockid")]
                                           (uuid id)) blocks))
                         (remove nil?))
          blocks (db-utils/pull-many repo '[*] (mapv (fn [id] [:block/uuid id]) block-ids))
          page-id (:db/id (:block/page (first blocks)))
          blocks*
          (->> blocks
               ;; filter out blocks not belong to page with 'page-id'
               (remove (fn [block] (some-> (:db/id (:block/page block)) (not= page-id))))
               ;; expand collapsed blocks
               (mapv (fn [b] (if (:collapsed (:block/properties b))
                           (vec (tree/sort-blocks (db/get-block-children repo (:block/uuid b)) b))
                           [b])) )
               (flatten))
          block-ids* (mapv :block/uuid blocks*)
          level-blocks-map (blocks-with-level blocks*)
          level-blocks-uuid-map (into {} (mapv (fn [b] [(:block/uuid b) b]) (vals level-blocks-map)))
          level-blocks (mapv (fn [uuid] (get level-blocks-uuid-map uuid)) block-ids*)
          tree (blocks-vec->tree level-blocks)
          top-level-block-uuids (mapv :block/uuid (filterv #(not (vector? %)) tree))]
      top-level-block-uuids)))

(defn cut-selection-blocks
  [copy?]
  (when copy? (copy-selection-blocks))
  (when-let [blocks (seq (get-selected-blocks-with-children))]
    ;; remove embeds, references and queries
    (let [blocks (remove (fn [block]
                           (or (= "true" (dom/attr block "data-transclude"))
                               (= "true" (dom/attr block "data-query")))) blocks)]
      (when (seq blocks)
        (let [repo (state/get-current-repo)]
          (delete-blocks! repo blocks))))))

(defn- get-nearest-page
  []
  (when-let [block (state/get-edit-block)]
    (when (:block/uuid block)
      (when-let [edit-id (state/get-edit-input-id)]
        (when-let [input (gdom/getElement edit-id)]
          (when-let [pos (cursor/pos input)]
            (let [value (gobj/get input "value")
                  page-pattern #"\[\[([^\]]+)]]"
                  block-pattern #"\(\(([^\)]+)\)\)"
                  page-matches (util/re-pos page-pattern value)
                  block-matches (util/re-pos block-pattern value)
                  matches (->> (concat page-matches block-matches)
                               (remove nil?))
                  [_ page] (first (sort-by
                                   (fn [[start-pos content]]
                                     (let [end-pos (+ start-pos (count content))]
                                       (cond
                                         (< pos start-pos)
                                         (- pos start-pos)

                                         (> pos end-pos)
                                         (- end-pos pos)

                                         :else
                                         0)))
                                   >
                                   matches))]
              (when page
                (subs page 2 (- (count page) 2))))))))))

(defn follow-link-under-cursor!
  []
  (when-let [page (get-nearest-page)]
    (when-not (string/blank? page)
      (let [page-name (string/lower-case page)]
        (state/clear-edit!)
        (insert-first-page-block-if-not-exists! page-name)
        (route-handler/redirect-to-page! page-name)))))

(defn open-link-in-sidebar!
  []
  (when-let [page (get-nearest-page)]
    (let [page-name (string/lower-case page)
          block? (util/uuid-string? page-name)]
      (when-let [page (db/get-page page-name)]
        (if block?
          (state/sidebar-add-block!
           (state/get-current-repo)
           (:db/id page)
           :block
           page)
          (state/sidebar-add-block!
           (state/get-current-repo)
           (:db/id page)
           :page
           {:page page}))))))

(defn zoom-in! []
  (if (state/editing?)
    (when-let [id (some-> (state/get-edit-block)
                          :block/uuid
                          ((fn [id] [:block/uuid id]))
                          db/entity
                          :block/uuid)]
      (let [pos (state/get-edit-pos)]
        (route-handler/redirect-to-page! id)
        (edit-block! {:block/uuid id} pos nil id)))
    (js/window.history.forward)))

(defn zoom-out!
  []
  (if (state/editing?)
    (let [page (state/get-current-page)
          block-id (and
                    (string? page)
                    (util/uuid-string? page)
                    (medley/uuid page))]
      (when block-id
        (let [block-parent (db/get-block-parent block-id)]
          (if-let [id (and
                       (nil? (:block/name block-parent))
                       (:block/uuid block-parent))]
            (do
              (route-handler/redirect-to-page! id)

              (edit-block! {:block/uuid block-id} :max block-id))
            (let [page-id (some-> (db/entity [:block/uuid block-id])
                                  :block/page
                                  :db/id)]

              (when-let [page-name (:block/name (db/entity page-id))]
                (route-handler/redirect-to-page! page-name)
                (edit-block! {:block/uuid block-id} :max block-id)))))))
    (js/window.history.back)))

(defn cut-block!
  [block-id]
  (when-let [block (db/pull [:block/uuid block-id])]
    (let [content (:block/content block)]
      (common-handler/copy-to-clipboard-without-id-property! (:block/format block) content)
      (delete-block-aux! block true))))

(defn clear-last-selected-block!
  []
  (let [block (state/drop-last-selection-block!)]
    (util/select-unhighlight! [block])))

(defn input-start-or-end?
  ([input]
   (input-start-or-end? input nil))
  ([input up?]
   (let [value (gobj/get input "value")
         start (gobj/get input "selectionStart")
         end (gobj/get input "selectionEnd")]
     (if (nil? up?)
       (or (= start 0) (= end (count value)))
       (or (and (= start 0) up?)
           (and (= end (count value)) (not up?)))))))

(defn highlight-selection-area!
  [end-block]
  (when-let [start-block (state/get-selection-start-block)]
    (let [blocks (util/get-nodes-between-two-nodes start-block end-block "ls-block")
          direction (util/get-direction-between-two-nodes start-block end-block "ls-block")

          blocks (if (= :up direction)
                   (reverse blocks)
                   blocks)]
      (state/exit-editing-and-set-selected-blocks! blocks direction))))

(defn on-select-block
  [direction]
  (fn [_event]
    (cond
      ;; when editing, quit editing and select current block
      (state/editing?)
      (state/exit-editing-and-set-selected-blocks! [(gdom/getElement (state/get-editing-block-dom-id))])

      ;; when selection and one block selected, select next block
      (and (state/selection?) (== 1 (count (state/get-selection-blocks))))
      (let [f (if (= :up direction) util/get-prev-block-non-collapsed util/get-next-block-non-collapsed-skip)
            element (f (first (state/get-selection-blocks)))]
        (when element
          (state/conj-selection-block! element direction)))

      ;; if same direction, keep conj on same direction
      (and (state/selection?) (= direction (state/get-selection-direction)))
      (let [f (if (= :up direction) util/get-prev-block-non-collapsed util/get-next-block-non-collapsed-skip)
            first-last (if (= :up direction) first last)
            element (f (first-last (state/get-selection-blocks)))]
        (when element
          (state/conj-selection-block! element direction)))

      ;; if different direction, keep clear until one left
      (state/selection?)
      (clear-last-selected-block!))))

(defn save-block-aux!
  [block value opts]
  (let [value (string/trim value)]
    ;; FIXME: somehow frontend.components.editor's will-unmount event will loop forever
    ;; maybe we shouldn't save the block/file in "will-unmount" event?
    (save-block-if-changed! block value
                            (merge
                             {:init-properties (:block/properties block)}
                             opts))))

(defn save-block!
  ([repo block-or-uuid content]
   (let [block (if (or (uuid? block-or-uuid)
                       (string? block-or-uuid))
                 (db-model/query-block-by-uuid block-or-uuid) block-or-uuid)
         format (:block/format block)]
     (save-block! {:block block :repo repo :format format} content)))
  ([{:keys [block repo] :as _state} value]
   (when (:db/id (db/entity repo [:block/uuid (:block/uuid block)]))
     (save-block-aux! block value {}))))

(defn save-current-block!
  ([]
   (save-current-block! {}))
  ([{:keys [force?] :as opts}]
   ;; non English input method
   (when-not (state/editor-in-composition?)
     (when (state/get-current-repo)
       (when (and (not @commands/*show-commands)
                  (not @commands/*show-block-commands)
                  (not (state/get-editor-show-page-search?))
                  (not (state/get-editor-show-page-search-hashtag?))
                  (not (state/get-editor-show-block-search?))
                  (not (state/get-editor-show-date-picker?))
                  (not (state/get-editor-show-template-search?))
                  (not (state/get-editor-show-input)))
         (try
           (let [input-id (state/get-edit-input-id)
                 block (state/get-edit-block)
                 db-block (when-let [block-id (:block/uuid block)]
                            (db/pull [:block/uuid block-id]))
                 elem (and input-id (gdom/getElement input-id))
                 db-content (:block/content db-block)
                 db-content-without-heading (and db-content
                                                 (util/safe-subs db-content (:block/level db-block)))
                 value (and elem (gobj/get elem "value"))]
             (cond
               force?
               (save-block-aux! db-block value opts)

               (and block value db-content-without-heading
                    (not= (string/trim db-content-without-heading)
                          (string/trim value)))
               (save-block-aux! db-block value opts)))
           (catch js/Error error
             (log/error :save-block-failed error))))))))

(defn- clean-content!
  [format content]
  (->> (text/remove-level-spaces content format)
       (drawer/remove-logbook)
       (property/remove-properties format)
       string/trim))

(defn insert-command!
  [id command-output format {:keys [restore?]
                             :or {restore? true}
                             :as option}]
  (cond
    ;; replace string
    (string? command-output)
    (commands/insert! id command-output option)

    ;; steps
    (vector? command-output)
    (commands/handle-steps command-output format)

    (fn? command-output)
    (let [s (command-output)]
      (commands/insert! id s option))

    :else
    nil)

  (when restore?
    (let [restore-slash-caret-pos? (if (and
                                        (seq? command-output)
                                        (= :editor/click-hidden-file-input
                                           (ffirst command-output)))
                                     false
                                     true)]
      (commands/restore-state restore-slash-caret-pos?))))

(defn- get-asset-file-link
  [format url file-name image?]
  (let [pdf? (and url (string/ends-with? url ".pdf"))]
    (case (keyword format)
      :markdown (util/format (str (when (or image? pdf?) "!") "[%s](%s)") file-name url)
      :org (if image?
             (util/format "[[%s]]" url)
             (util/format "[[%s][%s]]" url file-name))
      nil)))

(defn ensure-assets-dir!
  [repo]
  (let [repo-dir (config/get-repo-dir repo)
        assets-dir "assets"]
    (p/then
     (fs/mkdir-if-not-exists (str repo-dir "/" assets-dir))
     (fn [] [repo-dir assets-dir]))))

(defn save-assets!
  ([{block-id :block/uuid} repo files]
   (p/let [[repo-dir assets-dir] (ensure-assets-dir! repo)]
     (save-assets! repo repo-dir assets-dir files
                   (fn [index file-base]
                     ;; TODO: maybe there're other chars we need to handle?
                     (let [file-base (-> file-base
                                         (string/replace " " "_")
                                         (string/replace "%" "_")
                                         (string/replace "/" "_"))
                           file-name (str file-base "_" (.now js/Date) "_" index)]
                       (string/replace file-name #"_+" "_"))))))
  ([repo dir path files gen-filename]
   (p/all
    (for [[index ^js file] (map-indexed vector files)]
      ;; WARN file name maybe fully qualified path when paste file
      (let [file-name (util/node-path.basename (.-name file))
            [file-base ext] (if file-name
                              (let [last-dot-index (string/last-index-of file-name ".")]
                                [(subs file-name 0 last-dot-index)
                                 (subs file-name last-dot-index)])
                              ["" ""])
            filename (str (gen-filename index file-base) ext)
              filename (str path "/" filename)]
                                        ;(js/console.debug "Write asset #" dir filename file)
        (if (util/electron?)
          (let [from (.-path file)
                from (if (string/blank? from) nil from)]
            (p/then (js/window.apis.copyFileToAssets dir filename from)
                    #(p/resolved [filename (if (string? %) (js/File. #js[] %) file) (.join util/node-path dir filename)])))
            (p/then (fs/write-file! repo dir filename (.stream file) nil)
                    #(p/resolved [filename file]))))))))

(defonce *assets-url-cache (atom {}))

(defn make-asset-url
  [path] ;; path start with "/assets" or compatible for "../assets"
  (let [repo-dir (config/get-repo-dir (state/get-current-repo))
        path (string/replace path "../" "/")]
    (cond
      (util/electron?)
      (str "assets://" repo-dir path)
      
      (mobile/is-native-platform?)
      (mobile/convert-file-src
       (str "file://" repo-dir path))

      :else
      (let [handle-path (str "handle" repo-dir path)
            cached-url (get @*assets-url-cache (keyword handle-path))]
        (if cached-url
          (p/resolved cached-url)
          (p/let [handle (frontend.idb/get-item handle-path)
                  file (and handle (.getFile handle))]
            (when file
              (p/let [url (js/URL.createObjectURL file)]
                (swap! *assets-url-cache assoc (keyword handle-path) url)
                url))))))))

(defn delete-asset-of-block!
  [{:keys [repo href full-text block-id local? delete-local?] :as _opts}]
  (let [block (db-model/query-block-by-uuid block-id)
        _ (or block (throw (str block-id " not exists")))
        text (:block/content block)
        content (string/replace text full-text "")]
    (save-block! repo block content)
    (when (and local? delete-local?)
      ;; FIXME: should be relative to current block page path
      (when-let [href (if (util/electron?) href (second (re-find #"\((.+)\)$" full-text)))]
        (fs/unlink! repo
                    (config/get-repo-path
                     repo (-> href
                              (string/replace #"^../" "/")
                              (string/replace #"^assets://" ""))) nil)))))

;; assets/journals_2021_02_03_1612350230540_0.png
(defn resolve-relative-path
  [file-path]
  (if-let [current-file (or (db-model/get-block-file-path (state/get-edit-block))
                            ;; fix dummy file path of page
                            (and (util/electron?)
                                 (util/node-path.join
                                  (config/get-repo-dir (state/get-current-repo))
                                  (config/get-pages-directory) "_.md")))]
    (util/get-relative-path current-file file-path)
    file-path))

(defn upload-asset
  [id ^js files format uploading? drop-or-paste?]
  (let [repo (state/get-current-repo)
        block (state/get-edit-block)]
    (if (config/local-db? repo)
      (-> (save-assets! block repo (js->clj files))
          (p/then
           (fn [res]
             (when-let [[asset-file-name file full-file-path] (and (seq res) (first res))]
               (let [image? (util/ext-of-image? asset-file-name)]
                 (insert-command!
                  id
                  (get-asset-file-link format (resolve-relative-path (or full-file-path asset-file-name))
                                       (if file (.-name file) (if image? "image" "asset"))
                                       image?)
                  format
                  {:last-pattern (if drop-or-paste? "" (state/get-editor-command-trigger))
                   :restore?     true})))))
          (p/finally
            (fn []
              (reset! uploading? false)
              (reset! *asset-uploading? false)
              (reset! *asset-uploading-process 0))))
      (image/upload
       files
       (fn [file file-name file-type]
         (image-handler/request-presigned-url
          file file-name file-type
          uploading?
          (fn [signed-url]
            (insert-command! id
                             (get-asset-file-link format signed-url file-name true)
                             format
                             {:last-pattern (if drop-or-paste? "" (state/get-editor-command-trigger))
                              :restore?     true})

            (reset! *asset-uploading? false)
            (reset! *asset-uploading-process 0))
          (fn [e]
            (let [process (* (/ (gobj/get e "loaded")
                                (gobj/get e "total"))
                             100)]
              (reset! *asset-uploading? false)
              (reset! *asset-uploading-process process)))))))))

;; Editor should track some useful information, like editor modes.
;; For example:
;; 1. Which file format is it, markdown or org mode?
;; 2. Is it in the properties area? Then we can enable the ":" autopair
(def autopair-map
  {"[" "]"
   "{" "}"
   "(" ")"
   "`" "`"
   "~" "~"
   "*" "*"
   "_" "_"
   "^" "^"
   "=" "="
   "/" "/"
   "+" "+"
   ;; ":" ":"                              ; TODO: only properties editing and org mode tag
   })

(def reversed-autopair-map
  (zipmap (vals autopair-map)
          (keys autopair-map)))

(def autopair-when-selected
  #{"*" "^" "_" "=" "+" "/"})

(def delete-map
  (assoc autopair-map
         "$" "$"
         ":" ":"))

(def reversed-delete-map
  (zipmap (vals delete-map)
          (keys delete-map)))

(defn autopair
  [input-id prefix format {:keys [restore?]
                           :or {restore? true}
                           :as _option}]
  (let [value (get autopair-map prefix)
        selected (util/get-selected-text)
        postfix (str selected value)
        value (str prefix postfix)
        input (gdom/getElement input-id)]
    (when value
      (when-not (string/blank? selected) (reset! *selected-text selected))
      (let [[prefix _pos] (commands/simple-replace! input-id value selected
                                                   {:backward-pos (count postfix)
                                                    :check-fn (fn [new-value prefix-pos]
                                                                (when (>= prefix-pos 0)
                                                                  [(subs new-value prefix-pos (+ prefix-pos 2))
                                                                   (+ prefix-pos 2)]))})]
        (case prefix
          "[["
          (do
            (commands/handle-step [:editor/search-page])
            (reset! commands/*slash-caret-pos (cursor/get-caret-pos input)))

          "(("
          (do
            (commands/handle-step [:editor/search-block :reference])
            (reset! commands/*slash-caret-pos (cursor/get-caret-pos input)))

          nil)))))

(defn surround-by?
  [input before after]
  (when input
    (let [value (gobj/get input "value")
          pos (cursor/pos input)
          start-pos (if (= :start before) 0 (- pos (count before)))
          end-pos (if (= :end after) (count value) (+ pos (count after)))]
      (when (>= (count value) end-pos)
        (= (cond
             (and (= :end after) (= :start before))
             ""

             (= :end after)
             before

             (= :start before)
             after

             :else
             (str before after))
           (subs value start-pos end-pos))))))

(defn get-matched-pages
  [q]
  (let [block (state/get-edit-block)
        editing-page (and block
                          (when-let [page-id (:db/id (:block/page block))]
                            (:block/name (db/entity page-id))))
        pages (search/page-search q 20)]
    (if editing-page
      ;; To prevent self references
      (remove (fn [p] (= (string/lower-case p) editing-page)) pages)
      pages)))

(defn get-matched-blocks
  [q block-id]
  ;; remove current block
  (let [current-block (state/get-edit-block)
        block-parents (set (->> (db/get-block-parents (state/get-current-repo)
                                                      block-id
                                                      99)
                                (map (comp str :block/uuid))))
        current-and-parents (set/union #{(str (:block/uuid current-block))} block-parents)]
    (p/let [result (search/block-search (state/get-current-repo) q {:limit 20})]
      (remove
       (fn [h]
         (contains? current-and-parents (:block/uuid h)))
       result))))

(defn get-matched-templates
  [q]
  (search/template-search q))

(defn get-matched-commands
  [input]
  (try
    (let [edit-content (or (gobj/get input "value") "")
          pos (cursor/pos input)
          last-slash-caret-pos (:pos @*slash-caret-pos)
          last-command (and last-slash-caret-pos (subs edit-content last-slash-caret-pos pos))]
      (when (> pos 0)
        (or
         (and (= (state/get-editor-command-trigger) (util/nth-safe edit-content (dec pos)))
              @commands/*initial-commands)
         (and last-command
              (commands/get-matched-commands last-command)))))
    (catch js/Error e
      (js/console.error e)
      nil)))

(defn get-matched-block-commands
  [input]
  (try
    (let [edit-content (gobj/get input "value")
          pos (cursor/pos input)
          last-command (subs edit-content
                             (:pos @*angle-bracket-caret-pos)
                             pos)]
      (when (> pos 0)
        (or
         (and (= \< (util/nth-safe edit-content (dec pos)))
              (commands/block-commands-map))
         (and last-command
              (commands/get-matched-commands
               last-command
               (commands/block-commands-map))))))
    (catch js/Error _error
      nil)))

(defn auto-complete?
  []
  (or @*show-commands
      @*show-block-commands
      @*asset-uploading?
      (state/get-editor-show-input)
      (state/get-editor-show-page-search?)
      (state/get-editor-show-block-search?)
      (state/get-editor-show-template-search?)
      (state/get-editor-show-date-picker?)))

(defn get-previous-input-char
  [input]
  (when-let [pos (cursor/pos input)]
    (let [value (gobj/get input "value")]
      (when (and (>= (count value) pos)
                 (>= pos 1))
        (util/nth-safe value (- pos 1))))))

(defn get-previous-input-chars
  [input length]
  (when-let [pos (cursor/pos input)]
    (let [value (gobj/get input "value")]
      (when (and (>= (count value) pos)
                 (>= pos 1))
        (subs value (- pos length) pos)))))

(defn get-current-input-char
  [input]
  (when-let [pos (cursor/pos input)]
    (let [value (gobj/get input "value")]
      (when (and (>= (count value) (inc pos))
                 (>= pos 1))
        (util/nth-safe value pos)))))

(defn append-paste-doc!
  [format event]
  (let [[html text] (util/get-clipboard-as-html event)]
    (when-not (util/starts-with? (string/trim text) "http")
      (let [doc-text (html-parser/parse format html)]
        (when-not (string/blank? doc-text)
          (util/stop event)
          (state/append-current-edit-content! doc-text))))))

(defn- block-and-children-content
  [block-children]
  (-> (map :block/content block-children)
      string/join))

(defn move-up-down
  [up?]
  (fn [_event]
    (when-let [block-id (:block/uuid (state/get-edit-block))]
      (when-let [block (db/pull [:block/uuid block-id])]
        (outliner-core/move-node (outliner-core/block block) up?)
        (when-let [repo (state/get-current-repo)]
          (let [opts {:key :block/change
                      :data [block]}]
            (db/refresh! repo opts)))
        (when-let [block-node (util/get-first-block-by-id block-id)]
          (.scrollIntoView block-node #js {:behavior "smooth" :block "nearest"})
          (when-let [input-id (state/get-edit-input-id)]
            (when-let [input (gdom/getElement input-id)]
              (.focus input))))))))

;; selections
(defn on-tab
  "direction = :left|:right, only indent or outdent when blocks are siblings"
  [direction]
  (when-let [repo (state/get-current-repo)]
    (let [blocks-dom-nodes (state/get-selection-blocks)
          blocks (seq blocks-dom-nodes)]
      (cond
        (seq blocks)
        (do
          (let [lookup-refs (->> (map (fn [block] (when-let [id (dom/attr block "blockid")]
                                                    [:block/uuid (medley/uuid id)])) blocks)
                                 (remove nil?))
                blocks (db/pull-many repo '[*] lookup-refs)
                blocks (reorder-blocks blocks)
                end-node (get-top-level-end-node blocks)
                end-node-parent (tree/-get-parent end-node)
                top-level-nodes (->> (filter #(= (get-in end-node-parent [:data :db/id])
                                                 (get-in % [:block/parent :db/id])) blocks)
                                     (map outliner-core/block))]
            (outliner-core/indent-outdent-nodes top-level-nodes (= direction :right))
            (let [opts {:key :block/change
                        :data blocks}]
              (db/refresh! repo opts)
              (let [blocks (doall
                            (map
                              (fn [block]
                                (when-let [id (gobj/get block "id")]
                                  (when-let [block (gdom/getElement id)]
                                    (dom/add-class! block "selected noselect")
                                    block)))
                              blocks-dom-nodes))]
                (state/set-selection-blocks! blocks)))))))))

(defn- get-link [format link label]
  (let [link (or link "")
        label (or label "")]
    (case (keyword format)
      :markdown (util/format "[%s](%s)" label link)
      :org (util/format "[[%s][%s]]" link label)
      nil)))

(defn- get-image-link
  [format link label]
  (let [link (or link "")
        label (or label "")]
    (case (keyword format)
      :markdown (util/format "![%s](%s)" label link)
      :org (util/format "[[%s]]"))))

<<<<<<< HEAD
(defn handle-command-input [command id format m pos]
  ;; TODO: Add error handling for when user doesn't provide a required field.
  ;; (The current behavior is to just revert back to the editor.)
=======
(defn handle-command-input
  [command id format m]
>>>>>>> b2e39016
  (case command

    :link (let [{:keys [link label]} m]
            (when-not (or (string/blank? link) (string/blank? label))
              (insert-command!
               id
               (get-link format link label)
               format
               {:last-pattern (str (state/get-editor-command-trigger) "link")})))

    :image-link (let [{:keys [link label]} m]
                  (when (not (string/blank? link))
                    (insert-command!
                     id
                     (get-image-link format link label)
                     format
                     {:last-pattern (str (state/get-editor-command-trigger) "link")})))

    nil)

  (state/set-editor-show-input! nil)

  (when-let [saved-cursor (get @state/state :editor/last-saved-cursor)]
    (when-let [input (gdom/getElement id)]
      (.focus input)
      (cursor/move-cursor-to input saved-cursor))))

(defn get-search-q
  []
  (when-let [id (state/get-edit-input-id)]
    (when-let [input (gdom/getElement id)]
      (let [current-pos (cursor/pos input)
            pos (:editor/last-saved-cursor @state/state)
            edit-content (or (state/sub [:editor/content id]) "")]
        (or
         @*selected-text
         (util/safe-subs edit-content pos current-pos))))))

(defn close-autocomplete-if-outside
  [input]
  (when (and input
             (or (state/get-editor-show-page-search?)
                 (state/get-editor-show-page-search-hashtag?)
                 (state/get-editor-show-block-search?)))
    (when (get-search-q)
      (let [value (gobj/get input "value")
            pos (:editor/last-saved-cursor @state/state)
            current-pos (cursor/pos input)
            between (util/safe-subs value (min pos current-pos) (max pos current-pos))]
        (when (and between
                   (or
                    (string/includes? between "[")
                    (string/includes? between "]")
                    (string/includes? between "(")
                    (string/includes? between ")")))
          (state/set-editor-show-block-search! false)
          (state/set-editor-show-page-search! false)
          (state/set-editor-show-page-search-hashtag! false))))))

(defn save!
  []
  (when-let [repo (state/get-current-repo)]
    (save-current-block!)

    (when (string/starts-with? repo "https://") ; git repo
      (repo-handler/auto-push!))))

(defn resize-image!
  [block-id metadata full_text size]
  (let [new-meta (merge metadata size)
        image-part (first (string/split full_text #"\{"))
        new-full-text (str image-part (pr-str new-meta))
        block (db/pull [:block/uuid block-id])
        value (:block/content block)
        new-value (string/replace value full_text new-full-text)]
    (save-block-aux! block new-value {})))

(defn- mark-last-input-time!
  [repo]
  (when repo
    (state/set-editor-last-input-time! repo (util/time-ms))
    (db/clear-repo-persistent-job! repo)))

(defonce *auto-save-timeout (atom nil))
(defn edit-box-on-change!
  [e block id]
  (let [value (util/evalue e)
        repo (or (:block/repo block)
                 (state/get-current-repo))]
    (state/set-edit-content! id value false)
    (when @*auto-save-timeout
      (js/clearTimeout @*auto-save-timeout))
    (mark-last-input-time! repo)
    (when-not
        (and
         (= (:db/id (:block/parent block))
            (:db/id (:block/page block)))            ; don't auto-save for page's properties block
         (get-in block [:block/properties :title]))
      (reset! *auto-save-timeout
              (js/setTimeout
               (fn []
                 (when (state/input-idle? repo)
                   (state/set-editor-op! :auto-save)
                   (save-current-block! {})
                   (state/set-editor-op! nil)))
               500)))))

(defn handle-last-input []
  (let [input           (state/get-input)
        pos             (cursor/pos input)
        last-input-char (util/nth-safe (.-value input) (dec pos))]

      ;; TODO: is it cross-browser compatible?
      ;; (not= (gobj/get native-e "inputType") "insertFromPaste")
    (if (= last-input-char (state/get-editor-command-trigger))
      (when (seq (get-matched-commands input))
        (reset! commands/*slash-caret-pos (cursor/get-caret-pos input))
        (reset! commands/*show-commands true)))

    (if (= last-input-char commands/angle-bracket)
      (when (seq (get-matched-block-commands input))
        (reset! commands/*angle-bracket-caret-pos (cursor/get-caret-pos input))
        (reset! commands/*show-block-commands true))
      nil)))

(defn block-on-chosen-handler
  [input id q format]
  (fn [chosen _click?]
    (state/set-editor-show-block-search! false)
    (let [uuid-string (str (:block/uuid chosen))]

      ;; block reference
      (insert-command! id
                       (util/format "((%s))" uuid-string)
                       format
                       {:last-pattern (str "((" (if @*selected-text "" q))
                        :end-pattern "))"
                        :postfix-fn   (fn [s] (util/replace-first "))" s ""))
                        :forward-pos 3})

      ;; Save it so it'll be parsed correctly in the future
      (set-block-property! (:block/uuid chosen)
                           :id
                           uuid-string)

      (when-let [input (gdom/getElement id)]
        (.focus input)))))

(defn block-non-exist-handler
  [input]
  (fn []
    (state/set-editor-show-block-search! false)
    (cursor/move-cursor-forward input 2)))

(defn get-block-tree-insert-pos-after-target
  "return [target-block sibling? delete-editing-block? editing-block]"
  ([target-block-id sibling?]
   (get-block-tree-insert-pos-after-target target-block-id sibling? nil))
  ([target-block-id sibling? editing-block]
   (when-let [target-block (db/pull target-block-id)]
     [target-block sibling? false (or editing-block target-block)])))

(defn- get-block-tree-insert-pos-at-point
  "return [target-block sibling? delete-editing-block? editing-block]"
  []
  (when-let [editing-block (db/pull (:db/id (state/get-edit-block)))]
    (let [input (gdom/getElement (state/get-edit-input-id))
          pos (cursor/pos input)
          value (:value (get-state))
          [fst-block-text snd-block-text] (compute-fst-snd-block-text value pos)
          parent (:db/id (:block/parent editing-block))
          parent-block (db/pull parent)
          left (:db/id (:block/left editing-block))
          left-block (db/pull left)
          [_ _ config] (state/get-editor-args)
          block-id (:block/uuid editing-block)
          block-self? (block-self-alone-when-insert? config block-id)
          has-children? (db/has-children? (state/get-current-repo)
                                          (:block/uuid editing-block))
          collapsed? (:collapsed (:block/properties editing-block))]
      (conj (match (mapv boolean [(seq fst-block-text) (seq snd-block-text)
                                  block-self? has-children? (= parent left) collapsed?])
              ;; when zoom at editing-block
              [_ _ true _ _ _]
              [editing-block false false]

              ;; insert after editing-block
              [true _ false true _ false]
              [editing-block false false]
              [true _ false true _ true]
              [editing-block true false]
              [true _ false false _ _]
              [editing-block true false]
              [false false false true _ false]
              [editing-block false false]
              [false false false true _ true]
              [editing-block true false]
              [false false false false _ _]
              [editing-block true true]

              ;; insert before editing-block
              [false true false _ true _]
              [parent-block false false]
              [false true false _ false _]
              [left-block true false])
            editing-block))))

(defn- paste-block-tree-at-point-edit-aux
  [uuid page exclude-properties format content-update-fn]
  (fn [block]
    (outliner-core/block
     (let [[new-content new-title]
           (if content-update-fn
             (let [new-content (content-update-fn (:block/content block))
                   new-title (or (->> (mldoc/->edn
                                       (str (case format
                                              :markdown "- "
                                              :org "* ")
                                            (if (seq (:block/title block)) "" "\n")
                                            new-content)
                                       (mldoc/default-config format))
                                      (ffirst)
                                      (second)
                                      (:title))
                                 (:block/title block))]
               [new-content new-title])
             [(:block/content block) (:block/title block)])
           new-content
           (->> new-content
                (property/remove-property format "id")
                (property/remove-property format "custom_id"))
           m (merge (dissoc block
                            :block/pre-block?
                            :block/uuid
                            :db/id
                            :block/left
                            :block/parent)
                    {:block/uuid uuid
                     :block/page (select-keys page [:db/id])
                     :block/format format
                     :block/properties (apply dissoc (:block/properties block)
                                         (concat [:id :custom_id :custom-id]
                                                 exclude-properties))
                     :block/meta (dissoc (:block/meta block) :start-pos :end-pos)
                     :block/content new-content
                     :block/title new-title
                     :block/path-refs (->> (cons (:db/id page) (:block/path-refs block))
                                           (remove nil?))})]
       m))))

(defn paste-block-vec-tree-at-target
  [tree exclude-properties {:keys [content-update-fn
                                   get-pos-fn
                                   page-block]
                            :as _opts}]
  (let [repo (state/get-current-repo)
        page (or page-block
                 (:block/page (db/entity (:db/id (state/get-edit-block)))))
        [target-block sibling? delete-editing-block? editing-block]
        ((or get-pos-fn get-block-tree-insert-pos-at-point))]
    (when target-block
      (let [target-block (outliner-core/block target-block)
            format (or (:block/format target-block) (state/get-preferred-format))
            new-block-uuids (atom #{})
            metadata-replaced-blocks
            (zip/root
             (loop [loc (zip/vector-zip tree)]
               (if (zip/end? loc)
                 loc
                 (if (vector? (zip/node loc))
                   (recur (zip/next loc))
                   (let [uuid (random-uuid)]
                     (swap! new-block-uuids (fn [acc uuid] (conj acc uuid)) uuid)
                     (recur (zip/next (zip/edit
                                       loc
                                       (paste-block-tree-at-point-edit-aux
                                        uuid page exclude-properties format content-update-fn)))))))))
            _ (when editing-block
                (let [editing-block (outliner-core/block editing-block)]
                  (outliner-core/save-node editing-block)))
            _ (outliner-core/insert-nodes metadata-replaced-blocks target-block sibling?)
            _ (when (and delete-editing-block? editing-block)
                (when-let [id (:db/id editing-block)]
                  (outliner-core/delete-node (outliner-core/block (db/pull id)) true)))
            new-blocks (db/pull-many repo '[*] (map (fn [id] [:block/uuid id]) @new-block-uuids))]
        (db/refresh! repo {:key :block/insert :data new-blocks})
        (last metadata-replaced-blocks)))))

(defn- tree->vec-tree
  "tree:
  [
  {
    :content 'this is a block',
    :properties {\"key\" \"value\" \"key2\" \"value2\"},
    :children [
      { :content 'this is child block' }
    ]
  },
  {
    :content 'this is sibling block'
  }
  ]"
  [tree]
  (into []
        (mapcat
         (fn [e]
           (let [e* (select-keys e [:content :properties])
                 children (:children e)]
             (if (seq children)
               [e* (tree->vec-tree (:children e))]
               [e*])))
         tree)))

(defn- vec-tree->vec-block-tree
  [tree format]
  (let [loc (zip/vector-zip tree)]
    (loop [loc loc]
      (if (zip/end? loc)
        (zip/root loc)
        (let [node (zip/node loc)]
          (if (vector? node)
            (recur (zip/next loc))
            (let [content (:content node)
                  props (into [] (:properties node))
                  content* (str (if (= :markdown format) "- " "* ")
                                (property/insert-properties format content props))
                  ast (mldoc/->edn content* (mldoc/default-config format))
                  blocks (block/extract-blocks ast content* true format)
                  fst-block (first blocks)]
              (assert fst-block "fst-block shouldn't be nil")
              (recur (zip/next (zip/replace loc fst-block))))))))))

(defn paste-block-tree-after-target
  [target-block-id sibling? tree format]
  (let [vec-tree (tree->vec-tree tree)
        block-tree (vec-tree->vec-block-tree vec-tree format)
        target-block (db/pull target-block-id)
        page-block (if (:block/name target-block) target-block
                       (db/entity (:db/id (:block/page (db/pull target-block-id)))))
        ;; sibling? = false, when target-block is a page-block
        sibling? (if (= target-block-id (:db/id page-block))
                   false
                   sibling?)]
    (paste-block-vec-tree-at-target
     block-tree []
     {:get-pos-fn #(get-block-tree-insert-pos-after-target target-block-id sibling?)
      :page-block page-block})))

(defn insert-template!
  ([element-id db-id]
   (insert-template! element-id db-id {}))
  ([element-id db-id opts]
   (when-let [db-id (if (integer? db-id)
                      db-id
                      (:db/id (db-model/get-template-by-name (name db-id))))]
     (let [repo (state/get-current-repo)
           block (db/entity db-id)
           format (:block/format block)
           block-uuid (:block/uuid block)
           template-including-parent? (not (false? (:template-including-parent (:block/properties block))))
           blocks (if template-including-parent? (db/get-block-and-children repo block-uuid) (db/get-block-children repo block-uuid))
           level-blocks (vals (blocks-with-level blocks))
           grouped-blocks (group-by #(= db-id (:db/id %)) level-blocks)
           root-block (or (first (get grouped-blocks true)) (assoc (db/pull db-id) :level 1))
           blocks-exclude-root (get grouped-blocks false)
           sorted-blocks (tree/sort-blocks blocks-exclude-root root-block)
           result-blocks (if template-including-parent? sorted-blocks (drop 1 sorted-blocks))
           tree (blocks-vec->tree result-blocks)]
       (when element-id
         (insert-command! element-id "" format {}))
       (let [opts (merge
                   {:content-update-fn (fn [content]
                                         (->> content
                                              (property/remove-property format "template")
                                              (property/remove-property format "template-including-parent")
                                              template/resolve-dynamic-template!))}
                   opts)
             last-block (paste-block-vec-tree-at-target tree [:id :template :template-including-parent] opts)]
         (clear-when-saved!)
         (db/refresh! repo {:key :block/insert :data [(db/pull db-id)]})
         (let [block (if (tree/satisfied-inode? last-block)
                       (:data last-block)
                       (:data (last (flatten last-block))))]
           (edit-block! block :max (:block/uuid block))))))))

(defn template-on-chosen-handler
  [element-id]
  (fn [[_template db-id] _click?]
    (insert-template! element-id db-id)))

(defn parent-is-page?
  [{{:block/keys [parent page]} :data :as node}]
  {:pre [(tree/satisfied-inode? node)]}
  (= parent page))

(defn outdent-on-enter
  [node]
  (when-not (parent-is-page? node)
    (let [parent-node (tree/-get-parent node)]
      (outliner-core/move-subtree node parent-node true)))
  (let [repo (state/get-current-repo)]
    (db/refresh! repo {:key :block/change :data [(:data node)]})))

(defn- last-top-level-child?
  [{:keys [id]} current-node]
  (when id
    (when-let [entity (if (util/uuid-string? (str id))
                        (db/entity [:block/uuid (uuid id)])
                        (db/entity [:block/name (string/lower-case id)]))]
      (= (:block/uuid entity) (tree/-get-parent-id current-node)))))

(defn- insert
  [insertion]
  (when-not (auto-complete?)
    (let [^js input (state/get-input)
          selected-start (gobj/get input "selectionStart")
          selected-end (gobj/get input "selectionEnd")
          value (.-value input)
          s1 (subs value 0 selected-start)
          s2 (subs value selected-end)]
      (state/set-edit-content! (state/get-edit-input-id)
                               (str s1 insertion s2))
      (cursor/move-cursor-to input (+ selected-start (count insertion))))))

(defn- keydown-new-line
  []
  (insert "\n"))

(declare delete-and-update)

(defn- dwim-in-properties
  [state]
  (when-not (auto-complete?)
    (let [{:keys [block]} (get-state)]
      (when block
        (let [input (state/get-input)
              content (gobj/get input "value")
              format (:block/format (:block (get-state)))
              property-key (:raw-content (thingatpt/property-key-at-point input))
              org? (= format :org)
              move-to-pos (if org? 2 3)]
          (if org?
            (cond
              (and property-key (not= property-key ""))
              (case property-key
                ;; When cursor in "PROPERTIES", add :|: in a new line and move cursor to |
                "PROPERTIES"
                (do (cursor/move-cursor-to-line-end input)
                    (insert "\n:: ")
                    (cursor/move-cursor-backward input move-to-pos))
                ;; When cursor in "END", new block (respect the previous enter behavior)
                "END"
                (do
                  (cursor/move-cursor-to-end input)
                  (insert-new-block! state))
                ;; cursor in other positions of :ke|y: or ke|y::, move to line end for inserting value.
                (if (property/property-key-exist? format content property-key)
                  (notification/show!
                   [:p.content
                    (util/format "Property key \"%s\" already exists!" property-key)]
                   :error)
                  (cursor/move-cursor-to-end input)))

              ;; when cursor in empty property key
              (and property-key (= property-key ""))
              (do (delete-and-update
                   input
                   (cursor/line-beginning-pos input)
                   (inc (cursor/line-end-pos input)))
                  (property/goto-properties-end format input)
                  (cursor/move-cursor-to-line-end input))
              :else
              ;;When cursor in other place of PROPERTIES drawer, add :|: in a new line and move cursor to |
              (do
                (insert "\n:: ")
                (cursor/move-cursor-backward input move-to-pos)))
            (insert "\n")))))))

(defn- keydown-new-block
  [state]
  (when-not (auto-complete?)
    (let [{:keys [block config]} (get-state)]
      (when block
        (let [input (state/get-input)
              content (gobj/get input "value")
              pos (cursor/pos input)
              current-node (outliner-core/block block)
              has-right? (-> (tree/-get-right current-node)
                             (tree/satisfied-inode?))
              thing-at-point ;intern is not supported in cljs, need a more elegant solution
              (or (when (thingatpt/get-setting :admonition&src?)
                    (thingatpt/admonition&src-at-point input))
                  (when (thingatpt/get-setting :markup?)
                    (thingatpt/markup-at-point input))
                  (when (thingatpt/get-setting :block-ref?)
                    (thingatpt/block-ref-at-point input))
                  (when (thingatpt/get-setting :page-ref?)
                    (thingatpt/page-ref-at-point input))
                  (when (thingatpt/get-setting :properties?)
                    (thingatpt/properties-at-point input))
                  (when (thingatpt/get-setting :list?)
                    (thingatpt/list-item-at-point input)))]
          (cond
            thing-at-point
            (case (:type thing-at-point)
              "markup" (let [right-bound (:bounds thing-at-point)]
                         (cursor/move-cursor-to
                          input
                          (+ (string/index-of content right-bound pos)
                             (count right-bound))))
              "admonition-block" (keydown-new-line)
              "source-block" (keydown-new-line)
              "block-ref" (open-block-in-sidebar! (:link thing-at-point))
              "page-ref" (do
                           (insert-first-page-block-if-not-exists! (:link thing-at-point))
                           (route-handler/redirect-to-page! (:link thing-at-point)))
              "list-item"
              (let [{:keys [full-content indent bullet checkbox ordered _]} thing-at-point
                    next-bullet (if ordered
                                  (str (inc (cljs.reader/read-string bullet)) ".")
                                  bullet)
                    checkbox (when checkbox "[ ] ")]
                (if (= (count full-content)
                       (+ (if ordered (+ (count bullet) 2) 2) (when checkbox (count checkbox))))
                  (delete-and-update input (cursor/line-beginning-pos input) (cursor/line-end-pos input))
                  (do (cursor/move-cursor-to-line-end input)
                      (insert (str "\n" indent next-bullet " " checkbox)))))
              "properties-drawer"
              (dwim-in-properties state))

            (and
             (string/blank? content)
             (not has-right?)
             (not (last-top-level-child? config current-node)))
            (outdent-on-enter current-node)

            :else
            (profile
             "Insert block"
             (insert-new-block! state))))))))

(defn keydown-new-block-handler [state e]
  (if (state/doc-mode-enter-for-new-line?)
    (keydown-new-line)
    (do
      (.preventDefault e)
      (keydown-new-block state))))

(defn keydown-new-line-handler [state e]
  (if (state/doc-mode-enter-for-new-line?)
    (keydown-new-block state)
    (do
      (.preventDefault e)
      (keydown-new-line))))

(defn- select-first-last
  "Select first or last block in viewpoint"
  [direction]
  (let [f (case direction :up last :down first)
        block (->> (util/get-blocks-noncollapse)
                   (f))]
    (when block
      (.scrollIntoView block #js {:behavior "smooth" :block "center"})
      (state/exit-editing-and-set-selected-blocks! [block]))))

(defn- select-up-down [direction]
  (let [selected (first (state/get-selection-blocks))
        f (case direction
            :up util/get-prev-block-non-collapsed
            :down util/get-next-block-non-collapsed)
        sibling-block (f selected)]
    (when (and sibling-block (dom/attr sibling-block "blockid"))
      (.scrollIntoView sibling-block #js {:behavior "smooth" :block "center"})
      (state/exit-editing-and-set-selected-blocks! [sibling-block]))))

(defn- move-cross-boundrary-up-down
  [direction]
  (let [input (state/get-input)
        line-pos (util/get-first-or-last-line-pos input)
        repo (state/get-current-repo)
        f (case direction
            :up util/get-prev-block-non-collapsed
            :down util/get-next-block-non-collapsed)
        sibling-block (f (gdom/getElement (state/get-editing-block-dom-id)))
        {:block/keys [uuid content format]} (state/get-edit-block)]
    (when sibling-block
      (when-let [sibling-block-id (dom/attr sibling-block "blockid")]
        (let [value (state/get-edit-content)]
          (when (not= (clean-content! format content)
                      (string/trim value))
            (save-block! repo uuid value)))

        (let [new-id (string/replace (gobj/get sibling-block "id") "ls-block" "edit-block")
              new-uuid (cljs.core/uuid sibling-block-id)
              block (db/pull repo '[*] [:block/uuid new-uuid])]
          (edit-block! block
                       [direction line-pos]
                       new-id))))))

(defn keydown-up-down-handler
  [direction]
  (let [input (state/get-input)
        selected-start (.-selectionStart input)
        selected-end (.-selectionEnd input)
        up? (= direction :up)
        down? (= direction :down)]
    (cond
      (not= selected-start selected-end)
      (if up?
        (cursor/move-cursor-to input selected-start)
        (cursor/move-cursor-to input selected-end))

      (or (and up? (cursor/textarea-cursor-first-row? input))
          (and down? (cursor/textarea-cursor-last-row? input)))
      (move-cross-boundrary-up-down direction)

      :else
      (if up?
        (cursor/move-cursor-up input)
        (cursor/move-cursor-down input)))))

(defn- move-to-block-when-cross-boundrary
  [direction]
  (let [up? (= :left direction)
        pos (if up? :max 0)
        {:block/keys [format uuid] :as block} (state/get-edit-block)
        id (state/get-edit-input-id)
        repo (state/get-current-repo)
        f (if up? util/get-prev-block-non-collapsed util/get-next-block-non-collapsed)
        sibling-block (f (gdom/getElement (state/get-editing-block-dom-id)))]
    (when sibling-block
      (when-let [sibling-block-id (dom/attr sibling-block "blockid")]
        (let [content (:block/content block)
              value (state/get-edit-content)]
          (when (not= (clean-content! format content)
                      (string/trim value))
            (save-block! repo uuid value)))
        (let [block (db/pull repo '[*] [:block/uuid (cljs.core/uuid sibling-block-id)])]
          (edit-block! block pos id))))))

(defn keydown-arrow-handler
  [direction]
  (let [input (state/get-input)
        element js/document.activeElement
        selected-start (.-selectionStart input)
        selected-end (.-selectionEnd input)
        left? (= direction :left)
        right? (= direction :right)]
    (when (= input element)
      (cond
        (not= selected-start selected-end)
        (if left?
          (cursor/move-cursor-to input selected-start)
          (cursor/move-cursor-to input selected-end))

        (or (and left? (cursor/start? input))
            (and right? (cursor/end? input)))
        (move-to-block-when-cross-boundrary direction)

        :else
        (if left?
          (cursor/move-cursor-backward input)
          (cursor/move-cursor-forward input))))))

(defn- delete-and-update [^js input start end]
  (.setRangeText input "" start end)
  (state/set-edit-content! (state/get-edit-input-id) (.-value input)))

(defn- delete-concat [current-block]
  (let [input-id (state/get-edit-input-id)
        ^js input (state/get-input)
        current-pos (cursor/pos input)
        value (gobj/get input "value")
        repo (state/get-current-repo)
        right (outliner-core/get-right-node (outliner-core/block current-block))
        current-block-has-children? (db/has-children? repo (:block/uuid current-block))
        collapsed? (:collapsed (:block/properties current-block))
        first-child (:data (tree/-get-down (outliner-core/block current-block)))
        next-block (if (or collapsed? (not current-block-has-children?))
                     (:data right)
                     first-child)]
    (cond
      (and collapsed? right (db/has-children? repo (tree/-get-id right)))
      nil

      (and (not collapsed?) first-child (db/has-children? repo (:block/uuid first-child)))
      nil

      :else
      (do
        (delete-block-aux! next-block false)
        (state/set-edit-content! input-id (str value "" (:block/content next-block)))
        (cursor/move-cursor-to input current-pos)))))

(defn keydown-delete-handler
  [e]
  (let [^js input (state/get-input)
        current-pos (cursor/pos input)
        value (gobj/get input "value")
        end? (= current-pos (count value))
        current-block (state/get-edit-block)
        selected-start (gobj/get input "selectionStart")
        selected-end (gobj/get input "selectionEnd")]
    (when current-block
      (cond
        (not= selected-start selected-end)
        (delete-and-update input selected-start selected-end)

        (and end? current-block)
        (delete-concat current-block)

        :else
        (delete-and-update input current-pos (inc current-pos))))))

(defn keydown-backspace-handler
  [cut? e]
  (let [^js input (state/get-input)
        id (state/get-edit-input-id)
        current-pos (cursor/pos input)
        value (gobj/get input "value")
        deleted (and (> current-pos 0)
                     (util/nth-safe value (dec current-pos)))
        selected-start (gobj/get input "selectionStart")
        selected-end (gobj/get input "selectionEnd")
        block-id (:block/uuid (state/get-edit-block))
        page (state/get-current-page)
        repo (state/get-current-repo)]
    (mark-last-input-time! repo)
    (cond
      (not= selected-start selected-end)
      (do
        (util/stop e)
        (when cut?
          (js/document.execCommand "copy"))
        (delete-and-update input selected-start selected-end))

      (and (zero? current-pos)
           ;; not the top block in a block page
           (not (and page
                     (util/uuid-string? page)
                     (= (medley/uuid page) block-id))))
      (do
        (util/stop e)
        (delete-block! repo false))

      (and (> current-pos 1)
           (= (util/nth-safe value (dec current-pos)) (state/get-editor-command-trigger)))
      (do
        (util/stop e)
        (reset! *slash-caret-pos nil)
        (reset! *show-commands false)
        (delete-and-update input (dec current-pos) current-pos))

      (and (> current-pos 1)
           (= (util/nth-safe value (dec current-pos)) commands/angle-bracket))
      (do
        (util/stop e)
        (reset! *angle-bracket-caret-pos nil)
        (reset! *show-block-commands false)
        (delete-and-update input (dec current-pos) current-pos))

      ;; pair
      (and
       deleted
       (contains?
        (set (keys delete-map))
        deleted)
       (>= (count value) (inc current-pos))
       (= (util/nth-safe value current-pos)
          (get delete-map deleted)))

      (do
        (util/stop e)
        (commands/delete-pair! id)
        (cond
          (and (= deleted "[") (state/get-editor-show-page-search?))
          (state/set-editor-show-page-search! false)

          (and (= deleted "(") (state/get-editor-show-block-search?))
          (state/set-editor-show-block-search! false)

          :else
          nil))

      ;; deleting hashtag
      (and (= deleted "#") (state/get-editor-show-page-search-hashtag?))
      (do
        (state/set-editor-show-page-search-hashtag! false)
        (delete-and-update input (dec current-pos) current-pos))

      ;; just delete
      :else
      (do
        (util/stop e)
        (delete-and-update input (dec current-pos) current-pos)))))

(defn indent-outdent
  [indent?]
  (state/set-editor-op! :indent-outdent)
  (let [{:keys [block]} (get-state)]
    (when block
      (let [current-node (outliner-core/block block)]
        (outliner-core/indent-outdent-nodes [current-node] indent?)
        (let [repo (state/get-current-repo)]
          (db/refresh! repo
                       {:key :block/change :data [(:data current-node)]}))))
    (state/set-editor-op! :nil)))

(defn keydown-tab-handler
  [direction]
  (fn [e]
    (cond
      (state/editing?)
      (let [input (state/get-input)
            pos (cursor/pos input)]
        (when (and (not (state/get-editor-show-input))
                   (not (state/get-editor-show-date-picker?))
                   (not (state/get-editor-show-template-search?)))
          (util/stop e)
          (indent-outdent (not (= :left direction)))
          (and input pos
               (when-let [input (state/get-input)]
                 (cursor/move-cursor-to input pos)))))

      (state/selection?)
      (do
        (util/stop e)
        (on-tab direction))

      :else nil)))

(defn keydown-not-matched-handler
  [format]
  (fn [e _key-code]
    (let [input-id (state/get-edit-input-id)
          input (state/get-input)
          key (gobj/get e "key")
          value (gobj/get input "value")
          ctrlKey (gobj/get e "ctrlKey")
          metaKey (gobj/get e "metaKey")
          pos (cursor/pos input)]
      (cond
        (or ctrlKey metaKey)
        nil

        (and (= key "#")
             (and
              (> pos 0)
              (= "#" (util/nth-safe value (dec pos)))))
        (state/set-editor-show-page-search-hashtag! false)

        (and
         (contains? (set/difference (set (keys reversed-autopair-map))
                                    #{"`"})
                    key)
         (= (get-current-input-char input) key))
        (do
          (util/stop e)
          (cursor/move-cursor-forward input))

        (and (autopair-when-selected key) (string/blank? (util/get-selected-text)))
        nil

        (contains? (set (keys autopair-map)) key)
        (do
          (util/stop e)
          (autopair input-id key format nil)
          (cond
            (surround-by? input "[[" "]]")
            (do
              (commands/handle-step [:editor/search-page])
              (reset! commands/*slash-caret-pos (cursor/get-caret-pos input)))
            (surround-by? input "((" "))")
            (do
              (commands/handle-step [:editor/search-block :reference])
              (reset! commands/*slash-caret-pos (cursor/get-caret-pos input)))
            :else
            (reset! commands/*show-commands false)))

        (or
         (surround-by? input "#" " ")
         (surround-by? input "#" :end)
         (= key "#"))
        (do
          (commands/handle-step [:editor/search-page-hashtag])
          (state/set-last-pos! (cursor/pos input))
          (reset! commands/*slash-caret-pos (cursor/get-caret-pos input)))

        (let [sym "$"]
          (and (= key sym)
               (>= (count value) 1)
               (> pos 0)
               (= (nth value (dec pos)) sym)
               (if (> (count value) pos)
                 (not= (nth value pos) sym)
                 true)))
        (commands/simple-insert! input-id "$$" {:backward-pos 2})

        (let [sym "^"]
          (and (= key sym)
               (>= (count value) 1)
               (> pos 0)
               (= (nth value (dec pos)) sym)
               (if (> (count value) pos)
                 (not= (nth value pos) sym)
                 true)))
        (commands/simple-insert! input-id "^^" {:backward-pos 2})

        :else
        nil))))

;; key up
(defn keyup-handler
  [state input input-id search-timeout]
  (fn [e key-code]
    (let [k (gobj/get e "key")
          format (:format (get-state))
          current-pos (cursor/pos input)
          value (gobj/get input "value")
          c (util/nth-safe value (dec current-pos))]
      (when-not (state/get-editor-show-input)
        (when (and (= "【" c (util/nth-safe value (dec (dec current-pos))))
                   (> current-pos 0))
          (commands/handle-step [:editor/input "[[]]" {:last-pattern "【【"
                                                       :backward-pos 2}])
          (commands/handle-step [:editor/search-page])
          (reset! commands/*slash-caret-pos (cursor/get-caret-pos input)))

        (when (and (= "（" c (util/nth-safe value (dec (dec current-pos))))
                   (> current-pos 0))
          (commands/handle-step [:editor/input "(())" {:last-pattern "（（"
                                                       :backward-pos 2}])
          (commands/handle-step [:editor/search-block :reference])
          (reset! commands/*slash-caret-pos (cursor/get-caret-pos input)))

        (when (and (= "〈" c)
                   (= "《" (util/nth-safe value (dec (dec current-pos))))
                   (> current-pos 0))
          (commands/handle-step [:editor/input commands/angle-bracket {:last-pattern "《〈"
                                                                       :backward-pos 0}])
          (reset! commands/*angle-bracket-caret-pos (cursor/get-caret-pos input))
          (reset! commands/*show-block-commands true))

        (when (= c " ")
          (when (or (= (util/nth-safe value (dec (dec current-pos))) "#")
                    (not (state/get-editor-show-page-search?))
                    (and (state/get-editor-show-page-search?)
                         (not= (util/nth-safe value current-pos) "]")))
            (state/set-editor-show-page-search-hashtag! false)))

        (when (and @*show-commands (not= key-code 191)) ; not /   TODO: is this the .charCodeAt or the event code?
          (let [matched-commands (get-matched-commands input)]
            (if (seq matched-commands)
              (do
                (reset! *show-commands true)
                (reset! commands/*matched-commands matched-commands))
              (reset! *show-commands false))))
        (when (and @*show-block-commands (not= key-code 188)) ; not <
          (let [matched-block-commands (get-matched-block-commands input)]
            (if (seq matched-block-commands)
              (cond
                (= key-code 9)       ;tab
                (when @*show-block-commands
                  (util/stop e)
                  (insert-command! input-id
                                   (last (first matched-block-commands))
                                   format
                                   {:last-pattern commands/angle-bracket}))

                :else
                (reset! commands/*matched-block-commands matched-block-commands))
              (reset! *show-block-commands false))))
        (when (nil? @search-timeout)
          (close-autocomplete-if-outside input))))))

(defn editor-on-click!
  [id]
  (fn [_e]
    (let [input (gdom/getElement id)]
      (close-autocomplete-if-outside input))))

(defn editor-on-change!
  [block id search-timeout]
  (fn [e]
    (if (state/sub :editor/show-block-search?)
      (let [blocks-count (or (db/blocks-count) 0)
            timeout (if (> blocks-count 2000) 300 100)]
        (when @search-timeout
          (js/clearTimeout @search-timeout))
        (reset! search-timeout
                (js/setTimeout
                 #(edit-box-on-change! e block id)
                 timeout)))
      (edit-box-on-change! e block id))))

(defn- get-current-page-format
  []
  (when-let [page (state/get-current-page)]
    (db/get-page-format page)))

(defn blocks->tree-by-level
  [blocks]
  (let [min-level (apply min (mapv :block/level blocks))
        prefix-level (if (> min-level 1) (- min-level 1) 0)]
    (->> blocks
         (mapv #(assoc % :level (- (:block/level %) prefix-level)))
         (blocks-vec->tree))))

(defn- paste-text-parseable
  [format text]
  (let [tree (->>
              (block/extract-blocks
               (mldoc/->edn text (mldoc/default-config format)) text true format))
        min-level (apply min (mapv :block/level tree))
        prefix-level (if (> min-level 1) (- min-level 1) 0)
        tree* (->> tree
                   (mapv #(assoc % :level (- (:block/level %) prefix-level)))
                   (blocks-vec->tree))]
    (paste-block-vec-tree-at-target tree* [] nil)))

(defn- paste-segmented-text
  [format text]
  (let [paragraphs (string/split text #"(?:\r?\n){2,}")
        updated-paragraphs
        (string/join "\n"
                     (mapv (fn [p] (->> (string/trim p)
                                        ((fn [p]
                                           (if (util/safe-re-find (if (= format :org)
                                                                    #"\s*\*+\s+"
                                                                    #"\s*-\s+") p)
                                             p
                                             (str (if (= format :org) "* " "- ") p))))))
                           paragraphs))]
    (paste-text-parseable format updated-paragraphs)))

(defn- paste-text
  [text e]
  (let [copied-blocks (state/get-copied-blocks)
        copied-block-tree (:copy/block-tree copied-blocks)]
    (if (and
         (:copy/content copied-blocks)
         (not (string/blank? text))
         (= (string/replace (string/trim text) "\r" "")
            (string/replace (string/trim (:copy/content copied-blocks)) "\r" "")))
      (do
        ;; copy from logseq internally
        (paste-block-vec-tree-at-target copied-block-tree [] nil)
        (util/stop e))

      (do
        ;; from external
        (let [format (or (db/get-page-format (state/get-current-page)) :markdown)]
          (match [format
                  (nil? (util/safe-re-find #"(?m)^\s*(?:[-+*]|#+)\s+" text))
                  (nil? (util/safe-re-find #"(?m)^\s*\*+\s+" text))
                  (nil? (util/safe-re-find #"(?:\r?\n){2,}" text))]
            [:markdown false _ _]
            (do
              (paste-text-parseable format text)
              (util/stop e))

            [:org _ false _]
            (do
              (paste-text-parseable format text)
              (util/stop e))

            [:markdown true _ false]
            (do
              (paste-segmented-text format text)
              (util/stop e))

            [:markdown true _ true]
            (do)

            [:org _ true false]
            (do
              (paste-segmented-text format text)
              (util/stop e))
            [:org _ true true]
            (do)))))))

(defn editor-on-paste!
  [id]
  (fn [e]
    (state/set-state! :editor/on-paste? true)
    (let [text (.getData (gobj/get e "clipboardData") "text")]
      (if-not (string/blank? text)
        (paste-text text e)
        (let [_handled
              (let [clipboard-data (gobj/get e "clipboardData")
                    files (.-files clipboard-data)]
                (when-let [file (first files)]
                  (when-let [block (state/get-edit-block)]
                    (upload-asset id #js[file] (:block/format block) *asset-uploading? true))))]
          (util/stop e))))))

(defn- cut-blocks-and-clear-selections!
  [copy?]
  (cut-selection-blocks copy?)
  (clear-selection!))

(defn shortcut-copy-selection
  [_e]
  (copy-selection-blocks))

(defn shortcut-cut-selection
  [e]
  (util/stop e)
  (cut-blocks-and-clear-selections! true))

(defn shortcut-delete-selection
  [e]
  (util/stop e)
  (cut-blocks-and-clear-selections! false))

;; credits to @pengx17
(defn- copy-current-block-ref
  []
  (when-let [current-block (state/get-edit-block)]
    (when-let [block-id (:block/uuid current-block)]
      (copy-block-ref! block-id #(str "((" % "))"))
      (notification/show!
       [:div
        [:span.mb-1.5 "Block ref copied!"]
        [:div [:code.whitespace-nowrap (str "((" block-id "))")]]]
       :success true
       ;; use uuid to make sure there is only one toast a time
       (str "copied-block-ref:" block-id)))))

(defn shortcut-copy
  "shortcut copy action:
  * when in selection mode, copy selected blocks
  * when in edit mode but no text selected, copy current block ref
  * when in edit mode with text selected, copy selected text as normal"
  [e]
  (when-not (auto-complete?)
    (cond
      (state/selection?)
      (shortcut-copy-selection e)

      (state/editing?)
      (let [input (state/get-input)
            selected-start (.-selectionStart input)
            selected-end (.-selectionEnd input)]
        (if (= selected-start selected-end)
          (copy-current-block-ref)
          (js/document.execCommand "copy")))

      :else
      (js/document.execCommand "copy"))))

(defn shortcut-cut
  "shortcut cut action:
  * when in selection mode, cut selected blocks
  * when in edit mode with text selected, cut selected text
  * otherwise same as delete shortcut"
  [e]
  (cond
    (state/selection?)
    (shortcut-cut-selection e)

    (state/editing?)
    (keydown-backspace-handler true e)))

(defn delete-selection
  [e]
  (when (state/selection?)
    (shortcut-delete-selection e)))

(defn editor-delete
  [_state e]
  (when (state/editing?)
    (keydown-delete-handler e)))

(defn editor-backspace
  [_state e]
  (when (state/editing?)
    (keydown-backspace-handler false e)))

(defn shortcut-up-down [direction]
  (fn [e]
    (when-not (auto-complete?)
      (util/stop e)
      (cond
        (state/editing?)
        (keydown-up-down-handler direction)

        (and (state/selection?) (== 1 (count (state/get-selection-blocks))))
        (select-up-down direction)

        :else
        (select-first-last direction)))))

(defn open-selected-block!
  [direction e]
  (when-let [block-id (some-> (state/get-selection-blocks)
                              first
                              (dom/attr "blockid")
                              medley/uuid)]
    (util/stop e)
    (let [block    {:block/uuid block-id}
          block-id (-> (state/get-selection-blocks)
                       first
                       (gobj/get "id")
                       (string/replace "ls-block" "edit-block"))
          left?    (= direction :left)]
      (edit-block! block
                   (if left? 0 :max)
                   block-id))))

(defn shortcut-left-right [direction]
  (fn [e]
    (when-not (auto-complete?)
      (cond
        (state/editing?)
        (do
          (util/stop e)
          (keydown-arrow-handler direction))

        (and (state/selection?) (== 1 (count (state/get-selection-blocks))))
        (do
          (util/stop e)
          (open-selected-block! direction e))

        :else
        nil))))

(defn clear-block-content! []
  (save-current-block! {:force? true})
  (state/set-edit-content! (state/get-edit-input-id) ""))

(defn kill-line-before! []
  (save-current-block! {:force? true})
  (util/kill-line-before! (state/get-input)))

(defn kill-line-after! []
  (save-current-block! {:force? true})
  (util/kill-line-after! (state/get-input)))

(defn beginning-of-block []
  (cursor/move-cursor-to (state/get-input) 0))

(defn end-of-block []
  (cursor/move-cursor-to-end (state/get-input)))

(defn cursor-forward-word []
  (cursor/move-cursor-forward-by-word (state/get-input)))

(defn cursor-backward-word []
  (cursor/move-cursor-backward-by-word (state/get-input)))

(defn backward-kill-word []
  (let [input (state/get-input)]
    (save-current-block! {:force? true})
    (util/backward-kill-word input)
    (state/set-edit-content! (state/get-edit-input-id) (.-value input))))

(defn forward-kill-word []
  (let [input (state/get-input)]
    (save-current-block! {:force? true})
    (util/forward-kill-word input)
    (state/set-edit-content! (state/get-edit-input-id) (.-value input))))

(defn all-blocks-with-level
  "Return all blocks associated with correct level
   if :collapse? true, return without any collapsed children
   for example:
   - a
    - b (collapsed)
     - c
     - d
    - e
   return:
    blocks
    [{:block a :level 1}
     {:block b :level 2}
     {:block e :level 2}]"
  [{:keys [collapse?] :or {collapse? false}}]
  (when-let [page (or (state/get-current-page)
                      (date/today))]
    (->>
     (-> page
         (db/get-page-blocks-no-cache)
         (tree/blocks->vec-tree page))

     (#(if collapse?
         (w/postwalk
          (fn [x]
            (if (and (map? x) (-> x :block/properties :collapsed))
              (assoc x :block/children []) x)) %) %))

     (mapcat (fn [x] (tree-seq map? :block/children x)))

     (map (fn [x] (dissoc x :block/children))))))

(defn collapsable? [block-id]
  (if-let [block (db-model/get-block-by-uuid block-id)]
    (and
     (nil? (-> block :block/properties :collapsed))
     (or (not-empty (:block/body block))
         (db-model/has-children? block-id)))
    false))

(defn collapse-block! [block-id]
  (when (collapsable? block-id)
    (set-block-property! block-id :collapsed true)))

(defn expand-block! [block-id]
  (remove-block-property! block-id :collapsed))

(defn expand!
  [e]
  (util/stop e)
  (cond
    (state/editing?)
    (when-let [block-id (:block/uuid (state/get-edit-block))]
      (expand-block! block-id))

    (state/selection?)
    (do
      (->> (get-selected-blocks-with-children)
           (map (fn [dom]
                  (-> (dom/attr dom "blockid")
                      medley/uuid
                      expand-block!)))
           doall)
      (clear-selection!))

    :else
    ;; expand one level
    (let [blocks-with-level (all-blocks-with-level {})
          max-level (or (apply max (map :block/level blocks-with-level)) 99)]
      (loop [level 1]
        (if (> level max-level)
          nil
          (let [blocks-to-expand (->> blocks-with-level
                                      (filter (fn [b] (= (:block/level b) level)))
                                      (filter (fn [{:block/keys [properties]}]
                                                (contains? properties :collapsed))))]
            (if (empty? blocks-to-expand)
              (recur (inc level))
              (doseq [{:block/keys [uuid]} blocks-to-expand]
                (expand-block! uuid)))))))))

(defn collapse!
  [e]
  (util/stop e)
  (cond
    (state/editing?)
    (when-let [block-id (:block/uuid (state/get-edit-block))]
      (collapse-block! block-id))

    (state/selection?)
    (do
      (->> (get-selected-blocks-with-children)
           (map (fn [dom]
                  (-> (dom/attr dom "blockid")
                      medley/uuid
                      collapse-block!)))
           doall)
      (clear-selection!))

    :else
    ;; collapse by one level from outside
    (let [blocks-with-level
          (all-blocks-with-level {:collapse? true})
          max-level (or (apply max (map :block/level blocks-with-level)) 99)]
      (loop [level max-level]
        (if (zero? level)
          nil
          (let [blocks-to-collapse
                (->> blocks-with-level
                     (filter (fn [b] (= (:block/level b) level)))
                     (filter (fn [b] (collapsable? (:block/uuid b)))))]
            (if (empty? blocks-to-collapse)
              (recur (dec level))
              (doseq [{:block/keys [uuid]} blocks-to-collapse]
                (collapse-block! uuid)))))))))

(defn- collapse-all!
  []
  (let [blocks-to-collapse
        (->> (all-blocks-with-level {:collapse? true})
             (filter (fn [b] (collapsable? (:block/uuid b)))))]
    (when (seq blocks-to-collapse)
      (doseq [{:block/keys [uuid]} blocks-to-collapse]
        (collapse-block! uuid)))))

(defn- expand-all!
  []
  (->> (all-blocks-with-level {})
       (filter (fn [b] (-> b :block/properties :collapsed)))
       (map (comp expand-block! :block/uuid))
       doall))

(defn toggle-open! []
  (let [all-collapsed?
        (->> (all-blocks-with-level {:collapse? true})
             (filter (fn [b] (collapsable? (:block/uuid b))))
             (empty?))]
    (if all-collapsed?
      (expand-all!)
      (collapse-all!))))

(defn select-all-blocks!
  []
  (if-let [current-input-id (state/get-edit-input-id)]
    (let [input (gdom/getElement current-input-id)
          blocks-container (util/rec-get-blocks-container input)
          blocks (dom/by-class blocks-container "ls-block")]
      (state/exit-editing-and-set-selected-blocks! blocks))
    (->> (all-blocks-with-level {:collapse? true})
         (map (comp gdom/getElementByClass str :block/uuid))
         state/exit-editing-and-set-selected-blocks!)))

(defn escape-editing
  ([]
   (escape-editing true))
  ([select?]
   (when (state/editing?)
     (if select?
       (->> (:block/uuid (state/get-edit-block))
            select-block!)
       (state/clear-edit!)))))

(defn replace-block-reference-with-content-at-point
  []
  (when-let [{:keys [content start end]} (thingatpt/block-ref-at-point)]
    (let [block-ref-id (subs content 2 (- (count content) 2))]
      (when-let [block (db/pull [:block/uuid (uuid block-ref-id)])]
        (let [block-content (:block/content block)
              format (or (:block/format block) :markdown)
              block-content-without-prop (-> (property/remove-properties format block-content)
                                             (drawer/remove-logbook))]
          (when-let [input (state/get-input)]
            (when-let [current-block-content (gobj/get input "value")]
              (let [block-content* (str (subs current-block-content 0 start)
                                        block-content-without-prop
                                        (subs current-block-content end))]
                (state/set-block-content-and-last-pos! input block-content* 1)))))))))


(defn paste-text-in-one-block-at-point
  []
  (utils/getClipText
   (fn [clipboard-data]
     (when-let [_ (state/get-input)]
       (state/append-current-edit-content! clipboard-data)))
   (fn [error]
     (js/console.error error))))

(defn copy-current-ref
  [block-id]
  (when block-id
    (util/copy-to-clipboard! (util/format "((%s))" (str block-id)))))

(defn delete-current-ref!
  [block ref-id]
  (when (and block ref-id)
    (let [match (re-pattern (str "\\s?" (util/format "\\(\\(%s\\)\\)" (str ref-id))))
          content (string/replace-first (:block/content block) match "")]
      (save-block! (state/get-current-repo)
                   (:block/uuid block)
                   content))))

(defn replace-ref-with-text!
  [block ref-id]
  (when (and block ref-id)
    (let [match (util/format "((%s))" (str ref-id))
          ref-block (db/entity [:block/uuid ref-id])
          block-ref-content (->> (or (:block/content ref-block)
                                     "")
                                 (property/remove-built-in-properties (:block/format ref-block))
                                 (drawer/remove-logbook))
          content (string/replace-first (:block/content block) match
                                        block-ref-content)]
      (save-block! (state/get-current-repo)
                   (:block/uuid block)
                   content))))

(defn replace-ref-with-embed!
  [block ref-id]
  (when (and block ref-id)
    (let [match (util/format "((%s))" (str ref-id))
          content (string/replace-first (:block/content block) match
                                        (util/format "{{embed ((%s))}}"
                                                     (str ref-id)))]
      (save-block! (state/get-current-repo)
                   (:block/uuid block)
                   content))))<|MERGE_RESOLUTION|>--- conflicted
+++ resolved
@@ -1877,14 +1877,9 @@
       :markdown (util/format "![%s](%s)" label link)
       :org (util/format "[[%s]]"))))
 
-<<<<<<< HEAD
-(defn handle-command-input [command id format m pos]
+(defn handle-command-input [command id format m]
   ;; TODO: Add error handling for when user doesn't provide a required field.
   ;; (The current behavior is to just revert back to the editor.)
-=======
-(defn handle-command-input
-  [command id format m]
->>>>>>> b2e39016
   (case command
 
     :link (let [{:keys [link label]} m]
