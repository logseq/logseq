--- conflicted
+++ resolved
@@ -346,21 +346,14 @@
                    (not has-children?))]
     (p/do!
      (save-current-block! {:current-block current-block})
-<<<<<<< HEAD
-
      (ui-outliner-tx/transact!
       {:outliner-op :insert-blocks}
        (outliner-core/insert-blocks! (state/get-current-repo) (db/get-db false)
                                     [new-block] current-block {:sibling? sibling?
                                                                :keep-uuid? keep-uuid?
+                                                               :ordered-list? ordered-list?
                                                                :replace-empty-target? replace-empty-target?})))))
-=======
-      (outliner-core/insert-blocks! [new-block] current-block
-        {:sibling?              sibling?
-         :keep-uuid?            keep-uuid?
-         :replace-empty-target? replace-empty-target?
-         :ordered-list? ordered-list?}))))
->>>>>>> b6382d5c
+
 
 (defn- block-self-alone-when-insert?
   [config uuid]
@@ -486,12 +479,7 @@
 
 (defn api-insert-new-block!
   [content {:keys [page block-uuid sibling? before? properties
-<<<<<<< HEAD
-                   custom-uuid replace-empty-target? edit-block?
-                   other-attrs]
-=======
-                   custom-uuid replace-empty-target? edit-block? ordered-list?]
->>>>>>> b6382d5c
+                   custom-uuid replace-empty-target? edit-block? ordered-list? other-attrs]
             :or {sibling? false
                  before? false
                  edit-block? true}}]
@@ -559,20 +547,12 @@
                                    :else
                                    nil)]
           (when block-m
-<<<<<<< HEAD
             (p/do!
              (outliner-insert-block! {} block-m new-block {:sibling? sibling?
-                                                          :keep-uuid? true
-                                                          :replace-empty-target? replace-empty-target?})
+                                                           :keep-uuid? true
+                                                           :ordered-list? ordered-list?
+                                                           :replace-empty-target? replace-empty-target?})
              (when edit-block?
-=======
-            (outliner-insert-block! {} block-m new-block
-              {:sibling?              sibling?
-               :keep-uuid?            true
-               :replace-empty-target? replace-empty-target?
-               :ordered-list? ordered-list?})
-            (when edit-block?
->>>>>>> b6382d5c
               (if (and replace-empty-target?
                        (string/blank? (:block/content last-block)))
                 (edit-block! last-block :max nil)
@@ -1206,18 +1186,6 @@
       (delete-block-aux! block true))))
 
 (defn highlight-selection-area!
-<<<<<<< HEAD
-  [end-block]
-  (when-let [start-block (state/get-selection-start-block-or-first)]
-    (let [blocks (util/get-nodes-between-two-nodes start-block end-block "ls-block")
-          direction (util/get-direction-between-two-nodes start-block end-block "ls-block")
-          blocks (if (= :up direction)
-                   (reverse blocks)
-                   blocks)]
-      (if (state/get-edit-input-id)
-        (state/exit-editing-and-set-selected-blocks! blocks direction)
-        (state/set-selection-blocks! blocks direction)))))
-=======
   ([end-block]
    (highlight-selection-area! end-block false))
   ([end-block append?]
@@ -1231,7 +1199,7 @@
          (do (state/clear-edit!)
              (state/conj-selection-block! blocks direction))
          (state/exit-editing-and-set-selected-blocks! blocks direction))))))
->>>>>>> b6382d5c
+
 
 (defn- select-block-up-down
   [direction]
@@ -2890,7 +2858,6 @@
   (let [editor (state/get-input)
         pos (some-> editor cursor/pos)
         {:keys [block]} (get-state)]
-<<<<<<< HEAD
     (p/do!
      (when block
        (state/set-editor-last-pos! pos)
@@ -2903,21 +2870,11 @@
                                               (block-handler/get-top-level-blocks [block])
                                               indent?
                                               {:get-first-block-original block-handler/get-first-block-original
-                                               :logical-outdenting? (state/logical-outdenting?)}))))))
-=======
-    (when block
-      (state/set-editor-last-pos! pos)
-      (outliner-tx/transact!
-       {:outliner-op :move-blocks
-        :real-outliner-op :indent-outdent}
-       (outliner-core/indent-outdent-blocks! [block] indent?))
-      (edit-block!
-        (db/pull (:db/id block))
-        (cursor/pos (state/get-input))
-        (:block/uuid block))
-    )
-    (state/set-editor-op! :nil)))
->>>>>>> b6382d5c
+                                               :logical-outdenting? (state/logical-outdenting?)})
+         (edit-block!
+           (db/pull (:db/id block))
+           (cursor/pos (state/get-input))
+           (:block/uuid block)))))))
 
 (defn keydown-tab-handler
   [direction]
