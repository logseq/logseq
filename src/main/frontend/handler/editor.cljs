--- conflicted
+++ resolved
@@ -877,13 +877,6 @@
   [col]
   #_:clj-kondo/ignore
   (when-let [repo (state/get-current-repo)]
-<<<<<<< HEAD
-    (outliner-tx/transact!
-     {:outliner-op :save-block}
-     (doseq [[block-id key value] col]
-       (when-let [block (set-block-property-aux! block-id key value)]
-         (outliner-core/save-block! block))))
-=======
     (let [col' (group-by first col)]
       (outliner-tx/transact!
        {:outliner-op :save-block}
@@ -915,7 +908,6 @@
                            :block/properties-text-values properties-text-values
                            :block/content content}]
                 (outliner-core/save-block! block)))))))
->>>>>>> ecdb68bf
 
     (let [block-id (ffirst col)
           block-id (if (string? block-id) (uuid block-id) block-id)
@@ -1552,7 +1544,7 @@
 ;; assets/journals_2021_02_03_1612350230540_0.png
 (defn resolve-relative-path
   "Relative path to current file path.
-   
+
    Requires editing state"
   [file-path]
   (if-let [current-file-rpath (or (db-model/get-block-file-path (state/get-edit-block))
