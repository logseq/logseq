--- conflicted
+++ resolved
@@ -351,13 +351,8 @@
        (outliner-core/insert-blocks! (state/get-current-repo) (db/get-db false)
                                     [new-block] current-block {:sibling? sibling?
                                                                :keep-uuid? keep-uuid?
-<<<<<<< HEAD
-                                                               :replace-empty-target? replace-empty-target?
-                                                               :ordered-list? ordered-list?})))))
-=======
                                                                :ordered-list? ordered-list?
                                                                :replace-empty-target? replace-empty-target?})))))
->>>>>>> a9e8340a
 
 
 (defn- block-self-alone-when-insert?
@@ -484,12 +479,7 @@
 
 (defn api-insert-new-block!
   [content {:keys [page block-uuid sibling? before? properties
-<<<<<<< HEAD
-                   custom-uuid replace-empty-target? edit-block? ordered-list?
-                   other-attrs]
-=======
                    custom-uuid replace-empty-target? edit-block? ordered-list? other-attrs]
->>>>>>> a9e8340a
             :or {sibling? false
                  before? false
                  edit-block? true}}]
@@ -558,18 +548,10 @@
                                    nil)]
           (when block-m
             (p/do!
-<<<<<<< HEAD
-             (outliner-insert-block! {} block-m new-block
-                                     {:sibling?              sibling?
-                                      :keep-uuid?            true
-                                      :replace-empty-target? replace-empty-target?
-                                      :ordered-list? ordered-list?})
-=======
              (outliner-insert-block! {} block-m new-block {:sibling? sibling?
                                                            :keep-uuid? true
                                                            :ordered-list? ordered-list?
                                                            :replace-empty-target? replace-empty-target?})
->>>>>>> a9e8340a
              (when edit-block?
               (if (and replace-empty-target?
                        (string/blank? (:block/content last-block)))
@@ -1216,14 +1198,8 @@
        (if append?
          (do (state/clear-edit!)
              (state/conj-selection-block! blocks direction))
-<<<<<<< HEAD
-         (if (state/get-edit-input-id)
-           (state/exit-editing-and-set-selected-blocks! blocks direction)
-           (state/set-selection-blocks! blocks direction)))))))
-=======
          (state/exit-editing-and-set-selected-blocks! blocks direction))))))
 
->>>>>>> a9e8340a
 
 (defn- select-block-up-down
   [direction]
