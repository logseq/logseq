--- conflicted
+++ resolved
@@ -3747,28 +3747,16 @@
             (select-all-blocks! {})))))))
 
 (defn escape-editing
-<<<<<<< HEAD
   [& {:keys [select? save-block?]
       :or {save-block? true}}]
-  (p/do!
-   (when save-block? (save-current-block!))
-   (if select?
-     (when-let [node (some-> (state/get-input) (util/rec-get-node "ls-block"))]
-       (state/exit-editing-and-set-selected-blocks! [node]))
-     (state/clear-edit!))))
-=======
-  ([]
-   (escape-editing true))
-  ([select?]
-   (let [edit-block (state/get-edit-block)]
-     (p/do!
-      (save-current-block!)
-      (if select?
-        (when-let [node (some-> (state/get-input) (util/rec-get-node "ls-block"))]
-          (state/exit-editing-and-set-selected-blocks! [node]))
-        (when (= (:db/id edit-block) (:db/id (state/get-edit-block)))
-          (state/clear-edit!)))))))
->>>>>>> a90cd8a1
+  (let [edit-block (state/get-edit-block)]
+    (p/do!
+     (when save-block? (save-current-block!))
+     (if select?
+       (when-let [node (some-> (state/get-input) (util/rec-get-node "ls-block"))]
+         (state/exit-editing-and-set-selected-blocks! [node]))
+       (when (= (:db/id edit-block) (:db/id (state/get-edit-block)))
+         (state/clear-edit!))))))
 
 (defn replace-block-reference-with-content-at-point
   []
