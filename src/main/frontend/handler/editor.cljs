--- conflicted
+++ resolved
@@ -1408,27 +1408,19 @@
 
 (defn make-asset-url
   [path] ;; path start with "/assets" or compatible for "../assets"
-<<<<<<< HEAD
   (if config/publishing? path
     (let [repo      (state/get-current-repo)
           repo-dir  (config/get-repo-dir repo)
           path      (string/replace path "../" "/")
-          full-path (util/node-path.join repo-dir path)]
+          full-path (util/node-path.join repo-dir path)
+          data-url? (string/starts-with? path "data:")]
       (cond
+        data-url?
+        path ;; just return the original
+
         (and (assets-handler/alias-enabled?)
              (assets-handler/check-alias-path? path))
         (assets-handler/resolve-asset-real-path-url (state/get-current-repo) path)
-=======
-  (let [repo-dir (config/get-repo-dir (state/get-current-repo))
-        path (string/replace path "../" "/")
-        data-url? (string/starts-with? path "data:")]
-    (cond
-      data-url?
-      path ;; just return the original
-      
-      (util/electron?)
-      (str "assets://" repo-dir path)
->>>>>>> bc89d606
 
         (util/electron?)
         (str "assets://"
