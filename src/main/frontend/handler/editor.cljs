--- conflicted
+++ resolved
@@ -897,11 +897,6 @@
                                        (assoc :concat-data
                                               {:last-edit-block (:block/uuid block)}))]
                    (outliner-tx/transact! transact-opts
-<<<<<<< HEAD
-                     (when concat-prev-block?
-                       (save-block! repo prev-block new-content))
-                     (delete-block-aux! block delete-children?))))))))))
-=======
                      (if concat-prev-block?
                        (let [prev-block' (if (seq (:block/_refs block-e))
                                            (assoc prev-block
@@ -912,7 +907,6 @@
                          (save-block! repo prev-block' new-content {:editor/op :delete}))
                        (delete-block-aux! block delete-children?)))
                    (move-fn)))))))))
->>>>>>> 39f8d6f9
    (state/set-editor-op! nil)))
 
 (defn delete-blocks!
@@ -2730,15 +2724,10 @@
                                  :block/additional-properties (dissoc (:block/properties next-block) :block/uuid))
                           edit-block)]
         (outliner-tx/transact! transact-opts
-<<<<<<< HEAD
-          (save-block! repo edit-block new-content)
-          (delete-block-aux! next-block false))
-=======
           (delete-block-aux! next-block false)
           (save-block! repo edit-block' new-content {:editor/op :delete}))
         (let [block (if next-block-has-refs? next-block edit-block)]
           (edit-block! block current-pos (:block/uuid block)))))))
->>>>>>> 39f8d6f9
 
 (defn keydown-delete-handler
   [_e]
