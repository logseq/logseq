(ns frontend.handler.editor
  (:require [cljs.core.match :refer [match]]
            [clojure.set :as set]
            [clojure.string :as string]
            [clojure.walk :as w]
            [clojure.zip :as zip]
            [dommy.core :as dom]
            [frontend.commands :as commands
             :refer [*angle-bracket-caret-pos *show-block-commands *show-commands *slash-caret-pos]]
            [frontend.config :as config]
            [frontend.date :as date]
            [frontend.db :as db]
            [frontend.db-schema :as db-schema]
            [frontend.db.model :as db-model]
            [frontend.db.utils :as db-utils]
            [frontend.diff :as diff]
            [frontend.extensions.html-parser :as html-parser]
            [frontend.format.block :as block]
            [frontend.format.mldoc :as mldoc]
            [frontend.fs :as fs]
            [frontend.util.clock :as clock]
            [frontend.handler.block :as block-handler]
            [frontend.handler.common :as common-handler]
            [frontend.handler.image :as image-handler]
            [frontend.handler.notification :as notification]
            [frontend.handler.repeated :as repeated]
            [frontend.handler.repo :as repo-handler]
            [frontend.handler.route :as route-handler]
            [frontend.handler.ui :as ui-handler]
            [frontend.handler.export :as export]
            [frontend.util.drawer :as drawer]
            [frontend.image :as image]
            [frontend.modules.outliner.core :as outliner-core]
            [frontend.modules.outliner.tree :as tree]
            [frontend.search :as search]
            [frontend.state :as state]
            [frontend.template :as template]
            [frontend.text :as text]
            [frontend.utf8 :as utf8]
            [frontend.util :as util :refer [profile]]
            [frontend.util.cursor :as cursor]
            [frontend.util.marker :as marker]
            [frontend.util.property :as property]
            [frontend.util.thingatpt :as thingatpt]
            [goog.dom :as gdom]
            [goog.dom.classes :as gdom-classes]
            [goog.object :as gobj]
            [lambdaisland.glogi :as log]
            [medley.core :as medley]
            [promesa.core :as p]
            ["/frontend/utils" :as utils]
            [frontend.mobile.util :as mobile]
            [frontend.modules.outliner.datascript :as ds]))

;; FIXME: should support multiple images concurrently uploading


(defonce *asset-uploading? (atom false))
(defonce *asset-uploading-process (atom 0))
(defonce *selected-text (atom nil))

(defn- get-selection-and-format
  []
  (when-let [block (state/get-edit-block)]
    (when-let [id (:block/uuid block)]
      (when-let [edit-id (state/get-edit-input-id)]
        (when-let [input (gdom/getElement edit-id)]
          {:selection-start (gobj/get input "selectionStart")
           :selection-end (gobj/get input "selectionEnd")
           :format (:block/format block)
           :value (gobj/get input "value")
           :block block
           :edit-id edit-id
           :input input})))))

(defn- format-text!
  [pattern-fn]
  (when-let [m (get-selection-and-format)]
    (let [{:keys [selection-start selection-end format value block edit-id input]} m
          empty-selection? (= selection-start selection-end)
          pattern (pattern-fn format)
          pattern-count (count pattern)
          pattern-prefix (subs value (max 0 (- selection-start pattern-count)) selection-start)
          pattern-suffix (subs value selection-end (min (count value) (+ selection-end pattern-count)))
          already-wrapped? (= pattern pattern-prefix pattern-suffix)
          prefix (if already-wrapped?
                   (subs value 0 (- selection-start pattern-count))
                   (subs value 0 selection-start))
          postfix (if already-wrapped?
                    (subs value (+ selection-end pattern-count))
                    (subs value selection-end))
          inner-value (cond-> (subs value selection-start selection-end)
                        (not already-wrapped?) (#(str pattern % pattern)))
          new-value (str prefix inner-value postfix)]
      (state/set-edit-content! edit-id new-value)
      (cond
        already-wrapped? (cursor/set-selection-to input (- selection-start pattern-count) (- selection-end pattern-count))
        empty-selection? (cursor/move-cursor-to input (+ selection-end pattern-count))
        :else (cursor/set-selection-to input (+ selection-start pattern-count) (+ selection-end pattern-count))))))

(defn bold-format! []
  (format-text! config/get-bold))

(defn italics-format! []
  (format-text! config/get-italic))

(defn highlight-format! [state]
  (when-let [block (state/get-edit-block)]
    (let [format (:block/format block)]
      (format-text! #(config/get-highlight format)))))

(defn strike-through-format! []
  (format-text! config/get-strike-through))

(defn html-link-format! []
  (when-let [m (get-selection-and-format)]
    (let [{:keys [selection-start selection-end format value block edit-id input]} m
          cur-pos (cursor/pos input)
          empty-selection? (= selection-start selection-end)
          selection (subs value selection-start selection-end)
          selection-link? (and selection (or (util/starts-with? selection "http://")
                                             (util/starts-with? selection "https://")))
          [content forward-pos] (cond
                                  empty-selection?
                                  (config/get-empty-link-and-forward-pos format)

                                  selection-link?
                                  (config/with-default-link format selection)

                                  :else
                                  (config/with-default-label format selection))
          new-value (str
                     (subs value 0 selection-start)
                     content
                     (subs value selection-end))
          cur-pos (or selection-start cur-pos)]
      (state/set-edit-content! edit-id new-value)
      (cursor/move-cursor-to input (+ cur-pos forward-pos)))))

(defn open-block-in-sidebar!
  [block-id]
  (when block-id
    (when-let [block (db/pull [:block/uuid block-id])]
      (state/sidebar-add-block!
       (state/get-current-repo)
       (:db/id block)
       :block
       block))))

(defn reset-cursor-range!
  [node]
  (when node
    (state/set-cursor-range! (util/caret-range node))))

(defn restore-cursor-pos!
  [id markup]
  (when-let [node (gdom/getElement (str id))]
    (when-let [cursor-range (state/get-cursor-range)]
      (when-let [range cursor-range]
        (let [pos (diff/find-position markup range)]
          (cursor/move-cursor-to node pos))))))

(defn highlight-block!
  [block-uuid]
  (let [blocks (array-seq (js/document.getElementsByClassName (str block-uuid)))]
    (doseq [block blocks]
      (dom/add-class! block "block-highlight"))))

(defn unhighlight-blocks!
  []
  (let [blocks (some->> (array-seq (js/document.getElementsByClassName "block-highlight"))
                        (repeat 2)
                        (apply concat))]
    (doseq [block blocks]
      (gdom-classes/remove block "block-highlight"))))

;; FIXME: children' :block/path-ref-pages
(defn compute-retract-refs
  "Computes old references to be retracted."
  [eid {:block/keys [refs]} old-refs]
  ;; TODO:
  )

(defn- get-edit-input-id-with-block-id
  [block-id]
  (when-let [first-block (util/get-first-block-by-id block-id)]
    (string/replace (gobj/get first-block "id")
                    "ls-block"
                    "edit-block")))

(defn clear-selection!
  []
  (util/select-unhighlight! (dom/by-class "selected"))
  (state/clear-selection!))

(defn- text-range-by-lst-fst-line [content [direction pos]]
  (case direction
    :up
    (let [last-new-line (or (string/last-index-of content \newline) -1)
          end (+ last-new-line pos 1)]
      (subs content 0 end))
    :down
    (-> (string/split-lines content)
        first
        (or "")
        (subs 0 pos))))

;; id: block dom id, "ls-block-counter-uuid"
(defn edit-block!
  ([block pos format id]
   (edit-block! block pos format id nil))
  ([block pos format id {:keys [custom-content tail-len move-cursor?]
                         :or {tail-len 0
                              move-cursor? true}}]
   (when-not config/publishing?
     (when-let [block-id (:block/uuid block)]
       (let [block (or (db/pull [:block/uuid block-id]) block)
             edit-input-id (if (uuid? id)
                             (get-edit-input-id-with-block-id id)
                             (-> (str (subs id 0 (- (count id) 36)) block-id)
                                 (string/replace "ls-block" "edit-block")))
             content (or custom-content (:block/content block) "")
             content-length (count content)
             text-range (cond
                          (vector? pos)
                          (text-range-by-lst-fst-line content pos)

                          (and (> tail-len 0) (>= (count content) tail-len))
                          (subs content 0 (- (count content) tail-len))

                          (or (= :max pos) (<= content-length pos))
                          content

                          :else
                          (subs content 0 pos))
             content (-> (property/remove-built-in-properties (:block/format block)
                                                              content)
                         (drawer/remove-logbook))]
         (clear-selection!)
         (state/set-editing! edit-input-id content block text-range move-cursor?))))))

(defn edit-last-block-for-new-page!
  [last-block pos]
  (when-let [first-block (util/get-first-block-by-id (:block/uuid last-block))]
    (edit-block!
     last-block
     pos
     (:block/format last-block)
     (string/replace (gobj/get first-block "id")
                     "ls-block"
                     "edit-block"))))

(defn- another-block-with-same-id-exists?
  [current-id block-id]
  (and (string? block-id)
       (util/uuid-string? block-id)
       (not= current-id (cljs.core/uuid block-id))
       (db/entity [:block/uuid (cljs.core/uuid block-id)])))

(defn- attach-page-properties-if-exists!
  [block]
  (if (and (:block/pre-block? block)
           (seq (:block/properties block)))
    (let [page-properties (:block/properties block)
          str->page (fn [n] (block/page-name->map n true))
          refs (->> page-properties
                    (filter (fn [[_ v]] (coll? v)))
                    (vals)
                    (apply concat)
                    (set)
                    (map str->page)
                    (concat (:block/refs block))
                    (util/distinct-by :block/name))
          {:keys [tags alias]} page-properties
          page-tx (let [id (:db/id (:block/page block))
                        retract-attributes (when id
                                             (mapv (fn [attribute]
                                                     [:db/retract id attribute])
                                                   [:block/properties :block/tags :block/alias]))
                        tx (cond-> {:db/id id
                                    :block/properties page-properties}
                             (seq tags)
                             (assoc :block/tags (map str->page tags))
                             (seq alias)
                             (assoc :block/alias (map str->page alias)))]
                    (conj retract-attributes tx))]
      (assoc block
             :block/refs refs
             :db/other-tx page-tx))
    block))

(defn- remove-non-existed-refs!
  [refs]
  (remove (fn [x] (and (vector? x)
                       (= :block/uuid (first x))
                       (nil? (db/entity x)))) refs))

(defn- with-marker-time
  [content block format new-marker old-marker]
  (if (and (state/enable-timetracking?) new-marker)
    (try
      (let [logbook-exists? (and (:block/body block) (drawer/get-logbook (:block/body block)))
            new-marker (string/trim (string/lower-case (name new-marker)))
            old-marker (when old-marker (string/trim (string/lower-case (name old-marker))))
            new-content (cond
                          (or (and (nil? old-marker) (or (= new-marker "doing")
                                                         (= new-marker "now")))
                              (and (= old-marker "todo") (= new-marker "doing"))
                              (and (= old-marker "later") (= new-marker "now"))
                              (and (= old-marker new-marker "now") (not logbook-exists?))
                              (and (= old-marker new-marker "doing") (not logbook-exists?)))
                          (clock/clock-in format content)

                          (or
                           (and (= old-marker "doing") (= new-marker "todo"))
                           (and (= old-marker "now") (= new-marker "later"))
                           (and (contains? #{"now" "doing"} old-marker)
                                (= new-marker "done")))
                          (clock/clock-out format content)

                          :else
                          content)]
        new-content)
      (catch js/Error _e
        content))
    content))

(defn- with-timetracking
  [block value]
  (if (and (state/enable-timetracking?)
           (not= (:block/content block) value))
    (let [new-marker (first (util/safe-re-find marker/bare-marker-pattern (or value "")))
          new-value (with-marker-time value block (:block/format block)
                      new-marker
                      (:block/marker block))]
      new-value)
    value))

(defn wrap-parse-block
  [{:block/keys [content format left page uuid level] :as block}]
  (let [block (or (and (:db/id block) (db/pull (:db/id block))) block)
        properties (:block/properties block)
        real-content (:block/content block)
        content (if (and (seq properties) real-content (not= real-content content))
                  (property/with-built-in-properties properties content format)
                  content)
        content (drawer/with-logbook block content)
        content (with-timetracking block content)
        first-block? (= left page)
        ast (mldoc/->edn (string/trim content) (mldoc/default-config format))
        first-elem-type (first (ffirst ast))
        first-elem-meta (second (ffirst ast))
        properties? (contains? #{"Property_Drawer" "Properties"} first-elem-type)
        markdown-heading? (and (= format :markdown)
                               (= "Heading" first-elem-type)
                               (nil? (:size first-elem-meta)))
        block-with-title? (mldoc/block-with-title? first-elem-type)
        content (string/triml content)
        content (string/replace content (util/format "((%s))" (str uuid)) "")
        [content content'] (cond
                             (and first-block? properties?)
                             [content content]

                             markdown-heading?
                             [content content]

                             :else
                             (let [content' (str (config/get-block-pattern format) (if block-with-title? " " "\n") content)]
                               [content content']))
        block (assoc block
                     :block/content content'
                     :block/format format)
        block (apply dissoc block (remove #{:block/pre-block?} db-schema/retract-attributes))
        block (block/parse-block block)
        block (if (and first-block? (:block/pre-block? block))
                block
                (dissoc block :block/pre-block?))
        block (update block :block/refs remove-non-existed-refs!)
        block (attach-page-properties-if-exists! block)
        new-properties (merge
                        (select-keys properties (property/built-in-properties))
                        (:block/properties block))]
    (-> block
        (dissoc :block/top?
                :block/bottom?)
        (assoc :block/content content
               :block/properties new-properties)
        (merge (if level {:block/level level} {})))))

(defn- save-block-inner!
  [repo block value {:keys [refresh?]
                     :or {refresh? true}}]
  (let [block (assoc block :block/content value)
        block (apply dissoc block db-schema/retract-attributes)]
    (profile
     "Save block: "
     (let [block (wrap-parse-block block)]
       (-> (outliner-core/block block)
           (outliner-core/save-node))
       (when refresh?
         (let [opts {:key :block/change
                     :data [block]}]
           (db/refresh! repo opts)))

       ;; page title changed
       (when-let [title (get-in block [:block/properties :title])]
         (when-let [old-title (:block/name (db/entity (:db/id (:block/page block))))]
           (when (and (:block/pre-block? block)
                      (not (string/blank? title))
                      (not= (string/lower-case title) old-title))
             (state/pub-event! [:page/title-property-changed old-title title]))))))

    (repo-handler/push-if-auto-enabled! repo)))

(defn save-block-if-changed!
  ([block value]
   (save-block-if-changed! block value nil))
  ([block value
    {:keys [force?]
     :as opts}]
   (let [{:block/keys [uuid page format repo content properties]} block
         repo (or repo (state/get-current-repo))
         format (or format (state/get-preferred-format))
         page (db/entity repo (:db/id page))
         block-id (when (map? properties) (get properties :id))
         content (-> (property/remove-built-in-properties format content)
                     (drawer/remove-logbook))]
     (cond
       (another-block-with-same-id-exists? uuid block-id)
       (notification/show!
        [:p.content
         (util/format "Block with the id % already exists!" block-id)]
        :error)

       force?
       (save-block-inner! repo block value opts)

       :else
       (let [content-changed? (not= (string/trim content) (string/trim value))]
         (when (and content-changed? page)
           (save-block-inner! repo block value opts)))))))

(defn- compute-fst-snd-block-text
  [value pos]
  (when (string? value)
    (let [fst-block-text (subs value 0 pos)
          snd-block-text (string/triml (subs value pos))]
      [fst-block-text snd-block-text])))

(defn outliner-insert-block!
  [config current-block new-block sibling?]
  (let [ref-top-block? (and (:ref? config)
                            (not (:ref-child? config)))
        skip-save-current-block? (:skip-save-current-block? config)
        [current-node new-node]
        (mapv outliner-core/block [current-block new-block])
        has-children? (db/has-children? (state/get-current-repo)
                                        (tree/-get-id current-node))
        sibling? (cond
                   ref-top-block?
                   false

                   (boolean? sibling?)
                   sibling?

                   (:collapsed (:block/properties current-block))
                   true

                   :else
                   (not has-children?))]
    (ds/auto-transact!
     [txs-state (ds/new-outliner-txs-state)]
     {:outliner-op :save-and-insert-node
      :skip-transact? false}
     (let [*blocks (atom [current-node])]
       (when-not skip-save-current-block?
         (outliner-core/save-node current-node {:txs-state txs-state}))
       (outliner-core/insert-node new-node current-node sibling? {:blocks-atom *blocks
                                                                  :txs-state txs-state})
       {:blocks @*blocks
        :sibling? sibling?}))))

(defn- block-self-alone-when-insert?
  [config uuid]
  (let [current-page (state/get-current-page)
        block-id (or
                  (and (:id config)
                       (util/uuid-string? (:id config))
                       (:id config))
                  (and current-page
                       (util/uuid-string? current-page)
                       current-page))]
    (= uuid (and block-id (medley/uuid block-id)))))

;; FIXME: painful
(defn update-cache-for-block-insert!
  "Currently, this only affects current editor container to improve the performance."
  [repo config {:block/keys [page uuid] :as block} blocks]
  (let [blocks (map :data blocks)
        [first-block last-block right-block] blocks
        child? (= (first (:block/parent last-block))
                  (:block/uuid first-block))
        blocks-container-id (when-let [id (:id config)]
                              (and (util/uuid-string? id) (medley/uuid id)))]
    (let [new-last-block (let [first-block-uuid (:block/uuid (db/entity (:db/id first-block)))
                               first-block-id {:db/id (:db/id first-block)}]
                           (assoc last-block
                                  :block/left first-block-id
                                  :block/parent (if child?
                                                  first-block-id
                                                  ;; sibling
                                                  (:block/parent first-block))))
          blocks [first-block new-last-block]
          blocks-atom (if blocks-container-id
                        (db/get-block-blocks-cache-atom repo blocks-container-id)
                        (db/get-page-blocks-cache-atom repo (:db/id page)))
          [before-part after-part] (and blocks-atom
                                        (split-with
                                         #(not= uuid (:block/uuid %))
                                         @blocks-atom))
          after-part (rest after-part)
          blocks (concat before-part blocks after-part)
          blocks (if right-block
                   (map (fn [block]
                          (if (= (:block/uuid right-block) (:block/uuid block))
                            (assoc block :block/left (:block/left right-block))
                            block)) blocks)
                   blocks)]
      (when blocks-atom
        (reset! blocks-atom blocks)))))

(defn insert-new-block-before-block-aux!
  [config
   {:block/keys [uuid content repo format page]
    db-id :db/id
    :as block}
   value
   {:keys [ok-handler]
    :as opts}]
  (let [input (gdom/getElement (state/get-edit-input-id))
        pos (cursor/pos input)
        repo (or repo (state/get-current-repo))
        [fst-block-text snd-block-text] (compute-fst-snd-block-text value pos)
        current-block (assoc block :block/content snd-block-text)
        current-block (apply dissoc current-block db-schema/retract-attributes)
        current-block (wrap-parse-block current-block)
        new-m {:block/uuid (db/new-block-id)
               :block/content fst-block-text}
        prev-block (-> (merge (select-keys block [:block/parent :block/left :block/format
                                                  :block/page :block/journal?]) new-m)
                       (wrap-parse-block))
        left-block (db/pull (:db/id (:block/left block)))
        _ (outliner-core/save-node (outliner-core/block current-block))
        sibling? (not= (:db/id left-block) (:db/id (:block/parent block)))
        {:keys [sibling? blocks]} (profile
                                   "outliner insert block"
                                   (outliner-insert-block! config left-block prev-block sibling?))]

    (db/refresh! repo {:key :block/insert :data [prev-block left-block current-block]})
    (profile "ok handler" (ok-handler prev-block))))

(defn insert-new-block-aux!
  [config
   {:block/keys [uuid content repo format page]
    db-id :db/id
    :as block}
   value
   {:keys [ok-handler]
    :as opts}]
  (let [block-self? (block-self-alone-when-insert? config uuid)
        input (gdom/getElement (state/get-edit-input-id))
        pos (cursor/pos input)
        repo (or repo (state/get-current-repo))
        [fst-block-text snd-block-text] (compute-fst-snd-block-text value pos)
        current-block (assoc block :block/content fst-block-text)
        current-block (apply dissoc current-block db-schema/retract-attributes)
        current-block (wrap-parse-block current-block)
        zooming? (when-let [id (:id config)]
                   (and (string? id) (util/uuid-string? id)))
        new-m {:block/uuid (db/new-block-id)
               :block/content snd-block-text}
        next-block (-> (merge (select-keys block [:block/parent :block/left :block/format
                                                  :block/page :block/journal?]) new-m)
                       (wrap-parse-block))
        sibling? (when block-self? false)
        {:keys [sibling? blocks]} (profile
                                   "outliner insert block"
                                   (outliner-insert-block! config current-block next-block sibling?))
        refresh-fn (fn []
                     (let [opts {:key :block/insert
                                 :data [current-block next-block]}]
                       (db/refresh! repo opts)))]
    (do
      (if (or (:ref? config)
              (not sibling?)
              zooming?)
        (refresh-fn)
        (do
          (profile "update cache " (update-cache-for-block-insert! repo config block blocks))
          (state/add-tx! refresh-fn)))
      ;; WORKAROUND: The block won't refresh itself even if the content is empty.
      (when block-self?
        (gobj/set input "value" ""))
      (profile "ok handler" (ok-handler next-block)))))

(defn clear-when-saved!
  []
  (state/set-editor-show-input! nil)
  (state/set-editor-show-zotero! false)
  (state/set-editor-show-date-picker! false)
  (state/set-editor-show-page-search! false)
  (state/set-editor-show-block-search! false)
  (state/set-editor-show-template-search! false)
  (commands/restore-state true))

(defn get-state
  []
  (let [[{:keys [on-hide block block-id block-parent-id format sidebar?]} id config] (state/get-editor-args)
        node (gdom/getElement id)]
    (when node
      (let [value (gobj/get node "value")
            pos (gobj/get node "selectionStart")]
        {:config config
         :on-hide on-hide
         :sidebar? sidebar?
         :format format
         :id id
         :block (or (db/pull [:block/uuid (:block/uuid block)]) block)
         :block-id block-id
         :block-parent-id block-parent-id
         :node node
         :value value
         :pos pos}))))

(defn insert-new-block!
  ([state]
   (insert-new-block! state nil))
  ([state block-value]
   (when (and (not config/publishing?)
              (not= :insert (state/get-editor-op)))
     (state/set-editor-op! :insert)
     (when-let [state (get-state)]
       (let [{:keys [block value format id config]} state
             value (if (string? block-value) block-value value)
             block-id (:block/uuid block)
             block (or (db/pull [:block/uuid block-id])
                       block)
             repo (or (:block/repo block) (state/get-current-repo))
             block-self? (block-self-alone-when-insert? config block-id)
             input (gdom/getElement (state/get-edit-input-id))
             pos (cursor/pos input)
             repo (or repo (state/get-current-repo))
             [fst-block-text snd-block-text] (compute-fst-snd-block-text value pos)
             insert-fn (match (mapv boolean [block-self? (seq fst-block-text) (seq snd-block-text)])
                         [true _ _] insert-new-block-aux!
                         [_ false true] insert-new-block-before-block-aux!
                         [_ _ _] insert-new-block-aux!)]
         (insert-fn config block value
                    {:ok-handler
                     (fn [last-block]
                       (edit-block! last-block 0 format id)
                       (clear-when-saved!))}))))
   (state/set-editor-op! nil)))

(defn api-insert-new-block!
  [content {:keys [page block-uuid sibling? before? properties custom-uuid re-render-root?]
            :or {sibling? false
                 before? false
                 re-render-root? true}}]
  (when (or page block-uuid)
    (let [before? (if page false before?)
          sibling? (if before? true (if page false sibling?))
          block (if page
                  (db/entity [:block/name (string/lower-case page)])
                  (db/entity [:block/uuid block-uuid]))]
      (when block
        (let [repo (state/get-current-repo)
              last-block (when (not sibling?)
                           (let [children (:block/_parent block)
                                 blocks (db/sort-by-left children block)
                                 last-block-id (:db/id (last blocks))]
                             (when last-block-id
                               (db/pull last-block-id))))
              format (or
                      (:block/format block)
                      (db/get-page-format (:db/id block))
                      (state/get-preferred-format))
              content (if (seq properties)
                        (property/insert-properties format content properties)
                        content)
              new-block (-> (select-keys block [:block/page :block/journal?
                                                :block/journal-day])
                            (assoc :block/content content
                                   :block/format format))
              new-block (assoc new-block :block/page
                               (if page
                                 (:db/id block)
                                 (:db/id (:block/page new-block))))
              new-block (-> new-block
                            (wrap-parse-block)
                            (assoc :block/uuid (or custom-uuid (db/new-block-id))))]
          (let [[block-m sibling?] (cond
                                     before?
                                     (let [block (db/pull (:db/id (:block/left block)))
                                           sibling? (if (:block/name block) false sibling?)]
                                       [block sibling?])

                                     sibling?
                                     [(db/pull (:db/id block)) sibling?]

                                     last-block
                                     [last-block true]

                                     block
                                     [(db/pull (:db/id block)) sibling?]

                                     ;; FIXME: assert
                                     :else
                                     nil)]
            (when block-m
              (outliner-insert-block! {:skip-save-current-block? true} block-m new-block sibling?)
              (when re-render-root? (ui-handler/re-render-root!))
              new-block)))))))

(defn insert-first-page-block-if-not-exists!
  [page-name]
  (when (string? page-name)
    (when-let [page (db/entity [:block/name (string/lower-case page-name)])]
      (when (db/page-empty? (state/get-current-repo) (:db/id page))
        (api-insert-new-block! "" {:page page-name})))))

(defn properties-block
  [properties format page]
  (let [content (property/insert-properties format "" properties)
        refs (block/get-page-refs-from-properties properties)]
    {:block/pre-block? true
     :block/uuid (db/new-block-id)
     :block/properties properties
     :block/properties-order (keys properties)
     :block/refs refs
     :block/left page
     :block/format format
     :block/content content
     :block/parent page
     :block/unordered true
     :block/page page}))

(defn default-properties-block
  ([title format page]
   (default-properties-block title format page {}))
  ([title format page properties]
   (let [p (common-handler/get-page-default-properties title)
         ps (merge p properties)
         content (property/insert-properties format "" ps)
         refs (block/get-page-refs-from-properties properties)]
     {:block/pre-block? true
      :block/uuid (db/new-block-id)
      :block/properties ps
      :block/properties-order (keys ps)
      :block/refs refs
      :block/left page
      :block/format format
      :block/content content
      :block/parent page
      :block/unordered true
      :block/page page})))

(defn add-default-title-property-if-needed!
  [page-name]
  (when (string? page-name)
    (when-let [page (db/entity [:block/name (string/lower-case page-name)])]
      (when (db/page-empty? (state/get-current-repo) (:db/id page))
        (let [title (or (:block/original-name page)
                        (:block/name page))
              format (db/get-page-format page)
              create-title-property? (util/create-title-property? title)]
          (when create-title-property?
            (let [default-properties (default-properties-block title format (:db/id page))
                  new-empty-block (-> (dissoc default-properties :block/pre-block? :block/uuid :block/left :block/properties)
                                      (assoc :block/uuid (db/new-block-id)
                                             :block/content ""
                                             :block/left [:block/uuid (:block/uuid default-properties)]))]
              (db/transact! [default-properties new-empty-block])
              true)))))))

(defn update-timestamps-content!
  [{:block/keys [repeated? marker format] :as block} content]
  (if repeated?
    (let [scheduled-ast (block-handler/get-scheduled-ast block)
          deadline-ast (block-handler/get-deadline-ast block)
          content (some->> (filter repeated/repeated? [scheduled-ast deadline-ast])
                           (map (fn [ts]
                                  [(repeated/timestamp->text ts)
                                   (repeated/next-timestamp-text ts)]))
                           (reduce (fn [content [old new]]
                                     (string/replace content old new))
                                   content))
          content (string/replace-first
                   content marker
                   (case marker
                     "DOING"
                     "TODO"
                     
                     "NOW"
                     "LATER"

                     marker))
          content (clock/clock-out format content)
          content (drawer/insert-drawer
                   format content "logbook"
                   (util/format (str (if (= :org format) "-" "*")
                                     " State \"DONE\" from \"%s\" [%s]")
                                marker
                                (date/get-date-time-string-3)))]
      content)
    content))

(defn check
  [{:block/keys [uuid marker content format repeated?] :as block}]
  (let [new-content (string/replace-first content marker "DONE")
        new-content (if repeated?
                      (update-timestamps-content! block content)
                      new-content)]
    (save-block-if-changed! block new-content)))

(defn uncheck
  [{:block/keys [uuid marker content format] :as block}]
  (let [marker (if (= :now (state/get-preferred-workflow))
                 "LATER"
                 "TODO")
        new-content (string/replace-first content "DONE" marker)]
    (save-block-if-changed! block new-content)))

(defn cycle-todo!
  []
  (when-let [block (state/get-edit-block)]
    (let [edit-input-id (state/get-edit-input-id)
          current-input (gdom/getElement edit-input-id)
          content (state/get-edit-content)
          format (or (db/get-page-format (state/get-current-page))
                     (state/get-preferred-format))
          [new-content marker] (marker/cycle-marker content format (state/get-preferred-workflow))
          new-content (string/triml new-content)]
      (let [new-pos (commands/compute-pos-delta-when-change-marker
                     content marker (cursor/pos current-input))]
        (state/set-edit-content! edit-input-id new-content)
        (cursor/move-cursor-to current-input new-pos)))))

(defn set-marker
  [{:block/keys [marker content] :as block} new-marker]
  (let [new-content (->
                     (if marker
                       (string/replace-first content (re-pattern (str "^" marker)) new-marker)
                       (str new-marker " " content))
                     (string/triml))]
    (save-block-if-changed! block new-content)))

(defn- get-selected-blocks-with-children
  []
  (when-let [blocks (seq (state/get-selection-blocks))]
    (->> (mapcat (fn [block]
                   (cons block
                         (array-seq (dom/by-class block "ls-block"))))
                 blocks)
         distinct)))

(defn cycle-todos!
  []
  (when-let [blocks (seq (get-selected-blocks-with-children))]
    (let [repo (state/get-current-repo)
          workflow (state/get-preferred-workflow)
          ids (->> (distinct (map #(when-let [id (dom/attr % "blockid")]
                                     (uuid id)) blocks))
                   (remove nil?))]
      (doseq [id ids]
        (let [block (db/pull [:block/uuid id])
              new-marker (marker/cycle-marker-state workflow (:block/marker block))
              new-marker (if new-marker new-marker "")]
          (set-marker block new-marker))))))

(defn set-priority
  [{:block/keys [uuid marker priority content] :as block} new-priority]
  (let [new-content (string/replace-first content
                                          (util/format "[#%s]" priority)
                                          (util/format "[#%s]" new-priority))]
    (save-block-if-changed! block new-content)))

(defn delete-block-aux!
  [{:block/keys [uuid content repo refs] :as block} children?]
  (let [repo (or repo (state/get-current-repo))
        block (db/pull repo '[*] [:block/uuid uuid])]
    (when block
      (->
       (outliner-core/block block)
       (outliner-core/delete-node children?))
      (db/refresh! repo {:key :block/change :data [block]}))))

(defn- move-to-prev-block
  [repo sibling-block format id value]
  (when (and repo sibling-block)
    (when-let [sibling-block-id (dom/attr sibling-block "blockid")]
      (when-let [block (db/pull repo '[*] [:block/uuid (uuid sibling-block-id)])]
        (let [original-content (util/trim-safe (:block/content block))
              value' (-> (property/remove-built-in-properties format original-content)
                         (drawer/remove-logbook))
              new-value (str value' " " (string/triml value))
              tail-len (count (string/triml value))
              pos (max
                   (if original-content
                     (utf8/length (utf8/encode original-content))
                     0)
                   0)]
          (edit-block! block pos format id
                       {:custom-content new-value
                        :tail-len tail-len
                        :move-cursor? false}))))))

(defn delete-block!
  ([repo e]
   (delete-block! repo e true))
  ([repo e delete-children?]
   (state/set-editor-op! :delete)
   (let [{:keys [id block-id block-parent-id value format]} (get-state)]
     (when block-id
       (let [page-id (:db/id (:block/page (db/entity [:block/uuid block-id])))
             page-blocks-count (and page-id (db/get-page-blocks-count repo page-id))]
         (when (> page-blocks-count 1)
           (let [block (db/entity [:block/uuid block-id])
                 has-children? (seq (:block/_parent block))
                 block (db/pull (:db/id block))
                 left (tree/-get-left (outliner-core/block block))
                 left-has-children? (and left
                                         (when-let [block-id (:block/uuid (:data left))]
                                           (let [block (db/entity [:block/uuid block-id])]
                                             (seq (:block/_parent block)))))]
             (when-not (and has-children? left-has-children?)
               (when block-parent-id
                 (let [block-parent (gdom/getElement block-parent-id)
                       sibling-block (util/get-prev-block-non-collapsed block-parent)]
                   (delete-block-aux! block delete-children?)
                   (move-to-prev-block repo sibling-block format id value)))))))))
   (state/set-editor-op! nil)))

(defn- get-end-block-parent
  [end-block blocks]
  (if-let [parent (let [id (:db/id (:block/parent end-block))]
                    (some (fn [block] (when (= (:db/id block) id) block)) blocks))]
    (recur parent blocks)
    end-block))

(defn- get-top-level-end-node
  [blocks]
  (let [end-block (last blocks)
        end-block-parent (get-end-block-parent end-block blocks)]
    (outliner-core/block end-block-parent)))

(defn- reorder-blocks
  [blocks]
  (if (<= (count blocks) 1)
    blocks
    (let [[f s & others] blocks]
      (if (or
           (= (:block/left s) {:db/id (:db/id f)})
           (let [parents (db/get-block-parents (state/get-current-repo)
                                               (:block/uuid f)
                                               100)]
             (some #(= (:block/left s) {:db/id (:db/id %)})
                   parents)))
        blocks
        (reverse blocks)))))

(defn delete-blocks!
  [repo dom-blocks]
  (let [block-uuids (distinct (map #(uuid (dom/attr % "blockid")) dom-blocks))]
    (when (seq block-uuids)
      (let [uuid->dom-block (zipmap block-uuids dom-blocks)
            lookup-refs (map (fn [id] [:block/uuid id]) block-uuids)
            blocks (db/pull-many repo '[*] lookup-refs)
            blocks (reorder-blocks blocks)
            start-node (outliner-core/block (first blocks))
            end-node (get-top-level-end-node blocks)
            block (first blocks)
            block-parent (get uuid->dom-block (:block/uuid block))
            sibling-block (when block-parent (util/get-prev-block-non-collapsed block-parent))]
        (if (= start-node end-node)
          (delete-block-aux! (first blocks) true)
          (when (outliner-core/delete-nodes start-node end-node lookup-refs)
            (let [opts {:key :block/change
                        :data blocks}]
              (db/refresh! repo opts)
              (ui-handler/re-render-root!))))
        (when sibling-block
          (move-to-prev-block repo sibling-block
                              (:block/format block)
                              (dom/attr sibling-block "id")
                              ""))))))

(defn- block-property-aux!
  [block-id key value]
  (let [block-id (if (string? block-id) (uuid block-id) block-id)
        repo (state/get-current-repo)]
    (when repo
      (when-let [block (db/entity [:block/uuid block-id])]
        (let [format (:block/format block)
              content (:block/content block)
              properties (:block/properties block)
              properties (if (nil? value)
                           (dissoc properties key)
                           (assoc properties key value))
              content (if (nil? value)
                        (property/remove-property format key content)
                        (property/insert-property format content key value))
              content (property/remove-empty-properties content)
              block (outliner-core/block {:block/uuid block-id
                                          :block/properties properties
                                          :block/content content})
              input-pos (or (state/get-edit-pos) :max)]
          (outliner-core/save-node block)

          (db/refresh! (state/get-current-repo)
                       {:key :block/change
                        :data [(db/pull [:block/uuid block-id])]})

          ;; update editing input content
          (when-let [editing-block (state/get-edit-block)]
            (when (= (:block/uuid editing-block) block-id)
              (edit-block! editing-block
                           input-pos
                           format
                           (state/get-edit-input-id)))))))))

(defn remove-block-property!
  [block-id key]
  (let [key (keyword key)]
    (block-property-aux! block-id key nil)))

(defn set-block-property!
  [block-id key value]
  (let [key (keyword key)]
    (block-property-aux! block-id key value)))

(defn set-block-query-properties!
  [block-id all-properties key add?]
  (when-let [block (db/entity [:block/uuid block-id])]
    (let [query-properties (-> (get-in block [:block/properties :query-properties] "")
                               (common-handler/safe-read-string "Failed to parse query properties"))
          query-properties (if (seq query-properties)
                             query-properties
                             all-properties)
          query-properties (if add?
                             (distinct (conj query-properties key))
                             (remove #{key} query-properties))
          query-properties (vec query-properties)]
      (if (seq query-properties)
        (set-block-property! block-id :query-properties (str query-properties))
        (remove-block-property! block-id :query-properties)))))

(defn set-block-timestamp!
  [block-id key value]
  (let [key (string/lower-case key)
        block-id (if (string? block-id) (uuid block-id) block-id)
        key (string/lower-case (str key))
        value (str value)]
    (when-let [block (db/pull [:block/uuid block-id])]
      (let [{:block/keys [content scheduled deadline format]} block
            content (or (state/get-edit-content) content)
            new-content (-> (text/remove-timestamp content key)
                            (text/add-timestamp key value))]
        (when (not= content new-content)
          (if-let [input-id (state/get-edit-input-id)]
            (state/set-edit-content! input-id new-content)
            (save-block-if-changed! block new-content)))))))

(defn- set-block-id!
  [block-id]
  (let [block (db/entity [:block/uuid block-id])]
    (when-not (:block/pre-block? block)
      (set-block-property! block-id "id" (str block-id)))))

(defn copy-block-ref!
  ([block-id] (copy-block-ref! block-id #(str %)))
  ([block-id tap-clipboard]
   (set-block-id! block-id)
   (util/copy-to-clipboard! (tap-clipboard block-id))))

(defn select-block!
  [block-uuid]
  (when-let [block (-> (str block-uuid)
                       (js/document.getElementsByClassName)
                       first)]
    (state/exit-editing-and-set-selected-blocks! [block])))

(defn- blocks-with-level
  [blocks]
  (let [level-blocks (mapv #(assoc % :level 1) blocks)
        level-blocks-map (into {} (mapv (fn [b] [(:db/id b) b]) level-blocks))
        [level-blocks-map _]
        (reduce (fn [[r state] [id block]]
                  (if-let [parent-level (get-in state [(:db/id (:block/parent block)) :level])]
                    [(conj r [id (assoc block :level (inc parent-level))])
                     (assoc-in state [(:db/id block) :level] (inc parent-level))]
                    [(conj r [id block])
                     state]))
                [{} level-blocks-map] level-blocks-map)]
    level-blocks-map))

(defn- blocks-vec->tree
  [blocks]
  (let [loc (reduce (fn [loc {:keys [level] :as block}]
                      (let [loc*
                            (loop [loc (zip/vector-zip (zip/root loc))
                                   level level]
                              (if (> level 1)
                                (if-let [down (zip/rightmost (zip/down loc))]
                                  (let [down-node (zip/node down)]
                                    (if (or (and (vector? down-node)
                                                 (>= (:level (first down-node)) (:level block)))
                                            (>= (:level down-node) (:level block)))
                                      down
                                      (recur down (dec level))))
                                  loc)
                                loc))
                            loc**
                            (if (vector? (zip/node loc*))
                              (zip/append-child loc* block)
                              (-> loc*
                                  zip/up
                                  (zip/append-child [block])))]
                        loc**)) (zip/vector-zip []) blocks)]

    (clojure.walk/postwalk (fn [e] (if (map? e) (dissoc e :level) e)) (zip/root loc))))

(defn- compose-copied-blocks-contents-&-block-tree
  [repo block-ids]
  (let [blocks (db-utils/pull-many repo '[*] (mapv (fn [id] [:block/uuid id]) block-ids))
        blocks* (flatten
                 (mapv (fn [b] (if (:collapsed (:block/properties b))
                                 (vec (tree/sort-blocks (db/get-block-children repo (:block/uuid b)) b))
                                 [b])) blocks))
        block-ids* (mapv :block/uuid blocks*)
        unordered? (:block/unordered (first blocks*))
        format (:block/format (first blocks*))
        level-blocks-map (blocks-with-level blocks*)
        level-blocks-uuid-map (into {} (mapv (fn [b] [(:block/uuid b) b]) (vals level-blocks-map)))
        level-blocks (mapv (fn [uuid] (get level-blocks-uuid-map uuid)) block-ids*)
        tree (blocks-vec->tree level-blocks)
        top-level-block-uuids (mapv :block/uuid (filterv #(not (vector? %)) tree))
        exported-md-contents (export/export-blocks-as-markdown
                              repo top-level-block-uuids
                              (state/get-export-block-text-indent-style)
                              (into [] (state/get-export-block-text-remove-options)))]
    [exported-md-contents tree]))

(defn copy-selection-blocks
  []
  (when-let [blocks (seq (get-selected-blocks-with-children))]
    (let [repo (state/get-current-repo)
          ids (->> (distinct (map #(when-let [id (dom/attr % "blockid")]
                                     (uuid id)) blocks))
                   (remove nil?))
          [content tree] (compose-copied-blocks-contents-&-block-tree repo ids)
          block (db/pull [:block/uuid (first ids)])]
      (common-handler/copy-to-clipboard-without-id-property! (:block/format block) content)
      (state/set-copied-blocks content tree)
      (notification/show! "Copied!" :success))))

(defn copy-block-refs
  []
  (when-let [blocks (seq (get-selected-blocks-with-children))]
    (let [repo (state/get-current-repo)
          ids (->> (distinct (map #(when-let [id (dom/attr % "blockid")]
                                     (uuid id)) blocks))
                   (remove nil?))
          ids-str (some->> ids
                           (map (fn [id] (util/format "((%s))" id)))
                           (string/join "\n\n"))]
      (doseq [id ids]
        (set-block-id! id))
      (util/copy-to-clipboard! ids-str))))

(defn get-selected-toplevel-block-uuids
  []
  (when-let [blocks (seq (get-selected-blocks-with-children))]
    (let [repo (state/get-current-repo)
          block-ids (->> (distinct (map #(when-let [id (dom/attr % "blockid")]
                                           (uuid id)) blocks))
                         (remove nil?))
          blocks (db-utils/pull-many repo '[*] (mapv (fn [id] [:block/uuid id]) block-ids))
          page-id (:db/id (:block/page (first blocks)))
          blocks*
          (->> blocks
               ;; filter out blocks not belong to page with 'page-id'
               (remove (fn [block] (some-> (:db/id (:block/page block)) (not= page-id))))
               ;; expand collapsed blocks
               (mapv (fn [b] (if (:collapsed (:block/properties b))
                           (vec (tree/sort-blocks (db/get-block-children repo (:block/uuid b)) b))
                           [b])) )
               (flatten))
          block-ids* (mapv :block/uuid blocks*)
          level-blocks-map (blocks-with-level blocks*)
          level-blocks-uuid-map (into {} (mapv (fn [b] [(:block/uuid b) b]) (vals level-blocks-map)))
          level-blocks (mapv (fn [uuid] (get level-blocks-uuid-map uuid)) block-ids*)
          tree (blocks-vec->tree level-blocks)
          top-level-block-uuids (mapv :block/uuid (filterv #(not (vector? %)) tree))]
      top-level-block-uuids)))

(defn cut-selection-blocks
  [copy?]
  (when copy? (copy-selection-blocks))
  (when-let [blocks (seq (get-selected-blocks-with-children))]
    ;; remove embeds, references and queries
    (let [blocks (remove (fn [block]
                           (or (= "true" (dom/attr block "data-transclude"))
                               (= "true" (dom/attr block "data-query")))) blocks)]
      (when (seq blocks)
        (let [repo (state/get-current-repo)]
          (delete-blocks! repo blocks))))))

(defn- get-nearest-page
  []
  (when-let [block (state/get-edit-block)]
    (when-let [id (:block/uuid block)]
      (when-let [edit-id (state/get-edit-input-id)]
        (when-let [input (gdom/getElement edit-id)]
          (when-let [pos (cursor/pos input)]
            (let [value (gobj/get input "value")
                  page-pattern #"\[\[([^\]]+)]]"
                  block-pattern #"\(\(([^\)]+)\)\)"
                  page-matches (util/re-pos page-pattern value)
                  block-matches (util/re-pos block-pattern value)
                  matches (->> (concat page-matches block-matches)
                               (remove nil?))
                  [_ page] (first (sort-by
                                   (fn [[start-pos content]]
                                     (let [end-pos (+ start-pos (count content))]
                                       (cond
                                         (< pos start-pos)
                                         (- pos start-pos)

                                         (> pos end-pos)
                                         (- end-pos pos)

                                         :else
                                         0)))
                                   >
                                   matches))]
              (when page
                (subs page 2 (- (count page) 2))))))))))

(defn follow-link-under-cursor!
  []
  (when-let [page (get-nearest-page)]
    (when-not (string/blank? page)
      (let [page-name (string/lower-case page)]
        (state/clear-edit!)
        (insert-first-page-block-if-not-exists! page-name)
        (route-handler/redirect! {:to :page
                                  :path-params {:name page-name}})))))

(defn open-link-in-sidebar!
  []
  (when-let [page (get-nearest-page)]
    (let [page-name (string/lower-case page)
          block? (util/uuid-string? page-name)]
      (when-let [page (db/get-page page-name)]
        (if block?
          (state/sidebar-add-block!
           (state/get-current-repo)
           (:db/id page)
           :block
           page)
          (state/sidebar-add-block!
           (state/get-current-repo)
           (:db/id page)
           :page
           {:page page}))))))

(defn zoom-in! []
  (if (state/editing?)
    (when-let [id (some-> (state/get-edit-block)
                          :block/uuid
                          ((fn [id] [:block/uuid id]))
                          db/entity
                          :block/uuid)]
      (let [pos (state/get-edit-pos)]
        (route-handler/redirect! {:to          :page
                                  :path-params {:name (str id)}})
        (edit-block! {:block/uuid id} pos nil id)))
    (js/window.history.forward)))
(defn zoom-out!
  []
  (if (state/editing?)
    (let [page (state/get-current-page)
          block-id (and
                    (string? page)
                    (util/uuid-string? page)
                    (medley/uuid page))]
      (when block-id
        (let [block-parent (db/get-block-parent block-id)]
          (if-let [id (and
                       (nil? (:block/name block-parent))
                       (:block/uuid block-parent))]
            (do
              (route-handler/redirect! {:to :page
                                        :path-params {:name (str id)}})

              (edit-block! {:block/uuid block-id} :max nil block-id))
            (let [page-id (some-> (db/entity [:block/uuid block-id])
                                  :block/page
                                  :db/id)]

              (when-let [page-name (:block/name (db/entity page-id))]
                (route-handler/redirect! {:to :page
                                          :path-params {:name page-name}})
                (edit-block! {:block/uuid block-id} :max nil block-id)))))))
    (js/window.history.back)))

(defn cut-block!
  [block-id]
  (when-let [block (db/pull [:block/uuid block-id])]
    (let [content (:block/content block)]
      (common-handler/copy-to-clipboard-without-id-property! (:block/format block) content)
      (delete-block-aux! block true))))

(defn clear-last-selected-block!
  []
  (let [block (state/drop-last-selection-block!)]
    (util/select-unhighlight! [block])))

(defn input-start-or-end?
  ([input]
   (input-start-or-end? input nil))
  ([input up?]
   (let [value (gobj/get input "value")
         start (gobj/get input "selectionStart")
         end (gobj/get input "selectionEnd")]
     (if (nil? up?)
       (or (= start 0) (= end (count value)))
       (or (and (= start 0) up?)
           (and (= end (count value)) (not up?)))))))

(defn highlight-selection-area!
  [end-block]
  (when-let [start-block (state/get-selection-start-block)]
    (let [blocks (util/get-nodes-between-two-nodes start-block end-block "ls-block")
          direction (util/get-direction-between-two-nodes start-block end-block "ls-block")

          blocks (if (= :up direction)
                   (reverse blocks)
                   blocks)]
      (state/exit-editing-and-set-selected-blocks! blocks direction))))

(defn on-select-block
  [direction]
  (fn [e]
    (cond
      ;; when editing, quit editing and select current block
      (state/editing?)
      (state/exit-editing-and-set-selected-blocks! [(gdom/getElement (state/get-editing-block-dom-id))])

      ;; when selection and one block selected, select next block
      (and (state/selection?) (== 1 (count (state/get-selection-blocks))))
      (let [f (if (= :up direction) util/get-prev-block-non-collapsed util/get-next-block-non-collapsed-skip)
            element (f (first (state/get-selection-blocks)))]
        (when element
          (state/conj-selection-block! element direction)))

      ;; if same direction, keep conj on same direction
      (and (state/selection?) (= direction (state/get-selection-direction)))
      (let [f (if (= :up direction) util/get-prev-block-non-collapsed util/get-next-block-non-collapsed-skip)
            first-last (if (= :up direction) first last)
            element (f (first-last (state/get-selection-blocks)))]
        (when element
          (state/conj-selection-block! element direction)))

      ;; if different direction, keep clear until one left
      (state/selection?)
      (clear-last-selected-block!))))

(defn save-block-aux!
  [block value format opts]
  (let [value (string/trim value)]
    ;; FIXME: somehow frontend.components.editor's will-unmount event will loop forever
    ;; maybe we shouldn't save the block/file in "will-unmount" event?
    (save-block-if-changed! block value
                            (merge
                             {:init-properties (:block/properties block)}
                             opts))))

(defn save-block!
  ([repo block-or-uuid content]
   (let [block (if (or (uuid? block-or-uuid)
                       (string? block-or-uuid))
                 (db-model/query-block-by-uuid block-or-uuid) block-or-uuid)
         format (:block/format block)]
     (save-block! {:block block :repo repo :format format} content)))
  ([{:keys [format block repo] :as state} value]
   (when (:db/id (db/entity repo [:block/uuid (:block/uuid block)]))
     (save-block-aux! block value format {}))))

(defn save-current-block!
  ([]
   (save-current-block! {}))
  ([{:keys [force?] :as opts}]
   ;; non English input method
   (when-not (state/editor-in-composition?)
     (when-let [repo (state/get-current-repo)]
       (when (and (not @commands/*show-commands)
                  (not @commands/*show-block-commands)
                  (not (state/get-editor-show-page-search?))
                  (not (state/get-editor-show-page-search-hashtag?))
                  (not (state/get-editor-show-block-search?))
                  (not (state/get-editor-show-date-picker?))
                  (not (state/get-editor-show-template-search?))
                  (not (state/get-editor-show-input)))
         (try
           (let [input-id (state/get-edit-input-id)
                 block (state/get-edit-block)
                 db-block (when-let [block-id (:block/uuid block)]
                            (db/pull [:block/uuid block-id]))
                 elem (and input-id (gdom/getElement input-id))
                 db-content (:block/content db-block)
                 db-content-without-heading (and db-content
                                                 (util/safe-subs db-content (:block/level db-block)))
                 value (and elem (gobj/get elem "value"))]
             (cond
               force?
               (save-block-aux! db-block value (:block/format db-block) opts)

               (and block value db-content-without-heading
                    (or
                     (not= (string/trim db-content-without-heading)
                           (string/trim value))))
               (save-block-aux! db-block value (:block/format db-block) opts)))
           (catch js/Error error
             (log/error :save-block-failed error))))))))

(defn- clean-content!
  [format content]
  (->> (text/remove-level-spaces content format)
       (drawer/remove-logbook)
       (property/remove-properties format)
       string/trim))

(defn insert-command!
  [id command-output format {:keys [restore?]
                             :or {restore? true}
                             :as option}]
  (cond
    ;; replace string
    (string? command-output)
    (commands/insert! id command-output option)

    ;; steps
    (vector? command-output)
    (commands/handle-steps command-output format)

    (fn? command-output)
    (let [s (command-output)]
      (commands/insert! id s option))

    :else
    nil)

  (when restore?
    (let [restore-slash-caret-pos? (if (and
                                        (seq? command-output)
                                        (= :editor/click-hidden-file-input
                                           (ffirst command-output)))
                                     false
                                     true)]
      (commands/restore-state restore-slash-caret-pos?))))

(defn- get-asset-file-link
  [format url file-name image?]
  (let [pdf? (and url (string/ends-with? url ".pdf"))]
    (case (keyword format)
      :markdown (util/format (str (when (or image? pdf?) "!") "[%s](%s)") file-name url)
      :org (if image?
             (util/format "[[%s]]" url)
             (util/format "[[%s][%s]]" url file-name))
      nil)))

(defn- get-asset-link
  [url]
  (str "/" url))

(defn ensure-assets-dir!
  [repo]
  (let [repo-dir (config/get-repo-dir repo)
        assets-dir "assets"]
    (p/then
     (fs/mkdir-if-not-exists (str repo-dir "/" assets-dir))
     (fn [] [repo-dir assets-dir]))))

(defn save-assets!
  ([{block-id :block/uuid} repo files]
   (p/let [[repo-dir assets-dir] (ensure-assets-dir! repo)]
     (save-assets! repo repo-dir assets-dir files
                   (fn [index file-base]
                     ;; TODO: maybe there're other chars we need to handle?
                     (let [file-base (-> file-base
                                         (string/replace " " "_")
                                         (string/replace "%" "_")
                                         (string/replace "/" "_"))
                           file-name (str file-base "_" (.now js/Date) "_" index)]
                       (string/replace file-name #"_+" "_"))))))
  ([repo dir path files gen-filename]
   (p/all
    (for [[index ^js file] (map-indexed vector files)]
      (do
        ;; WARN file name maybe fully qualified path when paste file
        (let [file-name (util/node-path.basename (.-name file))
              [file-base ext] (if file-name
                                (let [last-dot-index (string/last-index-of file-name ".")]
                                  [(subs file-name 0 last-dot-index)
                                   (subs file-name last-dot-index)])
                                ["" ""])
              filename (str (gen-filename index file-base) ext)
              filename (str path "/" filename)]
                                        ;(js/console.debug "Write asset #" dir filename file)
          (if (util/electron?)
            (let [from (.-path file)
                  from (if (string/blank? from) nil from)]
              (p/then (js/window.apis.copyFileToAssets dir filename from)
                      #(p/resolved [filename (if (string? %) (js/File. #js[] %) file) (.join util/node-path dir filename)])))
            (p/then (fs/write-file! repo dir filename (.stream file) nil)
                    #(p/resolved [filename file])))))))))

(defonce *assets-url-cache (atom {}))

(defn make-asset-url
  [path] ;; path start with "/assets" or compatible for "../assets"
  (let [repo-dir (config/get-repo-dir (state/get-current-repo))
        path (string/replace path "../" "/")]
    (cond
      (util/electron?)
      (str "assets://" repo-dir path)

      (mobile/is-native-platform?)
      (mobile/convert-file-src
       (str "file://" repo-dir path))

      :else
      (let [handle-path (str "handle" repo-dir path)
            cached-url (get @*assets-url-cache (keyword handle-path))]
        (if cached-url
          (p/resolved cached-url)
          (p/let [handle (frontend.idb/get-item handle-path)
                  file (and handle (.getFile handle))]
            (when file
              (p/let [url (js/URL.createObjectURL file)]
                (swap! *assets-url-cache assoc (keyword handle-path) url)
                url))))))))

(defn delete-asset-of-block!
  [{:keys [repo href title full-text block-id local? delete-local?] :as opts}]
  (let [block (db-model/query-block-by-uuid block-id)
        _ (or block (throw (str block-id " not exists")))
        format (:block/format block)
        text (:block/content block)
        content (string/replace text full-text "")]
    (save-block! repo block content)
    (when (and local? delete-local?)
      ;; FIXME: should be relative to current block page path
      (when-let [href (if (util/electron?) href (second (re-find #"\((.+)\)$" full-text)))]
        (fs/unlink! repo
                    (config/get-repo-path
                     repo (-> href
                              (string/replace #"^../" "/")
                              (string/replace #"^assets://" ""))) nil)))))

;; assets/journals_2021_02_03_1612350230540_0.png
(defn resolve-relative-path
  [file-path]
  (if-let [current-file (or (db-model/get-block-file-path (state/get-edit-block))
                            ;; fix dummy file path of page
                            (and (util/electron?)
                                 (util/node-path.join
                                  (config/get-repo-dir (state/get-current-repo))
                                  (config/get-pages-directory) "_.md")))]
    (util/get-relative-path current-file file-path)
    file-path))

(defn upload-asset
  [id ^js files format uploading? drop-or-paste?]
  (let [repo (state/get-current-repo)
        block (state/get-edit-block)]
    (if (config/local-db? repo)
      (-> (save-assets! block repo (js->clj files))
          (p/then
           (fn [res]
             (when-let [[asset-file-name file full-file-path] (and (seq res) (first res))]
               (let [image? (util/ext-of-image? asset-file-name)]
                 (insert-command!
                  id
                  (get-asset-file-link format (resolve-relative-path (or full-file-path asset-file-name))
                                       (if file (.-name file) (if image? "image" "asset"))
                                       image?)
                  format
                  {:last-pattern (if drop-or-paste? "" commands/slash)
                   :restore?     true})))))
          (p/finally
            (fn []
              (reset! uploading? false)
              (reset! *asset-uploading? false)
              (reset! *asset-uploading-process 0))))
      (image/upload
       files
       (fn [file file-name file-type]
         (image-handler/request-presigned-url
          file file-name file-type
          uploading?
          (fn [signed-url]
            (insert-command! id
                             (get-asset-file-link format signed-url file-name true)
                             format
                             {:last-pattern (if drop-or-paste? "" commands/slash)
                              :restore?     true})

            (reset! *asset-uploading? false)
            (reset! *asset-uploading-process 0))
          (fn [e]
            (let [process (* (/ (gobj/get e "loaded")
                                (gobj/get e "total"))
                             100)]
              (reset! *asset-uploading? false)
              (reset! *asset-uploading-process process)))))))))

;; Editor should track some useful information, like editor modes.
;; For example:
;; 1. Which file format is it, markdown or org mode?
;; 2. Is it in the properties area? Then we can enable the ":" autopair
(def autopair-map
  {"[" "]"
   "{" "}"
   "(" ")"
   "`" "`"
   "~" "~"
   "*" "*"
   "_" "_"
   "^" "^"
   "=" "="
   ;; ":" ":"                              ; TODO: only properties editing and org mode tag
   })

(def reversed-autopair-map
  (zipmap (vals autopair-map)
          (keys autopair-map)))

(defonce autopair-when-selected
  #{"^" "_" "="})

(def delete-map
  (assoc autopair-map
         "$" "$"
         ":" ":"))

(def reversed-delete-map
  (zipmap (vals delete-map)
          (keys delete-map)))

(defn autopair
  [input-id prefix format {:keys [restore?]
                           :or {restore? true}
                           :as option}]
  (let [value (get autopair-map prefix)
        selected (util/get-selected-text)
        postfix (str selected value)
        value (str prefix postfix)
        input (gdom/getElement input-id)]
    (when value
      (when-not (string/blank? selected) (reset! *selected-text selected))
      (let [[prefix pos] (commands/simple-replace! input-id value selected
                                                   {:backward-pos (count postfix)
                                                    :check-fn (fn [new-value prefix-pos]
                                                                (when (>= prefix-pos 0)
                                                                  [(subs new-value prefix-pos (+ prefix-pos 2))
                                                                   (+ prefix-pos 2)]))})]
        (case prefix
          "[["
          (do
            (commands/handle-step [:editor/search-page])
            (reset! commands/*slash-caret-pos (cursor/get-caret-pos input)))

          "(("
          (do
            (commands/handle-step [:editor/search-block :reference])
            (reset! commands/*slash-caret-pos (cursor/get-caret-pos input)))

          nil)))))

(defn surround-by?
  [input before after]
  (when input
    (let [value (gobj/get input "value")
          pos (cursor/pos input)
          start-pos (if (= :start before) 0 (- pos (count before)))
          end-pos (if (= :end after) (count value) (+ pos (count after)))]
      (when (>= (count value) end-pos)
        (= (cond
             (and (= :end after) (= :start before))
             ""

             (= :end after)
             before

             (= :start before)
             after

             :else
             (str before after))
           (subs value start-pos end-pos))))))

(defn get-matched-pages
  [q]
  (let [block (state/get-edit-block)
        editing-page (and block
                          (when-let [page-id (:db/id (:block/page block))]
                            (:block/name (db/entity page-id))))]
    (let [pages (search/page-search q 20)]
      (if editing-page
        ;; To prevent self references
        (remove (fn [p] (= (string/lower-case p) editing-page)) pages)
        pages))))

(defn get-matched-blocks
  [q block-id]
  ;; remove current block
  (let [current-block (state/get-edit-block)
        block-parents (set (->> (db/get-block-parents (state/get-current-repo)
                                                      block-id
                                                      99)
                                (map (comp str :block/uuid))))
        current-and-parents (set/union #{(str (:block/uuid current-block))} block-parents)]
    (p/let [result (search/block-search (state/get-current-repo) q {:limit 20})]
      (remove
       (fn [h]
         (contains? current-and-parents (:block/uuid h)))
       result))))

(defn get-matched-templates
  [q]
  (search/template-search q))

(defn get-matched-commands
  [input]
  (try
    (let [edit-content (or (gobj/get input "value") "")
          pos (cursor/pos input)
          last-slash-caret-pos (:pos @*slash-caret-pos)
          last-command (and last-slash-caret-pos (subs edit-content last-slash-caret-pos pos))]
      (when (> pos 0)
        (or
         (and (= \/ (util/nth-safe edit-content (dec pos)))
              @commands/*initial-commands)
         (and last-command
              (commands/get-matched-commands last-command)))))
    (catch js/Error e
      (js/console.error e)
      nil)))

(defn get-matched-block-commands
  [input]
  (try
    (let [edit-content (gobj/get input "value")
          pos (cursor/pos input)
          last-command (subs edit-content
                             (:pos @*angle-bracket-caret-pos)
                             pos)]
      (when (> pos 0)
        (or
         (and (= \< (util/nth-safe edit-content (dec pos)))
              (commands/block-commands-map))
         (and last-command
              (commands/get-matched-commands
               last-command
               (commands/block-commands-map))))))
    (catch js/Error e
      nil)))

(defn auto-complete?
  []
  (or @*show-commands
      @*show-block-commands
      @*asset-uploading?
      (state/get-editor-show-input)
      (state/get-editor-show-page-search?)
      (state/get-editor-show-block-search?)
      (state/get-editor-show-template-search?)
      (state/get-editor-show-date-picker?)))

(defn get-previous-input-char
  [input]
  (when-let [pos (cursor/pos input)]
    (let [value (gobj/get input "value")]
      (when (and (>= (count value) pos)
                 (>= pos 1))
        (util/nth-safe value (- pos 1))))))

(defn get-previous-input-chars
  [input length]
  (when-let [pos (cursor/pos input)]
    (let [value (gobj/get input "value")]
      (when (and (>= (count value) pos)
                 (>= pos 1))
        (subs value (- pos length) pos)))))

(defn get-current-input-char
  [input]
  (when-let [pos (cursor/pos input)]
    (let [value (gobj/get input "value")]
      (when (and (>= (count value) (inc pos))
                 (>= pos 1))
        (util/nth-safe value pos)))))

(defn append-paste-doc!
  [format event]
  (let [[html text] (util/get-clipboard-as-html event)]
    (when-not (util/starts-with? (string/trim text) "http")
      (let [doc-text (html-parser/parse format html)]
        (when-not (string/blank? doc-text)
          (util/stop event)
          (state/append-current-edit-content! doc-text))))))

(defn- block-and-children-content
  [block-children]
  (-> (map :block/content block-children)
      string/join))

(defn- move-block-up-down
  [block-id block up?]
  (outliner-core/move-node (outliner-core/block block) up?)
  (when-let [repo (state/get-current-repo)]
    (let [opts {:key :block/change
                :data [block]}]
      (db/refresh! repo opts)))
  (when-let [block-node (util/get-first-block-by-id block-id)]
    (.scrollIntoView block-node #js {:behavior "smooth" :block "nearest"})))

(defn move-up-down
  [up?]
  (fn [e]
    (when-let [block-id (:block/uuid (state/get-edit-block))]
      (when-let [block (db/pull [:block/uuid block-id])]
<<<<<<< HEAD
        (outliner-core/move-node (outliner-core/block block) up?)
        (when-let [repo (state/get-current-repo)]
          (let [opts {:key :block/change
                      :data [block]}]
            (db/refresh! repo opts)))
        (when-let [block-node (util/get-first-block-by-id block-id)]
          (.scrollIntoView block-node #js {:behavior "smooth" :block "nearest"})
          (when-let [input-id (state/get-edit-input-id)]
            (when-let [input (gdom/getElement input-id)]
              (.focus input))))))))
=======
        (move-block-up-down block-id block up?)))))

(defn move-selected-blocks-up-down
  [up?]
  (fn [e]
    (let [blocks (if up?
                   (state/get-selection-blocks)
                   (reverse (state/get-selection-blocks)))]
      (for [selected-block blocks]
        (when-let [block-id (.getAttribute selected-block "blockid")]
          (when-let [block (db/pull [:block/uuid (uuid block-id)])]
            (move-block-up-down block-id block up?)))))))
>>>>>>> 0064307c

;; selections
(defn on-tab
  "direction = :left|:right, only indent or outdent when blocks are siblings"
  [direction]
  (when-let [repo (state/get-current-repo)]
    (let [blocks-dom-nodes (state/get-selection-blocks)
          blocks (seq blocks-dom-nodes)]
      (cond
        (seq blocks)
        (do
          (let [lookup-refs (->> (map (fn [block] (when-let [id (dom/attr block "blockid")]
                                                    [:block/uuid (medley/uuid id)])) blocks)
                                 (remove nil?))
                blocks (db/pull-many repo '[*] lookup-refs)
                blocks (reorder-blocks blocks)
                end-node (get-top-level-end-node blocks)
                end-node-parent (tree/-get-parent end-node)
                top-level-nodes (->> (filter #(= (get-in end-node-parent [:data :db/id])
                                                 (get-in % [:block/parent :db/id])) blocks)
                                     (map outliner-core/block))]
            (outliner-core/indent-outdent-nodes top-level-nodes (= direction :right))
            (let [opts {:key :block/change
                        :data blocks}]
              (db/refresh! repo opts)
              (let [blocks (doall
                            (map
                              (fn [block]
                                (when-let [id (gobj/get block "id")]
                                  (when-let [block (gdom/getElement id)]
                                    (dom/add-class! block "selected noselect")
                                    block)))
                              blocks-dom-nodes))]
                (state/set-selection-blocks! blocks)))))))))

(defn- get-link
  [format link label]
  (let [link (or link "")
        label (or label "")]
    (case (keyword format)
      :markdown (util/format "[%s](%s)" label link)
      :org (util/format "[[%s][%s]]" link label)
      nil)))

(defn- get-image-link
  [format link label]
  (let [link (or link "")
        label (or label "")]
    (case (keyword format)
      :markdown (util/format "![%s](%s)" label link)
      :org (util/format "[[%s]]"))))

(defn handle-command-input
  [command id format m pos]
  (case command
    :link
    (let [{:keys [link label]} m]
      (if (and (string/blank? link)
               (string/blank? label))
        nil
        (insert-command! id
                         (get-link format link label)
                         format
                         {:last-pattern (str commands/slash "link")})))
    :image-link
    (let [{:keys [link label]} m]
      (if (and (string/blank? link)
               (string/blank? label))
        nil
        (insert-command! id
                         (get-image-link format link label)
                         format
                         {:last-pattern (str commands/slash "link")})))
    nil)

  (state/set-editor-show-input! nil)

  (when-let [saved-cursor (get @state/state :editor/last-saved-cursor)]
    (when-let [input (gdom/getElement id)]
      (.focus input)
      (cursor/move-cursor-to input saved-cursor))))

(defn get-search-q
  []
  (when-let [id (state/get-edit-input-id)]
    (when-let [input (gdom/getElement id)]
      (let [current-pos (cursor/pos input)
            pos (:editor/last-saved-cursor @state/state)
            edit-content (or (state/sub [:editor/content id]) "")]
        (or
         @*selected-text
         (util/safe-subs edit-content pos current-pos))))))

(defn close-autocomplete-if-outside
  [input]
  (when (and input
             (or (state/get-editor-show-page-search?)
                 (state/get-editor-show-page-search-hashtag?)
                 (state/get-editor-show-block-search?)))
    (when-let [q (get-search-q)]
      (let [value (gobj/get input "value")
            pos (:editor/last-saved-cursor @state/state)
            current-pos (cursor/pos input)
            between (util/safe-subs value (min pos current-pos) (max pos current-pos))]
        (when (and between
                   (or
                    (string/includes? between "[")
                    (string/includes? between "]")
                    (string/includes? between "(")
                    (string/includes? between ")")))
          (state/set-editor-show-block-search! false)
          (state/set-editor-show-page-search! false)
          (state/set-editor-show-page-search-hashtag! false))))))

(defn save!
  []
  (when-let [repo (state/get-current-repo)]
    (save-current-block!)

    (when (string/starts-with? repo "https://") ; git repo
      (repo-handler/auto-push!))))

(defn resize-image!
  [block-id metadata full_text size]
  (let [new-meta (merge metadata size)
        image-part (first (string/split full_text #"\{"))
        new-full-text (str image-part (pr-str new-meta))
        block (db/pull [:block/uuid block-id])
        value (:block/content block)
        new-value (string/replace value full_text new-full-text)]
    (save-block-aux! block new-value (:block/format block) {})))

(defn- mark-last-input-time!
  [repo]
  (when repo
    (state/set-editor-last-input-time! repo (util/time-ms))
    (db/clear-repo-persistent-job! repo)))

(defonce *auto-save-timeout (atom nil))
(defn edit-box-on-change!
  [e block id]
  (let [value (util/evalue e)
        repo (or (:block/repo block)
                 (state/get-current-repo))]
    (state/set-edit-content! id value false)
    (when @*auto-save-timeout
      (js/clearTimeout @*auto-save-timeout))
    (mark-last-input-time! repo)
    (when-not
        (and
         (= (:db/id (:block/parent block))
            (:db/id (:block/page block)))            ; don't auto-save for page's properties block
         (get-in block [:block/properties :title]))
      (reset! *auto-save-timeout
              (js/setTimeout
               (fn []
                 (when (state/input-idle? repo)
                   (state/set-editor-op! :auto-save)
                   (save-current-block! {})
                   (state/set-editor-op! nil)))
               500)))))

(defn handle-last-input []
  (let [input           (state/get-input)
        pos             (cursor/pos input)
        last-input-char (util/nth-safe (.-value input) (dec pos))]
    (case last-input-char
      "/"
      ;; TODO: is it cross-browser compatible?
      ;; (not= (gobj/get native-e "inputType") "insertFromPaste")
      (when (seq (get-matched-commands input))
        (reset! commands/*slash-caret-pos (cursor/get-caret-pos input))
        (reset! commands/*show-commands true))
      "<"
      (when (seq (get-matched-block-commands input))
        (reset! commands/*angle-bracket-caret-pos (cursor/get-caret-pos input))
        (reset! commands/*show-block-commands true))
      nil)))

(defn block-on-chosen-handler
  [input id q format]
  (fn [chosen _click?]
    (state/set-editor-show-block-search! false)
    (let [uuid-string (str (:block/uuid chosen))]

      ;; block reference
      (insert-command! id
                       (util/format "((%s))" uuid-string)
                       format
                       {:last-pattern (str "((" (if @*selected-text "" q))
                        :end-pattern "))"
                        :postfix-fn   (fn [s] (util/replace-first "))" s ""))
                        :forward-pos 3})

      ;; Save it so it'll be parsed correctly in the future
      (set-block-property! (:block/uuid chosen)
                           :id
                           uuid-string)

      (when-let [input (gdom/getElement id)]
        (.focus input)))))

(defn block-non-exist-handler
  [input]
  (fn []
    (state/set-editor-show-block-search! false)
    (cursor/move-cursor-forward input 2)))

(defn get-block-tree-insert-pos-after-target
  "return [target-block sibling? delete-editing-block? editing-block]"
  ([target-block-id sibling?]
   (get-block-tree-insert-pos-after-target target-block-id sibling? nil))
  ([target-block-id sibling? editing-block]
   (when-let [target-block (db/pull target-block-id)]
     [target-block sibling? false (or editing-block target-block)])))

(defn- get-block-tree-insert-pos-at-point
  "return [target-block sibling? delete-editing-block? editing-block]"
  []
  (when-let [editing-block (db/pull (:db/id (state/get-edit-block)))]
    (let [input (gdom/getElement (state/get-edit-input-id))
          pos (cursor/pos input)
          value (:value (get-state))
          [fst-block-text snd-block-text] (compute-fst-snd-block-text value pos)
          parent (:db/id (:block/parent editing-block))
          parent-block (db/pull parent)
          left (:db/id (:block/left editing-block))
          left-block (db/pull left)
          [_ _ config] (state/get-editor-args)
          block-id (:block/uuid editing-block)
          block-self? (block-self-alone-when-insert? config block-id)
          has-children? (db/has-children? (state/get-current-repo)
                                          (:block/uuid editing-block))
          collapsed? (:collapsed (:block/properties editing-block))]
      (conj (match (mapv boolean [(seq fst-block-text) (seq snd-block-text)
                                  block-self? has-children? (= parent left) collapsed?])
              ;; when zoom at editing-block
              [_ _ true _ _ _]
              [editing-block false false]

              ;; insert after editing-block
              [true _ false true _ false]
              [editing-block false false]
              [true _ false true _ true]
              [editing-block true false]
              [true _ false false _ _]
              [editing-block true false]
              [false false false true _ false]
              [editing-block false false]
              [false false false true _ true]
              [editing-block true false]
              [false false false false _ _]
              [editing-block true true]

              ;; insert before editing-block
              [false true false _ true _]
              [parent-block false false]
              [false true false _ false _]
              [left-block true false])
            editing-block))))

(defn- paste-block-tree-at-point-edit-aux
  [uuid page exclude-properties format content-update-fn]
  (fn [block]
    (outliner-core/block
     (let [[new-content new-title]
           (if content-update-fn
             (let [new-content (content-update-fn (:block/content block))
                   new-title (or (->> (mldoc/->edn
                                       (str (case format
                                              :markdown "- "
                                              :org "* ")
                                            (if (seq (:block/title block)) "" "\n")
                                            new-content)
                                       (mldoc/default-config format))
                                      (ffirst)
                                      (second)
                                      (:title))
                                 (:block/title block))]
               [new-content new-title])
             [(:block/content block) (:block/title block)])
           new-content
           (->> new-content
                (property/remove-property format "id")
                (property/remove-property format "custom_id"))
           m (merge (dissoc block
                            :block/pre-block?
                            :block/uuid
                            :db/id
                            :block/left
                            :block/parent)
                    {:block/uuid uuid
                     :block/page (select-keys page [:db/id])
                     :block/format format
                     :block/properties (apply dissoc (:block/properties block)
                                         (concat [:id :custom_id :custom-id]
                                                 exclude-properties))
                     :block/meta (dissoc (:block/meta block) :start-pos :end-pos)
                     :block/content new-content
                     :block/title new-title
                     :block/path-refs (->> (cons (:db/id page) (:block/path-refs block))
                                           (remove nil?))})]
       m))))

(defn paste-block-vec-tree-at-target
  [tree exclude-properties {:keys [content-update-fn
                                   get-pos-fn
                                   page-block]
                            :as opts}]
  (let [repo (state/get-current-repo)
        page (or page-block
                 (:block/page (db/entity (:db/id (state/get-edit-block)))))
        [target-block sibling? delete-editing-block? editing-block]
        ((or get-pos-fn get-block-tree-insert-pos-at-point))]
    (when target-block
      (let [target-block (outliner-core/block target-block)
            format (or (:block/format target-block) (state/get-preferred-format))
            new-block-uuids (atom #{})
            metadata-replaced-blocks
            (zip/root
             (loop [loc (zip/vector-zip tree)]
               (if (zip/end? loc)
                 loc
                 (if (vector? (zip/node loc))
                   (recur (zip/next loc))
                   (let [uuid (random-uuid)]
                     (swap! new-block-uuids (fn [acc uuid] (conj acc uuid)) uuid)
                     (recur (zip/next (zip/edit
                                       loc
                                       (paste-block-tree-at-point-edit-aux
                                        uuid page exclude-properties format content-update-fn)))))))))
            _ (when editing-block
                (let [editing-block (outliner-core/block editing-block)]
                  (outliner-core/save-node editing-block)))
            _ (outliner-core/insert-nodes metadata-replaced-blocks target-block sibling?)
            _ (when (and delete-editing-block? editing-block)
                (when-let [id (:db/id editing-block)]
                  (outliner-core/delete-node (outliner-core/block (db/pull id)) true)))
            new-blocks (db/pull-many repo '[*] (map (fn [id] [:block/uuid id]) @new-block-uuids))]
        (db/refresh! repo {:key :block/insert :data new-blocks})
        (last metadata-replaced-blocks)))))

(defn- tree->vec-tree
  "tree:
  [
  {
    :content 'this is a block',
    :properties {\"key\" \"value\" \"key2\" \"value2\"},
    :children [
      { :content 'this is child block' }
    ]
  },
  {
    :content 'this is sibling block'
  }
  ]"
  [tree]
  (into []
        (mapcat
         (fn [e]
           (let [e* (select-keys e [:content :properties])
                 children (:children e)]
             (if (seq children)
               [e* (tree->vec-tree (:children e))]
               [e*])))
         tree)))

(defn- vec-tree->vec-block-tree
  [tree format]
  (let [loc (zip/vector-zip tree)]
    (loop [loc loc]
      (if (zip/end? loc)
        (zip/root loc)
        (let [node (zip/node loc)]
          (if (vector? node)
            (recur (zip/next loc))
            (let [content (:content node)
                  props (into [] (:properties node))
                  content* (str (if (= :markdown format) "- " "* ")
                                (property/insert-properties format content props))
                  ast (mldoc/->edn content* (mldoc/default-config format))
                  blocks (block/extract-blocks ast content* true format)
                  fst-block (first blocks)]
              (assert fst-block "fst-block shouldn't be nil")
              (recur (zip/next (zip/replace loc fst-block))))))))))

(defn paste-block-tree-after-target
  [target-block-id sibling? tree format]
  (let [vec-tree (tree->vec-tree tree)
        block-tree (vec-tree->vec-block-tree vec-tree format)
        target-block (db/pull target-block-id)
        page-block (if (:block/name target-block) target-block
                       (db/entity (:db/id (:block/page (db/pull target-block-id)))))
        ;; sibling? = false, when target-block is a page-block
        sibling? (if (= target-block-id (:db/id page-block))
                   false
                   sibling?)]
    (paste-block-vec-tree-at-target
     block-tree []
     {:get-pos-fn #(get-block-tree-insert-pos-after-target target-block-id sibling?)
      :page-block page-block})))

(defn insert-template!
  ([element-id db-id]
   (insert-template! element-id db-id {}))
  ([element-id db-id opts]
   (when-let [db-id (if (integer? db-id)
                      db-id
                      (:db/id (db-model/get-template-by-name (name db-id))))]
     (let [repo (state/get-current-repo)
           block (db/entity db-id)
           format (:block/format block)
           block-uuid (:block/uuid block)
           template-including-parent? (not (false? (:template-including-parent (:block/properties block))))
           blocks (if template-including-parent? (db/get-block-and-children repo block-uuid) (db/get-block-children repo block-uuid))
           level-blocks (vals (blocks-with-level blocks))
           grouped-blocks (group-by #(= db-id (:db/id %)) level-blocks)
           root-block (or (first (get grouped-blocks true)) (assoc (db/pull db-id) :level 1))
           blocks-exclude-root (get grouped-blocks false)
           sorted-blocks (tree/sort-blocks blocks-exclude-root root-block)
           result-blocks (if template-including-parent? sorted-blocks (drop 1 sorted-blocks))
           tree (blocks-vec->tree result-blocks)]
       (when element-id
         (insert-command! element-id "" format {}))
       (let [opts (merge
                   {:content-update-fn (fn [content]
                                         (->> content
                                              (property/remove-property format "template")
                                              (property/remove-property format "template-including-parent")
                                              template/resolve-dynamic-template!))}
                   opts)
             last-block (paste-block-vec-tree-at-target tree [:id :template :template-including-parent] opts)]
         (clear-when-saved!)
         (db/refresh! repo {:key :block/insert :data [(db/pull db-id)]})
         (let [block (if (tree/satisfied-inode? last-block)
                       (:data last-block)
                       (:data (last (flatten last-block))))]
           (edit-block! block :max (:block/format block) (:block/uuid block))))))))

(defn template-on-chosen-handler
  [element-id]
  (fn [[_template db-id] _click?]
    (insert-template! element-id db-id)))

(defn parent-is-page?
  [{{:block/keys [parent page]} :data :as node}]
  {:pre [(tree/satisfied-inode? node)]}
  (= parent page))

(defn outdent-on-enter
  [node]
  (when-not (parent-is-page? node)
    (let [parent-node (tree/-get-parent node)]
      (outliner-core/move-subtree node parent-node true)))
  (let [repo (state/get-current-repo)]
    (db/refresh! repo {:key :block/change :data [(:data node)]})))

(defn- last-top-level-child?
  [{:keys [id config]} current-node]
  (when id
    (when-let [entity (if (util/uuid-string? (str id))
                        (db/entity [:block/uuid (uuid id)])
                        (db/entity [:block/name (string/lower-case id)]))]
      (= (:block/uuid entity) (tree/-get-parent-id current-node)))))

(defn- insert
  [insertion]
  (when-not (auto-complete?)
    (let [^js input (state/get-input)
          selected-start (gobj/get input "selectionStart")
          selected-end (gobj/get input "selectionEnd")
          value (.-value input)
          s1 (subs value 0 selected-start)
          s2 (subs value selected-end)]
      (state/set-edit-content! (state/get-edit-input-id)
                               (str s1 insertion s2))
      (cursor/move-cursor-to input (+ selected-start (count insertion))))))

(defn- keydown-new-line
  []
  (insert "\n"))

(declare delete-and-update)

(defn- dwim-in-properties
  [state]
  (when-not (auto-complete?)
    (let [{:keys [block]} (get-state)]
      (when block
        (let [input (state/get-input)
              content (gobj/get input "value")
              format (:block/format (:block (get-state)))
              property-key (:raw-content (thingatpt/property-key-at-point input))
              org? (= format :org)
              move-to-pos (if org? 2 3)]
          (if org?
            (cond
              (and property-key (not= property-key ""))
              (case property-key
                ;; When cursor in "PROPERTIES", add :|: in a new line and move cursor to |
                "PROPERTIES"
                (do (cursor/move-cursor-to-line-end input)
                    (insert "\n:: ")
                    (cursor/move-cursor-backward input move-to-pos))
                ;; When cursor in "END", new block (respect the previous enter behavior)
                "END"
                (do
                  (cursor/move-cursor-to-end input)
                  (insert-new-block! state))
                ;; cursor in other positions of :ke|y: or ke|y::, move to line end for inserting value.
                (if (property/property-key-exist? format content property-key)
                  (notification/show!
                   [:p.content
                    (util/format "Property key \"%s\" already exists!" property-key)]
                   :error)
                  (cursor/move-cursor-to-end input)))

              ;; when cursor in empty property key
              (and property-key (= property-key ""))
              (do (delete-and-update
                   input
                   (cursor/line-beginning-pos input)
                   (inc (cursor/line-end-pos input)))
                  (property/goto-properties-end format input)
                  (cursor/move-cursor-to-line-end input))
              :else
              ;;When cursor in other place of PROPERTIES drawer, add :|: in a new line and move cursor to |
              (do
                (insert "\n:: ")
                (cursor/move-cursor-backward input move-to-pos)))
            (insert "\n")))))))

(defn- keydown-new-block
  [state]
  (when-not (auto-complete?)
    (let [{:keys [block config]} (get-state)]
      (when block
        (let [input (state/get-input)
              content (gobj/get input "value")
              pos (cursor/pos input)
              current-node (outliner-core/block block)
              has-right? (-> (tree/-get-right current-node)
                             (tree/satisfied-inode?))
              thing-at-point ;intern is not supported in cljs, need a more elegant solution
              (or (when (thingatpt/get-setting :admonition&src?)
                    (thingatpt/admonition&src-at-point input))
                  (when (thingatpt/get-setting :markup?)
                    (thingatpt/markup-at-point input))
                  (when (thingatpt/get-setting :block-ref?)
                    (thingatpt/block-ref-at-point input))
                  (when (thingatpt/get-setting :page-ref?)
                    (thingatpt/page-ref-at-point input))
                  (when (thingatpt/get-setting :properties?)
                    (thingatpt/properties-at-point input))
                  (when (thingatpt/get-setting :list?)
                    (thingatpt/list-item-at-point input)))]
          (cond
            thing-at-point
            (case (:type thing-at-point)
              "markup" (let [right-bound (:bounds thing-at-point)]
                         (cursor/move-cursor-to
                          input
                          (+ (string/index-of content right-bound pos)
                             (count right-bound))))
              "admonition-block" (keydown-new-line)
              "source-block" (keydown-new-line)
              "block-ref" (open-block-in-sidebar! (:link thing-at-point))
              "page-ref" (do
                           (insert-first-page-block-if-not-exists! (:link thing-at-point))
                           (route-handler/redirect-to-page! (:link thing-at-point)))
              "list-item"
              (let [{:keys [full-content indent bullet checkbox ordered _]} thing-at-point
                    next-bullet (if ordered
                                  (str (inc (cljs.reader/read-string bullet)) ".")
                                  bullet)
                    checkbox (when checkbox "[ ] ")]
                (if (= (count full-content)
                       (+ (if ordered (+ (count bullet) 2) 2) (when checkbox (count checkbox))))
                  (delete-and-update input (cursor/line-beginning-pos input) (cursor/line-end-pos input))
                  (do (cursor/move-cursor-to-line-end input)
                      (insert (str "\n" indent next-bullet " " checkbox)))))
              "properties-drawer"
              (dwim-in-properties state))

            (and
             (string/blank? content)
             (not has-right?)
             (not (last-top-level-child? config current-node)))
            (outdent-on-enter current-node)

            :else
            (profile
             "Insert block"
             (insert-new-block! state))))))))

(defn keydown-new-block-handler [state e]
  (if (state/doc-mode-enter-for-new-line?)
    (keydown-new-line)
    (do
      (.preventDefault e)
      (keydown-new-block state))))

(defn keydown-new-line-handler [state e]
  (if (state/doc-mode-enter-for-new-line?)
    (keydown-new-block state)
    (do
      (.preventDefault e)
      (keydown-new-line))))

(defn- select-first-last
  "Select first or last block in viewpoint"
  [direction]
  (let [f (case direction :up last :down first)
        block (->> (util/get-blocks-noncollapse)
                   (f))]
    (when block
      (.scrollIntoView block #js {:behavior "smooth" :block "center"})
      (state/exit-editing-and-set-selected-blocks! [block]))))

(defn- select-up-down [direction]
  (let [selected (first (state/get-selection-blocks))
        f (case direction
            :up util/get-prev-block-non-collapsed
            :down util/get-next-block-non-collapsed)
        sibling-block (f selected)]
    (when (and sibling-block (dom/attr sibling-block "blockid"))
      (.scrollIntoView sibling-block #js {:behavior "smooth" :block "center"})
      (state/exit-editing-and-set-selected-blocks! [sibling-block]))))

(defn- move-cross-boundrary-up-down
  [direction]
  (let [input (state/get-input)
        line-pos (util/get-first-or-last-line-pos input)
        repo (state/get-current-repo)
        f (case direction
            :up util/get-prev-block-non-collapsed
            :down util/get-next-block-non-collapsed)
        sibling-block (f (gdom/getElement (state/get-editing-block-dom-id)))
        {:block/keys [uuid content format]} (state/get-edit-block)]
    (when sibling-block
      (when-let [sibling-block-id (dom/attr sibling-block "blockid")]
        (let [value (state/get-edit-content)]
          (when (not= (clean-content! format content)
                      (string/trim value))
            (save-block! repo uuid value)))

        (let [new-id (string/replace (gobj/get sibling-block "id") "ls-block" "edit-block")
              new-uuid (cljs.core/uuid sibling-block-id)
              block (db/pull repo '[*] [:block/uuid new-uuid])]
          (edit-block! block
                       [direction line-pos]
                       format
                       new-id))))))

(defn keydown-up-down-handler
  [direction]
  (let [input (state/get-input)
        selected-start (.-selectionStart input)
        selected-end (.-selectionEnd input)
        up? (= direction :up)
        down? (= direction :down)]
    (cond
      (not= selected-start selected-end)
      (if up?
        (cursor/move-cursor-to input selected-start)
        (cursor/move-cursor-to input selected-end))

      (or (and up? (cursor/textarea-cursor-first-row? input))
          (and down? (cursor/textarea-cursor-last-row? input)))
      (move-cross-boundrary-up-down direction)

      :else
      (if up?
        (cursor/move-cursor-up input)
        (cursor/move-cursor-down input)))))

(defn- move-to-block-when-cross-boundrary
  [direction]
  (let [up? (= :left direction)
        pos (if up? :max 0)
        {:block/keys [format uuid] :as block} (state/get-edit-block)
        id (state/get-edit-input-id)
        repo (state/get-current-repo)]
    (let [f (if up? util/get-prev-block-non-collapsed util/get-next-block-non-collapsed)
          sibling-block (f (gdom/getElement (state/get-editing-block-dom-id)))]
      (when sibling-block
        (when-let [sibling-block-id (dom/attr sibling-block "blockid")]
          (let [content (:block/content block)
                value (state/get-edit-content)]
            (when (not= (clean-content! format content)
                        (string/trim value))
              (save-block! repo uuid value)))
          (let [block (db/pull repo '[*] [:block/uuid (cljs.core/uuid sibling-block-id)])]
            (edit-block! block pos format id)))))))

(defn keydown-arrow-handler
  [direction]
  (let [input (state/get-input)
        element js/document.activeElement
        selected-start (.-selectionStart input)
        selected-end (.-selectionEnd input)
        left? (= direction :left)
        right? (= direction :right)]
    (when (= input element)
      (cond
        (not= selected-start selected-end)
        (if left?
          (cursor/move-cursor-to input selected-start)
          (cursor/move-cursor-to input selected-end))

        (or (and left? (cursor/start? input))
            (and right? (cursor/end? input)))
        (move-to-block-when-cross-boundrary direction)

        :else
        (if left?
          (cursor/move-cursor-backward input)
          (cursor/move-cursor-forward input))))))

(defn- delete-and-update [^js input start end]
  (.setRangeText input "" start end)
  (state/set-edit-content! (state/get-edit-input-id) (.-value input)))

(defn- delete-concat [current-block]
  (let [input-id (state/get-edit-input-id)
        ^js input (state/get-input)
        current-pos (cursor/pos input)
        value (gobj/get input "value")
        repo (state/get-current-repo)
        right (outliner-core/get-right-node (outliner-core/block current-block))
        current-block-has-children? (db/has-children? repo (:block/uuid current-block))
        collapsed? (:collapsed (:block/properties current-block))
        first-child (:data (tree/-get-down (outliner-core/block current-block)))
        next-block (if (or collapsed? (not current-block-has-children?))
                     (:data right)
                     first-child)]
    (cond
      (and collapsed? right (db/has-children? repo (tree/-get-id right)))
      nil

      (and (not collapsed?) first-child (db/has-children? repo (:block/uuid first-child)))
      nil

      :else
      (do
        (delete-block-aux! next-block false)
        (state/set-edit-content! input-id (str value "" (:block/content next-block)))
        (cursor/move-cursor-to input current-pos)))))

(defn keydown-delete-handler
  [e]
  (let [^js input (state/get-input)
        current-pos (cursor/pos input)
        value (gobj/get input "value")
        end? (= current-pos (count value))
        current-block (state/get-edit-block)
        selected-start (gobj/get input "selectionStart")
        selected-end (gobj/get input "selectionEnd")]
    (when current-block
      (cond
        (not= selected-start selected-end)
        (delete-and-update input selected-start selected-end)

        (and end? current-block)
        (delete-concat current-block)

        :else
        (delete-and-update input current-pos (inc current-pos))))))

(defn keydown-backspace-handler
  [cut? e]
  (let [^js input (state/get-input)
        id (state/get-edit-input-id)
        current-pos (cursor/pos input)
        value (gobj/get input "value")
        deleted (and (> current-pos 0)
                     (util/nth-safe value (dec current-pos)))
        selected-start (gobj/get input "selectionStart")
        selected-end (gobj/get input "selectionEnd")
        block-id (:block/uuid (state/get-edit-block))
        page (state/get-current-page)
        repo (state/get-current-repo)]
    (mark-last-input-time! repo)
    (cond
      (not= selected-start selected-end)
      (do
        (util/stop e)
        (when cut?
          (js/document.execCommand "copy"))
        (delete-and-update input selected-start selected-end))

      (and (zero? current-pos)
           ;; not the top block in a block page
           (not (and page
                     (util/uuid-string? page)
                     (= (medley/uuid page) block-id))))
      (do
        (util/stop e)
        (delete-block! repo e false))

      (and (> current-pos 1)
           (= (util/nth-safe value (dec current-pos)) commands/slash))
      (do
        (util/stop e)
        (reset! *slash-caret-pos nil)
        (reset! *show-commands false)
        (delete-and-update input (dec current-pos) current-pos))

      (and (> current-pos 1)
           (= (util/nth-safe value (dec current-pos)) commands/angle-bracket))
      (do
        (util/stop e)
        (reset! *angle-bracket-caret-pos nil)
        (reset! *show-block-commands false)
        (delete-and-update input (dec current-pos) current-pos))

      ;; pair
      (and
       deleted
       (contains?
        (set (keys delete-map))
        deleted)
       (>= (count value) (inc current-pos))
       (= (util/nth-safe value current-pos)
          (get delete-map deleted)))

      (do
        (util/stop e)
        (commands/delete-pair! id)
        (cond
          (and (= deleted "[") (state/get-editor-show-page-search?))
          (state/set-editor-show-page-search! false)

          (and (= deleted "(") (state/get-editor-show-block-search?))
          (state/set-editor-show-block-search! false)

          :else
          nil))

      ;; deleting hashtag
      (and (= deleted "#") (state/get-editor-show-page-search-hashtag?))
      (do
        (state/set-editor-show-page-search-hashtag! false)
        (delete-and-update input (dec current-pos) current-pos))

      ;; just delete
      :else
      (do
        (util/stop e)
        (delete-and-update input (dec current-pos) current-pos)))))

(defn indent-outdent
  [indent?]
  (state/set-editor-op! :indent-outdent)
  (let [{:keys [block]} (get-state)]
    (when block
      (let [current-node (outliner-core/block block)]
        (outliner-core/indent-outdent-nodes [current-node] indent?)
        (let [repo (state/get-current-repo)]
          (db/refresh! repo
                       {:key :block/change :data [(:data current-node)]}))))
    (state/set-editor-op! :nil)))

(defn keydown-tab-handler
  [direction]
  (fn [e]
    (cond
      (state/editing?)
      (let [input (state/get-input)
            pos (cursor/pos input)]
        (when (and (not (state/get-editor-show-input))
                   (not (state/get-editor-show-date-picker?))
                   (not (state/get-editor-show-template-search?)))
          (util/stop e)
          (indent-outdent (not (= :left direction)))
          (and input pos
               (when-let [input (state/get-input)]
                 (cursor/move-cursor-to input pos)))))

      (state/selection?)
      (do
        (util/stop e)
        (on-tab direction))

      :else nil)))

(defn keydown-not-matched-handler
  [format]
  (fn [e key-code]
    (let [input-id (state/get-edit-input-id)
          input (state/get-input)
          key (gobj/get e "key")
          value (gobj/get input "value")
          ctrlKey (gobj/get e "ctrlKey")
          metaKey (gobj/get e "metaKey")
          pos (cursor/pos input)]
      (cond
        (or ctrlKey metaKey)
        nil

        (and (= key "#")
             (and
              (> pos 0)
              (= "#" (util/nth-safe value (dec pos)))))
        (state/set-editor-show-page-search-hashtag! false)

        (and
         (contains? (set/difference (set (keys reversed-autopair-map))
                                    #{"`"})
                    key)
         (= (get-current-input-char input) key))
        (do
          (util/stop e)
          (cursor/move-cursor-forward input))

        (and (autopair-when-selected key) (string/blank? (util/get-selected-text)))
        nil

        (contains? (set (keys autopair-map)) key)
        (do
          (util/stop e)
          (autopair input-id key format nil)
          (cond
            (surround-by? input "[[" "]]")
            (do
              (commands/handle-step [:editor/search-page])
              (reset! commands/*slash-caret-pos (cursor/get-caret-pos input)))
            (surround-by? input "((" "))")
            (do
              (commands/handle-step [:editor/search-block :reference])
              (reset! commands/*slash-caret-pos (cursor/get-caret-pos input)))
            :else
            nil))

        (or
         (surround-by? input "#" " ")
         (surround-by? input "#" :end)
         (= key "#"))
        (do
          (commands/handle-step [:editor/search-page-hashtag])
          (state/set-last-pos! (cursor/pos input))
          (reset! commands/*slash-caret-pos (cursor/get-caret-pos input)))

        (let [sym "$"]
          (and (= key sym)
               (>= (count value) 1)
               (> pos 0)
               (= (nth value (dec pos)) sym)
               (if (> (count value) pos)
                 (not= (nth value pos) sym)
                 true)))
        (commands/simple-insert! input-id "$$" {:backward-pos 2})

        (let [sym "^"]
          (and (= key sym)
               (>= (count value) 1)
               (> pos 0)
               (= (nth value (dec pos)) sym)
               (if (> (count value) pos)
                 (not= (nth value pos) sym)
                 true)))
        (commands/simple-insert! input-id "^^" {:backward-pos 2})

        :else
        nil))))

;; key up
(defn keyup-handler
  [state input input-id search-timeout]
  (fn [e key-code]
    (let [k (gobj/get e "key")
          format (:format (get-state))
          current-pos (cursor/pos input)
          value (gobj/get input "value")
          c (util/nth-safe value (dec current-pos))]
      (when-not (state/get-editor-show-input)
        (when (and (= "【" c (util/nth-safe value (dec (dec current-pos))))
                   (> current-pos 0))
          (commands/handle-step [:editor/input "[[]]" {:last-pattern "【【"
                                                       :backward-pos 2}])
          (commands/handle-step [:editor/search-page])
          (reset! commands/*slash-caret-pos (cursor/get-caret-pos input)))

        (when (and (= "（" c (util/nth-safe value (dec (dec current-pos))))
                   (> current-pos 0))
          (commands/handle-step [:editor/input "(())" {:last-pattern "（（"
                                                       :backward-pos 2}])
          (commands/handle-step [:editor/search-block :reference])
          (reset! commands/*slash-caret-pos (cursor/get-caret-pos input)))

        (when (and (= "〈" c)
                   (= "《" (util/nth-safe value (dec (dec current-pos))))
                   (> current-pos 0))
          (commands/handle-step [:editor/input "<" {:last-pattern "《〈"
                                                    :backward-pos 0}])
          (reset! commands/*angle-bracket-caret-pos (cursor/get-caret-pos input))
          (reset! commands/*show-block-commands true))

        (when (= c " ")
          (when (or (= (util/nth-safe value (dec (dec current-pos))) "#")
                    (not (state/get-editor-show-page-search?))
                    (and (state/get-editor-show-page-search?)
                         (not= (util/nth-safe value current-pos) "]")))
            (state/set-editor-show-page-search-hashtag! false)))

        (when (and @*show-commands (not= key-code 191)) ; not /
          (let [matched-commands (get-matched-commands input)]
            (if (seq matched-commands)
              (do
                (reset! *show-commands true)
                (reset! commands/*matched-commands matched-commands))
              (reset! *show-commands false))))
        (when (and @*show-block-commands (not= key-code 188)) ; not <
          (let [matched-block-commands (get-matched-block-commands input)]
            (if (seq matched-block-commands)
              (cond
                (= key-code 9)       ;tab
                (when @*show-block-commands
                  (util/stop e)
                  (insert-command! input-id
                                   (last (first matched-block-commands))
                                   format
                                   {:last-pattern commands/angle-bracket}))

                :else
                (reset! commands/*matched-block-commands matched-block-commands))
              (reset! *show-block-commands false))))
        (when (nil? @search-timeout)
          (close-autocomplete-if-outside input))))))

(defn editor-on-click!
  [id]
  (fn [_e]
    (let [input (gdom/getElement id)]
      (close-autocomplete-if-outside input))))

(defn editor-on-change!
  [block id search-timeout]
  (fn [e]
    (if (state/sub :editor/show-block-search?)
      (let [blocks-count (or (db/blocks-count) 0)
            timeout (if (> blocks-count 2000) 300 100)]
        (when @search-timeout
          (js/clearTimeout @search-timeout))
        (reset! search-timeout
                (js/setTimeout
                 #(edit-box-on-change! e block id)
                 timeout)))
      (edit-box-on-change! e block id))))

(defn- get-current-page-format
  []
  (when-let [page (state/get-current-page)]
    (db/get-page-format page)))

(defn blocks->tree-by-level
  [blocks]
  (let [min-level (apply min (mapv :block/level blocks))
        prefix-level (if (> min-level 1) (- min-level 1) 0)]
    (->> blocks
         (mapv #(assoc % :level (- (:block/level %) prefix-level)))
         (blocks-vec->tree))))

(defn- paste-text-parseable
  [format text]
  (let [tree (->>
              (block/extract-blocks
               (mldoc/->edn text (mldoc/default-config format)) text true format))
        min-level (apply min (mapv :block/level tree))
        prefix-level (if (> min-level 1) (- min-level 1) 0)
        tree* (->> tree
                   (mapv #(assoc % :level (- (:block/level %) prefix-level)))
                   (blocks-vec->tree))]
    (paste-block-vec-tree-at-target tree* [] nil)))

(defn- paste-segmented-text
  [format text]
  (let [paragraphs (string/split text #"(?:\r?\n){2,}")
        updated-paragraphs
        (string/join "\n"
                     (mapv (fn [p] (->> (string/trim p)
                                        ((fn [p]
                                           (if (util/safe-re-find (if (= format :org)
                                                                    #"\s*\*+\s+"
                                                                    #"\s*-\s+") p)
                                             p
                                             (str (if (= format :org) "* " "- ") p))))))
                           paragraphs))]
    (paste-text-parseable format updated-paragraphs)))

(defn- paste-text
  [text e]
  (let [repo (state/get-current-repo)
        page (or (db/entity [:block/name (state/get-current-page)])
                 (db/entity [:block/original-name (state/get-current-page)])
                 (:block/page (db/entity (:db/id (state/get-edit-block)))))
        copied-blocks (state/get-copied-blocks)
        copied-block-tree (:copy/block-tree copied-blocks)]
    (if (and
         (:copy/content copied-blocks)
         (not (string/blank? text))
         (= (string/replace (string/trim text) "\r" "")
            (string/replace (string/trim (:copy/content copied-blocks)) "\r" "")))
      (do
        ;; copy from logseq internally
        (paste-block-vec-tree-at-target copied-block-tree [] nil)
        (util/stop e))

      (do
        ;; from external
        (let [format (or (db/get-page-format (state/get-current-page)) :markdown)]
          (match [format
                  (nil? (util/safe-re-find #"(?m)^\s*(?:[-+*]|#+)\s+" text))
                  (nil? (util/safe-re-find #"(?m)^\s*\*+\s+" text))
                  (nil? (util/safe-re-find #"(?:\r?\n){2,}" text))]
            [:markdown false _ _]
            (do
              (paste-text-parseable format text)
              (util/stop e))

            [:org _ false _]
            (do
              (paste-text-parseable format text)
              (util/stop e))

            [:markdown true _ false]
            (do
              (paste-segmented-text format text)
              (util/stop e))

            [:markdown true _ true]
            (do)

            [:org _ true false]
            (do
              (paste-segmented-text format text)
              (util/stop e))
            [:org _ true true]
            (do)))))))

(defn editor-on-paste!
  [id]
  (fn [e]
    (state/set-state! :editor/on-paste? true)
    (let [text (.getData (gobj/get e "clipboardData") "text")]
      (if-not (string/blank? text)
        (paste-text text e)
        (let [handled
              (let [clipboard-data (gobj/get e "clipboardData")
                    files (.-files clipboard-data)]
                (when-let [file (first files)]
                  (when-let [block (state/get-edit-block)]
                    (upload-asset id #js[file] (:block/format block) *asset-uploading? true))))]
          (util/stop e))))))

(defn- cut-blocks-and-clear-selections!
  [copy?]
  (cut-selection-blocks copy?)
  (clear-selection!))

(defn shortcut-copy-selection
  [e]
  (copy-selection-blocks))

(defn shortcut-cut-selection
  [e]
  (util/stop e)
  (cut-blocks-and-clear-selections! true))

(defn shortcut-delete-selection
  [e]
  (util/stop e)
  (cut-blocks-and-clear-selections! false))

;; credits to @pengx17
(defn- copy-current-block-ref
  []
  (when-let [current-block (state/get-edit-block)]
    (when-let [block-id (:block/uuid current-block)]
      (copy-block-ref! block-id #(str "((" % "))"))
      (notification/show!
       [:div
        [:span.mb-1.5 "Block ref copied!"]
        [:div [:code.whitespace-nowrap (str "((" block-id "))")]]]
       :success true
       ;; use uuid to make sure there is only one toast a time
       (str "copied-block-ref:" block-id)))))

(defn shortcut-copy
  "shortcut copy action:
  * when in selection mode, copy selected blocks
  * when in edit mode but no text selected, copy current block ref
  * when in edit mode with text selected, copy selected text as normal"
  [e]
  (when-not (auto-complete?)
    (cond
      (state/selection?)
      (shortcut-copy-selection e)

      (state/editing?)
      (let [input (state/get-input)
            selected-start (.-selectionStart input)
            selected-end (.-selectionEnd input)]
        (if (= selected-start selected-end)
          (copy-current-block-ref)
          (js/document.execCommand "copy")))

      :else
      (js/document.execCommand "copy"))))

(defn shortcut-cut
  "shortcut cut action:
  * when in selection mode, cut selected blocks
  * when in edit mode with text selected, cut selected text
  * otherwise same as delete shortcut"
  [e]
  (cond
    (state/selection?)
    (shortcut-cut-selection e)

    (state/editing?)
    (keydown-backspace-handler true e)))

(defn delete-selection
  [e]
  (when (state/selection?)
    (shortcut-delete-selection e)))

(defn editor-delete
  [_state e]
  (when (state/editing?)
    (keydown-delete-handler e)))

(defn editor-backspace
  [_state e]
  (when (state/editing?)
    (keydown-backspace-handler false e)))

(defn shortcut-up-down [direction]
  (fn [e]
    (when-not (auto-complete?)
      (util/stop e)
      (cond
        (state/editing?)
        (keydown-up-down-handler direction)

        (and (state/selection?) (== 1 (count (state/get-selection-blocks))))
        (select-up-down direction)

        :else
        (select-first-last direction)))))

(defn open-selected-block!
  [direction e]
  (when-let [block-id (some-> (state/get-selection-blocks)
                              first
                              (dom/attr "blockid")
                              medley/uuid)]
    (util/stop e)
    (let [block    {:block/uuid block-id}
          block-id (-> (state/get-selection-blocks)
                       first
                       (gobj/get "id")
                       (string/replace "ls-block" "edit-block"))
          left?    (= direction :left)]
      (edit-block! block
                   (if left? 0 :max)
                   (:block/format block)
                   block-id))))

(defn shortcut-left-right [direction]
  (fn [e]
    (when-not (auto-complete?)
      (cond
        (state/editing?)
        (do
          (util/stop e)
          (keydown-arrow-handler direction))

        (and (state/selection?) (== 1 (count (state/get-selection-blocks))))
        (do
          (util/stop e)
          (open-selected-block! direction e))

        :else
        nil))))

(defn clear-block-content! []
  (save-current-block! {:force? true})
  (state/set-edit-content! (state/get-edit-input-id) ""))

(defn kill-line-before! []
  (save-current-block! {:force? true})
  (util/kill-line-before! (state/get-input)))

(defn kill-line-after! []
  (save-current-block! {:force? true})
  (util/kill-line-after! (state/get-input)))

(defn beginning-of-block []
  (cursor/move-cursor-to (state/get-input) 0))

(defn end-of-block []
  (cursor/move-cursor-to-end (state/get-input)))

(defn cursor-forward-word []
  (cursor/move-cursor-forward-by-word (state/get-input)))

(defn cursor-backward-word []
  (cursor/move-cursor-backward-by-word (state/get-input)))

(defn backward-kill-word []
  (let [input (state/get-input)]
    (save-current-block! {:force? true})
    (util/backward-kill-word input)
    (state/set-edit-content! (state/get-edit-input-id) (.-value input))))

(defn forward-kill-word []
  (let [input (state/get-input)]
    (save-current-block! {:force? true})
    (util/forward-kill-word input)
    (state/set-edit-content! (state/get-edit-input-id) (.-value input))))

(defn all-blocks-with-level
  "Return all blocks associated with correct level
   if :collapse? true, return without any collapsed children
   for example:
   - a
    - b (collapsed)
     - c
     - d
    - e
   return:
    blocks
    [{:block a :level 1}
     {:block b :level 2}
     {:block e :level 2}]"
  [{:keys [collapse?] :or {collapse? false}}]
  (when-let [page (or (state/get-current-page)
                      (date/today))]
    (->>
     (-> page
         (db/get-page-blocks-no-cache)
         (tree/blocks->vec-tree page))

     (#(if collapse?
         (w/postwalk
          (fn [x]
            (if (and (map? x) (-> x :block/properties :collapsed))
              (assoc x :block/children []) x)) %) %))

     (mapcat (fn [x] (tree-seq map? :block/children x)))

     (map (fn [x] (dissoc x :block/children))))))

(defn collapsable? [block-id]
  (if-let [block (db-model/get-block-by-uuid block-id)]
    (and
     (nil? (-> block :block/properties :collapsed))
     (or (not-empty (:block/body block))
         (db-model/has-children? block-id)))
    false))

(defn collapse-block! [block-id]
  (when (collapsable? block-id)
    (set-block-property! block-id :collapsed true)))

(defn expand-block! [block-id]
  (remove-block-property! block-id :collapsed))

(defn expand!
  [e]
  (util/stop e)
  (cond
    (state/editing?)
    (when-let [block-id (:block/uuid (state/get-edit-block))]
      (expand-block! block-id))

    (state/selection?)
    (do
      (->> (get-selected-blocks-with-children)
           (map (fn [dom]
                  (-> (dom/attr dom "blockid")
                      medley/uuid
                      expand-block!)))
           doall)
      (clear-selection!))

    :else
    ;; expand one level
    (let [blocks-with-level (all-blocks-with-level {})
          max-level (or (apply max (map :block/level blocks-with-level)) 99)]
      (loop [level 1]
        (if (> level max-level)
          nil
          (let [blocks-to-expand (->> blocks-with-level
                                      (filter (fn [b] (= (:block/level b) level)))
                                      (filter (fn [{:block/keys [properties]}]
                                                (contains? properties :collapsed))))]
            (if (empty? blocks-to-expand)
              (recur (inc level))
              (doseq [{:block/keys [uuid]} blocks-to-expand]
                (expand-block! uuid)))))))))

(defn collapse!
  [e]
  (util/stop e)
  (cond
    (state/editing?)
    (when-let [block-id (:block/uuid (state/get-edit-block))]
      (collapse-block! block-id))

    (state/selection?)
    (do
      (->> (get-selected-blocks-with-children)
           (map (fn [dom]
                  (-> (dom/attr dom "blockid")
                      medley/uuid
                      collapse-block!)))
           doall)
      (clear-selection!))

    :else
    ;; collapse by one level from outside
    (let [blocks-with-level
          (all-blocks-with-level {:collapse? true})
          max-level (or (apply max (map :block/level blocks-with-level)) 99)]
      (loop [level max-level]
        (if (zero? level)
          nil
          (let [blocks-to-collapse
                (->> blocks-with-level
                     (filter (fn [b] (= (:block/level b) level)))
                     (filter (fn [b] (collapsable? (:block/uuid b)))))]
            (if (empty? blocks-to-collapse)
              (recur (dec level))
              (doseq [{:block/keys [uuid]} blocks-to-collapse]
                (collapse-block! uuid)))))))))

(defn- collapse-all!
  []
  (let [blocks-to-collapse
        (->> (all-blocks-with-level {:collapse? true})
             (filter (fn [b] (collapsable? (:block/uuid b)))))]
    (when (seq blocks-to-collapse)
      (doseq [{:block/keys [uuid]} blocks-to-collapse]
        (collapse-block! uuid)))))

(defn- expand-all!
  []
  (->> (all-blocks-with-level {})
       (filter (fn [b] (-> b :block/properties :collapsed)))
       (map (comp expand-block! :block/uuid))
       doall))

(defn toggle-open! []
  (let [all-collapsed?
        (->> (all-blocks-with-level {:collapse? true})
             (filter (fn [b] (collapsable? (:block/uuid b))))
             (empty?))]
    (if all-collapsed?
      (expand-all!)
      (collapse-all!))))

(defn select-all-blocks!
  []
  (if-let [current-input-id (state/get-edit-input-id)]
    (let [input (gdom/getElement current-input-id)
          blocks-container (util/rec-get-blocks-container input)
          blocks (dom/by-class blocks-container "ls-block")]
      (state/exit-editing-and-set-selected-blocks! blocks))
    (->> (all-blocks-with-level {:collapse? true})
         (map (comp gdom/getElementByClass str :block/uuid))
         state/exit-editing-and-set-selected-blocks!)))

(defn escape-editing
  ([]
   (escape-editing true))
  ([select?]
   (when (state/editing?)
     (if select?
       (->> (:block/uuid (state/get-edit-block))
            select-block!)
       (state/clear-edit!)))))

(defn replace-block-reference-with-content-at-point
  []
  (when-let [{:keys [content start end]} (thingatpt/block-ref-at-point)]
    (let [block-ref-id (subs content 2 (- (count content) 2))]
      (when-let [block (db/pull [:block/uuid (uuid block-ref-id)])]
        (let [block-content (:block/content block)
              format (or (:block/format block) :markdown)
              block-content-without-prop (-> (property/remove-properties format block-content)
                                             (drawer/remove-logbook))]
          (when-let [input (state/get-input)]
            (when-let [current-block-content (gobj/get input "value")]
              (let [block-content* (str (subs current-block-content 0 start)
                                        block-content-without-prop
                                        (subs current-block-content end))]
                (state/set-block-content-and-last-pos! input block-content* 1)))))))))


(defn paste-text-in-one-block-at-point
  []
  (utils/getClipText
   (fn [clipboard-data]
     (when-let [_ (state/get-input)]
       (state/append-current-edit-content! clipboard-data)))
   (fn [error]
     (js/console.error error))))

(defn copy-current-ref
  [block-id]
  (when block-id
    (util/copy-to-clipboard! (util/format "((%s))" (str block-id)))))

(defn delete-current-ref!
  [block ref-id]
  (when (and block ref-id)
    (let [match (re-pattern (str "\\s?" (util/format "\\(\\(%s\\)\\)" (str ref-id))))
          content (string/replace-first (:block/content block) match "")]
      (save-block! (state/get-current-repo)
                   (:block/uuid block)
                   content))))

(defn replace-ref-with-text!
  [block ref-id]
  (when (and block ref-id)
    (let [match (util/format "((%s))" (str ref-id))
          ref-block (db/entity [:block/uuid ref-id])
          block-ref-content (->> (or (:block/content ref-block)
                                     "")
                                 (property/remove-built-in-properties (:block/format ref-block))
                                 (drawer/remove-logbook))
          content (string/replace-first (:block/content block) match
                                        block-ref-content)]
      (save-block! (state/get-current-repo)
                   (:block/uuid block)
                   content))))

(defn replace-ref-with-embed!
  [block ref-id]
  (when (and block ref-id)
    (let [match (util/format "((%s))" (str ref-id))
          content (string/replace-first (:block/content block) match
                                        (util/format "{{embed ((%s))}}"
                                                     (str ref-id)))]
      (save-block! (state/get-current-repo)
                   (:block/uuid block)
                   content))))<|MERGE_RESOLUTION|>--- conflicted
+++ resolved
@@ -177,9 +177,9 @@
 ;; FIXME: children' :block/path-ref-pages
 (defn compute-retract-refs
   "Computes old references to be retracted."
-  [eid {:block/keys [refs]} old-refs]
+  [eid {:block/keys [refs]} old-refs])
   ;; TODO:
-  )
+  
 
 (defn- get-edit-input-id-with-block-id
   [block-id]
@@ -1192,9 +1192,9 @@
                ;; filter out blocks not belong to page with 'page-id'
                (remove (fn [block] (some-> (:db/id (:block/page block)) (not= page-id))))
                ;; expand collapsed blocks
-               (mapv (fn [b] (if (:collapsed (:block/properties b))
+               (mapv (fn [b] (if (:collapsed (:block/properties b)))
                            (vec (tree/sort-blocks (db/get-block-children repo (:block/uuid b)) b))
-                           [b])) )
+                           [b]))
                (flatten))
           block-ids* (mapv :block/uuid blocks*)
           level-blocks-map (blocks-with-level blocks*)
@@ -1640,9 +1640,9 @@
    "*" "*"
    "_" "_"
    "^" "^"
-   "=" "="
+   "=" "="})
    ;; ":" ":"                              ; TODO: only properties editing and org mode tag
-   })
+   
 
 (def reversed-autopair-map
   (zipmap (vals autopair-map)
@@ -1836,26 +1836,10 @@
                 :data [block]}]
       (db/refresh! repo opts)))
   (when-let [block-node (util/get-first-block-by-id block-id)]
-    (.scrollIntoView block-node #js {:behavior "smooth" :block "nearest"})))
-
-(defn move-up-down
-  [up?]
-  (fn [e]
-    (when-let [block-id (:block/uuid (state/get-edit-block))]
-      (when-let [block (db/pull [:block/uuid block-id])]
-<<<<<<< HEAD
-        (outliner-core/move-node (outliner-core/block block) up?)
-        (when-let [repo (state/get-current-repo)]
-          (let [opts {:key :block/change
-                      :data [block]}]
-            (db/refresh! repo opts)))
-        (when-let [block-node (util/get-first-block-by-id block-id)]
-          (.scrollIntoView block-node #js {:behavior "smooth" :block "nearest"})
-          (when-let [input-id (state/get-edit-input-id)]
-            (when-let [input (gdom/getElement input-id)]
-              (.focus input))))))))
-=======
-        (move-block-up-down block-id block up?)))))
+    (.scrollIntoView block-node #js {:behavior "smooth" :block "nearest"}
+     (when-let [input-id (state/get-edit-input-id)]
+      (when-let [input (gdom/getElement input-id)]
+       (.focus input))))))
 
 (defn move-selected-blocks-up-down
   [up?]
@@ -1867,7 +1851,13 @@
         (when-let [block-id (.getAttribute selected-block "blockid")]
           (when-let [block (db/pull [:block/uuid (uuid block-id)])]
             (move-block-up-down block-id block up?)))))))
->>>>>>> 0064307c
+
+(defn move-up-down
+  [up?]
+  (fn [e]
+    (when-let [block-id (:block/uuid (state/get-edit-block))]
+      (when-let [block (db/pull [:block/uuid block-id])]
+       (move-block-up-down block-id block up?)))))
 
 ;; selections
 (defn on-tab
