--- conflicted
+++ resolved
@@ -1891,7 +1891,7 @@
                   sibling?
                   keep-uuid?
                   cut-paste?
-                  revert-cut-tx]
+                  revert-cut-txs]
            :or {exclude-properties []}}]
   (let [repo (state/get-current-repo)
         editing-block (when-let [editing-block (state/get-edit-block)]
@@ -1933,7 +1933,6 @@
        (outliner-core/save-block! editing-block)))
 
     (outliner-tx/transact!
-<<<<<<< HEAD
      {:outliner-op :insert-blocks
       :additional-tx revert-cut-txs}
      (when target-block'
@@ -1947,21 +1946,7 @@
                                                                          :replace-empty-target? replace-empty-target?
                                                                          :keep-uuid? keep-uuid?})]
          (edit-last-block-after-inserted! result))))))
-=======
-      {:outliner-op :insert-blocks
-       :additional-tx revert-cut-tx}
-      (when target-block'
-        (let [format (or (:block/format target-block') (state/get-preferred-format))
-              blocks' (map (fn [block]
-                             (paste-block-cleanup block page exclude-properties format content-update-fn keep-uuid?))
-                        blocks)
-              result (outliner-core/insert-blocks! blocks' target-block' {:sibling? sibling?
-                                                                          :cut-paste? cut-paste?
-                                                                          :outliner-op :paste
-                                                                          :replace-empty-target? replace-empty-target?
-                                                                          :keep-uuid? keep-uuid?})]
-          (edit-last-block-after-inserted! result))))))
->>>>>>> 7cc1c5aa
+
 
 (defn- block-tree->blocks
   "keep-uuid? - maintain the existing :uuid in tree vec"
