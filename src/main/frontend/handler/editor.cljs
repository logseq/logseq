(ns ^:no-doc frontend.handler.editor
  (:require ["path" :as node-path]
            [clojure.set :as set]
            [clojure.string :as string]
            [clojure.walk :as w]
            [dommy.core :as dom]
            [electron.ipc :as ipc]
            [frontend.commands :as commands]
            [frontend.config :as config]
            [frontend.date :as date]
            [frontend.db :as db]
            [frontend.db.async :as db-async]
            [frontend.db.file-based.model :as file-model]
            [frontend.db.model :as db-model]
            [frontend.db.utils :as db-utils]
            [frontend.diff :as diff]
            [frontend.extensions.pdf.utils :as pdf-utils]
            [frontend.format.block :as block]
            [frontend.format.mldoc :as mldoc]
            [frontend.fs :as fs]
            [frontend.handler.assets :as assets-handler]
            [frontend.handler.block :as block-handler]
            [frontend.handler.common :as common-handler]
            [frontend.handler.common.editor :as editor-common-handler]
            [frontend.handler.db-based.editor :as db-editor-handler]
            [frontend.handler.export.html :as export-html]
            [frontend.handler.export.text :as export-text]
            [frontend.handler.file-based.editor :as file-editor-handler]
            [frontend.handler.file-based.status :as status]
            [frontend.handler.notification :as notification]
            [frontend.handler.property :as property-handler]
            [frontend.handler.property.file :as property-file]
            [frontend.handler.property.util :as pu]
            [frontend.handler.route :as route-handler]
            [frontend.handler.user :as user-handler]
            [frontend.mobile.util :as mobile-util]
            [frontend.modules.outliner.op :as outliner-op]
            [frontend.modules.outliner.tree :as tree]
            [frontend.modules.outliner.ui :as ui-outliner-tx]
            [frontend.search :as search]
            [frontend.state :as state]
            [frontend.template :as template]
            [frontend.util :as util]
            [frontend.util.cursor :as cursor]
            [frontend.util.file-based.drawer :as drawer]
            [frontend.util.keycode :as keycode]
            [frontend.util.list :as list]
            [frontend.util.ref :as ref]
            [frontend.util.text :as text-util]
            [frontend.util.thingatpt :as thingatpt]
            [goog.dom :as gdom]
            [goog.dom.classes :as gdom-classes]
            [goog.object :as gobj]
            [goog.string :as gstring]
            [lambdaisland.glogi :as log]
            [logseq.common.config :as common-config]
            [logseq.common.path :as path]
            [logseq.common.util :as common-util]
            [logseq.common.util.block-ref :as block-ref]
            [logseq.common.util.page-ref :as page-ref]
            [logseq.db :as ldb]
            [logseq.db.common.entity-plus :as entity-plus]
            [logseq.db.file-based.schema :as file-schema]
            [logseq.db.frontend.asset :as db-asset]
            [logseq.db.frontend.property :as db-property]
            [logseq.graph-parser.block :as gp-block]
            [logseq.graph-parser.mldoc :as gp-mldoc]
            [logseq.graph-parser.property :as gp-property]
            [logseq.graph-parser.text :as text]
            [logseq.graph-parser.utf8 :as utf8]
            [logseq.outliner.core :as outliner-core]
            [logseq.outliner.property :as outliner-property]
            [logseq.shui.dialog.core :as shui-dialog]
            [logseq.shui.popup.core :as shui-popup]
            [mobile.state :as mobile-state]
            [promesa.core :as p]
            [rum.core :as rum]))

;; FIXME: should support multiple images concurrently uploading

(defonce *asset-uploading? (atom false))
(defonce *asset-uploading-process (atom 0))

(def clear-selection! state/clear-selection!)
(def edit-block! block-handler/edit-block!)

(defn- outliner-save-block!
  [block & {:as opts}]
  (outliner-op/save-block! block opts))

(defn get-block-own-order-list-type
  [block]
  (pu/lookup block :logseq.property/order-list-type))

(defn set-block-own-order-list-type!
  [block type]
  (when-let [uuid (:block/uuid block)]
    (property-handler/set-block-property! (state/get-current-repo) uuid (pu/get-pid :logseq.property/order-list-type) (name type))))

(defn remove-block-own-order-list-type!
  [block]
  (when-let [uuid (:block/uuid block)]
    (property-handler/remove-block-property! (state/get-current-repo) uuid (pu/get-pid :logseq.property/order-list-type))))

(defn own-order-number-list?
  [block]
  (when-let [block (db/entity (:db/id block))]
    (= (get-block-own-order-list-type block) "number")))

(defn make-block-as-own-order-list!
  [block]
  (some-> block (set-block-own-order-list-type! "number")))

(defn toggle-blocks-as-own-order-list!
  [blocks]
  (when (seq blocks)
    (let [has-ordered?    (some own-order-number-list? blocks)
          blocks-uuids    (some->> blocks (map :block/uuid) (remove nil?))
          order-list-prop (pu/get-pid :logseq.property/order-list-type)
          repo (state/get-current-repo)]
      (if has-ordered?
        (property-handler/batch-remove-block-property! repo blocks-uuids order-list-prop)
        (property-handler/batch-set-block-property! repo blocks-uuids order-list-prop "number")))))

(defn get-selection-and-format
  []
  (when-let [block (state/get-edit-block)]
    (when (:block/uuid block)
      (when-let [edit-id (state/get-edit-input-id)]
        (when-let [input (gdom/getElement edit-id)]
          (let [selection-start (util/get-selection-start input)
                selection-end (util/get-selection-end input)
                value (gobj/get input "value")
                selection (when (not= selection-start selection-end)
                            (subs value selection-start selection-end))
                selection-start (+ selection-start
                                   (count (take-while #(= " " %) selection)))
                selection-end (- selection-end
                                 (count (take-while #(= " " %) (reverse selection))))]
            {:selection-start selection-start
             :selection-end selection-end
             :selection (some-> selection
                                string/trim)
             :format (get block :block/format :markdown)
             :value value
             :block block
             :edit-id edit-id
             :input input}))))))

(defn- format-text!
  [pattern-fn]
  (when-let [m (get-selection-and-format)]
    (let [{:keys [selection-start selection-end format selection value edit-id input]} m
          pattern (pattern-fn format)
          pattern-count (count pattern)
          pattern-prefix (subs value (max 0 (- selection-start pattern-count)) selection-start)
          pattern-suffix (subs value selection-end (min (count value) (+ selection-end pattern-count)))
          already-wrapped? (= pattern pattern-prefix pattern-suffix)
          prefix (if already-wrapped?
                   (subs value 0 (- selection-start pattern-count))
                   (subs value 0 selection-start))
          postfix (if already-wrapped?
                    (subs value (+ selection-end pattern-count))
                    (subs value selection-end))
          inner-value (cond-> selection
                        (not already-wrapped?)
                        (#(str pattern % pattern)))
          new-value (str prefix inner-value postfix)]
      (state/set-edit-content! edit-id new-value)
      (cond
        already-wrapped? (cursor/set-selection-to input (- selection-start pattern-count) (- selection-end pattern-count))
        selection (cursor/move-cursor-to input (+ selection-end pattern-count))
        :else (cursor/set-selection-to input (+ selection-start pattern-count) (+ selection-end pattern-count))))))

(defn bold-format! []
  (format-text! config/get-bold))

(defn italics-format! []
  (format-text! config/get-italic))

(defn highlight-format! []
  (when-let [block (state/get-edit-block)]
    (let [format (get block :block/format :markdown)]
      (format-text! #(config/get-highlight format)))))

(defn strike-through-format! []
  (format-text! config/get-strike-through))

(defn html-link-format!
  ([]
   (html-link-format! nil))
  ([text]
   (when-let [m (get-selection-and-format)]
     (let [{:keys [selection-start selection-end format selection value edit-id input]} m
           empty-selection? (= selection-start selection-end)
           selection-link? (and selection (gp-mldoc/mldoc-link? format selection))
           [content forward-pos] (cond
                                   empty-selection?
                                   (config/get-empty-link-and-forward-pos format)

                                   (and text selection-link?)
                                   (config/with-label-link format text selection)

                                   text
                                   (config/with-label-link format selection text)

                                   selection-link?
                                   (config/with-default-link format selection)

                                   :else
                                   (config/with-default-label format selection))
           new-value (str
                      (subs value 0 selection-start)
                      content
                      (subs value selection-end))
           cur-pos (or selection-start (cursor/pos input))]
       (state/set-edit-content! edit-id new-value)
       (cursor/move-cursor-to input (+ cur-pos forward-pos))))))

(defn open-block-in-sidebar!
  [block-id]
  ; (assert (uuid? block-id) "frontend.handler.editor/open-block-in-sidebar! expects block-id to be of type uuid")
  (when block-id
    (when-let [block (db/entity (if (number? block-id) block-id [:block/uuid block-id]))]
      (let [page? (nil? (:block/page block))]
        (state/sidebar-add-block!
         (state/get-current-repo)
         (:db/id block)
         (if page? :page :block))))))

(defn reset-cursor-range!
  [node]
  (when node
    (state/set-cursor-range! (util/caret-range node))))

(defn restore-cursor-pos!
  [id markup]
  (when-let [node (gdom/getElement (str id))]
    (let [cursor-range (state/get-cursor-range)
          pos (or (state/get-editor-last-pos)
                  (and cursor-range
                       (diff/find-position markup cursor-range)))]
      (cursor/move-cursor-to node pos))))

(defn highlight-block!
  [block-uuid]
  (let [blocks (util/get-blocks-by-id block-uuid)]
    (doseq [block blocks]
      (dom/add-class! block "block-highlight"))))

(defn unhighlight-blocks!
  []
  (let [blocks (some->> (array-seq (js/document.getElementsByClassName "block-highlight"))
                        (repeat 2)
                        (apply concat))]
    (doseq [block blocks]
      (gdom-classes/remove block "block-highlight"))))

(defn wrap-parse-block
  [block]
  (if (config/db-based-graph? (state/get-current-repo))
    (db-editor-handler/wrap-parse-block block)
    (file-editor-handler/wrap-parse-block block)))

(defn- save-block-inner!
  [block value opts]
  (let [block {:db/id (:db/id block)
               :block/uuid (:block/uuid block)
               :block/title value}
        block' (-> (wrap-parse-block block)
                   ;; :block/uuid might be changed when backspace/delete
                   ;; a block that has been refed
                   (assoc :block/uuid (:block/uuid block)))
        opts' (assoc opts :outliner-op :save-block)]
    (ui-outliner-tx/transact!
     opts'
     (outliner-save-block! block'))))

;; id: block dom id, "ls-block-counter-uuid"
(defn- another-block-with-same-id-exists?
  [current-id block-id]
  (when-let [id (and (string? block-id) (parse-uuid block-id))]
    (and (not= current-id id)
         (db/entity [:block/uuid id]))))

(defn save-block-if-changed!
  ([block value]
   (save-block-if-changed! block value nil))
  ([block value
    {:keys [force?]
     :as opts}]
   (let [{:block/keys [uuid format repo title]} block
         format (or format :markdown)
         repo (or repo (state/get-current-repo))
         format (or format (state/get-preferred-format))
         block-id (let [properties (:block/properties block)]
                    (when (and (not (config/db-based-graph? repo)) (map? properties))
                      (get properties :id)))
         content (if (config/db-based-graph? repo)
                   (:block/title (db/entity (:db/id block)))
                   (-> (property-file/remove-built-in-properties-when-file-based repo format title)
                       (drawer/remove-logbook)))]
     (cond
       (another-block-with-same-id-exists? uuid block-id)
       (notification/show!
        [:p.content
         (util/format "Block with the id %s already exists!" block-id)]
        :error)

       force?
       (save-block-inner! block value opts)

       :else
       (when content
         (let [content-changed? (not= (string/trim content) (string/trim value))]
           (when content-changed?
             (save-block-inner! block value opts))))))))

(defn- compute-fst-snd-block-text
  [value selection-start selection-end]
  (when (string? value)
    (let [fst-block-text (subs value 0 selection-start)
          snd-block-text (string/triml (subs value selection-end))]
      [fst-block-text snd-block-text])))

(declare save-current-block!)
(defn outliner-insert-block!
  [config current-block new-block {:keys [sibling? keep-uuid? ordered-list?
                                          replace-empty-target?]}]
  (let [ref-query-top-block? (and (or (:ref? config)
                                      (:custom-query? config))
                                  (not (:ref-query-child? config)))
        has-children? (db/has-children? (:block/uuid current-block))
        library? (:library? config)
        sibling? (cond
                   ref-query-top-block?
                   false

                   (and library? (ldb/page? current-block))
                   true

                   (boolean? sibling?)
                   sibling?

                   (util/collapsed? current-block)
                   true

                   :else
                   (not has-children?))
        new-block' (if library?
                     (-> new-block
                         (-> (assoc :block/tags #{:logseq.class/Page}
                                    :block/name (util/page-name-sanity-lc (:block/title new-block)))
                             (dissoc :block/page)))
                     new-block)]
    (ui-outliner-tx/transact!
     {:outliner-op :insert-blocks}
     (save-current-block! {:current-block current-block})
     (outliner-op/insert-blocks! [new-block'] current-block {:sibling? sibling?
                                                             :keep-uuid? keep-uuid?
                                                             :ordered-list? ordered-list?
                                                             :replace-empty-target? replace-empty-target?}))))

(defn- block-self-alone-when-insert?
  [config uuid]
  (let [current-page (state/get-current-page)
        block-id (or (some-> (:id config) parse-uuid)
                     (some-> current-page parse-uuid))]
    (= uuid block-id)))

(defn insert-new-block-before-block-aux!
  [config block value]
  (let [edit-input-id (state/get-edit-input-id)
        input (gdom/getElement edit-input-id)
        input-text-selected? (util/input-text-selected? input)
        new-m {:block/uuid (db/new-block-id)
               :block/title ""}
        prev-block (-> (merge (select-keys block [:block/parent :block/format :block/page])
                              new-m)
                       (wrap-parse-block))
        block' (db/entity (:db/id block))
        left-or-parent (or (ldb/get-left-sibling block') (:block/parent block'))]
    (when input-text-selected?
      (let [selection-start (util/get-selection-start input)
            selection-end (util/get-selection-end input)
            [_ new-content] (compute-fst-snd-block-text value selection-start selection-end)]
        (state/set-edit-content! edit-input-id new-content)))
    (let [sibling? (not= (:db/id left-or-parent) (:db/id (:block/parent block)))
          result (outliner-insert-block! config left-or-parent prev-block {:sibling? sibling?
                                                                           :keep-uuid? true})]
      [result sibling? prev-block])))

(defn insert-new-block-aux!
  [config
   {:block/keys [uuid]
    :as block}
   value]
  (let [block-self? (block-self-alone-when-insert? config uuid)
        input (gdom/getElement (state/get-edit-input-id))
        selection-start (util/get-selection-start input)
        selection-end (util/get-selection-end input)
        [fst-block-text snd-block-text] (compute-fst-snd-block-text value selection-start selection-end)
        current-block (assoc block :block/title fst-block-text)
        current-block (apply dissoc current-block file-schema/retract-attributes)
        new-m {:block/uuid (db/new-block-id)
               :block/title snd-block-text}
        next-block (-> (merge (select-keys block [:block/parent :block/format :block/page])
                              new-m)
                       (wrap-parse-block))
        sibling? (or (:block/collapsed? (:block/link block)) (when block-self? false))
        result (outliner-insert-block! config current-block next-block {:sibling? sibling?
                                                                        :keep-uuid? true})]
    [result sibling? next-block]))

(defn clear-when-saved!
  []
  (commands/restore-state))

(defn get-state
  []
  (let [[{:keys [on-hide block block-id block-parent-id format sidebar?]} id config] (state/get-editor-args)
        node (gdom/getElement id)]
    (when node
      (let [value (gobj/get node "value")
            pos (util/get-selection-start node)]
        {:config config
         :on-hide on-hide
         :sidebar? sidebar?
         :format format
         :id id
         :block (or (db/entity [:block/uuid (:block/uuid block)]) block)
         :block-id block-id
         :block-parent-id block-parent-id
         :node node
         :value value
         :pos pos
         :block-container (util/rec-get-node node "ls-block")}))))

(defn- get-node-container-id
  [node]
  (some-> (dom/attr node "containerid")
          util/safe-parse-int))

(defn- get-node-parent
  [node]
  (some-> (gobj/get node "parentNode")
          (util/rec-get-node "ls-block")))

(defn- get-node-prev-sibling
  [node]
  (let [parent (gobj/get node "parentNode")]
    (if (dom/attr parent "data-index")
      (some-> (.-previousSibling parent)
              (dom/sel1 ".ls-block"))
      (.-previousSibling node))))

(defn- get-node-next-sibling
  [node]
  (let [parent (gobj/get node "parentNode")]
    (if (dom/attr parent "data-index")
      (some-> (.-nextSibling parent)
              (dom/sel1 ".ls-block"))
      (.-nextSibling node))))

(defn- get-new-container-id
  [op data]
  (let [{:keys [block block-container]} (get-state)]
    (when block
      (let [node block-container
            linked? (some? (dom/attr node "originalblockid"))]
        (case op
          :insert
          (when (and linked? (not (false? (:sibling? data))))
            (some-> (util/rec-get-node node "blocks-container")
                    get-node-container-id))

          :indent
          ;; Get prev sibling's container id
          (when-let [prev (get-node-prev-sibling node)]
            (when (dom/attr prev "originalblockid")
              (get-node-container-id prev)))

          :move-up
          (let [parent (get-node-parent node)
                prev (when parent (get-node-prev-sibling parent))]
            (when (and prev (dom/attr prev "originalblockid"))
              (get-node-container-id prev)))

          :move-down
          (let [parent (get-node-parent node)
                next (when parent (get-node-next-sibling parent))]
            (when (and next (dom/attr next "originalblockid"))
              (get-node-container-id next)))

          :outdent
          ;; Get embed block's root container id
          (when-let [parent (some-> (gobj/get node "parentNode")
                                    (util/rec-get-node "ls-block"))]
            (when (dom/attr parent "originalblockid")
              (some-> (util/rec-get-node parent "blocks-container")
                      get-node-container-id))))))))

(defn insert-new-block!
  "Won't save previous block content - remember to save!"
  ([state]
   (insert-new-block! state nil))
  ([_state block-value]
   (->
    (when (not config/publishing?)
      (when-let [state (get-state)]
        (state/set-state! :editor/async-unsaved-chars "")
        (let [{:keys [block value config]} state
              value (if (string? block-value) block-value value)
              block-id (:block/uuid block)
              block-self? (block-self-alone-when-insert? config block-id)
              input-id (state/get-edit-input-id)
              input (gdom/getElement input-id)
              selection-start (util/get-selection-start input)
              selection-end (util/get-selection-end input)
              [fst-block-text snd-block-text] (compute-fst-snd-block-text value selection-start selection-end)
              insert-above? (and (string/blank? fst-block-text) (not (string/blank? snd-block-text)))
              block' (or (db/entity [:block/uuid block-id]) block)
              original-block (:original-block config)
              block'' (or
                       (when original-block
                         (let [e (db/entity (:db/id block'))]
                           (if (and (some? (first (:block/_parent e)))
                                    (not (:block/collapsed? e)))
                          ;; object has children and not collapsed
                             block'
                             original-block)))
                       block')
              insert-fn (cond
                          block-self?
                          insert-new-block-aux!

                          insert-above?
                          insert-new-block-before-block-aux!

                          :else
                          insert-new-block-aux!)
              [result-promise sibling? next-block] (insert-fn config block'' value)
              edit-block-f (fn []
                             (let [next-block' (db/entity [:block/uuid (:block/uuid next-block)])
                                   pos 0
                                   unsaved-chars @(:editor/async-unsaved-chars @state/state)
                                   container-id (get-new-container-id :insert {:sibling? sibling?})]
                               (edit-block! next-block' (+ pos (count unsaved-chars))
                                            {:container-id container-id
                                             :custom-content (str unsaved-chars (:block/title next-block'))})))]
          (p/do!
           (state/set-state! :editor/edit-block-fn edit-block-f)
           result-promise
           (clear-when-saved!)))))
    (p/finally (fn []
                 (state/set-state! :editor/async-unsaved-chars nil))))))

(defn api-insert-new-block!
  [content {:keys [page block-uuid
                   sibling? before? start? end?
                   properties
                   custom-uuid replace-empty-target? edit-block? ordered-list? other-attrs]
            :or {sibling? false
                 before? false
                 edit-block? true}
            :as config}]
  (when (or page block-uuid)
    (let [repo (state/get-current-repo)
          db-based? (config/db-based-graph? repo)
          before? (if page false before?)
          sibling? (boolean sibling?)
          sibling? (if before? true (if page false sibling?))
          block (if page
                  (db/get-page page)
                  (db/entity [:block/uuid block-uuid]))]
      (when block
        (let [last-block (when (not sibling?)
                           (let [children (:block/_parent block)
                                 blocks (db/sort-by-order children)
                                 last-block-id (:db/id (last blocks))]
                             (when last-block-id
                               (db/entity last-block-id))))
              format (or
                      (get block :block/format :markdown)
                      (db/get-page-format (:block/name block))
                      (state/get-preferred-format))
              content (if (and (not db-based?) (seq properties))
                        (property-file/insert-properties-when-file-based repo format content properties)
                        content)
              new-block (cond->
                         (-> (select-keys block [:block/page])
                             (assoc :block/title content))
                          (not db-based?)
                          (assoc :block/format format))
              new-block (assoc new-block :block/page
                               (if page
                                 (:db/id block)
                                 (:db/id (:block/page new-block))))
              new-block (-> new-block
                            (wrap-parse-block)
                            (assoc :block/uuid (or custom-uuid (db/new-block-id))))
              new-block (merge new-block other-attrs)
              block' (db/entity (:db/id block))
              [target-block sibling?] (cond
                                        before?
                                        (let [left-or-parent (or (ldb/get-left-sibling block)
                                                                 (:block/parent block))
                                              sibling? (if (= (:db/id (:block/parent block)) (:db/id left-or-parent))
                                                         false sibling?)]
                                          [left-or-parent sibling?])

                                        sibling?
                                        [block' sibling?]

                                        start?
                                        [block' false]

                                        end?
                                        (if last-block
                                          [block' false]
                                          [last-block true])

                                        last-block
                                        [last-block true]

                                        block
                                        [block' sibling?]

                                        ;; FIXME: assert
                                        :else
                                        nil)]
          (when target-block
            (p/do!
             (ui-outliner-tx/transact!
              {:outliner-op :insert-blocks}
              (outliner-insert-block! config target-block new-block
                                      {:sibling? sibling?
                                       :keep-uuid? true
                                       :ordered-list? ordered-list?
                                       :replace-empty-target? replace-empty-target?})
              (when (and db-based? (seq properties))
                (property-handler/set-block-properties! repo (:block/uuid new-block) properties)))
             (when edit-block?
               (if (and replace-empty-target?
                        (string/blank? (:block/title last-block)))
                 (edit-block! last-block :max)
                 (edit-block! new-block :max)))
             (when-let [id (:block/uuid new-block)]
               (db/entity [:block/uuid id])))))))))

(defn check
  [{:block/keys [marker title repeated? uuid] :as block}]
  (let [new-content (string/replace-first title marker "DONE")
        new-content (if repeated?
                      (file-editor-handler/update-timestamps-content! block title)
                      new-content)
        input-id (state/get-edit-input-id)]
    (if (and input-id
             (string/ends-with? input-id (str uuid)))
      (state/set-edit-content! input-id new-content)
      (save-block-if-changed! block new-content))))

(defn uncheck
  [{:block/keys [title uuid] :as block}]
  (let [marker (if (= :now (state/get-preferred-workflow))
                 "LATER"
                 "TODO")
        new-content (string/replace-first title "DONE" marker)
        input-id (state/get-edit-input-id)]
    (if (and input-id
             (string/ends-with? input-id (str uuid)))
      (state/set-edit-content! input-id new-content)
      (save-block-if-changed! block new-content))))

(defn get-selected-blocks
  []
  (distinct (seq (state/get-selection-blocks))))

(defn set-marker
  "The set-marker will set a new marker on the selected block.
  if the `new-marker` is nil, it will generate it automatically."
  ([block]
   (set-marker block nil))
  ([{:block/keys [marker title format] :as block} new-marker]
   (let [[new-content _] (status/cycle-marker title marker new-marker format (state/get-preferred-workflow))]
     (save-block-if-changed! block new-content))))

(defn file-based-cycle-todo!
  [block]
  (when (not-empty (:block/title block))
    (set-marker block)))

(defn db-based-cycle-todo!
  [block]
  (let [status-value (if (ldb/class-instance? (db/entity :logseq.class/Task) block)
                       (:logseq.property/status block)
                       (get block :logseq.property/status {}))
        next-status (case (:db/ident status-value)
                      :logseq.property/status.todo
                      :logseq.property/status.doing
                      :logseq.property/status.doing
                      :logseq.property/status.done
                      :logseq.property/status.done
                      nil
                      :logseq.property/status.todo)
        repo (state/get-current-repo)]
    (property-handler/set-block-property! repo (:block/uuid block)
                                          :logseq.property/status
                                          (:db/id (db/entity next-status)))))

(defn cycle-todos!
  []
  (when-let [blocks (seq (get-selected-blocks))]
    (let [db-based? (config/db-based-graph? (state/get-current-repo))
          ids (->> (distinct (map #(when-let [id (dom/attr % "blockid")]
                                     (uuid id)) blocks))
                   (remove nil?))]
      (ui-outliner-tx/transact!
       {:outliner-op :cycle-todos}
       (doseq [id ids]
         (when-let [block (db/entity [:block/uuid id])]
           (if db-based?
             (db-based-cycle-todo! block)
             (file-based-cycle-todo! block))))))))

(defn cycle-todo!
  []
  #_:clj-kondo/ignore
  (when-not (state/get-editor-action)
    (if-let [blocks (seq (get-selected-blocks))]
      (cycle-todos!)
      (when-let [edit-block (state/get-edit-block)]
        (let [edit-input-id (state/get-edit-input-id)
              current-input (gdom/getElement edit-input-id)]
          (if (config/db-based-graph? (state/get-current-repo))
            (when-let [block (db/entity (:db/id edit-block))]
              (let [pos (state/get-edit-pos)]
                (p/do!
                 (ui-outliner-tx/transact!
                  {:outliner-op :cycle-todos}
                  (db-based-cycle-todo! block))

                 ;; FIXME: don't change current editor's position
                 )))
            (let [content (state/get-edit-content)
                  format (or (db/get-page-format (state/get-current-page))
                             (state/get-preferred-format))
                  [new-content marker] (status/cycle-marker content nil nil format (state/get-preferred-workflow))
                  new-pos (commands/compute-pos-delta-when-change-marker
                           content marker (cursor/pos current-input))]
              (state/set-edit-content! edit-input-id new-content)
              (cursor/move-cursor-to current-input new-pos))))))))

(defn set-priority
  [{:block/keys [priority title] :as block} new-priority]
  (when-not (config/db-based-graph? (state/get-current-repo))
    (let [new-content (string/replace-first title
                                            (util/format "[#%s]" priority)
                                            (util/format "[#%s]" new-priority))]
      (save-block-if-changed! block new-content))))

(defn delete-block-aux!
  [{:block/keys [uuid] :as _block}]
  (let [block (db/entity [:block/uuid uuid])]
    (when block
      (let [blocks (block-handler/get-top-level-blocks [block])]
        (ui-outliner-tx/transact!
         {:outliner-op :delete-blocks}
         (outliner-op/delete-blocks! blocks {}))))))

(defn- move-to-prev-block
  [repo sibling-block format value]
  (when (and repo sibling-block)
    (when-let [sibling-block-id (dom/attr sibling-block "blockid")]
      (when-let [sibling-entity (db/entity [:block/uuid (uuid sibling-block-id)])]
        (if (:block/name sibling-entity)
          {:prev-block sibling-entity
           :new-value (:block/title sibling-entity)
           :edit-block-f #(edit-block! sibling-entity :max)}
          (let [db? (config/db-based-graph? repo)
                original-content (if (= (:db/id sibling-entity) (:db/id (state/get-edit-block)))
                                   (state/get-edit-content)
                                   (:block/title sibling-entity))
                value' (if db?
                         original-content
                         (-> (property-file/remove-built-in-properties-when-file-based repo format original-content)
                             (drawer/remove-logbook)))
                value (if db?
                        value
                        (->> value
                             (property-file/remove-properties-when-file-based repo format)
                             (drawer/remove-logbook)))
                new-value (str value' value)
                tail-len (count value)
                pos (max
                     (if original-content
                       (gobj/get (utf8/encode original-content) "length")
                       0)
                     0)
                [edit-target container-id] [(db/entity (:db/id sibling-entity)) (some-> (dom/attr sibling-block "containerid")
                                                                                        util/safe-parse-int)]]
            {:prev-block sibling-entity
             :new-content new-value
             :pos pos
             :edit-block-f #(edit-block! edit-target
                                         pos
                                         {:custom-content new-value
                                          :tail-len tail-len
                                          :container-id container-id})}))))))

(declare save-block!)

(declare expand-block!)

(defn- one-page-another-block
  [block1 block2]
  (and
   (not (every? ldb/page? [block1 block2]))
   (or (ldb/page? block1)
       (ldb/page? block2))))

(defn delete-block-inner!
  [repo {:keys [block-id value format config block-container current-block next-block delete-concat?]}]
  (when (and block-id (not (one-page-another-block current-block next-block)))
    (when-let [block-e (db/entity [:block/uuid block-id])]
      (let [prev-block (db-model/get-prev (db/get-db) (:db/id block-e))
            input-empty? (string/blank? (state/get-edit-content))]
        (cond
          (and (nil? prev-block)
               (nil? (:block/parent block-e)))
          nil

          :else
          (let [has-children? (seq (:block/_parent block-e))
                block (db/entity (:db/id block-e))
                left (or (ldb/get-left-sibling block) (:block/parent block))
                left-has-children? (and left
                                        (when-let [block-id (:block/uuid left)]
                                          (let [block (db/entity [:block/uuid block-id])]
                                            (seq (:block/_parent block)))))]
            (when-not (and has-children? left-has-children?)
              (let [block-parent block-container
                    sibling-or-parent-block
                    (if (:embed? config)
                      (util/get-prev-block-non-collapsed
                       block-parent
                       {:container (util/rec-get-blocks-container block-parent)})
                      (util/get-prev-block-non-collapsed-non-embed block-parent))
                    {:keys [prev-block new-content edit-block-f]}
                    (move-to-prev-block repo sibling-or-parent-block format value)
                    concat-prev-block? (boolean (and prev-block new-content))
                    transact-opts {:outliner-op :delete-blocks}]
                (cond
                  (and prev-block (:block/name prev-block)
                       (not= (:db/id prev-block) (:db/id (:block/parent block)))
                       (db-model/hidden-page? (:block/page block))) ; embed page
                  nil

                  (and concat-prev-block? input-empty? delete-concat?)
                  (let [children (:block/_parent (db/entity (:db/id current-block)))] ; del
                    (p/do!
                     (ui-outliner-tx/transact!
                      transact-opts

                      (when (seq children)
                        (outliner-op/move-blocks!
                         (remove (fn [c] (= (:db/id c) (:db/id next-block))) children)
                         next-block
                         {:sibling? false}))

                      (when (= (:db/id current-block) (:db/id (:block/parent next-block)))
                        (outliner-op/move-blocks!
                         [next-block]
                         current-block
                         {:sibling? true}))

                      (delete-block-aux! current-block))
                     (edit-block! (db/entity (:db/id next-block)) 0)))

                  (and concat-prev-block? (string/blank? (:block/title prev-block)) (not delete-concat?)) ; backspace
                  (p/do!
                   (ui-outliner-tx/transact!
                    transact-opts
                    (when-not (= (:db/id (:block/parent block)) (:db/id (:block/parent prev-block)))
                      (outliner-op/move-blocks!
                       [block]
                       prev-block
                       {:sibling? true}))

                    (delete-block-aux! prev-block))
                   (edit-block! (db/entity (:db/id current-block)) 0))

                  concat-prev-block?
                  (let [children (:block/_parent (db/entity (:db/id block)))]
                    (p/do!
                     (state/set-state! :editor/edit-block-fn edit-block-f)
                     (ui-outliner-tx/transact!
                      transact-opts
                      (when (seq children)
                        (outliner-op/move-blocks! children prev-block {:sibling? false}))
                      (delete-block-aux! block)
                      (save-block! repo prev-block new-content {}))))

                  :else
                  (p/do!
                   (state/set-state! :editor/edit-block-fn edit-block-f)
                   (delete-block-aux! block)))))))))))

(defn move-blocks!
  [blocks target opts]
  (when (seq blocks)
    (ui-outliner-tx/transact!
     {:outliner-op :move-blocks}
     (outliner-op/move-blocks! blocks target opts))))

(defn move-selected-blocks
  [e]
  (util/stop e)
  (let [block-ids (or (seq (state/get-selection-block-ids))
                      (when-let [id (:block/uuid (state/get-edit-block))]
                        [id]))]
    (if (seq block-ids)
      (let [blocks (->> (map (fn [id] (db/entity [:block/uuid id])) block-ids)
                        block-handler/get-top-level-blocks)]
        (route-handler/go-to-search! :nodes
                                     {:action :move-blocks
                                      :blocks blocks
                                      :trigger (fn [chosen]
                                                 (state/pub-event! [:editor/hide-action-bar])
                                                 (state/clear-selection!)
                                                 (move-blocks! blocks (:source-block chosen) {:bottom? true}))}))
      (notification/show! "There's no block selected, please select blocks first." :warning))))

(defn delete-block!
  [repo]
  (delete-block-inner! repo (get-state)))

(defn delete-blocks!
  [repo block-uuids blocks dom-blocks mobile-action-bar?]
  (when (seq block-uuids)
    (let [uuid->dom-block (zipmap block-uuids dom-blocks)
          block (first blocks)
          block-parent (get uuid->dom-block (:block/uuid block))
          sibling-block (when block-parent (util/get-prev-block-non-collapsed-non-embed block-parent))
          blocks' (block-handler/get-top-level-blocks blocks)
          mobile? (util/capacitor-new?)]
      (p/do!
       (when (and sibling-block (not mobile?))
         (let [{:keys [edit-block-f]} (move-to-prev-block repo sibling-block
                                                          (get block :block/format :markdown)
                                                          "")]
           (state/set-state! :editor/edit-block-fn edit-block-f)))
       (let [journals (and mobile? (filter ldb/journal? blocks'))
             blocks (remove (fn [b] (contains? (set (map :db/id journals)) (:db/id b))) blocks)]
         (when (or (seq journals) (seq blocks))
           (ui-outliner-tx/transact!
            {:outliner-op :delete-blocks
             :mobile-action-bar? mobile-action-bar?}
            (when (seq blocks)
              (outliner-op/delete-blocks! blocks nil))
            (when (seq journals)
              (doseq [journal journals]
                (outliner-op/delete-page! (:block/uuid journal)))))))))))

(defn set-block-timestamp!
  [block-id key value]
  (let [key (string/lower-case (str key))
        block-id (if (string? block-id) (uuid block-id) block-id)
        value (str value)]
    (when-let [block (db/entity [:block/uuid block-id])]
      (let [{:block/keys [title]} block
            content (or title (state/get-edit-content))
            new-content (-> (text-util/remove-timestamp content key)
                            (text-util/add-timestamp key value))]
        (when (not= content new-content)
          (let [input-id (state/get-edit-input-id)]
            (if (and input-id
                     (string/ends-with? input-id (str block-id)))
              (state/set-edit-content! input-id new-content)
              (save-block-if-changed! block new-content))))))))

(defn set-editing-block-timestamp!
  "Almost the same as set-block-timestamp! except for:
   - it doesn't save the block
   - it extracts current content from current input"
  [key value]
  (let [key (string/lower-case (str key))
        value (str value)
        content (state/get-edit-content)
        new-content (-> (text-util/remove-timestamp content key)
                        (text-util/add-timestamp key value))]
    (when (not= content new-content)
      (let [input-id (state/get-edit-input-id)]
        (state/set-edit-content! input-id new-content)))))

(defn set-blocks-id!
  "Persist block uuid to file if the uuid is valid, and it's not persisted in file.
   Accepts a list of uuids."
  [block-ids]
  (let [repo (state/get-current-repo)]
    (when-not (config/db-based-graph? repo)
      (file-editor-handler/set-blocks-id! block-ids))))

(defn copy-block-ref!
  ([block-id]
   (copy-block-ref! block-id #(str %)))
  ([block-id tap-clipboard]
   (p/do!
    (save-current-block!)
    (set-blocks-id! [block-id])
    (util/copy-to-clipboard! (tap-clipboard block-id)))))

(defn select-block!
  [block-uuid]
  (block-handler/select-block! block-uuid))

(defn- compose-copied-blocks-contents
  [repo block-ids & {:as opts}]
  (let [blocks (map (fn [id] (db/entity [:block/uuid id])) block-ids)
        top-level-block-uuids (->> (block-handler/get-top-level-blocks blocks)
                                   (map :block/uuid))
        content (export-text/export-blocks-as-markdown
                 repo top-level-block-uuids
                 (merge
                  opts
                  {:indent-style (state/get-export-block-text-indent-style)
                   :remove-options (set (state/get-export-block-text-remove-options))}))]
    [top-level-block-uuids content]))

(defn- get-all-blocks-by-ids
  [repo ids]
  (loop [ids ids
         result []]
    (if (seq ids)
      (let [db-id (:db/id (db/entity [:block/uuid (first ids)]))
            blocks (tree/get-sorted-block-and-children repo db-id
                                                       {:include-property-block? true})
            result (vec (concat result blocks))]
        (recur (remove (set (map :block/uuid result)) (rest ids)) result))
      result)))

(defn copy-selection-blocks
  [html? & {:keys [selected-blocks] :as opts}]
  (let [repo (state/get-current-repo)
        selected-ids (state/get-selection-block-ids)
        ids (or (seq selected-ids) (map :block/uuid selected-blocks))
        [top-level-block-uuids content] (compose-copied-blocks-contents repo ids opts)
        block (db/entity [:block/uuid (first ids)])
        db-based? (config/db-based-graph? repo)]
    (when block
      (let [html (export-html/export-blocks-as-html repo top-level-block-uuids nil)
            copied-blocks (cond->> (get-all-blocks-by-ids repo top-level-block-uuids)
                            db-based?
                            (map (fn [block]
                                   (let [b (db/entity (:db/id block))]
                                     (->
                                      (->> (map (fn [[k v]]
                                                  (let [v' (cond
                                                             (and (map? v) (:db/id v))
                                                             [:block/uuid (:block/uuid (db/entity (:db/id v)))]
                                                             (and (coll? v) (every? #(and (map? %) (:db/id %)) v))
                                                             (set (map (fn [i] [:block/uuid (:block/uuid (db/entity (:db/id i)))]) v))
                                                             :else
                                                             v)]
                                                    [k v'])) b)
                                           (into {}))
                                      (assoc :db/id (:db/id b)))))))]
        (common-handler/copy-to-clipboard-without-id-property! repo (get block :block/format :markdown) content (when html? html) copied-blocks))
      (state/set-block-op-type! :copy)
      (when-not (util/capacitor-new?)
        (notification/show! "Copied!" :success)))))

(defn copy-block-refs
  []
  (when-let [selected-blocks (seq (get-selected-blocks))]
    (let [blocks (->> (distinct (map #(when-let [id (dom/attr % "blockid")]
                                        (let [level (dom/attr % "level")]
                                          {:id (uuid id)
                                           :level (int level)}))
                                     selected-blocks))
                      (remove nil?))
          first-block (first blocks)
          first-root-level-index (ffirst
                                  (filter (fn [[_ block]] (= (:level block) 1))
                                          (map-indexed vector blocks)))
          root-level (atom (:level first-block))
          adjusted-blocks (map-indexed
                           (fn [index {:keys [id level]}]
                             {:id id
                              :level (if (< index first-root-level-index)
                                       (if (< level @root-level)
                                         (do
                                           (reset! root-level level)
                                           1)
                                         (inc (- level @root-level)))
                                       level)})
                           blocks)
          block (db/entity [:block/uuid (:id first-block)])
          copy-str (some->> adjusted-blocks
                            (map (fn [{:keys [id level]}]
                                   (if (config/db-based-graph? (state/get-current-repo))
                                     (str (string/join (repeat (dec level) "\t")) "- " (ref/->page-ref id))
                                     (condp = (get block :block/format :markdown)
                                       :org
                                       (str (string/join (repeat level "*")) " " (ref/->block-ref id))
                                       :markdown
                                       (str (string/join (repeat (dec level) "\t")) "- " (ref/->block-ref id))))))
                            (string/join "\n\n"))]
      (set-blocks-id! (map :id blocks))
      (util/copy-to-clipboard! copy-str))))

(defn copy-block-embeds
  []
  (when-let [blocks (seq (get-selected-blocks))]
    (let [ids (->> (distinct (map #(when-let [id (dom/attr % "blockid")]
                                     (uuid id)) blocks))
                   (remove nil?))
          ids-str (if (config/db-based-graph? (state/get-current-repo))
                    (some->> ids
                             (map (fn [id] (ref/->block-ref id)))
                             (string/join "\n\n"))
                    (some->> ids
                             (map (fn [id] (util/format "{{embed ((%s))}}" id)))
                             (string/join "\n\n")))]
      (set-blocks-id! ids)
      (util/copy-to-clipboard! ids-str))))

(defn get-selected-toplevel-block-uuids
  []
  (when-let [blocks (seq (get-selected-blocks))]
    (let [repo (state/get-current-repo)
          block-ids (->> (distinct (map #(when-let [id (dom/attr % "blockid")]
                                           (uuid id)) blocks))
                         (remove nil?))
          blocks (db-utils/pull-many repo '[*] (mapv (fn [id] [:block/uuid id]) block-ids))
          page-id (:db/id (:block/page (first blocks)))
          ;; filter out blocks not belong to page with 'page-id'
          blocks* (remove (fn [block] (some-> (:db/id (:block/page block)) (not= page-id))) blocks)]
      (->> (block-handler/get-top-level-blocks blocks*)
           (map :block/uuid)))))

(defn cut-selection-blocks
  [copy? & {:keys [mobile-action-bar?]}]
  (when copy? (copy-selection-blocks true))
  (state/set-block-op-type! :cut)
  (when-let [blocks (->> (get-selected-blocks)
                         (remove #(dom/has-class? % "property-value-container"))
                         (remove (fn [block] (or (= "true" (dom/attr block "data-query"))
                                                 (= "true" (dom/attr block "data-transclude")))))
                         seq)]
    ;; remove queries
    (let [dom-blocks (remove (fn [block] (= "true" (dom/attr block "data-query"))) blocks)]
      (when (seq dom-blocks)
        (let [repo (state/get-current-repo)
              block-uuids (distinct (keep #(when-let [id (dom/attr % "blockid")] (uuid id)) dom-blocks))
              lookup-refs (map (fn [id] [:block/uuid id]) block-uuids)
              blocks (map db/entity lookup-refs)]
          (ui-outliner-tx/transact!
           {:outliner-op :delete-blocks}
           (let [top-level-blocks (block-handler/get-top-level-blocks blocks)]
             (when (seq top-level-blocks)
               (let [sorted-blocks (mapcat (fn [block]
                                             (tree/get-sorted-block-and-children repo (:db/id block)))
                                           top-level-blocks)]
                 (when (seq sorted-blocks)
                   (delete-blocks! repo (map :block/uuid sorted-blocks) sorted-blocks dom-blocks mobile-action-bar?)))))))))))

(def url-regex
  "Didn't use link/plain-link as it is incorrectly detects words as urls."
  #"[^\s\(\[]+://[^\s\)\]]+")

(defn extract-nearest-link-from-text
  [text pos & additional-patterns]
  (let [;; didn't use page-ref regexs b/c it handles page-ref and org link cases
        page-pattern #"\[\[([^\]]+)]]"
        tag-pattern #"#\S+"
        page-matches (util/re-pos page-pattern text)
        block-matches (util/re-pos block-ref/block-ref-re text)
        tag-matches (util/re-pos tag-pattern text)
        additional-matches (mapcat #(util/re-pos % text) additional-patterns)
        matches (->> (concat page-matches block-matches tag-matches additional-matches)
                     (remove nil?))
        [_ match] (first (sort-by
                          (fn [[start-pos content]]
                            (let [end-pos (+ start-pos (count content))]
                              (cond
                                (< pos start-pos)
                                (- pos start-pos)

                                (> pos end-pos)
                                (- end-pos pos)

                                :else
                                0)))
                          >
                          matches))]
    (when match
      (cond
        (some #(re-find % match) additional-patterns)
        match
        (string/starts-with? match "#")
        (subs match 1 (count match))
        :else
        (subs match 2 (- (count match) 2))))))

(defn- get-nearest-page-or-url
  "Return the nearest page-name (not dereferenced, may be an alias), block, tag or url"
  []
  (when-let [block (state/get-edit-block)]
    (when (:block/uuid block)
      (when-let [edit-id (state/get-edit-input-id)]
        (when-let [input (gdom/getElement edit-id)]
          (when-let [pos (cursor/pos input)]
            (let [value (gobj/get input "value")]
              (extract-nearest-link-from-text value pos url-regex))))))))

(defn get-nearest-page
  "Return the nearest page-name (not dereferenced, may be an alias), block or tag"
  []
  (when-let [block (state/get-edit-block)]
    (when (:block/uuid block)
      (when-let [edit-id (state/get-edit-input-id)]
        (when-let [input (gdom/getElement edit-id)]
          (when-let [pos (cursor/pos input)]
            (let [value (gobj/get input "value")]
              (extract-nearest-link-from-text value pos))))))))

(defn follow-link-under-cursor!
  []
  (when-let [page (get-nearest-page-or-url)]
    (when-not (string/blank? page)
      (p/do!
       (state/clear-editor-action!)
       (save-current-block!)
       (if (re-find url-regex page)
         (js/window.open page)
         (do
           (state/clear-edit!)
           (route-handler/redirect-to-page! page)))))))

(defn open-link-in-sidebar!
  []
  (when-let [page (get-nearest-page)]
    (let [page-name (string/lower-case page)
          block? (util/uuid-string? page-name)]
      (when-let [page (db/get-page page-name)]
        (if block?
          (state/sidebar-add-block!
           (state/get-current-repo)
           (:db/id page)
           :block)
          (state/sidebar-add-block!
           (state/get-current-repo)
           (:db/id page)
           :page))))))

(declare save-current-block!)

;; FIXME: shortcut `mod+.` doesn't work on Web (Chrome)
(defn zoom-in! []
  (if (state/editing?)
    (when-let [id (some-> (state/get-edit-block)
                          :block/uuid
                          ((fn [id] [:block/uuid id]))
                          db/entity
                          :block/uuid)]
      (state/clear-editor-action!)
      (state/set-editing-block-id! [:unknown-container id])
      (p/do!
       (save-current-block!)
       (route-handler/redirect-to-page! id)))
    (js/window.history.forward)))

(defn zoom-out!
  []
  (if (state/editing?)
    (let [page (state/get-current-page)
          block-id (and (string? page) (parse-uuid page))]
      (p/do!
       (state/clear-editor-action!)
       (save-current-block!)
       (when block-id
         (state/set-editing-block-id! [:unknown-container (:block/uuid (state/get-edit-block))])
         (let [block-parent (db/get-block-parent block-id)]
           (if-let [id (and
                        (nil? (:block/name block-parent))
                        (:block/uuid block-parent))]
             (route-handler/redirect-to-page! id)
             (let [page-id (some-> (db/entity [:block/uuid block-id])
                                   :block/page
                                   :db/id)]
               (when-let [page (db/entity page-id)]
                 (route-handler/redirect-to-page! (:block/uuid page)))))))))
    (js/window.history.back)))

(defn cut-block!
  [block-id]
  (when-let [block (db/entity [:block/uuid block-id])]
    (let [repo (state/get-current-repo)
          ;; TODO: support org mode
          [_top-level-block-uuids md-content] (compose-copied-blocks-contents repo [block-id])
          html (export-html/export-blocks-as-html repo [block-id] nil)
          sorted-blocks (tree/get-sorted-block-and-children repo (:db/id block))]
      (common-handler/copy-to-clipboard-without-id-property! repo (get block :block/format :markdown) md-content html sorted-blocks)
      (state/set-block-op-type! :cut)
      (delete-block-aux! block))))

(defn highlight-selection-area!
  [end-block-id block-dom-element & {:keys [append?]}]
  (when-let [start-node (state/get-selection-start-block-or-first)]
    (let [end-block-node block-dom-element
          select-direction (state/get-selection-direction)
          selected-blocks (state/get-unsorted-selection-blocks)
          last-node (last selected-blocks)
          latest-visible-block (or last-node start-node)
          latest-block-id (when latest-visible-block (.-id latest-visible-block))]
      (if (and start-node end-block-node)
        (let [blocks (util/get-nodes-between-two-nodes start-node end-block-node "ls-block")
              direction (util/get-direction-between-two-nodes start-node end-block-node "ls-block")
              blocks (if (= direction :up) (reverse blocks) blocks)]
          (state/exit-editing-and-set-selected-blocks! blocks direction))
        (when latest-visible-block
          (let [blocks (util/get-nodes-between-two-nodes latest-visible-block end-block-node "ls-block")
                direction (if (= latest-block-id end-block-id)
                            select-direction
                            (util/get-direction-between-two-nodes latest-visible-block end-block-node "ls-block"))
                blocks (if (= direction :up) (reverse (util/sort-by-height blocks)) (util/sort-by-height blocks))]
            (if append?
              (do (state/clear-edit!)
                  (if (and select-direction (not= direction select-direction))
                    (state/drop-selection-blocks-starts-with! end-block-node)
                    (state/conj-selection-block! blocks direction)))
              (state/exit-editing-and-set-selected-blocks! blocks direction))))))))

(defonce *action-bar-timeout (atom nil))

(defn popup-exists?
  [id]
  (some->> (shui-popup/get-popups)
           (some #(some-> % (:id) (str) (string/includes? (str id))))))

(defn dialog-exists?
  [id]
  (shui-dialog/get-modal id))

(defn show-action-bar!
  [& {:keys [delay]
      :or {delay 200}}]
  (when (and (config/db-based-graph?) (not (popup-exists? :selection-action-bar)))
    (when-let [timeout @*action-bar-timeout]
      (js/clearTimeout timeout))
    (state/pub-event! [:editor/hide-action-bar])
    (when (seq (remove (fn [b] (dom/has-class? b "ls-table-cell"))
                       (state/get-selection-blocks)))
      (let [timeout (js/setTimeout #(state/pub-event! [:editor/show-action-bar]) delay)]
        (reset! *action-bar-timeout timeout)))))

(defn- select-block-up-down
  [direction]
  (cond
    ;; when editing, quit editing and select current block
    (state/editing?)
    (when-let [element (state/get-editor-block-container)]
      (when element
        (p/do!
         (save-current-block!)
         (util/scroll-to-block element)
         (state/exit-editing-and-set-selected-blocks! [element]))))

    ;; when selection and one block selected, select next block
    (and (state/selection?) (== 1 (count (state/get-selection-blocks))))
    (let [f (if (= :up direction) util/get-prev-block-non-collapsed util/get-next-block-non-collapsed-skip)
          element (f (first (state/get-selection-blocks))
                     {:up-down? true
                      :exclude-property? true})]
      (when element
        (util/scroll-to-block element)
        (state/conj-selection-block! element direction)))

    ;; if same direction, keep conj on same direction
    (and (state/selection?) (= direction (state/get-selection-direction)))
    (let [f (if (= :up direction) util/get-prev-block-non-collapsed util/get-next-block-non-collapsed-skip)
          first-last (if (= :up direction) first last)
          element (f (first-last (state/get-selection-blocks))
                     {:up-down? true
                      :exclude-property? true})]
      (when element
        (util/scroll-to-block element)
        (state/conj-selection-block! element direction)))

    ;; if different direction, keep clear until one left
    (state/selection?)
    (let [f (if (= :up direction) util/get-prev-block-non-collapsed util/get-next-block-non-collapsed)
          last-first (if (= :up direction) last first)
          element (f (last-first (state/get-selection-blocks))
                     {:up-down? true
                      :exclude-property? true})]
      (when element
        (util/scroll-to-block element)
        (state/drop-last-selection-block!))))
  (show-action-bar! {:delay 500})
  nil)

(defn on-select-block
  [direction]
  (fn [_event]
    (select-block-up-down direction)))

(defn save-block-aux!
  [block value opts]
  (let [entity (db/entity [:block/uuid (:block/uuid block)])]
    (when (and (:db/id entity) (not (ldb/built-in? entity)))
      (let [value (string/trim value)]
        ;; FIXME: somehow frontend.components.editor's will-unmount event will loop forever
        ;; maybe we shouldn't save the block/file in "will-unmount" event?
        (save-block-if-changed! block value opts)))))

(defn save-block!
  ([repo block-or-uuid content]
   (save-block! repo block-or-uuid content {}))
  ([repo block-or-uuid content {:keys [properties] :as opts}]
   (let [block (if (or (uuid? block-or-uuid)
                       (string? block-or-uuid))
                 (db-model/query-block-by-uuid block-or-uuid) block-or-uuid)]
     (save-block!
      {:block block :repo repo :opts (dissoc opts :properties)}
      (if (seq properties)
        (property-file/insert-properties-when-file-based repo (get block :block/format :markdown) content properties)
        content))))
  ([{:keys [block repo opts] :as _state} value]
   (let [repo (or repo (state/get-current-repo))]
     (when (db/entity repo [:block/uuid (:block/uuid block)])
       (save-block-aux! block value opts)))))

(defn save-blocks!
  [blocks]
  (ui-outliner-tx/transact!
   {:outliner-op :save-block}
   (doseq [[block value] blocks]
     (save-block-if-changed! block value))))

(defonce *auto-save-timeout (atom nil))
(defn- clear-block-auto-save-timeout!
  []
  (when @*auto-save-timeout
    (js/clearTimeout @*auto-save-timeout)))

(defn save-current-block!
  "skip-properties? if set true, when editing block is likely be properties, skip saving"
  ([]
   (save-current-block! {}))
  ([{:keys [force? skip-properties? current-block] :as opts}]
   (clear-block-auto-save-timeout!)
   ;; non English input method
   (when-not (or (state/editor-in-composition?)
                 (state/get-editor-action))
     (when (state/get-current-repo)
       (try
         (let [input-id (state/get-edit-input-id)
               block (state/get-edit-block)
               db-block (when-let [block-id (:block/uuid block)]
                          (db/entity [:block/uuid block-id]))
               elem (and input-id (gdom/getElement input-id))
               db-content (:block/title db-block)
               db-content-without-heading (and db-content
                                               (common-util/safe-subs db-content (:block/level db-block)))
               value (if (= (:block/uuid current-block) (:block/uuid block))
                       (:block/title current-block)
                       (and elem (gobj/get elem "value")))]
           (when value
             (cond
               force?
               (save-block-aux! db-block value opts)

               (and skip-properties?
                    (db-model/top-block? block)
                    (when elem (thingatpt/properties-at-point elem)))
               nil

               (and block value db-content-without-heading
                    (not= (string/trim db-content-without-heading)
                          (string/trim value)))
               (save-block-aux! db-block value opts))))
         (catch :default error
           (log/error :save-block-failed error)))))))

(defn- clean-content!
  [repo format content]
  (if (config/db-based-graph? repo)
    content
    (some->> (text/remove-level-spaces content format (config/get-block-pattern format))
             (drawer/remove-logbook)
             (property-file/remove-properties-when-file-based repo format)
             string/trim)))

(defn delete-asset-of-block!
  [{:keys [repo asset-block href full-text block-id local? delete-local?] :as _opts}]
  (let [block (db-model/query-block-by-uuid block-id)
        _ (or block (throw (ex-info (str block-id " not exists")
                                    {:block-id block-id})))
        text (:block/title block)
        content (if asset-block
                  (string/replace text (ref/->page-ref (:block/uuid asset-block)) "")
                  (string/replace text full-text ""))]
    (save-block! repo block content)
    (when (and local? delete-local?)
      (if asset-block
        (delete-block-aux! asset-block)
        (when-let [href (if (util/electron?) href
                            (second (re-find #"\((.+)\)$" full-text)))]
          (let [block-file-rpath (file-model/get-block-file-path block)
                asset-fpath (if (string/starts-with? href "assets://")
                              (path/url-to-path href)
                              (config/get-repo-fpath
                               repo
                               (path/resolve-relative-path block-file-rpath href)))]
            (fs/unlink! repo asset-fpath nil)))))))

(defn db-based-save-asset!
  [repo dir file file-rpath]
  (p/let [buffer (.arrayBuffer file)]
    (if (util/electron?)
      (ipc/ipc "writeFile" repo (path/path-join dir file-rpath) buffer)
      ;; web
      (p/let [buffer (.arrayBuffer file)
              content (js/Uint8Array. buffer)]
        ;; actually, writing binary using memory fs
        (fs/write-plain-text-file! repo dir file-rpath content nil)))))

(defn db-based-save-assets!
  "Save incoming(pasted) assets to assets directory.

   Returns: asset entity"
  [repo files & {:keys [pdf-area? last-edit-block]}]
  (p/let [[repo-dir asset-dir-rpath] (assets-handler/ensure-assets-dir! repo)]
    (p/all
     (for [[_index ^js file] (map-indexed vector files)]
      ;; WARN file name maybe fully qualified path when paste file
       (p/let [file-name (node-path/basename (.-name file))
               file-name-without-ext* (db-asset/asset-name->title file-name)
               file-name-without-ext (if (= file-name-without-ext* "image")
                                       (date/get-date-time-string-2)
                                       file-name-without-ext*)
               checksum (assets-handler/get-file-checksum file)
               existing-asset (db-async/<get-asset-with-checksum repo checksum)]
         (if existing-asset
           existing-asset
           (p/let [block-id (ldb/new-block-id)
                   ext (when file-name (db-asset/asset-path->type file-name))
                   _ (when (string/blank? ext)
                       (throw (ex-info "File doesn't have a valid ext."
                                       {:file-name file-name})))
                   file-path   (str block-id "." ext)
                   file-rpath  (str asset-dir-rpath "/" file-path)
                   dir repo-dir
                   asset (db/entity :logseq.class/Asset)]

<<<<<<< HEAD
             (if (> (.-size file) (* 100 1024 1024)) ; 100m
               (do
                 (notification/show! [:div "Asset size shouldn't be larger than 100M"]
                                     :error
=======
             (if (assets-handler/exceed-limit-size? file)
               (do
                 (notification/show! [:div "Asset size shouldn't be larger than 100M"]
                                     :warning
>>>>>>> 1292ab4c
                                     false)
                 (throw (ex-info "Asset size shouldn't be larger than 100M" {:file-name file-name})))
               (p/let [properties {:logseq.property.asset/type ext
                                   :logseq.property.asset/size (.-size file)
                                   :logseq.property.asset/checksum checksum
                                   :block/tags (:db/id asset)}
                       insert-opts {:custom-uuid block-id
                                    :edit-block? false
                                    :properties properties}
                       _ (db-based-save-asset! repo dir file file-rpath)
                       edit-block (or (state/get-edit-block) last-edit-block)
                       today-page-name (date/today)
                       today-page-e (db-model/get-journal-page today-page-name)
                       today-page (if (nil? today-page-e)
                                    (state/pub-event! [:page/create today-page-name])
                                    today-page-e)
                       insert-to-current-block-page? (and (:block/uuid edit-block) (not pdf-area?))
                       insert-opts' (if insert-to-current-block-page?
                                      (assoc insert-opts
                                             :block-uuid (:block/uuid edit-block)
                                             :replace-empty-target? true
                                             :sibling? true)
                                      (assoc insert-opts :page (:block/uuid today-page)))
                       new-block (api-insert-new-block! file-name-without-ext insert-opts')]
                 (when insert-to-current-block-page?
                   (state/clear-edit!))
                 (or new-block
                     (throw (ex-info "Can't save asset" {:files files}))))))))))))

(def insert-command! editor-common-handler/insert-command!)

(defn db-upload-assets!
  "Paste asset for db graph and insert link to current editing block"
  [repo id ^js files format uploading? drop-or-paste?]
  (when (or (config/local-file-based-graph? repo)
            (config/db-based-graph? repo))
    (-> (db-based-save-assets! repo (js->clj files))
          ;; FIXME: only the first asset is handled
        (p/then
         (fn [entities]
           (let [entity (first entities)]
             (insert-command!
              id
              (ref/->page-ref (:block/uuid entity))
              format
              {:last-pattern (if drop-or-paste? "" commands/command-trigger)
               :restore?     true
               :command      :insert-asset})
             entities)))
        (p/catch (fn [e]
                   (js/console.error e)))
        (p/finally
          (fn []
            (reset! uploading? false)
            (reset! *asset-uploading? false)
            (reset! *asset-uploading-process 0))))))

(defn upload-asset!
  "Paste asset and insert link to current editing block"
  [id ^js files format uploading? drop-or-paste?]
  (let [repo (state/get-current-repo)]
    (if (config/db-based-graph? repo)
      (db-upload-assets! repo id ^js files format uploading? drop-or-paste?)
      (file-editor-handler/file-upload-assets! repo id ^js files format uploading? *asset-uploading? *asset-uploading-process drop-or-paste?))))

;; Editor should track some useful information, like editor modes.
;; For example:
;; 1. Which file format is it, markdown or org mode?
;; 2. Is it in the properties area? Then we can enable the ":" autopair
(def autopair-map
  {"[" "]"
   "{" "}"
   "(" ")"
   "`" "`"
   "~" "~"
   "*" "*"
   "_" "_"
   "^" "^"
   "=" "="
   "/" "/"
   "+" "+"})
;; ":" ":"                              ; TODO: only properties editing and org mode tag

(def reversed-autopair-map
  (zipmap (vals autopair-map)
          (keys autopair-map)))

(def autopair-when-selected
  #{"*" "^" "_" "=" "+" "/"})

(def delete-map
  (assoc autopair-map
         "$" "$"
         ":" ":"))

(defn- autopair
  [input-id prefix _format _option]
  (let [value (get autopair-map prefix)
        selected (util/get-selected-text)
        postfix (str selected value)
        value (str prefix postfix)
        input (gdom/getElement input-id)]
    (when value
      (let [[prefix _pos] (commands/simple-replace! input-id value selected
                                                    {:backward-pos (count postfix)
                                                     :check-fn (fn [new-value prefix-pos]
                                                                 (when (>= prefix-pos 0)
                                                                   [(subs new-value prefix-pos (+ prefix-pos 2))
                                                                    (+ prefix-pos 2)]))})]
        (cond
          (= prefix page-ref/left-brackets)
          (do
            (commands/handle-step [:editor/search-page])
            (state/set-editor-action-data! {:pos (cursor/get-caret-pos input)
                                            :selected selected}))

          (and (= prefix block-ref/left-parens)
               (config/db-based-graph? (state/get-current-repo)))
          (notification/show!
           "To reference a node, please use `[[]]`."
           :warning)

          (= prefix block-ref/left-parens)
          (do
            (commands/handle-step [:editor/search-block :reference])
            (state/set-editor-action-data! {:pos (cursor/get-caret-pos input)
                                            :selected selected})))))))

(defn surround-by?
  [input before end]
  (when input
    (let [value (gobj/get input "value")
          pos (cursor/pos input)]
      (text-util/surround-by? value pos before end))))

(defn- autopair-left-paren?
  [input key]
  (and (= key "(")
       (or (surround-by? input :start "")
           (surround-by? input "\n" "")
           (surround-by? input " " "")
           (surround-by? input "]" "")
           (surround-by? input "(" ""))))

(defn wrapped-by?
  [input before end]
  (when input
    (let [value (gobj/get input "value")
          pos (cursor/pos input)]
      (when (>= pos 0)
        (text-util/wrapped-by? value pos before end)))))

(defn get-matched-classes
  "Return matched classes except the root tag"
  [q]
  (let [editing-block (some-> (state/get-edit-block) :db/id db/entity)
        non-page-block? (and editing-block (not (ldb/page? editing-block)))
        all-classes (cond-> (db-model/get-all-classes (state/get-current-repo) {:except-root-class? true})
                      non-page-block?
                      (conj (db/entity :logseq.class/Page)))
        classes (->> all-classes
                     (mapcat (fn [class]
                               (conj (:block/alias class) class)))
                     (common-util/distinct-by :db/id)
                     (map (fn [e] (select-keys e [:block/uuid :block/title]))))]
    (search/fuzzy-search classes q {:extract-fn :block/title})))

(defn <get-matched-blocks
  "Return matched blocks that are not built-in"
  [q & [{:keys [nlp-pages? page-only?]}]]
  (p/let [block (state/get-edit-block)
          result (search/block-search (state/get-current-repo) q {:built-in? false
                                                                  :enable-snippet? false
                                                                  :page-only? page-only?})
          matched (remove (fn [b] (= (:block/uuid b) (:block/uuid block))) result)
          result' (-> (concat matched
                              (when nlp-pages?
                                (map (fn [title] {:block/title title :nlp-date? true :page? true})
                                     date/nlp-pages)))
                      (search/fuzzy-search q {:extract-fn :block/title :limit 50}))
          result'' (let [ids (set (map :block/uuid result'))]
                     (concat result' (remove (fn [item] (ids (:block/uuid item))) matched)))]
    (sort-by (complement :page?) result'')))

(defn <get-matched-templates
  [q]
  (search/template-search q))

(defn <get-matched-properties
  [q]
  (search/property-search q))

(defn get-matched-property-values
  [property q]
  (search/property-value-search property q))

(defn get-last-command
  [input]
  (try
    (let [edit-content (or (gobj/get input "value") "")
          pos (cursor/pos input)
          last-slash-caret-pos (:pos (:pos (state/get-editor-action-data)))
          last-command (and last-slash-caret-pos (subs edit-content last-slash-caret-pos pos))]
      (when (> pos 0) last-command))
    (catch :default e
      (js/console.error e)
      nil)))

(defn get-matched-commands
  [command]
  (condp = command
    nil nil
    "" @commands/*initial-commands
    (commands/get-matched-commands command)))

(defn auto-complete?
  []
  (or @*asset-uploading?
      (state/get-editor-action)))

(defn in-shui-popup?
  []
  (or (some-> js/document.activeElement
              (.closest "[data-radix-menu-content]")
              (nil?)
              (not))
      (.querySelector js/document.body
                      "div[data-radix-popper-content-wrapper]")))

(defn get-current-input-char
  [input]
  (when-let [pos (cursor/pos input)]
    (let [value (gobj/get input "value")]
      (when (and (>= (count value) (inc pos))
                 (>= pos 1))
        (util/nth-safe value pos)))))

(defn move-up-down
  [up?]
  (fn [event]
    (util/stop event)
    (state/pub-event! [:editor/hide-action-bar])
    (let [edit-block-id (:block/uuid (state/get-edit-block))
          move-nodes (fn [blocks]
                       (let [blocks' (block-handler/get-top-level-blocks blocks)
                             result (ui-outliner-tx/transact!
                                     {:outliner-op :move-blocks}
                                     (outliner-op/move-blocks-up-down! blocks' up?))]
                         (when-let [block-node (util/get-first-block-by-id (:block/uuid (first blocks)))]
                           (.scrollIntoView block-node #js {:behavior "smooth" :block "nearest"}))
                         result))]
      (if edit-block-id
        (when-let [block (db/entity [:block/uuid edit-block-id])]
          (let [blocks [(assoc block :block/title (state/get-edit-content))]
                container-id (get-new-container-id (if up? :move-up :move-down) {})]
            (p/do!
             (save-current-block!)
             (move-nodes blocks)
             (if container-id
               (state/set-editing-block-id! [container-id edit-block-id])
               (when-let [input (some-> (state/get-edit-input-id) gdom/getElement)]
                 (.focus input)
                 (util/scroll-editor-cursor input))))))
        (let [ids (state/get-selection-block-ids)]
          (when (seq ids)
            (let [lookup-refs (map (fn [id] [:block/uuid id]) ids)
                  blocks (map db/entity lookup-refs)]
              (move-nodes blocks))))))))

(defn get-selected-ordered-blocks
  []
  (let [repo (state/get-current-repo)
        ids (state/get-selection-block-ids)
        lookup-refs (->> (map (fn [id] [:block/uuid id]) ids)
                         (remove nil?))]
    (db/pull-many repo '[*] lookup-refs)))

(defn on-tab
  "`direction` = :left | :right."
  [direction]
  (let [blocks (get-selected-ordered-blocks)]
    (block-handler/indent-outdent-blocks! blocks (= direction :right) nil)))

(defn- get-link [format link label]
  (let [link (or link "")
        label (or label "")]
    (case (keyword format)
      :markdown (util/format "[%s](%s)" label link)
      :org (util/format "[[%s][%s]]" link label)
      nil)))

(defn- get-image-link
  [format link label]
  (let [link (or link "")
        label (or label "")]
    (case (keyword format)
      :markdown (util/format "![%s](%s)" label link)
      :org (util/format "[[%s]]"))))

(defn handle-command-input-close [id]
  (state/set-editor-show-input! nil)
  (when-let [saved-cursor (state/get-editor-last-pos)]
    (when-let [input (gdom/getElement id)]
      (cursor/move-cursor-to input saved-cursor true))))

(defn handle-command-input [command id format m]
  ;; TODO: Add error handling for when user doesn't provide a required field.
  ;; (The current behavior is to just revert back to the editor.)
  (case command

    :link (let [{:keys [link label]} m]
            (when-not (or (string/blank? link) (string/blank? label))
              (insert-command!
               id
               (get-link format link label)
               format
               {:last-pattern (str commands/command-trigger "link")
                :command :link})))

    :image-link (let [{:keys [link label]} m]
                  (when (not (string/blank? link))
                    (insert-command!
                     id
                     (get-image-link format link label)
                     format
                     {:last-pattern (str commands/command-trigger "link")
                      :command :image-link})))

    nil)

  (handle-command-input-close id))

(defn restore-last-saved-cursor!
  ([] (restore-last-saved-cursor! (state/get-input)))
  ([input]
   (when-let [saved-cursor (and input (state/get-editor-last-pos))]
     (cursor/move-cursor-to input saved-cursor true))))

(defn- close-autocomplete-if-outside
  [input]
  (when (and input
             (contains? #{:page-search :page-search-hashtag :block-search} (state/get-editor-action))
             (not (wrapped-by? input page-ref/left-brackets page-ref/right-brackets))
             (not (wrapped-by? input block-ref/left-parens block-ref/right-parens))
             ;; wrapped-by? doesn't detect multiple beginnings when ending with "" so
             ;; use subs to correctly detect current hashtag
             (not (text-util/wrapped-by? (subs (.-value input) 0 (cursor/pos input)) (cursor/pos input) commands/hashtag ""))
             (not (and (config/db-based-graph? (state/get-current-repo))
                       (= :block-search (state/get-editor-action)))))
    (state/clear-editor-action!)))

(defn resize-image!
  [config block-id metadata full_text size]
  (let [asset (:asset-block config)]
    (if (config/db-based-graph?)
      (property-handler/set-block-property! (state/get-current-repo)
                                            (if asset (:db/id asset) block-id)
                                            :logseq.property.asset/resize-metadata
                                            size)
      (let [new-meta (merge metadata size)
            image-part (first (string/split full_text #"\{"))
            md-link? (string/starts-with? image-part "![")
            new-full-text (str (if md-link? image-part (str "![image](" image-part ")")) (pr-str new-meta))
            block (db/entity [:block/uuid block-id])
            value (:block/title block)
            new-value (string/replace value full_text new-full-text)]
        (save-block-aux! block new-value {})))))

(defn edit-box-on-change!
  [e block id]
  (when (= (:db/id block) (:db/id (state/get-edit-block)))
    (let [value (util/evalue e)
          repo (state/get-current-repo)]
      (state/set-edit-content! id value false)
      (clear-block-auto-save-timeout!)
      (block-handler/mark-last-input-time! repo)
      (reset! *auto-save-timeout
              (js/setTimeout
               (fn []
                 (when (and (state/input-idle? repo :diff 450)
                          ;; don't auto-save block if it has tags
                            (not (and
                                  (config/db-based-graph? repo)
                                  (re-find #"#\S+" value))))
                   ; don't auto-save for page's properties block
                   (save-current-block! {:skip-properties? true})))
               450)))))

(defn- start-of-new-word?
  [input pos]
  (contains? #{" " "\t"} (get (.-value input) (- pos 2))))

(defn handle-last-input []
  (let [input           (state/get-input)
        input-id        (state/get-edit-input-id)
        edit-block      (state/get-edit-block)
        pos             (cursor/pos input)
        content         (.-value input)
        last-input-char (util/nth-safe content (dec pos))
        last-prev-input-char (util/nth-safe content (dec (dec pos)))
        prev-prev-input-char (util/nth-safe content (- pos 3))
        repo (state/get-current-repo)
        db-based? (config/db-based-graph? repo)]

    ;; TODO: is it cross-browser compatible?
    ;; (not= (gobj/get native-e "inputType") "insertFromPaste")
    (cond
      (and (= content "1. ") (= last-input-char " ") input-id edit-block
           (not (own-order-number-list? edit-block)))
      (p/let [_ (state/pub-event! [:editor/toggle-own-number-list edit-block])]
        (state/set-edit-content! input-id ""))

      (and (= last-input-char commands/command-trigger)
           (or (re-find #"(?m)^/" (str (.-value input))) (start-of-new-word? input pos)))
      (do
        (state/set-editor-action-data! {:pos (cursor/get-caret-pos input)})
        (commands/reinit-matched-commands!)
        (state/set-editor-show-commands!))

      (and (= last-input-char last-prev-input-char commands/colon)
           (or (nil? prev-prev-input-char)
               (= prev-prev-input-char "\n"))
           (not db-based?))
      (do
        (cursor/move-cursor-backward input 2)
        (state/set-editor-action-data! {:pos (cursor/get-caret-pos input)})
        (state/set-editor-action! :property-search))

      (and
       (not= :property-search (state/get-editor-action))
       (let [{:keys [line start-pos]} (text-util/get-current-line-by-pos (.-value input) (dec pos))]
         (text-util/wrapped-by? line (- pos start-pos) "" gp-property/colons))
       (not db-based?))
      (do
        (state/set-editor-action-data! {:pos (cursor/get-caret-pos input)})
        (state/set-editor-action! :property-search))

      (and (= last-input-char commands/colon)
           (= :property-search (state/get-editor-action))
           (not db-based?))
      (state/clear-editor-action!)

      (or (= last-input-char last-prev-input-char commands/hashtag)
          (and (= last-prev-input-char commands/hashtag)
               (= last-input-char " ")))
      (state/clear-editor-action!)

      ;; Open "Search page or New page" auto-complete
      (and (= last-input-char commands/hashtag)
             ;; Only trigger at beginning of a line, before whitespace or after a reference
           (or (re-find #"(?m)^#" (str (.-value input)))
               (start-of-new-word? input pos)
               (and db-based? (= page-ref/right-brackets (common-util/safe-subs (str (.-value input)) (- pos 3) (dec pos))))))
      (do
        (state/set-editor-action-data! {:pos (cursor/get-caret-pos input)})
        (state/set-editor-last-pos! pos)
        (state/set-editor-action! :page-search-hashtag))

      :else
      nil)))

(defn get-selected-text
  []
  (let [text (:selected (state/get-editor-action-data))]
    (when-not (string/blank? text)
      text)))

(defn block-on-chosen-handler
  [id q format selected-text]
  (fn [chosen _click?]
    (state/clear-editor-action!)
    (let [uuid-string (str (:block/uuid chosen))]

      ;; block reference
      (insert-command! id
                       (ref/->block-ref uuid-string)
                       format
                       {:last-pattern (str block-ref/left-parens (if selected-text "" q))
                        :end-pattern block-ref/right-parens
                        :postfix-fn   (fn [s] (util/replace-first block-ref/right-parens s ""))
                        :forward-pos 3
                        :command :block-ref})

      ;; Save it so it'll be parsed correctly in the future
      (property-handler/file-persist-block-id! (state/get-current-repo) (:block/uuid chosen))

      (when-let [input (gdom/getElement id)]
        (.focus input)))))

(defn block-non-exist-handler
  [input]
  (fn []
    (state/clear-editor-action!)
    (cursor/move-cursor-forward input 2)))

(defn- paste-block-cleanup
  [repo block page exclude-properties format content-update-fn keep-uuid?]
  (let [db-based? (config/db-based-graph? (state/get-current-repo))
        new-content
        (if content-update-fn
          (content-update-fn (:block/title block))
          (:block/title block))
        new-content
        (cond->> new-content
          (not keep-uuid?) (property-file/remove-property-when-file-based repo format "id")
          true             (property-file/remove-property-when-file-based repo format "custom_id"))]
    (merge (apply dissoc block (conj (if-not keep-uuid? [:block/_refs] []) :block/pre-block? :block/meta))
           (cond->
            {:block/page {:db/id (:db/id page)}
             :block/title new-content}
             (not db-based?)
             (assoc :block/properties (apply dissoc (not-empty (:block/properties block))
                                             (concat
                                              (when-not keep-uuid? [:id])
                                              [:custom_id :custom-id]
                                              exclude-properties))
                    :block/properties-text-values (apply dissoc (:block/properties-text-values block)
                                                         (concat
                                                          (when-not keep-uuid? [:id])
                                                          exclude-properties))
                    :block/format format)))))

(defn- edit-last-block-after-inserted!
  [result]
  (util/schedule
   (fn []
     (when-let [last-block (last (:blocks result))]
       (clear-when-saved!)
       (let [last-block' (db/entity [:block/uuid (:block/uuid last-block)])]
         (edit-block! last-block' :max))))))

(defn- nested-blocks
  [blocks]
  (let [ids (set (map :db/id blocks))]
    (some? (some #(ids (:db/id (:block/parent %))) blocks))))

(defn paste-blocks
  "Given a vec of blocks, insert them into the target page.
   keep-uuid?: if true, keep the uuid provided in the block structure."
  [blocks {:keys [content-update-fn
                  exclude-properties
                  target-block
                  sibling?
                  keep-uuid?
                  revert-cut-txs
                  skip-empty-target?
                  ops-only?]
           :or {exclude-properties []}}]
  (let [editing-block (when-let [editing-block (state/get-edit-block)]
                        (some-> (db/entity [:block/uuid (:block/uuid editing-block)])
                                (assoc :block/title (state/get-edit-content))))
        has-unsaved-edits (and editing-block
                               (not= (:block/title (db/entity (:db/id editing-block)))
                                     (state/get-edit-content)))
        target-block (or target-block editing-block)
        block (db/entity (:db/id target-block))
        page (if (:block/name block) block
                 (when target-block (:block/page (db/entity (:db/id target-block)))))
        empty-target? (if (true? skip-empty-target?) false
                          (string/blank? (:block/title target-block)))
        paste-nested-blocks? (nested-blocks blocks)
        target-block-has-children? (db/has-children? (:block/uuid target-block))
        replace-empty-target? (and empty-target?
                                   (or (not target-block-has-children?)
                                       (and target-block-has-children? (= (count blocks) 1))))
        target-block' (if (and empty-target? target-block-has-children? paste-nested-blocks?)
                        (or (ldb/get-left-sibling target-block)
                            (:block/parent (db/entity (:db/id target-block))))
                        target-block)
        sibling? (cond
                   (and paste-nested-blocks? empty-target?)
                   (= (:block/parent target-block') (:block/parent target-block))

                   (some? sibling?)
                   sibling?

                   target-block-has-children?
                   false

                   :else
                   true)
        transact-blocks! #(ui-outliner-tx/transact!
                           {:outliner-op :insert-blocks
                            :additional-tx revert-cut-txs}
                           (when target-block'
                             (let [format (get target-block' :block/format :markdown)
                                   repo (state/get-current-repo)
                                   blocks' (map (fn [block]
                                                  (paste-block-cleanup repo block page exclude-properties format content-update-fn keep-uuid?))
                                                blocks)]
                               (outliner-op/insert-blocks! blocks' target-block' {:sibling? sibling?
                                                                                  :outliner-op :paste
                                                                                  :replace-empty-target? replace-empty-target?
                                                                                  :keep-uuid? keep-uuid?}))))]
    (if ops-only?
      (transact-blocks!)
      (p/let [_ (when has-unsaved-edits
                  (ui-outliner-tx/transact!
                   {:outliner-op :save-block}
                   (outliner-save-block! editing-block)))
              result (transact-blocks!)]
        (state/set-block-op-type! nil)
        (when result
          (edit-last-block-after-inserted! result)
          result)))))

(defn- block-tree->blocks
  "keep-uuid? - maintain the existing :uuid in tree vec"
  [repo tree-vec format keep-uuid? page-name]
  (->> (outliner-core/tree-vec-flatten tree-vec)
       (map (fn [block]
              (let [content (:content block)
                    props (into [] (:properties block))
                    content* (str (if (= :markdown format) "- " "* ")
                                  (property-file/insert-properties-when-file-based repo format content props))
                    ast (mldoc/->edn content* format)
                    blocks (->> (block/extract-blocks ast content* format {:page-name page-name})
                                (map wrap-parse-block))
                    fst-block (first blocks)
                    fst-block (if (and keep-uuid? (uuid? (:uuid block)))
                                (assoc fst-block :block/uuid (:uuid block))
                                fst-block)]
                (assert fst-block "fst-block shouldn't be nil")
                (assoc fst-block :block/level (:block/level block)))))))

(defn insert-block-tree
  "`tree-vec`: a vector of blocks.
   A block element: {:content :properties :children [block-1, block-2, ...]}"
  [tree-vec format {:keys [target-block keep-uuid?] :as opts}]
  (let [repo (state/get-current-repo)
        page-id (or (:db/id (:block/page target-block))
                    (when (ldb/page? target-block)
                      (:db/id target-block)))
        page-name (some-> page-id (db/entity) :block/name)
        blocks (block-tree->blocks repo tree-vec format keep-uuid? page-name)
        blocks (gp-block/with-parent-and-order page-id blocks)]

    (ui-outliner-tx/transact!
     {:outliner-op :paste-blocks}
     (paste-blocks blocks (merge opts {:ops-only? true})))))

(defn insert-block-tree-after-target
  "`tree-vec`: a vector of blocks.
   A block element: {:content :properties :children [block-1, block-2, ...]}"
  [target-block-id sibling? tree-vec format keep-uuid?]
  (insert-block-tree tree-vec format
                     {:target-block       (db/entity target-block-id)
                      :keep-uuid?         keep-uuid?
                      :skip-empty-target? true
                      :sibling?           sibling?}))

(defn insert-template!
  ([element-id db-id]
   (insert-template! element-id db-id {}))
  ([element-id db-id {:keys [target] :as opts}]
   (let [repo (state/get-current-repo)
         db? (config/db-based-graph? repo)]
     (p/let [block (if (integer? db-id)
                     (db-async/<pull repo db-id)
                     (db-async/<get-template-by-name (name db-id)))
             block (when (:block/uuid block)
                     (db-async/<get-block repo (:block/uuid block)
                                          {:children? true}))]
       (when (:db/id block)
         (let [journal? (ldb/journal? target)
               target (or target (state/get-edit-block))
               format (get block :block/format :markdown)
               block-uuid (:block/uuid block)
               template-including-parent? (not (false? (:template-including-parent (:block/properties block))))
               blocks (db/get-block-and-children repo block-uuid {:include-property-block? true})
               sorted-blocks (if db?
                               (let [blocks' (rest blocks)]
                                 (cons
                                  (-> (first blocks')
                                      (assoc :logseq.property/used-template (:db/id block)))
                                  (rest blocks')))
                               (cons
                                (-> (first blocks)
                                    (update :block/properties-text-values dissoc :template)
                                    (update :block/properties-order (fn [keys]
                                                                      (vec (remove #{:template} keys)))))
                                (rest blocks)))
               blocks (cond
                        db?
                        sorted-blocks
                        template-including-parent?
                        sorted-blocks
                        :else
                        (drop 1 sorted-blocks))]
           (when element-id
             (insert-command! element-id "" format {:end-pattern commands/command-trigger}))
           (let [exclude-properties [:id :template :template-including-parent]
                 content-update-fn (fn [content]
                                     (->> content
                                          (property-file/remove-property-when-file-based repo format "template")
                                          (property-file/remove-property-when-file-based repo format "template-including-parent")
                                          template/resolve-dynamic-template!))
                 page (if (:block/name block) block
                          (when target (:block/page (db/entity (:db/id target)))))
                 blocks' (if (config/db-based-graph?)
                           blocks
                           (map (fn [block]
                                  (paste-block-cleanup repo block page exclude-properties format content-update-fn false))
                                blocks))
                 sibling? (:sibling? opts)
                 sibling?' (cond
                             (some? sibling?)
                             sibling?

                             (db/has-children? (:block/uuid target))
                             false

                             :else
                             true)]
             (when (seq blocks')
               (try
                 (p/let [result (ui-outliner-tx/transact!
                                 {:outliner-op :insert-blocks
                                  :created-from-journal-template? journal?}
                                 (when-not (string/blank? (state/get-edit-content))
                                   (save-current-block!))
                                 (outliner-op/insert-blocks! blocks' target
                                                             (assoc opts
                                                                    :sibling? sibling?'
                                                                    :insert-template? true)))]
                   (when result (edit-last-block-after-inserted! result)))

                 (catch :default ^js/Error e
                   (notification/show!
                    [:p.content
                     (util/format "Template insert error: %s" (.-message e))]
                    :error)))))))))))

(defn template-on-chosen-handler
  [element-id]
  (fn [template-block]
    (when-let [db-id (:db/id template-block)]
      (insert-template! element-id db-id
                        {:replace-empty-target? true}))))

(defn get-searching-property
  [input]
  (let [value (.-value input)
        pos (util/get-selection-start input)
        postfix (subs value pos)
        end-index (when-let [idx (string/index-of postfix gp-property/colons)]
                    (+ (max 0 (count (subs value 0 pos))) idx))
        start-index (or (when-let [p (string/last-index-of (subs value 0 pos) "\n")]
                          (inc p))
                        0)]
    {:end-index end-index
     :searching-property (when (and start-index end-index (>= end-index start-index))
                           (subs value start-index end-index))}))

(defn property-on-chosen-handler
  [element-id q]
  (fn [property]
    (when-let [input (gdom/getElement element-id)]
      (let [{:keys [end-index searching-property]} (get-searching-property input)]
        (cursor/move-cursor-to input (+ end-index 2))
        (commands/insert! element-id (str (or property q) gp-property/colons " ")
                          {:last-pattern (str searching-property gp-property/colons)})
        (state/clear-editor-action!)
        (js/setTimeout (fn []
                         (let [pos (let [input (gdom/getElement element-id)]
                                     (cursor/get-caret-pos input))]
                           (state/set-editor-action-data! {:property (or property q)
                                                           :pos pos})
                           (state/set-editor-action! :property-value-search)))
                       50)))))

(defn property-value-on-chosen-handler
  [element-id q]
  (fn [property-value]
    (commands/insert! element-id (str gp-property/colons " " (or property-value q))
                      {:last-pattern (str gp-property/colons " " q)})
    (state/clear-editor-action!)))

(declare indent-outdent)

(defn- last-top-level-child?
  [{:keys [id]} block]
  (when id
    (when-let [entity (if-let [id' (parse-uuid (str id))]
                        (db/entity [:block/uuid id'])
                        (db/get-page id))]
      (= (:block/uuid entity) (:block/uuid (:block/parent block))))))

(defn insert
  ([insertion]
   (insert insertion false))
  ([insertion auto-complete-enabled?]
   (when (or auto-complete-enabled?
             (not (auto-complete?)))
     (let [^js input (state/get-input)
           selected-start (util/get-selection-start input)
           selected-end (util/get-selection-end input)
           value (.-value input)
           s1 (subs value 0 selected-start)
           s2 (subs value selected-end)]
       (state/set-edit-content! (state/get-edit-input-id)
                                (str s1 insertion))
       ;; HACK: save scroll-pos of current pos, then add trailing content
       ;; This logic is also in commands/simple-insert!
       (let [scroll-container (util/nearest-scrollable-container input)
             scroll-pos (.-scrollTop scroll-container)]
         (state/set-edit-content! (state/get-edit-input-id)
                                  (str s1 insertion s2))
         (cursor/move-cursor-to input (+ selected-start (count insertion)))
         (set! (.-scrollTop scroll-container) scroll-pos))))))

(defn- keydown-new-line
  "Insert newline to current cursor position"
  []
  (insert "\n"))

(declare delete-and-update)

(defn- dwim-in-properties
  [state]
  (when-not (auto-complete?)
    (let [{:keys [block]} (get-state)]
      (when block
        (let [input (state/get-input)
              content (gobj/get input "value")
              format (get (:block (get-state)) :block/format :markdown)
              property-key (:raw-content (thingatpt/property-key-at-point input))
              org? (= format :org)
              move-to-pos (if org? 2 3)]
          (if org?
            (cond
              (and property-key (not= property-key ""))
              (case property-key
                ;; When cursor in "PROPERTIES", add :|: in a new line and move cursor to |
                "PROPERTIES"
                (do (cursor/move-cursor-to-line-end input)
                    (insert "\n:: ")
                    (cursor/move-cursor-backward input move-to-pos))
                ;; When cursor in "END", new block (respect the previous enter behavior)
                "END"
                (do
                  (cursor/move-cursor-to-end input)
                  (save-current-block!)
                  (insert-new-block! state))
                ;; cursor in other positions of :ke|y: or ke|y::, move to line end for inserting value.
                (if (property-file/property-key-exist?-when-file-based format content property-key)
                  (notification/show!
                   [:p.content
                    (util/format "Property key \"%s\" already exists!" property-key)]
                   :error)
                  (cursor/move-cursor-to-line-end input)))

              ;; when cursor in empty property key
              (and property-key (= property-key ""))
              (do (delete-and-update
                   input
                   (cursor/line-beginning-pos input)
                   (inc (cursor/line-end-pos input)))
                  (property-file/goto-properties-end-when-file-based format input)
                  (cursor/move-cursor-to-line-end input))
              :else
              ;;When cursor in other place of PROPERTIES drawer, add :|: in a new line and move cursor to |
              (do
                (insert "\n:: ")
                (cursor/move-cursor-backward input move-to-pos)))
            (insert "\n")))))))

(defn toggle-list-checkbox
  [{:block/keys [title] :as block} item-content]
  (let [toggle-fn (fn [m x-mark]
                    (case (string/lower-case x-mark)
                      "[ ]" (str "[x] " item-content)
                      "[x]" (str "[ ] " item-content)
                      m))
        pattern (re-pattern (str "(\\[[xX ]\\])\\s+?" (gstring/regExpEscape item-content)))
        new-content (string/replace-first title pattern toggle-fn)]
    (save-block-if-changed! block new-content)))

(defn- dwim-in-list
  []
  (when-not (auto-complete?)
    (let [{:keys [block]} (get-state)]
      (when block
        (let [input (state/get-input)]
          (when-let [item (thingatpt/list-item-at-point input)]
            (let [{:keys [full-content indent bullet checkbox ordered _]} item
                  next-bullet (if ordered (str (inc bullet) ".") bullet)
                  checkbox (when checkbox "[ ] ")]
              (if (and
                   (= (count full-content)
                      (+ (if ordered (+ (count (str bullet)) 2) 2) (when checkbox (count checkbox))))
                   (string/includes? (.-value input) "\n"))
                (delete-and-update input (cursor/line-beginning-pos input) (cursor/line-end-pos input))
                (let [start-pos (util/get-selection-start input)
                      value (.-value input)
                      before (subs value 0 start-pos)
                      after (subs value start-pos)
                      cursor-in-item-content? (and (re-find #"^(\d+){1}\." (last (string/split-lines before)))
                                                   (not (string/blank? (first (string/split-lines after)))))]
                  (when-not cursor-in-item-content?
                    (cursor/move-cursor-to-line-end input)
                    (insert (str "\n" indent next-bullet " " checkbox)))
                  (when ordered
                    (let [value (.-value input)
                          start-pos (util/get-selection-start input)
                          after-lists-str (string/trim (subs value start-pos))
                          after-lists-str (if cursor-in-item-content?
                                            (str indent next-bullet " " after-lists-str)
                                            after-lists-str)
                          lines (string/split-lines after-lists-str)
                          after-lists-str' (list/re-order-items lines (if cursor-in-item-content? bullet (inc bullet)))
                          value' (str (subs value 0 start-pos) "\n" after-lists-str')
                          cursor' (if cursor-in-item-content?
                                    (inc (count (str (subs value 0 start-pos) indent next-bullet " ")))
                                    (+ (:end item) (count next-bullet) 2))]
                      (state/set-edit-content! (state/get-edit-input-id) value')
                      (cursor/move-cursor-to input cursor'))))))))))))

(defn- keydown-new-block
  [state]
  (when-not (auto-complete?)
    (let [{:keys [block config]} (get-state)]
      (when block
        (let [block (db/entity (:db/id block))
              input (state/get-input)
              config (assoc config :keydown-new-block true)
              content (gobj/get input "value")
              pos (cursor/pos input)
              has-right? (ldb/get-right-sibling block)
              db-based? (config/db-based-graph? (state/get-current-repo))
              thing-at-point ;intern is not supported in cljs, need a more elegant solution
              (or (when (thingatpt/get-setting :admonition&src?)
                    (thingatpt/admonition&src-at-point input))
                  (when (thingatpt/get-setting :markup?)
                    (thingatpt/markup-at-point input))
                  (when (thingatpt/get-setting :block-ref?)
                    (thingatpt/block-ref-at-point input))
                  (when (thingatpt/get-setting :page-ref?)
                    (thingatpt/page-ref-at-point input))
                  (when (and (not db-based?) (thingatpt/get-setting :properties?))
                    (thingatpt/properties-at-point input))
                  (when (thingatpt/get-setting :list?)
                    (and (not (cursor/beginning-of-line? input))
                         (thingatpt/list-item-at-point input))))]
          (cond
            thing-at-point
            (case (:type thing-at-point)
              "markup" (let [right-bound (:bounds thing-at-point)]
                         (cursor/move-cursor-to
                          input
                          (+ (string/index-of content right-bound pos)
                             (count right-bound))))
              "admonition-block" (keydown-new-line)
              "source-block" (do
                               (keydown-new-line)
                               (case (:action thing-at-point)
                                 :into-code-editor
                                 (state/into-code-editor-mode!)
                                 nil))
              "block-ref" (open-block-in-sidebar! (:link thing-at-point))
              "page-ref" (when-not (string/blank? (:link thing-at-point))
                           (let [page (:link thing-at-point)
                                 page-name (db-model/get-redirect-page-name page)]
                             (p/do!
                              (save-current-block!)
                              (route-handler/redirect-to-page! page-name))))
              "list-item" (dwim-in-list)
              "properties-drawer" (dwim-in-properties state))

            (and (string/blank? content)
                 (own-order-number-list? block)
                 (not (some-> (db-model/get-block-parent (:block/uuid block))
                              (own-order-number-list?))))
            (remove-block-own-order-list-type! block)

            (and
             (string/blank? content)
             (not has-right?)
             (not (last-top-level-child? config block)))
            (indent-outdent false)

            :else
            (insert-new-block! state)))))))

(defn- inside-of-single-block
  "When we are in a single block wrapper, we should always insert a new line instead of new block"
  [el]
  (some? (dom/closest el ".single-block")))

(defn- inside-of-editor-block
  [el]
  (some? (dom/closest el ".block-editor")))

(defn keydown-new-block-handler [^js e]
  (let [state (get-state)]
    (when (or (nil? (.-target e)) (inside-of-editor-block (.-target e)))
      (if (or (state/doc-mode-enter-for-new-line?) (inside-of-single-block (rum/dom-node state)))
        (keydown-new-line)
        (do
          (.preventDefault e)
          (keydown-new-block state))))))

(defn keydown-new-line-handler [e]
  (let [state (get-state)]
    (when (or (nil? (.-target e)) (inside-of-editor-block (.-target e)))
      (if (and (state/doc-mode-enter-for-new-line?) (not (inside-of-single-block (rum/dom-node state))))
        (keydown-new-block state)
        (do
          (.preventDefault e)
          (keydown-new-line))))))

(defn- select-first-last
  "Select first or last block in viewport"
  [direction]
  (let [f (case direction :up last :down first)
        container (if (some-> js/document.activeElement
                              (.querySelector ".blocks-container"))
                    js/document.activeElement js/document.body)
        block (->> (util/get-blocks-noncollapse container)
                   (f))]
    (when block
      (util/scroll-to-block block)
      (state/exit-editing-and-set-selected-blocks! [block]))))

(defn- select-up-down [direction]
  (let [selected-blocks (state/get-selection-blocks)
        selected (case direction
                   :up (first selected-blocks)
                   :down (last selected-blocks))
        f (case direction
            :up util/get-prev-block-non-collapsed
            :down util/get-next-block-non-collapsed)
        sibling-block (f selected {:up-down? true
                                   :exclude-property? true})]
    (when (and sibling-block
               (or (dom/attr sibling-block "blockid") (dom/attr sibling-block "parentblockid")))
      (util/scroll-to-block sibling-block)
      (state/exit-editing-and-set-selected-blocks! [sibling-block]))))

(defn- active-jtrigger?
  []
  (some-> js/document.activeElement (dom/has-class? "jtrigger")))

(defn- property-value-node?
  [node]
  (some-> node (dom/has-class? "property-value-container")))

(defn- focus-trigger
  [_current-block sibling-block]
  (when-let [trigger (first (dom/by-class sibling-block "jtrigger"))]
    (state/clear-edit!)
    (if (or (dom/has-class? trigger "ls-number")
            (dom/has-class? trigger "ls-empty-text-property"))
      (.click trigger)
      (.focus trigger))))

(defn move-cross-boundary-up-down
  [direction move-opts]
  (let [input (or (:input move-opts) (state/get-input))
        active-element js/document.activeElement
        input-or-active-element (or input active-element)]
    (when input-or-active-element
      (let [repo (state/get-current-repo)
            f (case direction
                :up util/get-prev-block-non-collapsed
                :down util/get-next-block-non-collapsed)
            current-block (util/rec-get-node input-or-active-element "ls-block")
            sibling-block (f current-block {:up-down? true})
            {:block/keys [uuid title format]} (state/get-edit-block)
            format (or format :markdown)
            sibling-block (or (when (property-value-node? sibling-block)
                                (first (dom/by-class sibling-block "ls-block")))
                              sibling-block)
            property-value-container? (property-value-node? sibling-block)]
        (if sibling-block
          (let [sibling-block-id (dom/attr sibling-block "blockid")
                container-id (some-> (dom/attr sibling-block "containerid") js/parseInt)
                value (state/get-edit-content)]
            (p/do!
             (when (and
                    uuid
                    (not (state/block-component-editing?))
                    (not= (clean-content! repo format title)
                          (string/trim value)))
               (save-block! repo uuid value))

             (cond
               (and (dom/has-class? sibling-block "block-add-button")
                    (util/rec-get-node current-block "ls-page-title"))
               (.click sibling-block)

               property-value-container?
               (focus-trigger current-block sibling-block)

               :else
               (let [new-uuid (cljs.core/uuid sibling-block-id)
                     block (db/entity [:block/uuid new-uuid])]
                 (edit-block! block
                              (or (:pos move-opts)
                                  (when input [direction (util/get-line-pos (.-value input) (util/get-selection-start input))])
                                  0)
                              {:container-id container-id
                               :direction direction})))))
          (case direction
            :up (cursor/move-cursor-to input 0)
            :down (cursor/move-cursor-to-end input)))))))

(defn keydown-up-down-handler
  [direction {:keys [_pos] :as move-opts}]
  (let [input (state/get-input)
        selected-start (util/get-selection-start input)
        selected-end (util/get-selection-end input)
        up? (= direction :up)
        down? (= direction :down)]
    (cond
      (active-jtrigger?)
      (move-cross-boundary-up-down direction move-opts)

      (not= selected-start selected-end)
      (if up?
        (cursor/move-cursor-to input selected-start)
        (cursor/move-cursor-to input selected-end))

      (and input
           (or (and up? (cursor/textarea-cursor-first-row? input))
               (and down? (cursor/textarea-cursor-last-row? input))))
      (move-cross-boundary-up-down direction move-opts)

      :else
      (when input
        (if up?
          (cursor/move-cursor-up input)
          (cursor/move-cursor-down input))))))

(defn move-to-block-when-cross-boundary
  [direction {:keys [block]}]
  (let [up? (= :left direction)
        pos (if up? :max 0)
        {:block/keys [format uuid] :as block} (or block (state/get-edit-block))
        format (or format :markdown)
        repo (state/get-current-repo)
        editing-block (state/get-editor-block-container)
        f (if up? util/get-prev-block-non-collapsed util/get-next-block-non-collapsed)
        sibling-block (f editing-block)
        sibling-block (or (when (and sibling-block (property-value-node? sibling-block))
                            (if (and up? editing-block (gdom/contains sibling-block editing-block))
                              (f sibling-block)
                              (first (dom/by-class sibling-block "ls-block"))))
                          sibling-block)]
    (when sibling-block
      (let [content (:block/title block)
            value (state/get-edit-content)]
        (when (and value (not= (clean-content! repo format content) (string/trim value)))
          (save-block! repo uuid value)))
      (let [sibling-block-id (dom/attr sibling-block "blockid")]
        (cond
          sibling-block-id
          (let [container-id (some-> (dom/attr sibling-block "containerid") js/parseInt)
                block (db/entity repo [:block/uuid (cljs.core/uuid sibling-block-id)])]
            (edit-block! block pos {:container-id container-id}))

          (property-value-node? sibling-block)
          (focus-trigger editing-block sibling-block)

          (and (dom/has-class? sibling-block "block-add-button")
               (util/rec-get-node editing-block "ls-page-title"))
          (.click sibling-block)

          :else
          nil)))))

(defn keydown-arrow-handler
  [direction]
  (let [input (state/get-input)
        element js/document.activeElement
        selected-start (util/get-selection-start input)
        selected-end (util/get-selection-end input)
        left? (= direction :left)
        right? (= direction :right)
        block (some-> (state/get-edit-block) :db/id db/entity)
        property? (ldb/property? block)]
    (cond
      (and input (not= input element))
      (.focus input)

      (= input element)
      (cond
        (and property? right? (not (cursor/end? input)))
        (cursor/move-cursor-to-end input)

        (and property? left? (not (cursor/start? input)))
        (cursor/move-cursor-to-start input)

        (and property? right? (cursor/end? input)
             (or (not= (:logseq.property/type block) :default)
                 (seq (:property/closed-values block))))
        (let [pair (util/rec-get-node input "property-pair")
              jtrigger (when pair (dom/sel1 pair ".property-value-container .jtrigger"))]
          (when jtrigger
            (.focus jtrigger)))

        (not= selected-start selected-end)
        (cond
          left?
          (cursor/move-cursor-to input selected-start)
          :else
          (cursor/move-cursor-to input selected-end))

        (or (and left? (cursor/start? input))
            (and right? (cursor/end? input)))
        (move-to-block-when-cross-boundary direction {})

        :else
        (if left?
          (cursor/move-cursor-backward input)
          (cursor/move-cursor-forward input)))

      :else
      nil)))

(defn- delete-and-update [^js input start end]
  (util/safe-set-range-text! input "" start end)
  (state/set-edit-content! (state/get-edit-input-id) (.-value input)))

(defn- delete-concat [current-block]
  (p/let [repo (state/get-current-repo)
          collapsed? (util/collapsed? current-block)
          next-block (when-not collapsed?
                       (let [db (db/get-db repo)]
                         (when-let [e (or
                                       ;; first child or next sibling
                                       (ldb/get-first-child db (:db/id current-block))
                                       (db-model/get-next db (:db/id current-block)))]
                           (db/entity (:db/id e)))))]
    (cond
      collapsed?
      nil

      (nil? next-block)
      nil

      :else
      (let [repo (state/get-current-repo)
            editor-state (assoc (get-state)
                                :block-id (:block/uuid next-block)
                                :value (:block/title next-block)
                                :block-container (util/get-next-block-non-collapsed
                                                  (util/rec-get-node (state/get-input) "ls-block")
                                                  {:exclude-property? true})
                                :current-block current-block
                                :next-block next-block
                                :delete-concat? true)]
        (delete-block-inner! repo editor-state)))))

(defn keydown-delete-handler
  [_e]
  (let [^js input (state/get-input)
        current-pos (cursor/pos input)
        value (gobj/get input "value")
        end? (= current-pos (count value))
        current-block (state/get-edit-block)
        selected-start (util/get-selection-start input)
        selected-end (util/get-selection-end input)]
    (when current-block
      (cond
        (not= selected-start selected-end)
        (delete-and-update input selected-start selected-end)

        (and end? current-block)
        (let [editor-state (get-state)
              custom-query? (get-in editor-state [:config :custom-query?])]
          (when-not custom-query?
            (delete-concat current-block)))

        :else
        (delete-and-update
         input current-pos (util/safe-inc-current-pos-from-start (.-value input) current-pos))))))

(defn keydown-backspace-handler
  [cut? e]
  (let [^js input (state/get-input)
        element js/document.activeElement]
    (if (= input element)
      (let [id (state/get-edit-input-id)
            current-pos (cursor/pos input)
            value (gobj/get input "value")
            deleted (and (> current-pos 0)
                         (util/nth-safe value (dec current-pos)))
            selected-start (util/get-selection-start input)
            selected-end (util/get-selection-end input)
            block (state/get-edit-block)
            block (db/entity (:db/id block))
            repo (state/get-current-repo)
            top-block? (= (:db/id (or (ldb/get-left-sibling block) (:block/parent block)))
                          (:db/id (:block/page block)))
            single-block? (inside-of-single-block (.-target e))
            root-block? (= (:block.temp/container block) (str (:block/uuid block)))]
        (block-handler/mark-last-input-time! repo)
        (cond
          (not= selected-start selected-end)
          (do
            (util/stop e)
            (when cut?
              (js/document.execCommand "copy"))
            (delete-and-update input selected-start selected-end))

          (zero? current-pos)
          (let [editor-state (get-state)
                custom-query? (get-in editor-state [:config :custom-query?])]
            (util/stop e)
            (when (and (not (and top-block? (not (string/blank? value))))
                       (not root-block?)
                       (not single-block?)
                       (not custom-query?))
              (if (own-order-number-list? block)
                (p/do!
                 (save-current-block!)
                 (remove-block-own-order-list-type! block))
                (delete-block! repo))))

          (and (> current-pos 0)
               (contains? #{commands/command-trigger commands/command-ask}
                          (util/nth-safe value (dec current-pos))))
          (do
            (util/stop e)
            (commands/restore-state)
            (delete-and-update input (dec current-pos) current-pos))

          ;; pair
          (and
           deleted
           (contains?
            (set (keys delete-map))
            deleted)
           (>= (count value) (inc current-pos))
           (= (util/nth-safe value current-pos)
              (get delete-map deleted)))

          (do
            (util/stop e)
            (commands/delete-pair! id)
            (cond
              (and (= deleted "[") (state/get-editor-show-page-search?))
              (state/clear-editor-action!)

              (and (= deleted "(") (state/get-editor-show-block-search?))
              (state/clear-editor-action!)

              :else
              nil))

          ;; deleting hashtag
          (and (= deleted "#") (state/get-editor-show-page-search-hashtag?))
          (do
            (state/clear-editor-action!)
            (delete-and-update input (dec current-pos) current-pos))

          ;; just delete
          :else
          (when (and input (not (mobile-util/native-ios?)))
            (util/stop e)
            (delete-and-update
             input (util/safe-dec-current-pos-from-end (.-value input) current-pos) current-pos))))
      false)))

(defn indent-outdent
  [indent?]
  (let [{:keys [block block-container]} (get-state)]
    (when block
      (let [node block-container
            prev-container-id (get-node-container-id node)
            container-id (get-new-container-id (if indent? :indent :outdent) {})]
        (p/do!
         (block-handler/indent-outdent-blocks! [block] indent? save-current-block!)
         (when (and (not= prev-container-id container-id) container-id)
           (state/set-editing-block-id! [container-id (:block/uuid block)])))))))

(defn keydown-tab-handler
  [direction]
  (fn [e]
    (cond
      (state/editing?)
      (when-not (state/get-editor-action)
        (util/stop e)
        (indent-outdent (not (= :left direction))))

      (state/selection?)
      (do
        (util/stop e)
        (state/pub-event! [:editor/hide-action-bar])
        (on-tab direction)))
    nil))

(defn- double-chars-typed?
  [value pos key sym]
  (and (= key sym)
       (>= (count value) 1)
       (> pos 0)
       (= (nth value (dec pos)) sym)
       (if (> (count value) pos)
         (not= (nth value pos) sym)
         true)))

(defn ^:large-vars/cleanup-todo keydown-not-matched-handler
  "NOTE: Keydown cannot be used on Android platform"
  [format]
  (fn [e _key-code]
    (let [input-id (state/get-edit-input-id)
          input (state/get-input)
          key (gobj/get e "key")
          value (gobj/get input "value")
          ctrlKey (gobj/get e "ctrlKey")
          metaKey (gobj/get e "metaKey")
          pos (cursor/pos input)
          hashtag? (or (surround-by? input "#" " ")
                       (surround-by? input "#" :end)
                       (= key "#"))
          db-based? (config/db-based-graph? (state/get-current-repo))]
      (when (or (not @(:editor/start-pos @state/state))
                (and key (string/starts-with? key "Arrow")))
        (state/set-state! :editor/start-pos pos))

      (cond
        (and (= :page-search (state/get-editor-action))
             (= key commands/hashtag))
        (do
          (util/stop e)
          (notification/show! "Page name can't include \"#\"." :warning))
        ;; stop accepting edits if the new block is not created yet
        (some? @(:editor/async-unsaved-chars @state/state))
        (do
          (when (= 1 (count (str key)))
            (state/update-state! :editor/async-unsaved-chars
                                 (fn [s]
                                   (str s key))))
          (util/stop e))

        (and (contains? #{"ArrowLeft" "ArrowRight"} key)
             (contains? #{:property-search :property-value-search} (state/get-editor-action)))
        (state/clear-editor-action!)

        (and (util/goog-event-is-composing? e true) ;; #3218
             (not hashtag?) ;; #3283 @Rime
             (not (state/get-editor-show-page-search-hashtag?))) ;; #3283 @MacOS pinyin
        nil

        (or ctrlKey metaKey)
        nil

        (and (= key "#")
             (> pos 0)
             (= "#" (util/nth-safe value (dec pos))))
        (state/clear-editor-action!)

        (and (contains? (set/difference (set (keys reversed-autopair-map))
                                        #{"`"})
                        key)
             (= (get-current-input-char input) key))
        (do
          (util/stop e)
          (cursor/move-cursor-forward input))

        (and (autopair-when-selected key) (string/blank? (util/get-selected-text)))
        nil

        (some? @(:editor/action @state/state))
        nil

        (and (not (string/blank? (util/get-selected-text)))
             (contains? keycode/left-square-brackets-keys key))
        (do
          (autopair input-id "[" format nil)
          (util/stop e))

        (and (not (string/blank? (util/get-selected-text)))
             (contains? keycode/left-paren-keys key))
        (do (util/stop e)
            (autopair input-id "(" format nil))

          ;; If you type `xyz`, the last backtick should close the first and not add another autopair
          ;; If you type several backticks in a row, each one should autopair to accommodate multiline code (```)
        (-> (keys autopair-map)
            set
            (disj "(")
            (contains? key)
            (or (autopair-left-paren? input key)))
        (let [curr (get-current-input-char input)
              prev (util/nth-safe value (dec pos))]
          (util/stop e)
          (if (and (= key "`") (= "`" curr) (not= "`" prev))
            (cursor/move-cursor-forward input)
            (autopair input-id key format nil)))

        ; `;;` to add or change property for db graphs
        (let [sym ";"]
          (and db-based? (double-chars-typed? value pos key sym)))
        (state/pub-event! [:editor/new-property])

        (let [sym "$"]
          (double-chars-typed? value pos key sym))
        (commands/simple-insert! input-id "$$" {:backward-pos 2})

        (let [sym "^"]
          (double-chars-typed? value pos key sym))
        (commands/simple-insert! input-id "^^" {:backward-pos 2})

        :else
        nil))))

(defn- input-page-ref?
  [k current-pos blank-selected? last-key-code]
  (and blank-selected?
       (contains? keycode/left-square-brackets-keys k)
       (= (:key last-key-code) k)
       (> current-pos 0)))

(defn- default-case-for-keyup-handler
  [input current-pos k code is-processed?]
  (let [last-key-code (state/get-last-key-code)
        blank-selected? (string/blank? (util/get-selected-text))
        non-enter-processed? (and is-processed? ;; #3251
                                  (not= code keycode/enter-code))  ;; #3459
        editor-action (state/get-editor-action)]
    (if (and (= editor-action :page-search-hashtag)
             (input-page-ref? k current-pos blank-selected? last-key-code))
      (do
        (commands/handle-step [:editor/input page-ref/right-brackets {:last-pattern :skip-check
                                                                      :backward-pos 2}])
        (commands/handle-step [:editor/search-page])
        (state/set-editor-action-data! {:pos (cursor/get-caret-pos input)}))
      (when (and (not editor-action) (not non-enter-processed?))
        (cond
         ;; When you type text inside square brackets
          (and (not (contains? #{"ArrowDown" "ArrowLeft" "ArrowRight" "ArrowUp" "Escape"} k))
               (wrapped-by? input page-ref/left-brackets page-ref/right-brackets))
          (let [orig-pos (cursor/get-caret-pos input)
                value (gobj/get input "value")
                square-pos (string/last-index-of (subs value 0 (:pos orig-pos)) page-ref/left-brackets)
                pos (+ square-pos 2)
                _ (state/set-editor-last-pos! pos)
                pos (assoc orig-pos :pos pos)
                command-step (if (= \# (util/nth-safe value (dec square-pos)))
                               :editor/search-page-hashtag
                               :editor/search-page)]
            (commands/handle-step [command-step])
            (state/set-editor-action-data! {:pos pos}))

         ;; Handle non-ascii square brackets
          (and (input-page-ref? k current-pos blank-selected? last-key-code)
               (not (wrapped-by? input page-ref/left-brackets page-ref/right-brackets)))
          (do
            (commands/handle-step [:editor/input page-ref/left-and-right-brackets {:backward-truncate-number 2
                                                                                   :backward-pos 2}])
            (commands/handle-step [:editor/search-page])
            (state/set-editor-action-data! {:pos (cursor/get-caret-pos input)}))

         ;; Handle non-ascii parentheses
          (and blank-selected?
               (contains? keycode/left-paren-keys k)
               (= (:key last-key-code) k)
               (> current-pos 0)
               (not (wrapped-by? input block-ref/left-parens block-ref/right-parens)))
          (do
            (commands/handle-step [:editor/input block-ref/left-and-right-parens {:backward-truncate-number 2
                                                                                  :backward-pos 2}])
            (commands/handle-step [:editor/search-block :reference])
            (state/set-editor-action-data! {:pos (cursor/get-caret-pos input)}))

          :else
          nil)))))

(defn keyup-handler
  [_state input]
  (fn [e key-code]
    (when-not (util/goog-event-is-composing? e)
      (let [db-based? (config/db-based-graph?)
            current-pos (cursor/pos input)
            value (gobj/get input "value")
            c (util/nth-safe value (dec current-pos))
            [key-code k code is-processed?]
            (if (and c
                     (mobile-util/native-android?)
                     (or (= key-code 229)
                         (= key-code 0)))
              [(.charCodeAt value (dec current-pos))
               c
               (cond
                 (= c " ")
                 "Space"

                 (parse-long c)
                 (str "Digit" c)

                 :else
                 (str "Key" (string/upper-case c)))
               false]
              [key-code
               (gobj/get e "key")
               (if (mobile-util/native-android?)
                 (gobj/get e "key")
                 (gobj/getValueByKeys e "event_" "code"))
                ;; #3440
               (util/goog-event-is-composing? e true)])]
        (cond
          (and db-based? (= value "``````")) ; turn this block into a code block
          (do
            (state/set-edit-content! (.-id input) "")
            (state/pub-event! [:editor/upsert-type-block {:block (assoc (state/get-edit-block) :block/title "")
                                                          :type :code
                                                          :update-current-block? true}]))

          (and db-based? (= value ">")) ; turn this block into a quote block
          (do
            (state/set-edit-content! (.-id input) "")
            (state/pub-event! [:editor/upsert-type-block {:block (assoc (state/get-edit-block) :block/title "")
                                                          :type :quote
                                                          :update-current-block? true}]))

          ;; When you type something after /
          (and (= :commands (state/get-editor-action)) (not= k commands/command-trigger))
          (if (= commands/command-trigger (second (re-find #"(\S+)\s+$" value)))
            (state/clear-editor-action!)
            (let [command (get-last-command input)
                  matched-commands (get-matched-commands command)]
              (if (seq matched-commands)
                (commands/set-matched-commands! command matched-commands)
                (if (> (- (count command) (count @commands/*latest-matched-command)) 2)
                  (state/clear-editor-action!)
                  (reset! commands/*matched-commands nil)))))

          :else
          (default-case-for-keyup-handler input current-pos k code is-processed?))

        (close-autocomplete-if-outside input)

        (when-not (or (= k "Shift") is-processed?)
          (state/set-last-key-code! {:key-code key-code
                                     :code code
                                     :key k
                                     :shift? (.-shiftKey e)}))
        (when-not (state/get-editor-action)
          (state/set-editor-last-pos! current-pos))))))

(defn editor-on-click!
  [id]
  (fn [_e]
    (let [input (gdom/getElement id)]
      (util/scroll-editor-cursor input)
      (close-autocomplete-if-outside input))))

(defn editor-on-change!
  [block id search-timeout]
  (fn [e]
    (let [editor-action (state/get-editor-action)]
      (if (= :block-search editor-action)
        (let [timeout 50]
          (when @search-timeout
            (js/clearTimeout @search-timeout))
          (reset! search-timeout
                  (js/setTimeout
                   #(edit-box-on-change! e block id)
                   timeout)))
        (let [input (gdom/getElement id)]
          (edit-box-on-change! e block id)
          (when-not editor-action
            (util/scroll-editor-cursor input)))))))

(defn- cut-blocks-and-clear-selections!
  [copy?]
  (when-not (get-in @state/state [:ui/find-in-page :active?])
    (cut-selection-blocks copy?)
    (clear-selection!)))

(defn shortcut-copy-selection
  [_e]
  (copy-selection-blocks true))

(defn shortcut-cut-selection
  [e]
  (when-not (util/input? (.-target e))
    (util/stop e)
    (cut-blocks-and-clear-selections! true)))

(defn shortcut-delete-selection
  [e]
  (when-not (util/input? (.-target e))
    (util/stop e)
    (cut-blocks-and-clear-selections! false)))

(defn- copy-current-block-ref
  [format]
  (when-let [current-block (state/get-edit-block)]
    (when-let [block-id (:block/uuid current-block)]
      (let [db? (config/db-based-graph? (state/get-current-repo))]
        (if (= format "embed")
          (if db?
            (p/do!
             (save-current-block!)
             (util/copy-to-clipboard! (ref/->page-ref block-id)
                                      {:graph (state/get-current-repo)
                                       :blocks [{:block/uuid (:block/uuid current-block)}]
                                       :embed-block? true}))
            (copy-block-ref! block-id #(str "{{embed ((" % "))}}")))
          (copy-block-ref! block-id
                           (if db?
                             ref/->page-ref
                             ref/->block-ref)))))))

(defn copy-current-block-embed []
  (copy-current-block-ref "embed"))

(defn shortcut-copy
  "shortcut copy action:
  * when in selection mode, copy selected blocks
  * when in edit mode but no text selected, copy current block ref
  * when in edit mode with text selected, copy selected text as normal
  * when text is selected on a PDF, copy the highlighted text"
  [e]
  (when-not (auto-complete?)
    (cond
      (state/selection?)
      (shortcut-copy-selection e)

      (and (state/editing?) (nil? (:editor/code-block-context @state/state)))
      (let [input (state/get-input)
            selected-start (util/get-selection-start input)
            selected-end (util/get-selection-end input)]
        (save-current-block!)
        (when (= selected-start selected-end)
          (copy-current-block-ref "ref")))

      (and (state/get-current-pdf)
           (.closest (.. js/window getSelection -baseNode -parentElement)  ".pdfViewer"))
      (util/copy-to-clipboard!
       (pdf-utils/fix-selection-text-breakline (.. js/window getSelection toString))
       nil))))

(defn shortcut-copy-text
  "shortcut copy action:
  * when in selection mode, copy selected blocks
  * when in edit mode with text selected, copy selected text as normal"
  [_e]
  (when-not (auto-complete?)
    (cond
      (state/selection?)
      (copy-selection-blocks false)

      :else
      (js/document.execCommand "copy"))))

(defn whiteboard?
  []
  (and (db-model/whiteboard-page? (state/get-current-page))
       (.closest (.-activeElement js/document) ".logseq-tldraw")))

(defn shortcut-cut
  "shortcut cut action:
  * when in selection mode, cut selected blocks
  * when in edit mode with text selected, cut selected text
  * otherwise nothing need to be handled."
  [e]
  (cond
    (state/selection?)
    (shortcut-cut-selection e)

    (and (state/editing?) (util/input-text-selected?
                           (gdom/getElement (state/get-edit-input-id))))
    (keydown-backspace-handler true e)

    (whiteboard?)
    (.cut (state/active-tldraw-app))

    :else
    nil))

(defn delete-selection
  [e]
  (cond
    (state/selection?)
    (shortcut-delete-selection e)

    (and (whiteboard?) (not (state/editing?)))
    (.deleteShapes (.-api ^js (state/active-tldraw-app)))

    :else
    nil))

(defn editor-delete
  [e]
  (when (state/editing?)
    (util/stop e)
    (keydown-delete-handler e)))

(defn editor-backspace
  [e]
  (when (state/editing?)
    (keydown-backspace-handler false e)))

(defn- in-page-preview?
  []
  (some-> js/document.activeElement
          (.closest ".ls-preview-popup")
          (nil?) (not)))

(defn shortcut-up-down [direction]
  (fn [e]
    (state/pub-event! [:editor/hide-action-bar])
    (when (and (not (auto-complete?))
               (or (in-page-preview?)
                   (not (in-shui-popup?)))
               (not (state/get-timestamp-block)))
      (util/stop e)
      (cond
        (or (state/editing?) (active-jtrigger?))
        (keydown-up-down-handler direction {})

        (state/selection?)
        (select-up-down direction)

        ;; if there is an edit-input-id set, we are probably still on editing mode,
        ;; that is not fully initialized
        (not (state/get-edit-input-id))
        (select-first-last direction)))
    nil))

(defn shortcut-select-up-down [direction]
  (fn [e]
    (util/stop e)
    (if (state/editing?)
      (let [input (state/get-input)
            selected-start (util/get-selection-start input)
            selected-end (util/get-selection-end input)
            [anchor cursor] (case (util/get-selection-direction input)
                              "backward" [selected-end selected-start]
                              [selected-start selected-end])
            cursor-rect (cursor/get-caret-pos input cursor)]
        (if
          ;; if the move is to cross block boundary, select the whole block
         (or (and (= direction :up) (cursor/textarea-cursor-rect-first-row? cursor-rect))
             (and (= direction :down) (cursor/textarea-cursor-rect-last-row? cursor-rect)))
          (select-block-up-down direction)
          ;; simulate text selection
          (cursor/select-up-down input direction anchor cursor-rect)))
      (select-block-up-down direction))))

(defn editor-commands-popup-exists?
  []
  (popup-exists? "editor.commands"))

(defn open-selected-blocks-in-sidebar!
  []
  (doseq [id (state/get-selection-block-ids)]
    (state/sidebar-add-block! (state/get-current-repo) id :block)))

(defn open-selected-block!
  [direction e]
  (when-not (auto-complete?)
    (let [selected-blocks (state/get-selection-blocks)
          f (case direction :left first :right last)
          node (some-> selected-blocks f)]
      (if (some-> node (dom/has-class? "block-add-button"))
        (.click node)
        (when-let [block-id (some-> node (dom/attr "blockid") uuid)]
          (util/stop e)
          (let [block {:block/uuid block-id}
                left? (= direction :left)
                opts {:container-id (some-> node (dom/attr "containerid") (parse-long))
                      :event e}]
            (edit-block! block (if left? 0 :max) opts)))))))

(defn shortcut-left-right [direction]
  (fn [e]
    (when (and (not (auto-complete?))
               (not (state/get-timestamp-block)))
      (cond
        (state/editing?)
        (do
          (util/stop e)
          (keydown-arrow-handler direction))

        (state/selection?)
        (do
          (util/stop e)
          (open-selected-block! direction e))

        :else
        nil))))

(defn clear-block-content! []
  (save-current-block! {:force? true})
  (state/set-edit-content! (state/get-edit-input-id) ""))

(defn kill-line-before! []
  (save-current-block! {:force? true})
  (util/kill-line-before! (state/get-input)))

(defn kill-line-after! []
  (save-current-block! {:force? true})
  (util/kill-line-after! (state/get-input)))

(defn beginning-of-block []
  (cursor/move-cursor-to (state/get-input) 0))

(defn end-of-block []
  (cursor/move-cursor-to-end (state/get-input)))

(defn cursor-forward-word []
  (cursor/move-cursor-forward-by-word (state/get-input)))

(defn cursor-backward-word []
  (cursor/move-cursor-backward-by-word (state/get-input)))

(defn backward-kill-word []
  (let [input (state/get-input)]
    (save-current-block! {:force? true})
    (util/backward-kill-word input)
    (state/set-edit-content! (state/get-edit-input-id) (.-value input))))

(defn forward-kill-word []
  (let [input (state/get-input)]
    (save-current-block! {:force? true})
    (util/forward-kill-word input)
    (state/set-edit-content! (state/get-edit-input-id) (.-value input))))

(defn block-with-title?
  [format content semantic?]
  (and (string/includes? content "\n")
       (if semantic?
         (let [ast (mldoc/->edn content format)
               first-elem-type (first (ffirst ast))]
           (mldoc/block-with-title? first-elem-type))
         true)))

(defn- db-collapsable?
  [block]
  (let [class-properties (:classes-properties (outliner-property/get-block-classes-properties (db/get-db) (:db/id block)))
        db (db/get-db)
        attributes (set (remove #{:block/alias} db-property/db-attribute-properties))
        properties (->> (:block.temp/property-keys block)
                        (map (partial entity-plus/entity-memoized db))
                        (concat class-properties)
                        (remove (fn [e] (attributes (:db/ident e))))
                        (remove outliner-property/property-with-other-position?)
                        (remove (fn [e] (:logseq.property/hide? e)))
                        (remove nil?))]
    (or (seq properties)
        (ldb/class-instance? (entity-plus/entity-memoized db :logseq.class/Query) block))))

(defn collapsable?
  ([block-id]
   (collapsable? block-id {}))
  ([block-id {:keys [semantic? ignore-children?]
              :or {semantic? false
                   ignore-children? false}}]
   (when block-id
     (let [repo (state/get-current-repo)]
       (if-let [block (db/entity [:block/uuid block-id])]
         (let [db-based? (config/db-based-graph? repo)]
           (or (if ignore-children? false (db-model/has-children? block-id))
               (and db-based? (db-collapsable? block))
               (and (not db-based?)
                    (or (file-editor-handler/valid-dsl-query-block? block)
                        (file-editor-handler/valid-custom-query-block? block)))
               (and
                (:outliner/block-title-collapse-enabled? (state/get-config))
                (block-with-title? (get block :block/format :markdown)
                                   (:block/title block)
                                   semantic?))))
         false)))))

(defn <all-blocks-with-level
  "Return all blocks associated with correct level
   if :root-block is not nil, only return root block with its children
   if :expanded? true, return expanded children
   if :collapse? true, return without any collapsed children
   if :incremental? true, collapse/expand will be step by step
   for example:
   - a
    - b (collapsed)
     - c
     - d
    - e
   return:
    blocks
    [{:block a :level 1}
     {:block b :level 2}
     {:block e :level 2}]"
  [{:keys [collapse? expanded? incremental? root-block page]
    :or {collapse? false expanded? false incremental? true root-block nil}}]
  (when-let [page (or page
                      (state/get-current-page)
                      (date/today))]
    (p/let [block-id (or root-block (parse-uuid page))
            page-id (let [page-entity (db/get-page page)]
                      (if (config/db-based-graph?)
                        (when (ldb/page? page-entity)
                          (:block/uuid page-entity))
                        (when-not block-id
                          (:block/uuid page-entity))))
            repo (state/get-current-repo)
            _ (db-async/<get-block repo (or block-id page-id)
                                   {:children? true
                                    :include-collapsed-children? true})
            entity (db/entity [:block/uuid (or block-id page-id)])
            result (or (:block/_page entity)
                       (rest (db/get-block-and-children repo (:block/uuid entity))))
            blocks (if page-id
                     result
                     (cons (db/entity [:block/uuid block-id]) result))
            root-block (or block-id root-block)]
      (if incremental?
        (let [blocks (tree/blocks->vec-tree blocks (or block-id page-id))]
          (->>
           (cond->> blocks
             root-block
             (map (fn find [root]
                    (if (= root-block (:block/uuid root))
                      root
                      (first (filter find (:block/children root []))))))

             collapse?
             (w/postwalk
              (fn [b]
                (if (and (map? b)
                         (util/collapsed? b)
                         (not= root-block (:block/uuid b)))
                  (assoc b :block/children []) b)))

             true
             (mapcat (fn [x] (tree-seq map? :block/children x)))

             expanded?
             (filter (fn [b] (collapsable? (:block/uuid b))))

             true
             (map (fn [x] (dissoc x :block/children))))
           (remove nil?)))

        (cond->> blocks
          collapse?
          (filter util/collapsed?)

          expanded?
          (filter (fn [b] (collapsable? (:block/uuid b))))

          true
          (remove nil?))))))

(defn- skip-collapsing-in-db?
  []
  (let [config (last (state/get-editor-args))]
    (:ref? config)))

(defn set-blocks-collapsed!
  [block-ids value]
  (let [block-ids (map (fn [block-id] (if (string? block-id) (uuid block-id) block-id)) block-ids)
        repo (state/get-current-repo)
        value (boolean value)]
    (when repo
      (save-current-block!) ;; Save the input contents before collapsing
      (ui-outliner-tx/transact! ;; Save the new collapsed state as an undo transaction (if it changed)
       {:outliner-op :collapse-expand-blocks}
       (doseq [block-id block-ids]
         (when-let [block (db/entity [:block/uuid block-id])]
           (let [current-value (boolean (:block/collapsed? block))]
             (when-not (= current-value value)
               (let [block {:block/uuid block-id
                            :block/collapsed? value}]
                 (outliner-save-block! block {:outliner-op :collapse-expand-blocks})))))))
      (doseq [block-id block-ids]
        (state/set-collapsed-block! block-id value)))))

(defn collapse-block! [block-id]
  (when (collapsable? block-id)
    (when-not (skip-collapsing-in-db?)
      (set-blocks-collapsed! [block-id] true))
    (state/set-collapsed-block! block-id true)))

(defn expand-block! [block-id & {:keys [skip-db-collpsing?]}]
  (let [repo (state/get-current-repo)]
    (p/do!
     (db-async/<get-block repo block-id {:children? true
                                         :include-collapsed-children? true})
     (when-not (or skip-db-collpsing? (skip-collapsing-in-db?))
       (set-blocks-collapsed! [block-id] false))
     (state/set-collapsed-block! block-id false))))

(defn expand!
  ([e] (expand! e false))
  ([e clear-selection?]
   (util/stop e)
   (cond
     (state/editing?)
     (when-let [block-id (:block/uuid (state/get-edit-block))]
       (expand-block! block-id))

     (state/selection?)
     (do
       (->> (get-selected-blocks)
            (map (fn [dom]
                   (-> (dom/attr dom "blockid")
                       uuid
                       expand-block!)))
            doall)
       (and clear-selection? (clear-selection!)))

     (whiteboard?)
     (.setCollapsed (.-api ^js (state/active-tldraw-app)) false)

     :else
     ;; expand one level
     (p/let [blocks-with-level (<all-blocks-with-level {})
             max-level (or (apply max (map :block/level blocks-with-level)) 99)]
       (loop [level 1]
         (if (> level max-level)
           nil
           (let [blocks-to-expand (->> blocks-with-level
                                       (filter (fn [b] (= (:block/level b) level)))
                                       (filter util/collapsed?))]
             (if (empty? blocks-to-expand)
               (recur (inc level))
               (doseq [{:block/keys [uuid]} blocks-to-expand]
                 (expand-block! uuid))))))))))

(defn collapse!
  ([e] (collapse! e false))
  ([e clear-selection?]
   (when e (util/stop e))
   (cond
     (state/editing?)
     (when-let [block-id (:block/uuid (state/get-edit-block))]
       (collapse-block! block-id))

     (state/selection?)
     (do
       (->> (get-selected-blocks)
            (map (fn [dom]
                   (-> (dom/attr dom "blockid")
                       uuid
                       collapse-block!)))
            doall)
       (and clear-selection? (clear-selection!)))

     (whiteboard?)
     (.setCollapsed (.-api ^js (state/active-tldraw-app)) true)

     :else
     ;; collapse by one level from outside
     (p/let [blocks-with-level
             (<all-blocks-with-level {:collapse? true})
             max-level (or (apply max (map :block/level blocks-with-level)) 99)]
       (loop [level max-level]
         (if (zero? level)
           nil
           (let [blocks-to-collapse
                 (->> blocks-with-level
                      (filter (fn [b] (= (:block/level b) level)))
                      (filter (fn [b] (collapsable? (:block/uuid b)))))]
             (if (empty? blocks-to-collapse)
               (recur (dec level))
               (doseq [{:block/keys [uuid]} blocks-to-collapse]
                 (collapse-block! uuid))))))))))

(defn toggle-collapse!
  ([e] (toggle-collapse! e false))
  ([e clear-selection?]
   (when e (util/stop e))
   (cond
     (state/editing?)
     (when-let [block (state/get-edit-block)]
        ;; get-edit-block doesn't track the latest collapsed state, so we need to reload from db.
       (let [block-id (:block/uuid block)
             block (db/entity [:block/uuid block-id])]
         (if (:block/collapsed? block)
           (expand! e clear-selection?)
           (collapse! e clear-selection?))))

     (state/selection?)
     (do
       (let [block-ids (map #(-> % (dom/attr "blockid") uuid) (get-selected-blocks))
             first-block-id (first block-ids)]
         (when first-block-id
            ;; If multiple blocks are selected, they may not have all the same collapsed state.
            ;; For simplicity, use the first block's state to decide whether to collapse/expand all.
           (let [first-block (db/entity [:block/uuid first-block-id])]
             (if (:block/collapsed? first-block)
               (doseq [block-id block-ids] (expand-block! block-id))
               (doseq [block-id block-ids] (collapse-block! block-id))))))
       (and clear-selection? (clear-selection!)))

     :else
      ;; If no block is being edited or selected, the "toggle" action doesn't make sense,
      ;; so we no-op here, unlike in the expand! & collapse! functions.
     nil)))

(defn collapse-all!
  ([]
   (collapse-all! nil {}))
  ([block-id {:keys [collapse-self?]
              :or {collapse-self? true}}]
   (p/let [blocks (<all-blocks-with-level {:incremental? false
                                           :expanded? true
                                           :root-block block-id})
           block-ids (cond->> (mapv :block/uuid blocks)
                       (not collapse-self?)
                       (remove #{block-id}))]
     (set-blocks-collapsed! block-ids true))))

(defn expand-all!
  ([]
   (expand-all! nil))
  ([block-id]
   (p/let [blocks (<all-blocks-with-level {:incremental? false
                                           :collapse? true
                                           :root-block block-id})
           block-ids (map :block/uuid blocks)]
     (set-blocks-collapsed! block-ids false))))

(defn collapse-all-selection!
  []
  (p/let [result (p/all
                  (map #(<all-blocks-with-level {:incremental? false
                                                 :expanded? true
                                                 :root-block %})
                       (get-selected-toplevel-block-uuids)))
          block-ids (->> result
                         (apply concat)
                         (map :block/uuid)
                         distinct)]
    (set-blocks-collapsed! block-ids true)))

(defn expand-all-selection!
  []
  (->
   (p/let [select-ids (get-selected-toplevel-block-uuids)
           result (p/all
                   (map #(<all-blocks-with-level {:incremental? false
                                                  :collapse? true
                                                  :root-block %})
                        select-ids))
           block-ids (->> result
                          (apply concat)
                          (map :block/uuid)
                          distinct)]
     (set-blocks-collapsed! block-ids false))
   (p/catch (fn [e]
              (js/console.error e)))))

(defn toggle-open! []
  (p/let [blocks (<all-blocks-with-level {:incremental? false
                                          :collapse? true})
          all-expanded? (empty? blocks)]
    (if all-expanded?
      (collapse-all!)
      (expand-all!))))

(defn toggle-open-block-children! [block-id]
  (p/let [blocks (<all-blocks-with-level {:incremental? false
                                          :collapse? true
                                          :root-block block-id})
          all-expanded? (empty? blocks)]
    (if all-expanded?
      (collapse-all! block-id {:collapse-self? false})
      (expand-all! block-id))))

(defn select-all-blocks!
  [{:keys [page]}]
  (p/do!
   (if-let [current-input-id (state/get-edit-input-id)]
     (let [input (gdom/getElement current-input-id)
           blocks-container (util/rec-get-blocks-container input)
           blocks (dom/by-class blocks-container "ls-block")]
       (state/exit-editing-and-set-selected-blocks! blocks))
     (p/let [blocks (<all-blocks-with-level {:page page
                                             :collapse? true})]
       (->> blocks
            (map (fn [b] (or (some-> (:db/id (:block/link b)) db/entity) b)))
            (mapcat (fn [b] (util/get-blocks-by-id (:block/uuid b))))
            state/exit-editing-and-set-selected-blocks!)))
   (state/set-state! :selection/selected-all? true)))

(defn select-parent [e]
  (let [edit-input (some-> (state/get-edit-input-id) gdom/getElement)
        edit-block (state/get-edit-block)
        target-element (.-nodeName (.-target e))]
    (cond
      ;; editing block fully selected
      (and edit-block edit-input
           (= (util/get-selected-text) (.-value edit-input)))
      (do
        (util/stop e)
        (state/exit-editing-and-set-selected-blocks!
         [(util/get-first-block-by-id (:block/uuid edit-block))]))

      edit-block
      nil

      ;; Focusing other input element, e.g. when editing page title.
      (contains? #{"INPUT" "TEXTAREA"} target-element)
      nil

      (whiteboard?)
      (do
        (util/stop e)
        (.selectAll (.-api ^js (state/active-tldraw-app))))

      :else
      (do
        (util/stop e)
        (when-not @(:selection/selected-all? @state/state)
          (if-let [block-id (some-> (first (state/get-selection-blocks))
                                    (dom/attr "blockid")
                                    uuid)]
            (when-let [block (db/entity [:block/uuid block-id])]
              (let [parent (:block/parent block)]
                (cond
                  (= (state/get-current-page) (str (:block/uuid block)))
                  nil

                  (and parent (:block/parent parent))
                  (state/exit-editing-and-set-selected-blocks!
                   [(util/get-first-block-by-id (:block/uuid parent))])

                  (:block/name parent)
                  ;; page block
                  (select-all-blocks! {:page (:block/name parent)}))))
            (select-all-blocks! {})))))))

(defn escape-editing
  [& {:keys [select? save-block?]
      :or {save-block? true}}]
  (let [edit-block (state/get-edit-block)]
    (p/do!
     (when save-block? (save-current-block!))
     (if select?
       (when-let [node (some-> (state/get-input) (util/rec-get-node "ls-block"))]
         (state/exit-editing-and-set-selected-blocks! [node]))
       (when (= (:db/id edit-block) (:db/id (state/get-edit-block)))
         (state/clear-edit!))))))

(defn replace-block-reference-with-content-at-point
  []
  (let [repo (state/get-current-repo)]
    (when-let [{:keys [start end link]} (thingatpt/block-ref-at-point)]
      (when-let [block (db/entity [:block/uuid link])]
        (let [block-content (:block/title block)
              format (get block :block/format :markdown)
              block-content-without-prop (-> (property-file/remove-properties-when-file-based repo format block-content)
                                             (drawer/remove-logbook))]
          (when-let [input (state/get-input)]
            (when-let [current-block-content (gobj/get input "value")]
              (let [block-content* (str (subs current-block-content 0 start)
                                        block-content-without-prop
                                        (subs current-block-content end))]
                (state/set-block-content-and-last-pos! input block-content* 1)))))))))

(defn copy-current-ref
  [block-id]
  (when block-id
    (util/copy-to-clipboard! (ref/->block-ref block-id))))

(defn delete-current-ref!
  [block ref-id]
  (when (and block ref-id)
    (let [content (if (config/db-based-graph?)
                    (string/replace (:block/title block) (ref/->page-ref ref-id) "")
                    (let [match (re-pattern (str "\\s?"
                                                 (string/replace (ref/->block-ref ref-id) #"([\(\)])" "\\$1")))]
                      (string/replace (:block/title block) match "")))]
      (save-block! (state/get-current-repo)
                   (:block/uuid block)
                   content))))

(defn replace-ref-with-text!
  [block ref-id]
  (when (and block ref-id)
    (let [repo (state/get-current-repo)
          match (ref/->block-ref ref-id)
          ref-block (db/entity [:block/uuid ref-id])
          block-ref-content (->> (or (:block/title ref-block) "")
                                 (property-file/remove-built-in-properties-when-file-based repo
                                                                                           (get ref-block :block/format :markdown))
                                 (drawer/remove-logbook))
          content (string/replace-first (:block/title block) match
                                        block-ref-content)]
      (save-block! (state/get-current-repo)
                   (:block/uuid block)
                   content))))

(defn replace-ref-with-embed!
  [block ref-id]
  (when (and block ref-id)
    (let [match (ref/->block-ref ref-id)
          content (string/replace-first (:block/title block) match
                                        (util/format "{{embed ((%s))}}"
                                                     (str ref-id)))]
      (save-block! (state/get-current-repo)
                   (:block/uuid block)
                   content))))

(defn block-default-collapsed?
  "Whether a block should be collapsed by default.
  Currently, this handles all the kinds of views."
  [block config]
  (let [block (or (db/entity (:db/id block)) block)]
    (or
     (util/collapsed? block)
     (and (util/mobile?) (ldb/class-instance? (entity-plus/entity-memoized (db/get-db) :logseq.class/Query) block))
     (and (or (:list-view? config) (:ref? config))
          (or (:block/_parent block) (:block.temp/has-children? block))
          (integer? (:block-level config))
          (>= (:block-level config) (state/get-ref-open-blocks-level)))
     (and (or (:view? config) (:popup? config))
          (or (ldb/page? block)
              (:table-block-title? config))))))

(defn batch-set-heading!
  [block-ids heading]
  (let [repo (state/get-current-repo)]
    (if (config/db-based-graph? repo)
      (db-editor-handler/batch-set-heading! repo block-ids heading)
      (file-editor-handler/batch-set-heading! block-ids heading))))

(defn set-heading!
  [block-id heading]
  (batch-set-heading! [block-id] heading))

(defn remove-heading!
  [block-id]
  (set-heading! block-id nil))

(defn batch-remove-heading!
  [block-ids]
  (batch-set-heading! block-ids nil))

(defn block->data-transfer!
  "Set block or page name to the given event's dataTransfer. Used in dnd."
  [block-or-page-name event page?]
  (.setData (gobj/get event "dataTransfer")
            (if page? "page-name" "block-uuid")
            (str block-or-page-name)))

(defn run-query-command!
  []
  (let [repo (state/get-current-repo)]
    (when-let [block (some-> (state/get-edit-block)
                             :db/id
                             (db/entity))]
      (p/do!
       (save-current-block!)
       (state/clear-edit!)
       (p/let [query-block (or (:logseq.property/query block)
                               (p/do!
                                (property-handler/set-block-property! repo (:db/id block) :logseq.property/query "")
                                (:logseq.property/query (db/entity (:db/id block)))))
               current-query (:block/title (db/entity (:db/id block)))]
         (p/do!
          (ui-outliner-tx/transact!
           {:outliner-op :save-block}
           (property-handler/set-block-property! repo (:db/id block) :block/tags :logseq.class/Query)
           (save-block-inner! block "" {})
           (when query-block
             (save-block-inner! query-block current-query {})))))))))

(defn show-quick-add
  []
  (let [graph (state/get-current-repo)]
    (p/do!
     (db-async/<get-block graph (date/today))
     (p/let [add-page (db-async/<get-block graph (:db/id (ldb/get-built-in-page (db/get-db) common-config/quick-add-page-name)))
             user-id (when-let [id-str (user-handler/user-uuid)] (uuid id-str))
             user-db-id (when user-id (:db/id (db/entity [:block/uuid user-id])))
             children (:block/_parent add-page)
             children' (if user-db-id
                         (filter (fn [block]
                                   (let [create-by-id (:db/id (:logseq.property/created-by-ref block))]
                                     (= user-db-id create-by-id))) children)
                         children)]
       (when (empty? children')
         (api-insert-new-block! "" {:page (:block/uuid add-page)
                                    :container-id :unknown-container
                                    :replace-empty-target? false})))
     (state/pub-event! [(if (util/mobile?)
                          :dialog/mobile-quick-add
                          :dialog/quick-add)]))))

(defn quick-add-blocks!
  []
  (let [today (db/get-page (date/today))
        add-page (ldb/get-built-in-page (db/get-db) common-config/quick-add-page-name)]
    (when (and today add-page)
      (let [children (:block/_parent (db/entity (:db/id add-page)))]
        (p/do!
         (when (seq children)
           (if-let [today-last-child (last (ldb/sort-by-order (:block/_parent today)))]
             (move-blocks! children today-last-child {:sibling? true})
             (move-blocks! children today {:sibling? false})))
         (state/close-modal!)
         (mobile-state/set-popup! nil)
         (when (seq children)
           (notification/show! "Blocks added to today!" :success)))))))

(defn quick-add
  []
  (if (shui-dialog/get-modal :ls-dialog-quick-add)
    (quick-add-blocks!)
    (show-quick-add)))

(defn quick-add-open-last-block!
  []
  (when-let [add-page (ldb/get-built-in-page (db/get-db) common-config/quick-add-page-name)]
    (prn :debug :add-page add-page
         :children (:block/_parent add-page))
    (when (:block/_parent add-page)
      (let [block (last (ldb/sort-by-order (:block/_parent add-page)))]
        (edit-block! block :max {:container-id :unknown-container})))))<|MERGE_RESOLUTION|>--- conflicted
+++ resolved
@@ -1555,17 +1555,10 @@
                    dir repo-dir
                    asset (db/entity :logseq.class/Asset)]
 
-<<<<<<< HEAD
-             (if (> (.-size file) (* 100 1024 1024)) ; 100m
-               (do
-                 (notification/show! [:div "Asset size shouldn't be larger than 100M"]
-                                     :error
-=======
              (if (assets-handler/exceed-limit-size? file)
                (do
                  (notification/show! [:div "Asset size shouldn't be larger than 100M"]
                                      :warning
->>>>>>> 1292ab4c
                                      false)
                  (throw (ex-info "Asset size shouldn't be larger than 100M" {:file-name file-name})))
                (p/let [properties {:logseq.property.asset/type ext
