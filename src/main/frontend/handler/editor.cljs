(ns ^:no-doc frontend.handler.editor
  (:require [clojure.set :as set]
            [clojure.string :as string]
            [clojure.walk :as w]
            [dommy.core :as dom]
            [frontend.commands :as commands]
            [frontend.config :as config]
            [frontend.date :as date]
            [frontend.db :as db]
            [frontend.db.model :as db-model]
            [frontend.db.utils :as db-utils]
            [frontend.db.query-dsl :as query-dsl]
            [frontend.diff :as diff]
            [frontend.format.block :as block]
            [frontend.format.mldoc :as mldoc]
            [frontend.fs :as fs]
            [frontend.fs.nfs :as nfs]
            [logseq.common.path :as path]
            [frontend.extensions.pdf.utils :as pdf-utils]
            [frontend.handler.assets :as assets-handler]
            [frontend.handler.block :as block-handler]
            [frontend.handler.common :as common-handler]
            [frontend.handler.property :as property-handler]
            [frontend.handler.property.util :as pu]
            [frontend.handler.db-based.property.util :as db-pu]
            [frontend.handler.export.html :as export-html]
            [frontend.handler.export.text :as export-text]
            [frontend.handler.notification :as notification]
            [frontend.handler.repeated :as repeated]
            [frontend.handler.route :as route-handler]
            [frontend.handler.db-based.editor :as db-editor-handler]
            [frontend.handler.file-based.editor :as file-editor-handler]
            [frontend.mobile.util :as mobile-util]
            [logseq.outliner.core :as outliner-core]
            [frontend.modules.outliner.ui :as ui-outliner-tx]
            [frontend.modules.outliner.tree :as tree]
            [logseq.outliner.tree :as otree]
            [frontend.search :as search]
            [frontend.state :as state]
            [frontend.template :as template]
            [frontend.util :as util :refer [profile]]
            [frontend.util.clock :as clock]
            [frontend.util.cursor :as cursor]
            [frontend.util.drawer :as drawer]
            [frontend.util.keycode :as keycode]
            [frontend.util.list :as list]
            [frontend.util.marker :as marker]
            [frontend.handler.property.file :as property-file]
            [frontend.util.text :as text-util]
            [frontend.util.thingatpt :as thingatpt]
            [goog.dom :as gdom]
            [goog.dom.classes :as gdom-classes]
            [goog.object :as gobj]
            [goog.crypt.base64 :as base64]
            [lambdaisland.glogi :as log]
            [logseq.db.frontend.schema :as db-schema]
            [logseq.graph-parser.block :as gp-block]
            [logseq.graph-parser.mldoc :as gp-mldoc]
            [logseq.graph-parser.property :as gp-property]
            [logseq.graph-parser.text :as text]
            [logseq.graph-parser.utf8 :as utf8]
            [logseq.common.util :as common-util]
            [logseq.common.util.block-ref :as block-ref]
            [logseq.common.util.page-ref :as page-ref]
            [promesa.core :as p]
            [rum.core :as rum]
            [frontend.handler.db-based.property :as db-property-handler]
            [frontend.fs.capacitor-fs :as capacitor-fs]))

;; FIXME: should support multiple images concurrently uploading

(defonce *asset-uploading? (atom false))
(defonce *asset-uploading-process (atom 0))

(def clear-selection! state/clear-selection!)
(def edit-block! block-handler/edit-block!)

(defn- outliner-save-block!
  [block]
  (let [repo (state/get-current-repo)
        conn (db/get-db false)]
    (outliner-core/save-block! repo conn (state/get-date-formatter) block)))

(defn get-block-own-order-list-type
  [block]
  (let [properties (:block/properties block)]
    (pu/lookup properties :logseq.order-list-type)))

(defn set-block-own-order-list-type!
  [block type]
  (when-let [uuid (:block/uuid block)]
    (property-handler/set-block-property! (state/get-current-repo) uuid :logseq.order-list-type (name type))))

(defn remove-block-own-order-list-type!
  [block]
  (when-let [uuid (:block/uuid block)]
    (property-handler/remove-block-property! (state/get-current-repo) uuid :logseq.order-list-type)))

(defn own-order-number-list?
  [block]
  (when-let [block (db/entity (:db/id block))]
    (= (get-block-own-order-list-type block) "number")))

(defn make-block-as-own-order-list!
  [block]
  (some-> block (set-block-own-order-list-type! "number")))

(defn toggle-blocks-as-own-order-list!
  [blocks]
  (when (seq blocks)
    (let [has-ordered?    (some own-order-number-list? blocks)
          blocks-uuids    (some->> blocks (map :block/uuid) (remove nil?))
          order-list-prop :logseq.order-list-type
          repo (state/get-current-repo)]
      (if has-ordered?
        (property-handler/batch-remove-block-property! repo blocks-uuids order-list-prop)
        (property-handler/batch-set-block-property! repo blocks-uuids order-list-prop "number")))))

(defn get-selection-and-format
  []
  (when-let [block (state/get-edit-block)]
    (when (:block/uuid block)
      (when-let [edit-id (state/get-edit-input-id)]
        (when-let [input (gdom/getElement edit-id)]
          (let [selection-start (util/get-selection-start input)
                selection-end (util/get-selection-end input)
                value (gobj/get input "value")
                selection (when (not= selection-start selection-end)
                            (subs value selection-start selection-end))
                selection-start (+ selection-start
                                   (count (take-while #(= " " %) selection)))
                selection-end (- selection-end
                                 (count (take-while #(= " " %) (reverse selection))))]
            {:selection-start selection-start
             :selection-end selection-end
             :selection (some-> selection
                                string/trim)
             :format (:block/format block)
             :value value
             :block block
             :edit-id edit-id
             :input input}))))))

(defn- format-text!
  [pattern-fn]
  (when-let [m (get-selection-and-format)]
    (let [{:keys [selection-start selection-end format selection value edit-id input]} m
          pattern (pattern-fn format)
          pattern-count (count pattern)
          pattern-prefix (subs value (max 0 (- selection-start pattern-count)) selection-start)
          pattern-suffix (subs value selection-end (min (count value) (+ selection-end pattern-count)))
          already-wrapped? (= pattern pattern-prefix pattern-suffix)
          prefix (if already-wrapped?
                   (subs value 0 (- selection-start pattern-count))
                   (subs value 0 selection-start))
          postfix (if already-wrapped?
                    (subs value (+ selection-end pattern-count))
                    (subs value selection-end))
          inner-value (cond-> selection
                        (not already-wrapped?)
                        (#(str pattern % pattern)))
          new-value (str prefix inner-value postfix)]
      (state/set-edit-content! edit-id new-value)
      (cond
        already-wrapped? (cursor/set-selection-to input (- selection-start pattern-count) (- selection-end pattern-count))
        selection (cursor/move-cursor-to input (+ selection-end pattern-count))
        :else (cursor/set-selection-to input (+ selection-start pattern-count) (+ selection-end pattern-count))))))

(defn bold-format! []
  (format-text! config/get-bold))

(defn italics-format! []
  (format-text! config/get-italic))

(defn highlight-format! []
  (when-let [block (state/get-edit-block)]
    (let [format (:block/format block)]
      (format-text! #(config/get-highlight format)))))

(defn strike-through-format! []
  (format-text! config/get-strike-through))

(defn html-link-format!
  ([]
   (html-link-format! nil))
  ([text]
   (when-let [m (get-selection-and-format)]
     (let [{:keys [selection-start selection-end format selection value edit-id input]} m
           empty-selection? (= selection-start selection-end)
           selection-link? (and selection (gp-mldoc/mldoc-link? format selection))
           [content forward-pos] (cond
                                   empty-selection?
                                   (config/get-empty-link-and-forward-pos format)

                                   (and text selection-link?)
                                   (config/with-label-link format text selection)

                                   text
                                   (config/with-label-link format selection text)

                                   selection-link?
                                   (config/with-default-link format selection)

                                   :else
                                   (config/with-default-label format selection))
           new-value (str
                      (subs value 0 selection-start)
                      content
                      (subs value selection-end))
           cur-pos (or selection-start (cursor/pos input))]
       (state/set-edit-content! edit-id new-value)
       (cursor/move-cursor-to input (+ cur-pos forward-pos))))))

(defn open-block-in-sidebar!
  [block-id]
  ; (assert (uuid? block-id) "frontend.handler.editor/open-block-in-sidebar! expects block-id to be of type uuid")
  (when block-id
    (when-let [block (db/entity (if (number? block-id) block-id [:block/uuid block-id]))]
      (let [page? (nil? (:block/page block))]
        (state/sidebar-add-block!
         (state/get-current-repo)
         (:db/id block)
         (if page? :page :block))))))

(defn reset-cursor-range!
  [node]
  (when node
    (state/set-cursor-range! (util/caret-range node))))

(defn restore-cursor-pos!
  [id markup]
  (when-let [node (gdom/getElement (str id))]
    (let [cursor-range (state/get-cursor-range)
          pos (or (state/get-editor-last-pos)
                  (and cursor-range
                       (diff/find-position markup cursor-range)))]
      (cursor/move-cursor-to node pos)
      (state/clear-editor-last-pos!))))

(defn highlight-block!
  [block-uuid]
  (let [blocks (array-seq (js/document.getElementsByClassName (str "id" block-uuid)))]
    (doseq [block blocks]
      (dom/add-class! block "block-highlight"))))

(defn unhighlight-blocks!
  []
  (let [blocks (some->> (array-seq (js/document.getElementsByClassName "block-highlight"))
                        (repeat 2)
                        (apply concat))]
    (doseq [block blocks]
      (gdom-classes/remove block "block-highlight"))))

(defn wrap-parse-block
  [block]
  (if (config/db-based-graph? (state/get-current-repo))
    (db-editor-handler/wrap-parse-block block)
    (file-editor-handler/wrap-parse-block block)))

(defn- save-block-inner!
  [block value opts]
  (let [block {:db/id (:db/id block)
               :block/uuid (:block/uuid block)
               :block/content value}]
    (profile
     "Save block: "
     (let [block' (-> (wrap-parse-block block)
                      ;; :block/uuid might be changed when backspace/delete
                      ;; a block that has been refed
                      (assoc :block/uuid (:block/uuid block)))
           opts' (assoc opts :outliner-op :save-block)
           original-block (db/entity (:db/id block))
           original-props (:block/properties original-block)]
       (ui-outliner-tx/transact!
                   opts'
                   (outliner-save-block! block')
                   ;; page properties changed
                   (when-let [page-name (and (:block/pre-block? block')
                                             (not= original-props (:block/properties block'))
                                             (some-> (:block/page block') :db/id (db-utils/pull) :block/name))]
                     (state/set-page-properties-changed! page-name)))))))

;; id: block dom id, "ls-block-counter-uuid"
(defn- another-block-with-same-id-exists?
  [current-id block-id]
  (when-let [id (and (string? block-id) (parse-uuid block-id))]
    (and (not= current-id id)
         (db/entity [:block/uuid id]))))

(defn save-block-if-changed!
  ([block value]
   (save-block-if-changed! block value nil))
  ([block value
    {:keys [force?]
     :as opts}]
   (let [{:block/keys [uuid page format repo content properties]} block
         repo (or repo (state/get-current-repo))
         format (or format (state/get-preferred-format))
         page (db/entity repo (:db/id page))
         block-id (when (and (not (config/db-based-graph? repo)) (map? properties))
                    (get properties :id))
         content (-> (property-file/remove-built-in-properties-when-file-based repo format content)
                     (drawer/remove-logbook))]
     (cond
       (another-block-with-same-id-exists? uuid block-id)
       (notification/show!
        [:p.content
         (util/format "Block with the id %s already exists!" block-id)]
        :error)

       force?
       (save-block-inner! block value opts)

       :else
       (when content
         (let [content-changed? (not= (string/trim content) (string/trim value))]
           (when (and content-changed? page)
             (save-block-inner! block value opts))))))))

(defn- compute-fst-snd-block-text
  [value selection-start selection-end]
  (when (string? value)
    (let [fst-block-text (subs value 0 selection-start)
          snd-block-text (string/triml (subs value selection-end))]
      [fst-block-text snd-block-text])))

(declare save-current-block!)
(defn outliner-insert-block!
  [config current-block new-block {:keys [sibling? keep-uuid? ordered-list?
                                          replace-empty-target?]}]
  (let [ref-query-top-block? (and (or (:ref? config)
                                      (:custom-query? config))
                                  (not (:ref-query-child? config)))
        has-children? (db/has-children? (:block/uuid current-block))
        sibling? (cond
                   ref-query-top-block?
                   false

                   (boolean? sibling?)
                   sibling?

                   (util/collapsed? current-block)
                   true

                   :else
                   (not has-children?))]
    (p/do!
     (save-current-block! {:current-block current-block})
<<<<<<< HEAD

     (ui-outliner-tx/transact!
      {:outliner-op :insert-blocks}
       (outliner-core/insert-blocks! (state/get-current-repo) (db/get-db false)
                                    [new-block] current-block {:sibling? sibling?
                                                               :keep-uuid? keep-uuid?
                                                               :replace-empty-target? replace-empty-target?})))))
=======
      (outliner-core/insert-blocks! [new-block] current-block
        {:sibling?              sibling?
         :keep-uuid?            keep-uuid?
         :replace-empty-target? replace-empty-target?
         :ordered-list? ordered-list?}))))
>>>>>>> c4341c18

(defn- block-self-alone-when-insert?
  [config uuid]
  (let [current-page (state/get-current-page)
        block-id (or (some-> (:id config) parse-uuid)
                     (some-> current-page parse-uuid))]
    (= uuid block-id)))

(defn insert-new-block-before-block-aux!
  [config block value]
  (let [edit-input-id (state/get-edit-input-id)
        input (gdom/getElement edit-input-id)
        input-text-selected? (util/input-text-selected? input)
        new-m {:block/uuid (db/new-block-id)
               :block/content ""}
        prev-block (-> (merge (if (config/db-based-graph? (state/get-current-repo))
                                (select-keys block [:block/parent :block/left :block/format :block/page])
                                (select-keys block [:block/parent :block/left :block/format
                                                    :block/page :block/journal?]))
                              new-m)
                       (wrap-parse-block))
        left-block (db/pull (:db/id (:block/left block)))]
    (when input-text-selected?
      (let [selection-start (util/get-selection-start input)
            selection-end (util/get-selection-end input)
            [_ new-content] (compute-fst-snd-block-text value selection-start selection-end)]
        (state/set-edit-content! edit-input-id new-content)))
    (p/let [_ (let [sibling? (not= (:db/id left-block) (:db/id (:block/parent block)))]
       (outliner-insert-block! config left-block prev-block {:sibling? sibling?
                                                             :keep-uuid? true}))]
      prev-block)))

(defn insert-new-block-aux!
  [config
   {:block/keys [uuid]
    :as block}
   value]
  (let [block-self? (block-self-alone-when-insert? config uuid)
        input (gdom/getElement (state/get-edit-input-id))
        selection-start (util/get-selection-start input)
        selection-end (util/get-selection-end input)
        [fst-block-text snd-block-text] (compute-fst-snd-block-text value selection-start selection-end)
        current-block (assoc block :block/content fst-block-text)
        current-block (apply dissoc current-block db-schema/retract-attributes)
        new-m {:block/uuid (db/new-block-id)
               :block/content snd-block-text}
        next-block (-> (merge (if (config/db-based-graph? (state/get-current-repo))
                                (select-keys block [:block/parent :block/left :block/format :block/page])
                                (select-keys block [:block/parent :block/left :block/format
                                                    :block/page :block/journal?]))
                              new-m)
                       (wrap-parse-block))
        sibling? (when block-self? false)]
    (p/let [_ (outliner-insert-block! config current-block next-block {:sibling? sibling?
                                                              :keep-uuid? true})]
      (util/set-change-value input fst-block-text)
      (assoc next-block :block/content snd-block-text))))

(defn clear-when-saved!
  []
  (commands/restore-state))

(defn get-state
  []
  (let [[{:keys [on-hide block block-id block-parent-id format sidebar?]} id config] (state/get-editor-args)
        node (gdom/getElement id)]
    (when node
      (let [value (gobj/get node "value")
            pos (util/get-selection-start node)]
        {:config config
         :on-hide on-hide
         :sidebar? sidebar?
         :format format
         :id id
         :block (or (db/pull [:block/uuid (:block/uuid block)]) block)
         :block-id block-id
         :block-parent-id block-parent-id
         :node node
         :value value
         :pos pos}))))

(defn insert-new-block!
  "Won't save previous block content - remember to save!"
  ([state]
   (insert-new-block! state nil))
  ([_state block-value]
   (when (not config/publishing?)
     (when-let [state (get-state)]
       (let [{:keys [block value config]} state
             value (if (string? block-value) block-value value)
             block-id (:block/uuid block)
             block-self? (block-self-alone-when-insert? config block-id)
             input-id (state/get-edit-input-id)
             input (gdom/getElement input-id)
             block-node (state/get-edit-block-node)
             selection-start (util/get-selection-start input)
             selection-end (util/get-selection-end input)
             [fst-block-text snd-block-text] (compute-fst-snd-block-text value selection-start selection-end)
             insert-above? (and (string/blank? fst-block-text) (not (string/blank? snd-block-text)))
             block' (or (db/pull [:block/uuid block-id]) block)
             original-block (:original-block config)
             block'' (or
                      (when original-block
                        (let [e (db/entity (:db/id block'))]
                          (if (and (some? (first (:block/_parent e)))
                                   (not (:block/collapsed? e)))
                          ;; object has children and not collapsed
                            block'
                            original-block)))
                      block')
             insert-fn (cond
                         block-self?
                         insert-new-block-aux!

                         insert-above?
                         insert-new-block-before-block-aux!

                         :else
                         insert-new-block-aux!)]
         (p/let [last-block (insert-fn config block'' value)]
           (clear-when-saved!)
           (edit-block! last-block 0 (when-not original-block block-node))))))))

(defn api-insert-new-block!
  [content {:keys [page block-uuid sibling? before? properties
<<<<<<< HEAD
                   custom-uuid replace-empty-target? edit-block?
                   other-attrs]
=======
                   custom-uuid replace-empty-target? edit-block? ordered-list?]
>>>>>>> c4341c18
            :or {sibling? false
                 before? false
                 edit-block? true}}]
  (when (or page block-uuid)
    (let [repo (state/get-current-repo)
          before? (if page false before?)
          sibling? (boolean sibling?)
          sibling? (if before? true (if page false sibling?))
          block (if page
                  (db/entity [:block/name (util/page-name-sanity-lc page)])
                  (db/entity [:block/uuid block-uuid]))
          db-based? (config/db-based-graph? repo)]
      (when block
        (let [last-block (when (not sibling?)
                           (let [children (:block/_parent block)
                                 blocks (db/sort-by-left children block)
                                 last-block-id (:db/id (last blocks))]
                             (when last-block-id
                               (db/pull last-block-id))))
              format (or
                      (:block/format block)
                      (db/get-page-format (:db/id block))
                      (state/get-preferred-format))
              content (if (seq properties)
                        (property-file/insert-properties-when-file-based repo format content properties)
                        content)
              new-block (-> (if db-based?
                              (select-keys block [:block/page])
                              ;; TODO: Figure out if journal attributes in this ns for file graphs is a bug
                              (select-keys block [:block/page :block/journal? :block/journal-day]))
                            (assoc :block/content content
                                   :block/format format))
              new-block (assoc new-block :block/page
                               (if page
                                 (:db/id block)
                                 (:db/id (:block/page new-block))))
              new-block (-> new-block
                            (wrap-parse-block)
                            (assoc :block/uuid (or custom-uuid (db/new-block-id))))
              new-block (if (and db-based? (seq properties))
                          (assoc new-block :block/properties (db-property-handler/replace-key-with-id properties))
                          new-block)
              new-block (merge new-block other-attrs)
              [block-m sibling?] (cond
                                   before?
                                   (let [first-child? (->> [:block/parent :block/left]
                                                           (map #(:db/id (get block %)))
                                                           (apply =))
                                         block (db/pull (:db/id (:block/left block)))
                                         sibling? (if (or first-child? ;; insert as first child
                                                          (:block/name block))
                                                    false sibling?)]
                                     [block sibling?])

                                   sibling?
                                   [(db/pull (:db/id block)) sibling?]

                                   last-block
                                   [last-block true]

                                   block
                                   [(db/pull (:db/id block)) sibling?]

                                   ;; FIXME: assert
                                   :else
                                   nil)]
          (when block-m
<<<<<<< HEAD
            (p/do!
             (outliner-insert-block! {} block-m new-block {:sibling? sibling?
                                                          :keep-uuid? true
                                                          :replace-empty-target? replace-empty-target?})
             (when edit-block?
=======
            (outliner-insert-block! {} block-m new-block
              {:sibling?              sibling?
               :keep-uuid?            true
               :replace-empty-target? replace-empty-target?
               :ordered-list? ordered-list?})
            (when edit-block?
>>>>>>> c4341c18
              (if (and replace-empty-target?
                       (string/blank? (:block/content last-block)))
                (edit-block! last-block :max nil)
                (edit-block! new-block :max nil)))
             new-block)))))))

(defn insert-first-page-block-if-not-exists!
  ([page-title]
   (insert-first-page-block-if-not-exists! page-title {}))
  ([page-title opts]
   (when (and (string? page-title)
              (not (string/blank? page-title)))
     (state/pub-event! [:page/create page-title opts]))))

(defn update-timestamps-content!
  [{:block/keys [repeated? marker format] :as block} content]
  (if repeated?
    (let [scheduled-ast (block-handler/get-scheduled-ast block)
          deadline-ast (block-handler/get-deadline-ast block)
          content (some->> (filter repeated/repeated? [scheduled-ast deadline-ast])
                           (map (fn [ts]
                                  [(repeated/timestamp->text ts)
                                   (repeated/next-timestamp-text ts)]))
                           (reduce (fn [content [old new]]
                                     (string/replace content old new))
                                   content))
          content (string/replace-first
                   content marker
                   (case marker
                     "DOING"
                     "TODO"

                     "NOW"
                     "LATER"

                     marker))
          content (clock/clock-out format content)
          content (drawer/insert-drawer
                   format content "logbook"
                   (util/format (str (if (= :org format) "-" "*")
                                     " State \"DONE\" from \"%s\" [%s]")
                                marker
                                (date/get-date-time-string-3)))]
      content)
    content))

(defn check
  [{:block/keys [marker content repeated? uuid] :as block}]
  (let [new-content (string/replace-first content marker "DONE")
        new-content (if repeated?
                      (update-timestamps-content! block content)
                      new-content)
        input-id (state/get-edit-input-id)]
    (if (and input-id
             (string/ends-with? input-id (str uuid)))
      (state/set-edit-content! input-id new-content)
      (save-block-if-changed! block new-content))))

(defn uncheck
  [{:block/keys [content uuid] :as block}]
  (let [marker (if (= :now (state/get-preferred-workflow))
                 "LATER"
                 "TODO")
        new-content (string/replace-first content "DONE" marker)
        input-id (state/get-edit-input-id)]
    (if (and input-id
             (string/ends-with? input-id (str uuid)))
      (state/set-edit-content! input-id new-content)
      (save-block-if-changed! block new-content))))

(defn get-selected-blocks
  []
  (distinct (seq (state/get-selection-blocks))))

(defn set-marker
  "The set-marker will set a new marker on the selected block.
  if the `new-marker` is nil, it will generate it automatically."
  ([block]
   (set-marker block nil))
  ([{:block/keys [marker content format] :as block} new-marker]
   (let [[new-content _] (marker/cycle-marker content marker new-marker format (state/get-preferred-workflow))]
     (save-block-if-changed! block new-content))))

(defn cycle-todos!
  []
  (when-let [blocks (seq (get-selected-blocks))]
    (let [ids (->> (distinct (map #(when-let [id (dom/attr % "blockid")]
                                     (uuid id)) blocks))
                   (remove nil?))]
      (ui-outliner-tx/transact!
       {:outliner-op :cycle-todos}
       (doseq [id ids]
         (let [block (db/pull [:block/uuid id])]
           (when (not-empty (:block/content block))
             (set-marker block))))))))

(defn cycle-todo!
  []
  #_:clj-kondo/ignore
  (when-not (state/get-editor-action)
    (if-let [blocks (seq (get-selected-blocks))]
      (cycle-todos!)
      (when (state/get-edit-block)
        (let [edit-input-id (state/get-edit-input-id)
              current-input (gdom/getElement edit-input-id)
              content (state/get-edit-content)
              format (or (db/get-page-format (state/get-current-page))
                         (state/get-preferred-format))
              [new-content marker] (marker/cycle-marker content nil nil format (state/get-preferred-workflow))
              new-pos (commands/compute-pos-delta-when-change-marker
                       content marker (cursor/pos current-input))]
          (state/set-edit-content! edit-input-id new-content)
          (cursor/move-cursor-to current-input new-pos))))))

(defn set-priority
  [{:block/keys [priority content] :as block} new-priority]
  (let [new-content (string/replace-first content
                                          (util/format "[#%s]" priority)
                                          (util/format "[#%s]" new-priority))]
    (save-block-if-changed! block new-content)))

(defn delete-block-aux!
  [{:block/keys [uuid repo] :as _block} children? & {:keys [_children-checks?] :as delete-opts}]
  (let [repo (or repo (state/get-current-repo))
        block (db/pull repo '[*] [:block/uuid uuid])]
    (when block
      (let [blocks (block-handler/get-top-level-blocks [block])]
        (state/set-state! :ui/deleting-block uuid)
        (ui-outliner-tx/transact!
         {:outliner-op :delete-blocks}
         (outliner-core/delete-blocks! repo (db/get-db false)
                                       (state/get-date-formatter)
                                       blocks
                                       (merge
                                        delete-opts
                                        {:children? children?})))))))

(defn- move-to-prev-block
  [repo sibling-block format _id value]
  (when (and repo sibling-block)
    (when-let [sibling-block-id (dom/attr sibling-block "blockid")]
      (when-let [block (db/entity [:block/uuid (uuid sibling-block-id)])]
        (if (:block/name block)
          (do
            (edit-block! block :max (state/get-edit-block-node) {})
            {:prev-block block
             :new-value (:block/original-name block)})
          (let [edit-block (some-> (:db/id (state/get-edit-block)) db/entity)
                edit-block-has-refs? (some? (:block/_refs edit-block))
                db? (config/db-based-graph? repo)
                original-content (util/trim-safe (:block/content block))
                value' (if db?
                         original-content
                         (-> (property-file/remove-built-in-properties-when-file-based repo format original-content)
                             (drawer/remove-logbook)))
                value (if db?
                        value
                        (->> value
                             (property-file/remove-properties-when-file-based repo format)
                             (drawer/remove-logbook)))
                new-value (str value' value)
                tail-len (count value)
                pos (max
                     (if original-content
                       (gobj/get (utf8/encode original-content) "length")
                       0)
                     0)
                edit-target (if edit-block-has-refs?
                              (db/pull (:db/id edit-block))
                              (db/pull (:db/id block)))]
            (edit-block! edit-target
                         pos
                         (state/get-edit-block-node)
                         {:custom-content new-value
                          :tail-len tail-len})

            {:prev-block block
             :new-content new-value
             :pos pos}))))))

(declare save-block!)

(defn- block-has-no-ref?
  [eid]
  (empty? (:block/_refs (db/entity eid))))

(declare expand-block!)
(defn delete-block!
  [repo delete-children?]
  (let [{:keys [id block-id block-parent-id value format config]} (get-state)]
    (when block-id
      (when-let [block-e (db/entity [:block/uuid block-id])]
        (let [prev-block (db-model/get-prev (db/get-db) (:db/id block-e))]
          (cond
            (nil? prev-block)
            nil

            :else
            (let [has-children? (seq (:block/_parent block-e))
                  block (db/pull (:db/id block-e))
                  left (otree/-get-left (outliner-core/block (db/get-db) block) (db/get-db false))
                  left-has-children? (and left
                                          (when-let [block-id (:block/uuid (:data left))]
                                            (let [block (db/entity [:block/uuid block-id])]
                                              (seq (:block/_parent block)))))
                  delete-block-fn (fn [block]
                                    (delete-block-aux! block delete-children? {:children-check? false}))]
              (when-not (and has-children? left-has-children?)
                (when block-parent-id
                  (let [block-parent (gdom/getElement block-parent-id)
                        sibling-block (if (:embed? config)
                                        (util/get-prev-block-non-collapsed
                                         block-parent
                                         {:container (util/rec-get-blocks-container block-parent)})
                                        (util/get-prev-block-non-collapsed-non-embed block-parent))
                        {:keys [prev-block new-content]} (move-to-prev-block repo sibling-block format id value)
                        concat-prev-block? (boolean (and prev-block new-content))
                        transact-opts {:outliner-op :delete-blocks}
                        db-based? (config/db-based-graph? repo)]
                    (ui-outliner-tx/transact!
                     transact-opts
                     (cond
                       (and prev-block (:block/name prev-block)
                            (not= (:db/id prev-block) (:db/id (:block/parent block)))
                            (db-model/hidden-page? (:block/page block))) ; embed page
                       nil

                       concat-prev-block?
                       (let [new-properties (merge (:block/properties (db/entity (:db/id prev-block)))
                                                   (:block/properties (db/entity (:db/id block))))]
                         (if (seq (:block/_refs (db/entity (:db/id block))))
                           (let [block-right (outliner-core/get-right-sibling (db/get-db) (:db/id block))]
                             (delete-block-fn prev-block)
                             (save-block! repo block new-content {})
                             (outliner-save-block! {:db/id (:db/id block)
                                                    :block/parent (:db/id (:block/parent prev-block))
                                                    :block/left (or (:db/id (:block/left prev-block))
                                                                    (:db/id (:block/parent prev-block)))})

                             ;; block->right needs to point its `left` to block->left
                             (when (and block-right (not= (:db/id (:block/parent prev-block))
                                                          (:db/id (:block/parent block))))
                               (outliner-save-block! {:db/id (:db/id block-right)
                                                      :block/left (:db/id (:block/left block))}))

                             ;; update prev-block's children to point to the refed block
                             (when (or (:block/collapsed? prev-block)
                                       (= (:db/id prev-block) (:db/id (:block/parent block))))
                               (let [children (:block/_parent prev-block)]
                                 (doseq [child children]
                                   (when-not (= (:db/id child) (:db/id block))
                                     (outliner-save-block! {:db/id (:db/id child)
                                                            :block/parent (:db/id block)
                                                            :block/left (:db/id block)})))))

                             ;; parent will be removed
                             (when (= (:db/id prev-block) (:db/id (:block/parent block)))
                               (when-let [parent-right (outliner-core/get-right-sibling (db/get-db) (:db/id prev-block))]
                                 (outliner-save-block! {:db/id (:db/id parent-right)
                                                        :block/left (:db/id block)})))

                             (when db-based?
                               (outliner-save-block! {:db/id (:db/id block)
                                                      :block/properties new-properties})))

                           (do
                             (delete-block-fn block)
                             (save-block! repo prev-block new-content {})
                             (when db-based?
                               (outliner-save-block! {:db/id (:db/id prev-block)
                                                      :block/properties new-properties})))))

                       :else
                       (delete-block-fn block)))))))))))))

(defn delete-blocks!
  [repo block-uuids blocks dom-blocks]
  (when (seq block-uuids)
    (let [uuid->dom-block (zipmap block-uuids dom-blocks)
          block (first blocks)
          block-parent (get uuid->dom-block (:block/uuid block))
          sibling-block (when block-parent (util/get-prev-block-non-collapsed-non-embed block-parent))
          blocks' (block-handler/get-top-level-blocks blocks)]
      (p/do!
       (ui-outliner-tx/transact!
        {:outliner-op :delete-blocks}
        (outliner-core/delete-blocks! repo (db/get-db false)
                                      (state/get-date-formatter)
                                      blocks' {}))
       (when sibling-block
         (move-to-prev-block repo sibling-block
                             (:block/format block)
                             (dom/attr sibling-block "id")
                             ""))))))

(defn set-block-query-properties!
  [block-id all-properties key add?]
  (when-let [block (db/entity [:block/uuid block-id])]
    (let [properties (:block/properties block)
          query-properties (pu/lookup properties :query-properties)
          repo (state/get-current-repo)
          db-based? (config/db-based-graph? repo)
          query-properties (if db-based?
                             query-properties
                             (some-> query-properties
                                     (common-handler/safe-read-string "Parsing query properties failed")))
          query-properties (if (seq query-properties)
                             query-properties
                             all-properties)
          query-properties (if add?
                             (distinct (conj query-properties key))
                             (remove #{key} query-properties))
          query-properties (vec query-properties)]
      (if (seq query-properties)
        (property-handler/set-block-property! repo block-id
                                              :query-properties
                                              (if db-based?
                                                query-properties
                                                (str query-properties)))
        (property-handler/remove-block-property! repo block-id :query-properties)))))

(defn set-block-timestamp!
  [block-id key value]
  (let [key (string/lower-case (str key))
        block-id (if (string? block-id) (uuid block-id) block-id)
        value (str value)]
    (when-let [block (db/pull [:block/uuid block-id])]
      (let [{:block/keys [content]} block
            content (or content (state/get-edit-content))
            new-content (-> (text-util/remove-timestamp content key)
                            (text-util/add-timestamp key value))]
        (when (not= content new-content)
          (let [input-id (state/get-edit-input-id)]
            (if (and input-id
                     (string/ends-with? input-id (str block-id)))
              (state/set-edit-content! input-id new-content)
              (save-block-if-changed! block new-content))))))))

(defn set-editing-block-timestamp!
  "Almost the same as set-block-timestamp! except for:
   - it doesn't save the block
   - it extracts current content from current input"
  [key value]
  (let [key (string/lower-case (str key))
        value (str value)
        content (state/get-edit-content)
        new-content (-> (text-util/remove-timestamp content key)
                        (text-util/add-timestamp key value))]
    (when (not= content new-content)
      (let [input-id (state/get-edit-input-id)]
        (state/set-edit-content! input-id new-content)))))

(defn set-blocks-id!
  "Persist block uuid to file if the uuid is valid, and it's not persisted in file.
   Accepts a list of uuids."
  [block-ids]
  (let [repo (state/get-current-repo)]
    (when-not (config/db-based-graph? repo)
      (file-editor-handler/set-blocks-id! block-ids))))

(defn copy-block-ref!
  ([block-id]
   (copy-block-ref! block-id #(str %)))
  ([block-id tap-clipboard]
   (p/do!
    (save-current-block!)
    (set-blocks-id! [block-id])
    (util/copy-to-clipboard! (tap-clipboard block-id)))))

(defn select-block!
  [block-uuid]
  (block-handler/select-block! block-uuid))

(defn- compose-copied-blocks-contents
  [repo block-ids]
  (let [blocks (db-utils/pull-many repo '[*] (mapv (fn [id] [:block/uuid id]) block-ids))
        top-level-block-uuids (->> (block-handler/get-top-level-blocks blocks)
                                   (map :block/uuid))
        content (export-text/export-blocks-as-markdown
                 repo top-level-block-uuids
                 {:indent-style (state/get-export-block-text-indent-style)
                  :remove-options (set (state/get-export-block-text-remove-options))})]
    [top-level-block-uuids content]))

(defn- get-all-blocks-by-ids
  [repo ids]
  (loop [ids ids
         result []]
    (if (seq ids)
      (let [db-id (:db/id (db/entity [:block/uuid (first ids)]))
            blocks (tree/get-sorted-block-and-children repo db-id)
            result (vec (concat result blocks))]
        (recur (remove (set (map :block/uuid result)) (rest ids)) result))
      result)))

(defn copy-selection-blocks
  [html?]
  (when-let [blocks (seq (state/get-selection-blocks))]
    (let [repo (state/get-current-repo)
          ids (distinct (keep #(when-let [id (dom/attr % "blockid")]
                                 (uuid id)) blocks))
          [top-level-block-uuids content] (compose-copied-blocks-contents repo ids)
          block (db/entity [:block/uuid (first ids)])]
      (when block
        (let [html (export-html/export-blocks-as-html repo top-level-block-uuids nil)
              copied-blocks (get-all-blocks-by-ids repo top-level-block-uuids)]
          (common-handler/copy-to-clipboard-without-id-property! repo (:block/format block) content (when html? html) copied-blocks))
        (state/set-block-op-type! :copy)
        (notification/show! "Copied!" :success)))))

(defn copy-block-refs
  []
  (when-let [selected-blocks (seq (get-selected-blocks))]
    (let [blocks (->> (distinct (map #(when-let [id (dom/attr % "blockid")]
                                        (let [level (dom/attr % "level")]
                                          {:id (uuid id)
                                           :level (int level)}))
                                     selected-blocks))
                      (remove nil?))
          first-block (first blocks)
          first-root-level-index (ffirst
                                  (filter (fn [[_ block]] (= (:level block) 1))
                                          (map-indexed vector blocks)))
          root-level (atom (:level first-block))
          adjusted-blocks (map-indexed
                           (fn [index {:keys [id level]}]
                             {:id id
                              :level (if (< index first-root-level-index)
                                       (if (< level @root-level)
                                         (do
                                           (reset! root-level level)
                                           1)
                                         (inc (- level @root-level)))
                                       level)})
                           blocks)
          block (db/pull [:block/uuid (:id first-block)])
          copy-str (some->> adjusted-blocks
                            (map (fn [{:keys [id level]}]
                                   (condp = (:block/format block)
                                     :org
                                     (str (string/join (repeat level "*")) " " (block-ref/->block-ref id))
                                     :markdown
                                     (str (string/join (repeat (dec level) "\t")) "- " (block-ref/->block-ref id)))))
                            (string/join "\n\n"))]
      (set-blocks-id! (map :id blocks))
      (util/copy-to-clipboard! copy-str))))

(defn copy-block-embeds
  []
  (when-let [blocks (seq (get-selected-blocks))]
    (let [ids (->> (distinct (map #(when-let [id (dom/attr % "blockid")]
                                     (uuid id)) blocks))
                   (remove nil?))
          ids-str (some->> ids
                           (map (fn [id] (util/format "{{embed ((%s))}}" id)))
                           (string/join "\n\n"))]
      (set-blocks-id! ids)
      (util/copy-to-clipboard! ids-str))))

(defn get-selected-toplevel-block-uuids
  []
  (when-let [blocks (seq (get-selected-blocks))]
    (let [repo (state/get-current-repo)
          block-ids (->> (distinct (map #(when-let [id (dom/attr % "blockid")]
                                           (uuid id)) blocks))
                         (remove nil?))
          blocks (db-utils/pull-many repo '[*] (mapv (fn [id] [:block/uuid id]) block-ids))
          page-id (:db/id (:block/page (first blocks)))
          ;; filter out blocks not belong to page with 'page-id'
          blocks* (remove (fn [block] (some-> (:db/id (:block/page block)) (not= page-id))) blocks)]
      (->> (block-handler/get-top-level-blocks blocks*)
           (map :block/uuid)))))

(defn cut-selection-blocks
  [copy?]
  (when copy? (copy-selection-blocks true))
  (state/set-block-op-type! :cut)
  (when-let [blocks (seq (get-selected-blocks))]
    ;; remove queries
    (let [dom-blocks (remove (fn [block]
                               (= "true" (dom/attr block "data-query"))) blocks)]
      (when (seq dom-blocks)
        (let [repo (state/get-current-repo)
              block-uuids (distinct (map #(uuid (dom/attr % "blockid")) dom-blocks))
              lookup-refs (map (fn [id] [:block/uuid id]) block-uuids)
              blocks (db/pull-many repo '[*] lookup-refs)
              top-level-blocks (block-handler/get-top-level-blocks blocks)
              sorted-blocks (mapcat (fn [block]
                                      (tree/get-sorted-block-and-children repo (:db/id block)))
                                    top-level-blocks)]
          (delete-blocks! repo (map :block/uuid sorted-blocks) sorted-blocks dom-blocks))))))

(def url-regex
  "Didn't use link/plain-link as it is incorrectly detects words as urls."
  #"[^\s\(\[]+://[^\s\)\]]+")

(defn extract-nearest-link-from-text
  [text pos & additional-patterns]
  (let [;; didn't use page-ref regexs b/c it handles page-ref and org link cases
        page-pattern #"\[\[([^\]]+)]]"
        tag-pattern #"#\S+"
        page-matches (util/re-pos page-pattern text)
        block-matches (util/re-pos block-ref/block-ref-re text)
        tag-matches (util/re-pos tag-pattern text)
        additional-matches (mapcat #(util/re-pos % text) additional-patterns)
        matches (->> (concat page-matches block-matches tag-matches additional-matches)
                     (remove nil?))
        [_ match] (first (sort-by
                          (fn [[start-pos content]]
                            (let [end-pos (+ start-pos (count content))]
                              (cond
                                (< pos start-pos)
                                (- pos start-pos)

                                (> pos end-pos)
                                (- end-pos pos)

                                :else
                                0)))
                          >
                          matches))]
    (when match
      (cond
        (some #(re-find % match) additional-patterns)
        match
        (string/starts-with? match "#")
        (subs match 1 (count match))
        :else
        (subs match 2 (- (count match) 2))))))

(defn- get-nearest-page-or-url
  "Return the nearest page-name (not dereferenced, may be an alias), block, tag or url"
  []
  (when-let [block (state/get-edit-block)]
    (when (:block/uuid block)
      (when-let [edit-id (state/get-edit-input-id)]
        (when-let [input (gdom/getElement edit-id)]
          (when-let [pos (cursor/pos input)]
            (let [value (gobj/get input "value")]
              (extract-nearest-link-from-text value pos url-regex))))))))

(defn- get-nearest-page
  "Return the nearest page-name (not dereferenced, may be an alias), block or tag"
  []
  (when-let [block (state/get-edit-block)]
    (when (:block/uuid block)
      (when-let [edit-id (state/get-edit-input-id)]
        (when-let [input (gdom/getElement edit-id)]
          (when-let [pos (cursor/pos input)]
            (let [value (gobj/get input "value")]
              (extract-nearest-link-from-text value pos))))))))

(defn follow-link-under-cursor!
  []
  (when-let [page (get-nearest-page-or-url)]
    (when-not (string/blank? page)
      (if (re-find url-regex page)
        (js/window.open page)
        (let [page-name (db-model/get-redirect-page-name page)]
          (state/clear-edit!)
          (insert-first-page-block-if-not-exists! page-name))))))

(defn open-link-in-sidebar!
  []
  (when-let [page (get-nearest-page)]
    (let [page-name (string/lower-case page)
          block? (util/uuid-string? page-name)]
      (when-let [page (db/get-page page-name)]
        (if block?
          (state/sidebar-add-block!
           (state/get-current-repo)
           (:db/id page)
           :block)
          (state/sidebar-add-block!
           (state/get-current-repo)
           (:db/id page)
           :page))))))

(declare save-current-block!)

(defn zoom-in! []
  (if (state/editing?)
    (when-let [id (some-> (state/get-edit-block)
                          :block/uuid
                          ((fn [id] [:block/uuid id]))
                          db/entity
                          :block/uuid)]
      (state/clear-editor-action!)
      (p/do!
       (save-current-block!)
       (let [pos (state/get-edit-pos)]
        (route-handler/redirect-to-page! id)
        (util/schedule #(edit-block! {:block/uuid id} pos nil)))))
    (js/window.history.forward)))

(defn zoom-out!
  []
  (if (state/editing?)
    (let [page (state/get-current-page)
          block-id (and (string? page) (parse-uuid page))]
      (p/do!
       (state/clear-editor-action!)
       (save-current-block!)
       (when block-id
         (let [block-parent (db/get-block-parent block-id)]
           (if-let [id (and
                        (nil? (:block/name block-parent))
                        (:block/uuid block-parent))]
             (do
               (route-handler/redirect-to-page! id)
               (util/schedule #(edit-block! {:block/uuid block-id} :max nil)))
             (let [page-id (some-> (db/entity [:block/uuid block-id])
                                   :block/page
                                   :db/id)]

               (when-let [page-name (:block/name (db/entity page-id))]
                 (route-handler/redirect-to-page! page-name)
                 (util/schedule #(edit-block! {:block/uuid block-id} :max nil)))))))))
    (js/window.history.back)))

(defn cut-block!
  [block-id]
  (when-let [block (db/pull [:block/uuid block-id])]
    (let [repo (state/get-current-repo)
          ;; TODO: support org mode
          [_top-level-block-uuids md-content] (compose-copied-blocks-contents repo [block-id])
          html (export-html/export-blocks-as-html repo [block-id] nil)
          sorted-blocks (tree/get-sorted-block-and-children repo (:db/id block))]
      (common-handler/copy-to-clipboard-without-id-property! repo (:block/format block) md-content html sorted-blocks)
      (state/set-block-op-type! :cut)
      (delete-block-aux! block true))))

(defn highlight-selection-area!
<<<<<<< HEAD
  [end-block]
  (when-let [start-block (state/get-selection-start-block-or-first)]
    (let [blocks (util/get-nodes-between-two-nodes start-block end-block "ls-block")
          direction (util/get-direction-between-two-nodes start-block end-block "ls-block")
          blocks (if (= :up direction)
                   (reverse blocks)
                   blocks)]
      (if (state/get-edit-input-id)
        (state/exit-editing-and-set-selected-blocks! blocks direction)
        (state/set-selection-blocks! blocks direction)))))
=======
  ([end-block]
   (highlight-selection-area! end-block false))
  ([end-block append?]
   (when-let [start-block (state/get-selection-start-block-or-first)]
     (let [blocks (util/get-nodes-between-two-nodes start-block end-block "ls-block")
           direction (util/get-direction-between-two-nodes start-block end-block "ls-block")
           blocks (if (= :up direction)
                    (reverse blocks)
                    blocks)]
       (if append?
         (do (state/clear-edit!)
             (state/conj-selection-block! blocks direction))
         (state/exit-editing-and-set-selected-blocks! blocks direction))))))
>>>>>>> c4341c18

(defn- select-block-up-down
  [direction]
  (cond
    ;; when editing, quit editing and select current block
    (state/editing?)
    (let [element (gdom/getElement (state/get-editing-block-dom-id))]
      (when element
        (util/scroll-to-block element)
        (state/exit-editing-and-set-selected-blocks! [element])))

    ;; when selection and one block selected, select next block
    (and (state/selection?) (== 1 (count (state/get-selection-blocks))))
    (let [f (if (= :up direction) util/get-prev-block-non-collapsed util/get-next-block-non-collapsed-skip)
          element (f (first (state/get-selection-blocks)))]
      (when element
        (util/scroll-to-block element)
        (state/conj-selection-block! element direction)))

    ;; if same direction, keep conj on same direction
    (and (state/selection?) (= direction (state/get-selection-direction)))
    (let [f (if (= :up direction) util/get-prev-block-non-collapsed util/get-next-block-non-collapsed-skip)
          first-last (if (= :up direction) first last)
          element (f (first-last (state/get-selection-blocks)))]
      (when element
        (util/scroll-to-block element)
        (state/conj-selection-block! element direction)))

    ;; if different direction, keep clear until one left
    (state/selection?)
    (let [f (if (= :up direction) util/get-prev-block-non-collapsed util/get-next-block-non-collapsed)
          last-first (if (= :up direction) last first)
          element (f (last-first (state/get-selection-blocks)))]
      (when element
        (util/scroll-to-block element)
        (state/drop-last-selection-block!))))
  nil)

(defn on-select-block
  [direction]
  (fn [_event]
    (select-block-up-down direction)))

(defn save-block-aux!
  [block value opts]
  (let [entity (db/entity [:block/uuid (:block/uuid block)])]
    (when (and (:db/id entity)
               (not (contains? (:block/type entity) "property")))
      (let [value (string/trim value)]
        ;; FIXME: somehow frontend.components.editor's will-unmount event will loop forever
        ;; maybe we shouldn't save the block/file in "will-unmount" event?
        (if (:block/original-name entity)
          (let [existing-tags (:block/tags block)
                tags (mldoc/extract-tags value)]
            (when (seq tags)
              (let [tag-pages (concat
                               (map #(block/page-name->map % true) tags)
                               (map :db/id existing-tags))
                    opts {:outliner-op :save-block}]
                (ui-outliner-tx/transact!
                 opts
                 (outliner-save-block! {:db/id (:db/id block)
                                             :block/tags tag-pages})))))
          (save-block-if-changed! block value opts))))))

(defn save-block!
  ([repo block-or-uuid content]
   (save-block! repo block-or-uuid content {}))
  ([repo block-or-uuid content {:keys [properties] :as opts}]
   (let [block (if (or (uuid? block-or-uuid)
                       (string? block-or-uuid))
                 (db-model/query-block-by-uuid block-or-uuid) block-or-uuid)]
     (save-block!
      {:block block :repo repo :opts (dissoc opts :properties)}
      (if (seq properties)
        (property-file/insert-properties-when-file-based repo (:block/format block) content properties)
        content))))
  ([{:keys [block repo opts] :as _state} value]
   (let [repo (or repo (state/get-current-repo))]
     (when (db/entity repo [:block/uuid (:block/uuid block)])
       (save-block-aux! block value opts)))))

(defn save-blocks!
  [blocks]
  (ui-outliner-tx/transact!
   {:outliner-op :save-block}
   (doseq [[block value] blocks]
     (save-block-if-changed! block value))))

(defn save-current-block!
  "skip-properties? if set true, when editing block is likely be properties, skip saving"
  ([]
   (save-current-block! {}))
  ([{:keys [force? skip-properties? current-block] :as opts}]
   ;; non English input method
   (let [result (when-not (state/editor-in-composition?)
                  (when (state/get-current-repo)
                    (try
                      (let [input-id (state/get-edit-input-id)
                            block (state/get-edit-block)
                            db-block (when-let [block-id (:block/uuid block)]
                                       (db/pull [:block/uuid block-id]))
                            elem (and input-id (gdom/getElement input-id))
                            db-content (:block/content db-block)
                            db-content-without-heading (and db-content
                                                            (common-util/safe-subs db-content (:block/level db-block)))
                            value (if (= (:block/uuid current-block) (:block/uuid block))
                                    (:block/content current-block)
                                    (and elem (gobj/get elem "value")))]
                        (when value
                          (cond
                            force?
                            (save-block-aux! db-block value opts)

                            (and skip-properties?
                                 (db-model/top-block? block)
                                 (when elem (thingatpt/properties-at-point elem)))
                            nil

                            (and block value db-content-without-heading
                                 (not= (string/trim db-content-without-heading)
                                       (string/trim value)))
                            (save-block-aux! db-block value opts))))
                      (catch :default error
                        (log/error :save-block-failed error)))))]
     result)))

(defn- clean-content!
  [repo format content]
  (if (config/db-based-graph? repo)
    content
    (some->> (text/remove-level-spaces content format (config/get-block-pattern format))
             (drawer/remove-logbook)
             (property-file/remove-properties-when-file-based repo format)
             string/trim)))

(defn insert-command!
  [id command-output format {:keys [restore?]
                             :or {restore? true}
                             :as option}]
  (cond
    ;; replace string
    (string? command-output)
    (commands/insert! id command-output option)

    ;; steps
    (vector? command-output)
    (commands/handle-steps command-output format)

    (fn? command-output)
    (let [s (command-output)]
      (commands/insert! id s option))

    :else
    nil)

  (when restore?
    (commands/restore-state)))

(defn- ensure-assets-dir!
  [repo]
  (p/let [repo-dir (config/get-repo-dir repo)
          assets-dir "assets"
          _ (fs/mkdir-if-not-exists (path/path-join repo-dir assets-dir))]
    [repo-dir assets-dir]))

(defn get-asset-path
  "Get asset path from filename, ensure assets dir exists"
  [filename]
  (p/let [[repo-dir assets-dir] (ensure-assets-dir! (state/get-current-repo))]
    (path/path-join repo-dir assets-dir filename)))

(defn save-assets!
  "Save incoming(pasted) assets to assets directory.

   Returns: [file-rpath file-obj file-fpath matched-alias]"
  ([repo files]
   (p/let [[repo-dir assets-dir] (ensure-assets-dir! repo)]
     (save-assets! repo repo-dir assets-dir files
                   (fn [index file-stem]
                     ;; TODO: maybe there're other chars we need to handle?
                     (let [file-base (-> file-stem
                                         (string/replace " " "_")
                                         (string/replace "%" "_")
                                         (string/replace "/" "_"))
                           file-name (str file-base "_" (.now js/Date) "_" index)]
                       (string/replace file-name #"_+" "_"))))))
  ([repo repo-dir asset-dir-rpath files gen-filename]
   (p/all
    (for [[index ^js file] (map-indexed vector files)]
      ;; WARN file name maybe fully qualified path when paste file
      (let [file-name (util/node-path.basename (.-name file))
            [file-stem ext-full ext-base] (if file-name
                                            (let [ext-base (util/node-path.extname file-name)
                                                  ext-full (if-not (config/extname-of-supported? ext-base)
                                                             (util/full-path-extname file-name) ext-base)]
                                              [(subs file-name 0 (- (count file-name)
                                                                    (count ext-full))) ext-full ext-base])
                                            ["" "" ""])
            filename  (str (gen-filename index file-stem) ext-full)
            file-rpath  (str asset-dir-rpath "/" filename)
            matched-alias (assets-handler/get-matched-alias-by-ext ext-base)
            file-rpath (cond-> file-rpath
                         (not (nil? matched-alias))
                         (string/replace #"^[.\/\\]*assets[\/\\]+" ""))
            dir (or (:dir matched-alias) repo-dir)]
        (if (util/electron?)
          (let [from (not-empty (.-path file))]
            (js/console.debug "Debug: Copy Asset #" dir file-rpath from)
            (-> (js/window.apis.copyFileToAssets dir file-rpath from)
                (p/then
                 (fn [dest]
                   [file-rpath
                    (if (string? dest) (js/File. #js[] dest) file)
                    (path/path-join dir file-rpath)
                    matched-alias]))
                (p/catch #(js/console.error "Debug: Copy Asset Error#" %))))

          (p/do! (js/console.debug "Debug: Writing Asset #" dir file-rpath)
                 (cond
                   (mobile-util/native-platform?)
                   ;; capacitor fs accepts Blob, File implements Blob
                   (p/let [buffer (.arrayBuffer file)
                           content (base64/encodeByteArray (js/Uint8Array. buffer))
                           fpath (path/path-join dir file-rpath)]
                     (capacitor-fs/<write-file-with-base64 fpath content))

                   (config/db-based-graph? repo) ;; memory-fs
                   (p/let [buffer (.arrayBuffer file)
                           content (js/Uint8Array. buffer)]
                     (fs/write-file! repo dir file-rpath content nil))

                   :else                ; nfs
                   (fs/write-file! repo dir file-rpath (.stream file) nil))
                 [file-rpath file (path/path-join dir file-rpath) matched-alias])))))))

(defonce *assets-url-cache (atom {}))

(defn make-asset-url
  "Make asset URL for UI element, to fill img.src"
  [path] ;; path start with "/assets"(editor) or compatible for "../assets"(whiteboards)
  (if config/publishing?
    ;; Relative path needed since assets are not under '/' if published graph is not under '/'
    (string/replace-first path #"^/" "")
    (let [repo      (state/get-current-repo)
          repo-dir  (config/get-repo-dir repo)
          ;; Hack for path calculation
          path      (string/replace path #"^(\.\.)?/" "./")
          full-path (path/path-join repo-dir path)
          data-url? (string/starts-with? path "data:")]
      (cond
        data-url?
        path ;; just return the original

        (and (assets-handler/alias-enabled?)
             (assets-handler/check-alias-path? path))
        (assets-handler/resolve-asset-real-path-url (state/get-current-repo) path)

        (util/electron?)
        (path/prepend-protocol "assets:" full-path)

        (mobile-util/native-platform?)
        (mobile-util/convert-file-src full-path)

        (config/db-based-graph? (state/get-current-repo)) ; memory fs
        (p/let [binary (fs/read-file repo-dir path {})
                blob (js/Blob. (array binary) (clj->js {:type "image"}))]
          (when blob (js/URL.createObjectURL blob)))

        :else ;; nfs
        (let [handle-path (str "handle/" full-path)
              cached-url  (get @*assets-url-cache (keyword handle-path))]
          (if cached-url
            (p/resolved cached-url)
            ;; Loading File from handle cache
            ;; Use await file handle, to ensure all handles are loaded.
            (p/let [handle (nfs/await-get-nfs-file-handle repo handle-path)
                    file   (and handle (.getFile handle))]
              (when file
                (p/let [url (js/URL.createObjectURL file)]
                  (swap! *assets-url-cache assoc (keyword handle-path) url)
                  url)))))))))

(defn delete-asset-of-block!
  [{:keys [repo href full-text block-id local? delete-local?] :as _opts}]
  (let [block (db-model/query-block-by-uuid block-id)
        _ (or block (throw (str block-id " not exists")))
        text (:block/content block)
        content (string/replace text full-text "")]
    (save-block! repo block content)
    (when (and local? delete-local?)
      (when-let [href (if (util/electron?) href
                          (second (re-find #"\((.+)\)$" full-text)))]
        (let [block-file-rpath (db-model/get-block-file-path block)
              asset-fpath (if (string/starts-with? href "assets://")
                            (path/url-to-path href)
                            (config/get-repo-fpath
                             repo
                             (path/resolve-relative-path block-file-rpath href)))]
          (prn ::deleting-asset href asset-fpath)
          (fs/unlink! repo asset-fpath nil))))))

;; assets/journals_2021_02_03_1612350230540_0.png
(defn resolve-relative-path
  "Relative path to current file path.

   Requires editing state"
  [file-path]
  (if-let [current-file-rpath (or (db-model/get-block-file-path (state/get-edit-block))
                                  ;; fix dummy file path of page
                                  (when (config/get-pages-directory)
                                    (path/path-join (config/get-pages-directory) "_.md"))
                                  "pages/contents.md")]
    (let [repo-dir (config/get-repo-dir (state/get-current-repo))
          current-file-fpath (path/path-join repo-dir current-file-rpath)]
      (path/get-relative-path current-file-fpath file-path))
    file-path))

(defn upload-asset
  "Paste asset and insert link to current editing block"
  [id ^js files format uploading? drop-or-paste?]
  (let [repo (state/get-current-repo)]
    (when (or (config/local-file-based-graph? repo)
              (config/db-based-graph? repo))
      (-> (save-assets! repo (js->clj files))
          ;; FIXME: only the first asset is handled
          (p/then
           (fn [res]
             (when-let [[asset-file-name file-obj asset-file-fpath matched-alias] (and (seq res) (first res))]
               (let [image? (config/ext-of-image? asset-file-name)]
                 (insert-command!
                  id
                  (assets-handler/get-asset-file-link format
                                                      (if matched-alias
                                                        (str
                                                         (if image? "../assets/" "")
                                                         "@" (:name matched-alias) "/" asset-file-name)
                                                        (resolve-relative-path (or asset-file-fpath asset-file-name)))
                                                      (if file-obj (.-name file-obj) (if image? "image" "asset"))
                                                      image?)
                  format
                  {:last-pattern (if drop-or-paste? "" commands/command-trigger)
                   :restore?     true
                   :command      :insert-asset})))))
          (p/catch (fn [e]
                     (js/console.error e)))
          (p/finally
            (fn []
              (reset! uploading? false)
              (reset! *asset-uploading? false)
              (reset! *asset-uploading-process 0)))))))

;; Editor should track some useful information, like editor modes.
;; For example:
;; 1. Which file format is it, markdown or org mode?
;; 2. Is it in the properties area? Then we can enable the ":" autopair
(def autopair-map
  {"[" "]"
   "{" "}"
   "(" ")"
   "`" "`"
   "~" "~"
   "*" "*"
   "_" "_"
   "^" "^"
   "=" "="
   "/" "/"
   "+" "+"})
;; ":" ":"                              ; TODO: only properties editing and org mode tag

(def reversed-autopair-map
  (zipmap (vals autopair-map)
          (keys autopair-map)))

(def autopair-when-selected
  #{"*" "^" "_" "=" "+" "/"})

(def delete-map
  (assoc autopair-map
         "$" "$"
         ":" ":"))

(defn- autopair
  [input-id prefix _format _option]
  (let [value (get autopair-map prefix)
        selected (util/get-selected-text)
        postfix (str selected value)
        value (str prefix postfix)
        input (gdom/getElement input-id)]
    (when value
      (let [[prefix _pos] (commands/simple-replace! input-id value selected
                                                    {:backward-pos (count postfix)
                                                     :check-fn (fn [new-value prefix-pos]
                                                                 (when (>= prefix-pos 0)
                                                                   [(subs new-value prefix-pos (+ prefix-pos 2))
                                                                    (+ prefix-pos 2)]))})]
        (cond
          (= prefix page-ref/left-brackets)
          (do
            (commands/handle-step [:editor/search-page])
            (state/set-editor-action-data! {:pos (cursor/get-caret-pos input)
                                            :selected selected}))

          (= prefix block-ref/left-parens)
          (do
            (commands/handle-step [:editor/search-block :reference])
            (state/set-editor-action-data! {:pos (cursor/get-caret-pos input)
                                            :selected selected})))))))

(defn surround-by?
  [input before end]
  (when input
    (let [value (gobj/get input "value")
          pos (cursor/pos input)]
      (text-util/surround-by? value pos before end))))

(defn- autopair-left-paren?
  [input key]
  (and (= key "(")
       (or (surround-by? input :start "")
           (surround-by? input "\n" "")
           (surround-by? input " " "")
           (surround-by? input "]" "")
           (surround-by? input "(" ""))))

(defn wrapped-by?
  [input before end]
  (when input
    (let [value (gobj/get input "value")
          pos (cursor/pos input)]
      (when (>= pos 0)
        (text-util/wrapped-by? value pos before end)))))

(defn <get-matched-pages
  "Return matched page names"
  [q]
  (p/let [block (state/get-edit-block)
          editing-page (and block
                            (when-let [page-id (:db/id (:block/page block))]
                              (:block/name (db/entity page-id))))
          pages (search/page-search q)]
    (if editing-page
      ;; To prevent self references
      (remove (fn [p] (= (util/page-name-sanity-lc p) editing-page)) pages)
      pages)))

(comment
  (defn get-matched-classes
    "Return matched class names"
    [q]
    (let [classes (->> (db-model/get-all-classes (state/get-current-repo))
                       (map first))]
      (search/fuzzy-search classes q {:limit 100}))))

(defn get-matched-blocks
  [q block-id]
  ;; remove current block
  (let [current-block (state/get-edit-block)
        block-parents (set (->> (db/get-block-parents (state/get-current-repo)
                                                      block-id
                                                      {:depth 99})
                                (map (comp str :block/uuid))))
        current-and-parents (set/union #{(str (:block/uuid current-block))} block-parents)]
    (p/let [result (search/block-search (state/get-current-repo) q {:limit 20})]
      (remove
       (fn [h]
         (contains? current-and-parents (:block/uuid h)))
       result))))

(defn <get-matched-templates
  [q]
  (search/template-search q))

(defn <get-matched-properties
  [q]
  (search/property-search q))

(defn get-matched-property-values
  [property q]
  (search/property-value-search property q))

(defn get-matched-commands
  [input]
  (try
    (let [edit-content (or (gobj/get input "value") "")
          pos (cursor/pos input)
          last-slash-caret-pos (:pos (:pos (state/get-editor-action-data)))
          last-command (and last-slash-caret-pos (subs edit-content last-slash-caret-pos pos))]
      (when (> pos 0)
        (or
         (and (= commands/command-trigger (util/nth-safe edit-content (dec pos)))
              @commands/*initial-commands)
         (and last-command
              (commands/get-matched-commands last-command)))))
    (catch :default e
      (js/console.error e)
      nil)))

(defn get-matched-block-commands
  [input]
  (try
    (let [edit-content (gobj/get input "value")
          pos (cursor/pos input)
          last-command (subs edit-content
                             (:pos (:pos (state/get-editor-action-data)))
                             pos)]
      (when (> pos 0)
        (or
         (and (= \< (util/nth-safe edit-content (dec pos)))
              (commands/block-commands-map))
         (and last-command
              (commands/get-matched-commands
               last-command
               (commands/block-commands-map))))))
    (catch :default _error
      nil)))

(defn auto-complete?
  []
  (or @*asset-uploading?
      (state/get-editor-action)))

(defn get-current-input-char
  [input]
  (when-let [pos (cursor/pos input)]
    (let [value (gobj/get input "value")]
      (when (and (>= (count value) (inc pos))
                 (>= pos 1))
        (util/nth-safe value pos)))))

(defn move-up-down
  [up?]
  (fn [event]
    (util/stop event)
    (let [edit-block-id (:block/uuid (state/get-edit-block))
          move-nodes (fn [blocks]
                       (let [blocks' (block-handler/get-top-level-blocks blocks)
                             result (ui-outliner-tx/transact!
                                     {:outliner-op :move-blocks}
                                     (outliner-core/move-blocks-up-down! (state/get-current-repo) (db/get-db false) blocks' up?))]
                         (when-let [block-node (util/get-first-block-by-id (:block/uuid (first blocks)))]
                           (.scrollIntoView block-node #js {:behavior "smooth" :block "nearest"}))
                         result))]
      (if edit-block-id
        (when-let [block (db/pull [:block/uuid edit-block-id])]
          (let [blocks [(assoc block :block/content (state/get-edit-content))]
                pos (state/get-edit-pos)]
            (p/do!
             (save-current-block!)
             (move-nodes blocks)
             (when-let [input-id (state/get-edit-input-id)]
               (when-let [input (gdom/getElement input-id)]
                 (.focus input)
                 (util/scroll-editor-cursor input))
               (util/schedule (fn []
                                (when-not (gdom/getElement input-id)
                                 ;; could be crossing containers
                                  (edit-block! block pos nil))))))))
        (let [ids (state/get-selection-block-ids)]
          (when (seq ids)
            (let [lookup-refs (map (fn [id] [:block/uuid id]) ids)
                  blocks (db/pull-many (state/get-current-repo) '[*] lookup-refs)]
              (move-nodes blocks))))))))

(defn get-selected-ordered-blocks
  []
  (let [repo (state/get-current-repo)
        ids (state/get-selection-block-ids)
        lookup-refs (->> (map (fn [id] [:block/uuid id]) ids)
                         (remove nil?))]
    (db/pull-many repo '[*] lookup-refs)))

(defn on-tab
  "`direction` = :left | :right."
  [direction]
  (let [blocks (get-selected-ordered-blocks)]
    (when (seq blocks)
      (ui-outliner-tx/transact!
       {:outliner-op :move-blocks
        :real-outliner-op :indent-outdent}
       (outliner-core/indent-outdent-blocks! (state/get-current-repo)
                                             (db/get-db false)
                                             (block-handler/get-top-level-blocks blocks)
                                             (= direction :right)
                                             {:get-first-block-original block-handler/get-first-block-original
                                              :logical-outdenting? (state/logical-outdenting?)})))))

(defn- get-link [format link label]
  (let [link (or link "")
        label (or label "")]
    (case (keyword format)
      :markdown (util/format "[%s](%s)" label link)
      :org (util/format "[[%s][%s]]" link label)
      nil)))

(defn- get-image-link
  [format link label]
  (let [link (or link "")
        label (or label "")]
    (case (keyword format)
      :markdown (util/format "![%s](%s)" label link)
      :org (util/format "[[%s]]"))))

(defn handle-command-input-close [id]
  (state/set-editor-show-input! nil)
  (when-let [saved-cursor (state/get-editor-last-pos)]
    (when-let [input (gdom/getElement id)]
      (.focus input)
      (cursor/move-cursor-to input saved-cursor))))

(defn handle-command-input [command id format m]
  ;; TODO: Add error handling for when user doesn't provide a required field.
  ;; (The current behavior is to just revert back to the editor.)
  (case command

    :link (let [{:keys [link label]} m]
            (when-not (or (string/blank? link) (string/blank? label))
              (insert-command!
               id
               (get-link format link label)
               format
               {:last-pattern (str commands/command-trigger "link")
                :command :link})))

    :image-link (let [{:keys [link label]} m]
                  (when (not (string/blank? link))
                    (insert-command!
                     id
                     (get-image-link format link label)
                     format
                     {:last-pattern (str commands/command-trigger "link")
                      :command :image-link})))

    nil)

  (handle-command-input-close id))

(defn- close-autocomplete-if-outside
  [input]
  (when (and input
             (contains? #{:page-search :page-search-hashtag :block-search} (state/get-editor-action))
             (not (wrapped-by? input page-ref/left-brackets page-ref/right-brackets))
             (not (wrapped-by? input block-ref/left-parens block-ref/right-parens))
             ;; wrapped-by? doesn't detect multiple beginnings when ending with "" so
             ;; use subs to correctly detect current hashtag
             (not (text-util/wrapped-by? (subs (.-value input) 0 (cursor/pos input)) (cursor/pos input) commands/hashtag "")))
    (state/clear-editor-action!)))

(defn resize-image!
  [block-id metadata full_text size]
  (let [new-meta (merge metadata size)
        image-part (first (string/split full_text #"\{"))
        new-full-text (str image-part (pr-str new-meta))
        block (db/pull [:block/uuid block-id])
        value (:block/content block)
        new-value (string/replace value full_text new-full-text)]
    (save-block-aux! block new-value {})))

(defonce *auto-save-timeout (atom nil))
(defn edit-box-on-change!
  [e _block id]
  (let [value (util/evalue e)
        repo (state/get-current-repo)]
    (state/set-edit-content! id value false)
    (when @*auto-save-timeout
      (js/clearTimeout @*auto-save-timeout))
    (block-handler/mark-last-input-time! repo)
    (reset! *auto-save-timeout
            (js/setTimeout
             (fn []
               (when (state/input-idle? repo :diff 450)
                 ; don't auto-save for page's properties block
                 (save-current-block! {:skip-properties? true})))
             450))))

(defn- start-of-new-word?
  [input pos]
  (contains? #{" " "\t"} (get (.-value input) (- pos 2))))

(defn handle-last-input []
  (let [input           (state/get-input)
        input-id        (state/get-edit-input-id)
        edit-block      (state/get-edit-block)
        pos             (cursor/pos input)
        content         (.-value input)
        last-input-char (util/nth-safe content (dec pos))
        last-prev-input-char (util/nth-safe content (dec (dec pos)))
        prev-prev-input-char (util/nth-safe content (- pos 3))
        repo (state/get-current-repo)
        db-based? (config/db-based-graph? repo)]

    ;; TODO: is it cross-browser compatible?
    ;; (not= (gobj/get native-e "inputType") "insertFromPaste")
    (cond
      (and (= content "1. ") (= last-input-char " ") input-id edit-block
           (not (own-order-number-list? edit-block)))
      (p/let [_ (state/pub-event! [:editor/toggle-own-number-list edit-block])]
        (state/set-edit-content! input-id ""))

      (and (= last-input-char commands/command-trigger)
           (or (re-find #"(?m)^/" (str (.-value input))) (start-of-new-word? input pos)))
      (do
        (state/set-editor-action-data! {:pos (cursor/get-caret-pos input)})
        (commands/reinit-matched-commands!)
        (state/set-editor-show-commands!))

      (= last-input-char commands/angle-bracket)
      (do
        (state/set-editor-action-data! {:pos (cursor/get-caret-pos input)})
        (commands/reinit-matched-block-commands!)
        (state/set-editor-show-block-commands!))

      (and (= last-input-char last-prev-input-char commands/colon)
           (or (nil? prev-prev-input-char)
               (= prev-prev-input-char "\n"))
           (not db-based?))
      (do
        (cursor/move-cursor-backward input 2)
        (state/set-editor-action-data! {:pos (cursor/get-caret-pos input)})
        (state/set-editor-action! :property-search))

      (and
       (not= :property-search (state/get-editor-action))
       (let [{:keys [line start-pos]} (text-util/get-current-line-by-pos (.-value input) (dec pos))]
         (text-util/wrapped-by? line (- pos start-pos) "" gp-property/colons))
       (not db-based?))
      (do
        (state/set-editor-action-data! {:pos (cursor/get-caret-pos input)})
        (state/set-editor-action! :property-search))

      (and (= last-input-char commands/colon)
           (= :property-search (state/get-editor-action))
           (not db-based?))
      (state/clear-editor-action!)

      ;; Open "Search page or New page" auto-complete
      (and (= last-input-char commands/hashtag)
           ;; Only trigger at beginning of a line or before whitespace
           (or (re-find #"(?m)^#" (str (.-value input))) (start-of-new-word? input pos)))
      (do
        (state/set-editor-action-data! {:pos (cursor/get-caret-pos input)})
        (state/set-editor-last-pos! pos)
        (state/set-editor-action! :page-search-hashtag))

      :else
      nil)))

(defn get-selected-text
  []
  (let [text (:selected (state/get-editor-action-data))]
    (when-not (string/blank? text)
      text)))

(defn block-on-chosen-handler
  [id q format selected-text]
  (fn [chosen _click?]
    (state/clear-editor-action!)
    (let [uuid-string (str (:block/uuid chosen))]

      ;; block reference
      (insert-command! id
                       (block-ref/->block-ref uuid-string)
                       format
                       {:last-pattern (str block-ref/left-parens (if selected-text "" q))
                        :end-pattern block-ref/right-parens
                        :postfix-fn   (fn [s] (util/replace-first block-ref/right-parens s ""))
                        :forward-pos 3
                        :command :block-ref})

      ;; Save it so it'll be parsed correctly in the future
      (property-handler/file-persist-block-id! (state/get-current-repo) (:block/uuid chosen))

      (when-let [input (gdom/getElement id)]
        (.focus input)))))

(defn block-non-exist-handler
  [input]
  (fn []
    (state/clear-editor-action!)
    (cursor/move-cursor-forward input 2)))

(defn- paste-block-cleanup
  [repo block page exclude-properties format content-update-fn keep-uuid?]
  (let [db-based? (config/db-based-graph? (state/get-current-repo))
        new-content
        (if content-update-fn
          (content-update-fn (:block/content block))
          (:block/content block))
        new-content
        (cond->> new-content
          (not keep-uuid?) (property-file/remove-property-when-file-based repo format "id")
          true             (property-file/remove-property-when-file-based repo format "custom_id"))]
    (merge (apply dissoc block (conj (when-not keep-uuid? [:block/_refs]) :block/pre-block? :block/meta))
           (cond->
            {:block/page {:db/id (:db/id page)}
             :block/format format
             ;; only file graphs exclude properties because db graphs don't put ids in properties
             :block/properties (if db-based?
                                 (:block/properties block)
                                 (apply dissoc (:block/properties block)
                                        (concat
                                         (when-not keep-uuid? [:id])
                                         [:custom_id :custom-id]
                                         exclude-properties)))
             :block/content new-content}
             (not db-based?)
             (assoc :block/properties-text-values (apply dissoc (:block/properties-text-values block)
                                                         (concat
                                                          (when-not keep-uuid? [:id])
                                                          exclude-properties)))))))

(defn- edit-last-block-after-inserted!
  [result]
  (util/schedule
   (fn []
     (when-let [last-block (last (:blocks result))]
       (clear-when-saved!)
       (let [last-block' (db/pull [:block/uuid (:block/uuid last-block)])]
         (edit-block! last-block' :max nil))))))

(defn- nested-blocks
  [blocks]
  (let [ids (set (map :db/id blocks))]
    (some? (some #(ids (:db/id (:block/parent %))) blocks))))

(defn paste-blocks
  "Given a vec of blocks, insert them into the target page.
   keep-uuid?: if true, keep the uuid provided in the block structure."
  [blocks {:keys [content-update-fn
                  exclude-properties
                  target-block
                  sibling?
                  keep-uuid?
                  revert-cut-txs
                  skip-empty-target?]
           :or {exclude-properties []}}]
  (let [editing-block (when-let [editing-block (state/get-edit-block)]
                        (some-> (db/pull [:block/uuid (:block/uuid editing-block)])
                                (assoc :block/content (state/get-edit-content))))
        has-unsaved-edits (and editing-block
                               (not= (:block/content (db/pull (:db/id editing-block)))
                                     (state/get-edit-content)))
        target-block (or target-block editing-block)
        block (db/entity (:db/id target-block))
        page (if (:block/name block) block
                 (when target-block (:block/page (db/entity (:db/id target-block)))))
        empty-target? (if (true? skip-empty-target?) false
                        (string/blank? (:block/content target-block)))
        paste-nested-blocks? (nested-blocks blocks)
        target-block-has-children? (db/has-children? (:block/uuid target-block))
        replace-empty-target? (and empty-target?
                                   (or (not target-block-has-children?)
                                       (and target-block-has-children? (= (count blocks) 1)))
                                   (block-has-no-ref? (:db/id target-block)))
        target-block' (if (and empty-target? target-block-has-children? paste-nested-blocks?)
                        (db/pull (:db/id (:block/left target-block)))
                        target-block)
        sibling? (cond
                   (and paste-nested-blocks? empty-target?)
                   (= (:block/parent target-block') (:block/parent target-block))

                   (some? sibling?)
                   sibling?

                   target-block-has-children?
                   false

                   :else
                   true)]

    (when has-unsaved-edits
      (ui-outliner-tx/transact!
       {:outliner-op :save-block}
       (outliner-save-block! editing-block)))

    (p/let [*insert-result (atom nil)
            _ (ui-outliner-tx/transact!
               {:outliner-op :insert-blocks
                :additional-tx revert-cut-txs}
               (when target-block'
                 (let [format (or (:block/format target-block') (state/get-preferred-format))
                       repo (state/get-current-repo)
                       blocks' (map (fn [block]
                                      (paste-block-cleanup repo block page exclude-properties format content-update-fn keep-uuid?))
                                    blocks)
                       result (outliner-core/insert-blocks! repo (db/get-db false) blocks' target-block' {:sibling? sibling?
                                                                                                          :outliner-op :paste
                                                                                                          :replace-empty-target? replace-empty-target?
                                                                                                          :keep-uuid? keep-uuid?})]
                   (reset! *insert-result result))))]
      (state/set-block-op-type! nil)
      (when-let [result @*insert-result] (edit-last-block-after-inserted! result)))))

(defn- block-tree->blocks
  "keep-uuid? - maintain the existing :uuid in tree vec"
  [repo tree-vec format keep-uuid? page-name]
  (->> (outliner-core/tree-vec-flatten tree-vec)
       (map (fn [block]
              (let [content (:content block)
                    props (into [] (:properties block))
                    content* (str (if (= :markdown format) "- " "* ")
                                  (property-file/insert-properties-when-file-based repo format content props))
                    ast (mldoc/->edn content* format)
                    blocks (->> (block/extract-blocks ast content* format {:page-name page-name})
                                (map wrap-parse-block))
                    fst-block (first blocks)
                    fst-block (if (and keep-uuid? (uuid? (:uuid block)))
                                (assoc fst-block :block/uuid (:uuid block))
                                fst-block)]
                (assert fst-block "fst-block shouldn't be nil")
                (assoc fst-block :block/level (:block/level block)))))))

(defn insert-block-tree
  "`tree-vec`: a vector of blocks.
   A block element: {:content :properties :children [block-1, block-2, ...]}"
  [tree-vec format {:keys [target-block keep-uuid?] :as opts}]
  (let [repo (state/get-current-repo)
        page-id (:db/id (:block/page target-block))
        page-name (some-> page-id (db/entity) :block/name)
        blocks (block-tree->blocks repo tree-vec format keep-uuid? page-name)
        blocks (gp-block/with-parent-and-left page-id blocks)
        block-refs (->> (mapcat :block/refs blocks)
                        (set)
                        (filter (fn [ref] (and (vector? ref) (= :block/uuid (first ref))))))]
    (when (seq block-refs)
      (db/transact! (map (fn [[_ id]] {:block/uuid id}) block-refs)))
    (paste-blocks blocks opts)))

(defn insert-block-tree-after-target
  "`tree-vec`: a vector of blocks.
   A block element: {:content :properties :children [block-1, block-2, ...]}"
  [target-block-id sibling? tree-vec format keep-uuid?]
  (insert-block-tree tree-vec format
    {:target-block       (db/pull target-block-id)
     :keep-uuid?         keep-uuid?
     :skip-empty-target? true
     :sibling?           sibling?}))

(defn insert-template!
  ([element-id db-id]
   (insert-template! element-id db-id {}))
  ([element-id db-id {:keys [target] :as opts}]
   (let [repo (state/get-current-repo)
         db? (config/db-based-graph? repo)]
     (when-not db?
       (when-let [db-id (if (integer? db-id)
                          db-id
                          (:db/id (db-model/get-template-by-name (name db-id))))]
         (let [journal? (:block/journal? target)
               target (or target (state/get-edit-block))
               block (db/entity db-id)
               format (:block/format block)
               block-uuid (:block/uuid block)
               template-including-parent? (not (false? (:template-including-parent (:block/properties block))))
               blocks (db/get-block-and-children repo block-uuid)
               root-block (db/pull db-id)
               blocks-exclude-root (remove (fn [b] (= (:db/id b) db-id)) blocks)
               sorted-blocks (tree/sort-blocks blocks-exclude-root root-block)
               sorted-blocks (cons
                              (-> (first sorted-blocks)
                                  (update :block/properties-text-values dissoc :template)
                                  (update :block/properties-order (fn [keys]
                                                                    (vec (remove #{:template} keys)))))
                              (rest sorted-blocks))
               blocks (if template-including-parent?
                        sorted-blocks
                        (drop 1 sorted-blocks))]
           (when element-id
             (insert-command! element-id "" format {:end-pattern commands/command-trigger}))
           (let [exclude-properties [:id :template :template-including-parent]
                 content-update-fn (fn [content]
                                     (->> content
                                          (property-file/remove-property-when-file-based repo format "template")
                                          (property-file/remove-property-when-file-based repo format "template-including-parent")
                                          template/resolve-dynamic-template!))
                 page (if (:block/name block) block
                          (when target (:block/page (db/entity (:db/id target)))))
                 blocks' (map (fn [block]
                                (paste-block-cleanup repo block page exclude-properties format content-update-fn false))
                              blocks)
                 sibling? (:sibling? opts)
                 sibling?' (cond
                             (some? sibling?)
                             sibling?

                             (db/has-children? (:block/uuid target))
                             false

                             :else
                             true)]
             (try
               (let [*result (atom nil)]
                 (p/do!
                  (ui-outliner-tx/transact!
                   {:outliner-op :insert-blocks
                    :created-from-journal-template? journal?}
                   (when-not (string/blank? (state/get-edit-content))
                     (save-current-block!))
                   (let [result (outliner-core/insert-blocks! repo (db/get-db false) blocks'
                                                              target
                                                              (assoc opts :sibling? sibling?'))]
                     (reset! *result result)))
                  (some-> @*result edit-last-block-after-inserted!)))

               (catch :default ^js/Error e
                 (notification/show!
                  [:p.content
                   (util/format "Template insert error: %s" (.-message e))]
                  :error))))))))))

(defn template-on-chosen-handler
  [element-id]
  (fn [[_template db-id] _click?]
    (insert-template! element-id db-id
                      {:replace-empty-target? true})))

(defn get-searching-property
  [input]
  (let [value (.-value input)
        pos (util/get-selection-start input)
        postfix (subs value pos)
        end-index (when-let [idx (string/index-of postfix gp-property/colons)]
                    (+ (max 0 (count (subs value 0 pos))) idx))
        start-index (or (when-let [p (string/last-index-of (subs value 0 pos) "\n")]
                          (inc p))
                        0)]
    {:end-index end-index
     :searching-property (when (and start-index end-index (>= end-index start-index))
                           (subs value start-index end-index))}))

(defn property-on-chosen-handler
  [element-id q]
  (fn [property]
    (when-let [input (gdom/getElement element-id)]
      (let [{:keys [end-index searching-property]} (get-searching-property input)]
        (cursor/move-cursor-to input (+ end-index 2))
        (commands/insert! element-id (str (or property q) gp-property/colons " ")
                          {:last-pattern (str searching-property gp-property/colons)})
        (state/clear-editor-action!)
        (js/setTimeout (fn []
                         (let [pos (let [input (gdom/getElement element-id)]
                                     (cursor/get-caret-pos input))]
                           (state/set-editor-action-data! {:property (or property q)
                                                           :pos pos})
                           (state/set-editor-action! :property-value-search)))
                       50)))))

(defn property-value-on-chosen-handler
  [element-id q]
  (fn [property-value]
    (commands/insert! element-id (str gp-property/colons " " (or property-value q))
                      {:last-pattern (str gp-property/colons " " q)})
    (state/clear-editor-action!)))

(defn outdent-on-enter
  [node]
  (let [original-block (block-handler/get-current-editing-original-block)
        parent-node (otree/-get-parent node (db/get-db false))
        target (or original-block (:data parent-node))
        pos (state/get-edit-pos)
        block (:data node)]
    (p/do!
     (ui-outliner-tx/transact!
      {:outliner-op :move-blocks
       :real-outliner-op :indent-outdent}
      (save-current-block!)
      (when target
        (outliner-core/move-blocks! (state/get-current-repo) (db/get-db false)
                                    (block-handler/get-top-level-blocks [block])
                                    target true)))
     (when original-block
       (util/schedule #(edit-block! block pos nil))))))

(defn- last-top-level-child?
  [{:keys [id]} current-node]
  (when id
    (when-let [entity (if-let [id' (parse-uuid (str id))]
                        (db/entity [:block/uuid id'])
                        (db/entity [:block/name (util/page-name-sanity-lc id)]))]
      (= (:block/uuid entity) (otree/-get-parent-id current-node (db/get-db false))))))

(defn insert
  ([insertion]
   (insert insertion false))
  ([insertion auto-complete-enabled?]
   (when (or auto-complete-enabled?
             (not (auto-complete?)))
     (let [^js input (state/get-input)
           selected-start (util/get-selection-start input)
           selected-end (util/get-selection-end input)
           value (.-value input)
           s1 (subs value 0 selected-start)
           s2 (subs value selected-end)]
       (state/set-edit-content! (state/get-edit-input-id)
                                (str s1 insertion))
       ;; HACK: save scroll-pos of current pos, then add trailing content
       ;; This logic is also in commands/simple-insert!
       (let [scroll-container (util/nearest-scrollable-container input)
             scroll-pos (.-scrollTop scroll-container)]
         (state/set-edit-content! (state/get-edit-input-id)
                                  (str s1 insertion s2))
         (cursor/move-cursor-to input (+ selected-start (count insertion)))
         (set! (.-scrollTop scroll-container) scroll-pos))))))

(defn- keydown-new-line
  "Insert newline to current cursor position"
  []
  (insert "\n"))

(declare delete-and-update)

(defn- dwim-in-properties
  [state]
  (when-not (auto-complete?)
    (let [{:keys [block]} (get-state)]
      (when block
        (let [input (state/get-input)
              content (gobj/get input "value")
              format (:block/format (:block (get-state)))
              property-key (:raw-content (thingatpt/property-key-at-point input))
              org? (= format :org)
              move-to-pos (if org? 2 3)]
          (if org?
            (cond
              (and property-key (not= property-key ""))
              (case property-key
                ;; When cursor in "PROPERTIES", add :|: in a new line and move cursor to |
                "PROPERTIES"
                (do (cursor/move-cursor-to-line-end input)
                    (insert "\n:: ")
                    (cursor/move-cursor-backward input move-to-pos))
                ;; When cursor in "END", new block (respect the previous enter behavior)
                "END"
                (do
                  (cursor/move-cursor-to-end input)
                  (save-current-block!)
                  (insert-new-block! state))
                ;; cursor in other positions of :ke|y: or ke|y::, move to line end for inserting value.
                (if (property-file/property-key-exist?-when-file-based format content property-key)
                  (notification/show!
                   [:p.content
                    (util/format "Property key \"%s\" already exists!" property-key)]
                   :error)
                  (cursor/move-cursor-to-line-end input)))

              ;; when cursor in empty property key
              (and property-key (= property-key ""))
              (do (delete-and-update
                   input
                   (cursor/line-beginning-pos input)
                   (inc (cursor/line-end-pos input)))
                  (property-file/goto-properties-end-when-file-based format input)
                  (cursor/move-cursor-to-line-end input))
              :else
              ;;When cursor in other place of PROPERTIES drawer, add :|: in a new line and move cursor to |
              (do
                (insert "\n:: ")
                (cursor/move-cursor-backward input move-to-pos)))
            (insert "\n")))))))

(defn toggle-list-checkbox
  [{:block/keys [content] :as block} old-item-content new-item-content]
  (let [new-content (string/replace-first content old-item-content new-item-content)]
    (save-block-if-changed! block new-content)))

(defn- dwim-in-list
  []
  (when-not (auto-complete?)
    (let [{:keys [block]} (get-state)]
      (when block
        (let [input (state/get-input)]
          (when-let [item (thingatpt/list-item-at-point input)]
            (let [{:keys [full-content indent bullet checkbox ordered _]} item
                  next-bullet (if ordered (str (inc bullet) ".") bullet)
                  checkbox (when checkbox "[ ] ")]
              (if (and
                   (= (count full-content)
                      (+ (if ordered (+ (count (str bullet)) 2) 2) (when checkbox (count checkbox))))
                   (string/includes? (.-value input) "\n"))
                (delete-and-update input (cursor/line-beginning-pos input) (cursor/line-end-pos input))
                (let [start-pos (util/get-selection-start input)
                      value (.-value input)
                      before (subs value 0 start-pos)
                      after (subs value start-pos)
                      cursor-in-item-content? (and (re-find #"^(\d+){1}\." (last (string/split-lines before)))
                                                   (not (string/blank? (first (string/split-lines after)))))]
                  (when-not cursor-in-item-content?
                    (cursor/move-cursor-to-line-end input)
                    (insert (str "\n" indent next-bullet " " checkbox)))
                  (when ordered
                    (let [value (.-value input)
                          start-pos (util/get-selection-start input)
                          after-lists-str (string/trim (subs value start-pos))
                          after-lists-str (if cursor-in-item-content?
                                            (str indent next-bullet " " after-lists-str)
                                            after-lists-str)
                          lines (string/split-lines after-lists-str)
                          after-lists-str' (list/re-order-items lines (if cursor-in-item-content? bullet (inc bullet)))
                          value' (str (subs value 0 start-pos) "\n" after-lists-str')
                          cursor' (if cursor-in-item-content?
                                    (inc (count (str (subs value 0 start-pos) indent next-bullet " ")))
                                    (+ (:end item) (count next-bullet) 2))]
                      (state/set-edit-content! (state/get-edit-input-id) value')
                      (cursor/move-cursor-to input cursor'))))))))))))

(defn toggle-page-reference-embed
  [parent-id]
  (let [{:keys [block]} (get-state)]
    (when block
      (let [input (state/get-input)
            new-pos (cursor/get-caret-pos input)
            page-ref-fn (fn [bounds backward-pos]
                          (commands/simple-insert!
                           parent-id bounds
                           {:backward-pos backward-pos
                            :check-fn (fn [_ _ _]
                                        (state/set-editor-action-data! {:pos new-pos})
                                        (commands/handle-step [:editor/search-page]))}))]
        (state/clear-editor-action!)
        (let [selection (get-selection-and-format)
              {:keys [selection-start selection-end selection]} selection]
          (if selection
            (do (delete-and-update input selection-start selection-end)
                (insert (page-ref/->page-ref selection)))
            (if-let [embed-ref (thingatpt/embed-macro-at-point input)]
              (let [{:keys [raw-content start end]} embed-ref]
                (delete-and-update input start end)
                (if (= 5 (count raw-content))
                  (page-ref-fn page-ref/left-and-right-brackets 2)
                  (insert raw-content)))
              (if-let [page-ref (thingatpt/page-ref-at-point input)]
                (let [{:keys [start end full-content raw-content]} page-ref]
                  (delete-and-update input start end)
                  (if (= raw-content "")
                    (page-ref-fn "{{embed [[]]}}" 4)
                    (insert (util/format "{{embed %s}}" full-content))))
                (page-ref-fn page-ref/left-and-right-brackets 2)))))))))

(defn toggle-block-reference-embed
  [parent-id]
  (let [{:keys [block]} (get-state)]
    (when block
      (let [input (state/get-input)
            new-pos (cursor/get-caret-pos input)
            block-ref-fn (fn [bounds backward-pos]
                           (commands/simple-insert!
                            parent-id bounds
                            {:backward-pos backward-pos
                             :check-fn     (fn [_ _ _]
                                             (state/set-editor-action-data! {:pos new-pos})
                                             (commands/handle-step [:editor/search-block]))}))]
        (state/clear-editor-action!)
        (if-let [embed-ref (thingatpt/embed-macro-at-point input)]
          (let [{:keys [raw-content start end]} embed-ref]
            (delete-and-update input start end)
            (if (= 5 (count raw-content))
              (block-ref-fn block-ref/left-and-right-parens 2)
              (insert raw-content)))
          (if-let [page-ref (thingatpt/block-ref-at-point input)]
            (let [{:keys [start end full-content raw-content]} page-ref]
              (delete-and-update input start end)
              (if (= raw-content "")
                (block-ref-fn "{{embed (())}}" 4)
                (insert (util/format "{{embed %s}}" full-content))))
            (block-ref-fn block-ref/left-and-right-parens 2)))))))

(defn- keydown-new-block
  [state]
  (when-not (auto-complete?)
    (let [{:keys [block config]} (get-state)]
      (when block
        (let [input (state/get-input)
              config (assoc config :keydown-new-block true)
              content (gobj/get input "value")
              pos (cursor/pos input)
              current-node (outliner-core/block (db/get-db) block)
              has-right? (-> (otree/-get-right current-node (db/get-db false))
                             (tree/satisfied-inode?))
              db-based? (config/db-based-graph? (state/get-current-repo))
              thing-at-point ;intern is not supported in cljs, need a more elegant solution
              (or (when (thingatpt/get-setting :admonition&src?)
                    (thingatpt/admonition&src-at-point input))
                  (when (thingatpt/get-setting :markup?)
                    (thingatpt/markup-at-point input))
                  (when (thingatpt/get-setting :block-ref?)
                    (thingatpt/block-ref-at-point input))
                  (when (thingatpt/get-setting :page-ref?)
                    (thingatpt/page-ref-at-point input))
                  (when (and (not db-based?) (thingatpt/get-setting :properties?))
                    (thingatpt/properties-at-point input))
                  (when (thingatpt/get-setting :list?)
                    (and (not (cursor/beginning-of-line? input))
                         (thingatpt/list-item-at-point input))))]
          (cond
            thing-at-point
            (case (:type thing-at-point)
              "markup" (let [right-bound (:bounds thing-at-point)]
                         (cursor/move-cursor-to
                          input
                          (+ (string/index-of content right-bound pos)
                             (count right-bound))))
              "admonition-block" (keydown-new-line)
              "source-block" (do
                               (keydown-new-line)
                               (case (:action thing-at-point)
                                 :into-code-editor
                                 (state/into-code-editor-mode!)
                                 nil))
              "block-ref" (open-block-in-sidebar! (:link thing-at-point))
              "page-ref" (when-not (string/blank? (:link thing-at-point))
                           (let [page (:link thing-at-point)
                                 page-name (db-model/get-redirect-page-name page)]
                             (insert-first-page-block-if-not-exists! page-name)))
              "list-item" (dwim-in-list)
              "properties-drawer" (dwim-in-properties state))

            (and (string/blank? content)
                 (own-order-number-list? block)
                 (not (some-> (db-model/get-block-parent (:block/uuid block))
                              (own-order-number-list?))))
            (remove-block-own-order-list-type! block)

            (and
             (string/blank? content)
             (not has-right?)
             (not (last-top-level-child? config current-node)))
            (outdent-on-enter current-node)

            :else
            (let [main-container (gdom/getElement "main-content-container")
                  ;; Lazy blocks will not be rendered by default if it's below the screen
                  input-top (some-> (state/get-input)
                                    (.getBoundingClientRect)
                                    (gobj/get "top"))
                  bottom-reached? (when input-top
                                    (< (- js/window.innerHeight input-top) 100))]
              (when (and bottom-reached? main-container)
                (util/scroll-to main-container (+ (.-scrollTop main-container)
                                                  200)
                                false))
              (profile
               "Insert block"
               (ui-outliner-tx/transact!
                {:outliner-op :insert-blocks}
                (insert-new-block! state))))))))))

(defn- inside-of-single-block
  "When we are in a single block wrapper, we should always insert a new line instead of new block"
  [el]
  (some? (dom/closest el ".single-block")))

(defn keydown-new-block-handler [state e]
  (if (or (state/doc-mode-enter-for-new-line?) (inside-of-single-block (rum/dom-node state)))
    (keydown-new-line)
    (do
      (.preventDefault e)
      (keydown-new-block state))))

(defn keydown-new-line-handler [state e]
  (if (and (state/doc-mode-enter-for-new-line?) (not (inside-of-single-block (rum/dom-node state))))
    (keydown-new-block state)
    (do
      (.preventDefault e)
      (keydown-new-line))))

(defn- select-first-last
  "Select first or last block in viewpoint"
  [direction]
  (let [f (case direction :up last :down first)
        block (->> (util/get-blocks-noncollapse)
                   (f))]
    (when block
      (util/scroll-to-block block)
      (state/exit-editing-and-set-selected-blocks! [block]))))

(defn- select-up-down [direction]
  (let [selected-blocks (state/get-selection-blocks)
        selected (case direction
                   :up (first selected-blocks)
                   :down (last selected-blocks))
        f (case direction
            :up util/get-prev-block-non-collapsed
            :down util/get-next-block-non-collapsed)
        sibling-block (f selected)]
    (when (and sibling-block (dom/attr sibling-block "blockid"))
      (util/scroll-to-block sibling-block)
      (state/exit-editing-and-set-selected-blocks! [sibling-block]))))

(defn- move-cross-boundary-up-down
  [direction move-opts]
  (let [input (state/get-input)
        line-pos (util/get-line-pos (.-value input) (util/get-selection-start input))
        repo (state/get-current-repo)
        f (case direction
            :up util/get-prev-block-non-collapsed
            :down util/get-next-block-non-collapsed)
        sibling-block (f (gdom/getElement (state/get-editing-block-dom-id)))
        {:block/keys [uuid content format]} (state/get-edit-block)]
    (if sibling-block
      (when-let [sibling-block-id (dom/attr sibling-block "blockid")]
        (let [value (state/get-edit-content)]
          (when (not= (clean-content! repo format content)
                      (string/trim value))
            (save-block! repo uuid value)))

        (let [new-uuid (cljs.core/uuid sibling-block-id)
              block (db/pull repo '[*] [:block/uuid new-uuid])]
          (edit-block! block
                       (or (:pos move-opts)
                           [direction line-pos])
                       (state/get-edit-block-node)
                       {:direction direction})))
      (case direction
        :up (cursor/move-cursor-to input 0)
        :down (cursor/move-cursor-to-end input)))))

(defn keydown-up-down-handler
  [direction {:keys [_pos] :as move-opts}]
  (let [input (state/get-input)
        selected-start (util/get-selection-start input)
        selected-end (util/get-selection-end input)
        up? (= direction :up)
        down? (= direction :down)]
    (cond
      (not= selected-start selected-end)
      (if up?
        (cursor/move-cursor-to input selected-start)
        (cursor/move-cursor-to input selected-end))

      (or (and up? (cursor/textarea-cursor-first-row? input))
          (and down? (cursor/textarea-cursor-last-row? input)))
      (move-cross-boundary-up-down direction move-opts)

      :else
      (if up?
        (cursor/move-cursor-up input)
        (cursor/move-cursor-down input)))))

(defn- move-to-block-when-cross-boundary
  [direction]
  (let [up? (= :left direction)
        pos (if up? :max 0)
        {:block/keys [format uuid] :as block} (state/get-edit-block)
        repo (state/get-current-repo)
        editing-block (gdom/getElement (state/get-editing-block-dom-id))
        f (if up? util/get-prev-block-non-collapsed util/get-next-block-non-collapsed)
        sibling-block (f editing-block)
        same-container? (when (and editing-block sibling-block)
                          (->> [editing-block sibling-block]
                               (map (fn [^js b] (.closest b ".blocks-container")))
                               (apply =)))]
    (when (and sibling-block same-container?)
      (when-let [sibling-block-id (dom/attr sibling-block "blockid")]
        (let [content (:block/content block)
              value (state/get-edit-content)]
          (when (and value (not= (clean-content! repo format content) (string/trim value)))
            (save-block! repo uuid value)))
        (let [block (db/pull repo '[*] [:block/uuid (cljs.core/uuid sibling-block-id)])]
          (edit-block! block pos (state/get-edit-block-node)))))))

(defn keydown-arrow-handler
  [direction]
  (let [input (state/get-input)
        element js/document.activeElement
        selected-start (util/get-selection-start input)
        selected-end (util/get-selection-end input)
        left? (= direction :left)
        right? (= direction :right)]
    (when (= input element)
      (cond
        (not= selected-start selected-end)
        (if left?
          (cursor/move-cursor-to input selected-start)
          (cursor/move-cursor-to input selected-end))

        (or (and left? (cursor/start? input))
            (and right? (cursor/end? input)))
        (move-to-block-when-cross-boundary direction)

        :else
        (if left?
          (cursor/move-cursor-backward input)
          (cursor/move-cursor-forward input))))))

(defn- delete-and-update [^js input start end]
  (util/safe-set-range-text! input "" start end)
  (state/set-edit-content! (state/get-edit-input-id) (.-value input)))

(defn- delete-concat [current-block]
  (let [repo (state/get-current-repo)
        ^js input (state/get-input)
        current-pos (cursor/pos input)
        value (gobj/get input "value")
        collapsed? (util/collapsed? current-block)
        next-block (when-let [e (db-model/get-next (db/get-db repo) (:db/id current-block))]
                     (db/pull (:db/id e)))
        next-block-right (when next-block (outliner-core/get-right-sibling (db/get-db) (:db/id next-block)))
        db-based? (config/db-based-graph? repo)]
    (cond
      (nil? next-block)
      nil

      ;; TODO: merge children from both the current block and the next block
      (and collapsed? next-block (db/has-children? (:block/uuid next-block)))
      nil

      :else
      (let [edit-block (state/get-edit-block)
            next-block-has-refs? (some? (:block/_refs (db/entity (:db/id next-block))))
            new-content (if next-block-has-refs?
                          (str value ""
                               (->> (:block/content next-block)
                                    (property-file/remove-properties-when-file-based repo (:block/format next-block))
                                    (drawer/remove-logbook)))
                          (str value "" (:block/content next-block)))
            repo (state/get-current-repo)
            delete-block (if next-block-has-refs? edit-block next-block)
            keep-block (if next-block-has-refs? next-block edit-block)]
        (p/do!
         (ui-outliner-tx/transact!
          {:outliner-op :delete-blocks}
          (delete-block-aux! delete-block false)
          (save-block! repo keep-block new-content {})
          (when next-block-has-refs?
            (outliner-save-block! {:db/id (:db/id keep-block)
                                   :block/left (:db/id (:block/left delete-block))
                                   :block/parent (:db/id (:block/parent delete-block))})
            (when (and next-block-right (not= (:db/id (:block/parent next-block))
                                              (:db/id (:block/parent edit-block))))
              (outliner-save-block! {:db/id (:db/id next-block-right)
                                     :block/left (:db/id (:block/left next-block))})))
          (when db-based?
            (let [new-properties (merge
                                  (:block/properties (db/entity (:db/id edit-block)))
                                  (:block/properties (db/entity (:db/id next-block))))]
              (when-not (= new-properties (:block/properties keep-block))
                (outliner-save-block! {:db/id (:db/id keep-block)
                                       :block/properties new-properties})))))
         (let [block (if next-block-has-refs? next-block edit-block)]
           (edit-block! block current-pos nil)))))))

(defn keydown-delete-handler
  [_e]
  (let [^js input (state/get-input)
        current-pos (cursor/pos input)
        value (gobj/get input "value")
        end? (= current-pos (count value))
        current-block (state/get-edit-block)
        selected-start (util/get-selection-start input)
        selected-end (util/get-selection-end input)]
    (when current-block
      (cond
        (not= selected-start selected-end)
        (delete-and-update input selected-start selected-end)

        (and end? current-block)
        (let [editor-state (get-state)
              custom-query? (get-in editor-state [:config :custom-query?])]
          (when-not custom-query?
            (delete-concat current-block)))

        :else
        (delete-and-update
         input current-pos (util/safe-inc-current-pos-from-start (.-value input) current-pos))))))

(defn keydown-backspace-handler
  [cut? e]
  (let [^js input (state/get-input)
        id (state/get-edit-input-id)
        current-pos (cursor/pos input)
        value (gobj/get input "value")
        deleted (and (> current-pos 0)
                     (util/nth-safe value (dec current-pos)))
        selected-start (util/get-selection-start input)
        selected-end (util/get-selection-end input)
        block (state/get-edit-block)
        repo (state/get-current-repo)
        top-block? (= (:block/left block) (:block/page block))
        single-block? (inside-of-single-block (.-target e))
        root-block? (= (:block.temp/container block) (str (:block/uuid block)))]
    (block-handler/mark-last-input-time! repo)
    (cond
      (not= selected-start selected-end)
      (do
        (util/stop e)
        (when cut?
          (js/document.execCommand "copy"))
        (delete-and-update input selected-start selected-end))

      (zero? current-pos)
      (let [editor-state (get-state)
            custom-query? (get-in editor-state [:config :custom-query?])]
        (util/stop e)
        (when (and (not (and top-block? (not (string/blank? value))))
                   (not root-block?)
                   (not single-block?)
                   (not custom-query?))
          (if (own-order-number-list? block)
            (p/do!
             (save-current-block!)
             (remove-block-own-order-list-type! block))
            (delete-block! repo false))))

      (and (> current-pos 1)
           (= (util/nth-safe value (dec current-pos)) commands/command-trigger))
      (do
        (util/stop e)
        (commands/restore-state)
        (delete-and-update input (dec current-pos) current-pos))

      (and (> current-pos 1)
           (= (util/nth-safe value (dec current-pos)) commands/angle-bracket))
      (do
        (util/stop e)
        (commands/restore-state)
        (delete-and-update input (dec current-pos) current-pos))

      ;; pair
      (and
       deleted
       (contains?
        (set (keys delete-map))
        deleted)
       (>= (count value) (inc current-pos))
       (= (util/nth-safe value current-pos)
          (get delete-map deleted)))

      (do
        (util/stop e)
        (commands/delete-pair! id)
        (cond
          (and (= deleted "[") (state/get-editor-show-page-search?))
          (state/clear-editor-action!)

          (and (= deleted "(") (state/get-editor-show-block-search?))
          (state/clear-editor-action!)

          :else
          nil))

      ;; deleting hashtag
      (and (= deleted "#") (state/get-editor-show-page-search-hashtag?))
      (do
        (state/clear-editor-action!)
        (delete-and-update input (dec current-pos) current-pos))

      ;; just delete
      :else
      (when-not (mobile-util/native-ios?)
        (util/stop e)
        (delete-and-update
         input (util/safe-dec-current-pos-from-end (.-value input) current-pos) current-pos)))))

(defn indent-outdent
  [indent?]
  (let [editor (state/get-input)
        pos (some-> editor cursor/pos)
        {:keys [block]} (get-state)]
    (p/do!
     (when block
       (state/set-editor-last-pos! pos)
       (ui-outliner-tx/transact!
        {:outliner-op :move-blocks
         :real-outliner-op :indent-outdent}
        (save-current-block!)
        (outliner-core/indent-outdent-blocks! (state/get-current-repo)
                                              (db/get-db false)
                                              (block-handler/get-top-level-blocks [block])
                                              indent?
                                              {:get-first-block-original block-handler/get-first-block-original
                                               :logical-outdenting? (state/logical-outdenting?)}))))))

(defn keydown-tab-handler
  [direction]
  (fn [e]
    (cond
      (state/editing?)
      (when-not (state/get-editor-action)
        (util/stop e)
        (indent-outdent (not (= :left direction))))

      (state/selection?)
      (do
        (util/stop e)
        (on-tab direction)))
    nil))

(defn ^:large-vars/cleanup-todo keydown-not-matched-handler
  "NOTE: Keydown cannot be used on Android platform"
  [format]
  (fn [e _key-code]
    (let [input-id (state/get-edit-input-id)
          input (state/get-input)
          key (gobj/get e "key")
          value (gobj/get input "value")
          ctrlKey (gobj/get e "ctrlKey")
          metaKey (gobj/get e "metaKey")
          pos (cursor/pos input)
          hashtag? (or (surround-by? input "#" " ")
                       (surround-by? input "#" :end)
                       (= key "#"))]
      (when (and (not @(:editor/start-pos @state/state))
                 (not (and key (string/starts-with? key "Arrow"))))
        (state/set-state! :editor/start-pos pos))

      (cond
        (and (contains? #{"ArrowLeft" "ArrowRight"} key)
             (contains? #{:property-search :property-value-search} (state/get-editor-action)))
        (state/clear-editor-action!)

        (and (util/goog-event-is-composing? e true) ;; #3218
             (not hashtag?) ;; #3283 @Rime
             (not (state/get-editor-show-page-search-hashtag?))) ;; #3283 @MacOS pinyin
        nil

        (or ctrlKey metaKey)
        nil

        ;; FIXME: On mobile, a backspace click to call keydown-backspace-handler
        ;; does not work if cursor is at the beginning of a block, hence the block
        ;; can't be deleted. Need to figure out why and find a better solution.
        (and (mobile-util/native-platform?)
             (= key "Backspace")
             (zero? pos)
             (string/blank? (.toString (js/window.getSelection))))
        (keydown-backspace-handler false e)

        (and (= key "#")
             (and (> pos 0)
                  (= "#" (util/nth-safe value (dec pos)))))
        (state/clear-editor-action!)

        (and (contains? (set/difference (set (keys reversed-autopair-map))
                                        #{"`"})
                        key)
             (= (get-current-input-char input) key))
        (do
          (util/stop e)
          (cursor/move-cursor-forward input))

        (and (autopair-when-selected key) (string/blank? (util/get-selected-text)))
        nil

        (some? @(:editor/action @state/state))
        nil

        (and (not (string/blank? (util/get-selected-text)))
             (contains? keycode/left-square-brackets-keys key))
        (do
          (autopair input-id "[" format nil)
          (util/stop e))

        (and (not (string/blank? (util/get-selected-text)))
             (contains? keycode/left-paren-keys key))
        (do (util/stop e)
            (autopair input-id "(" format nil))

        ;; If you type `xyz`, the last backtick should close the first and not add another autopair
        ;; If you type several backticks in a row, each one should autopair to accommodate multiline code (```)
        (-> (keys autopair-map)
            set
            (disj "(")
            (contains? key)
            (or (autopair-left-paren? input key)))
        (let [curr (get-current-input-char input)
              prev (util/nth-safe value (dec pos))]
          (util/stop e)
          (if (and (= key "`") (= "`" curr) (not= "`" prev))
            (cursor/move-cursor-forward input)
            (autopair input-id key format nil)))

        (let [sym "$"]
          (and (= key sym)
               (>= (count value) 1)
               (> pos 0)
               (= (nth value (dec pos)) sym)
               (if (> (count value) pos)
                 (not= (nth value pos) sym)
                 true)))
        (commands/simple-insert! input-id "$$" {:backward-pos 2})

        (let [sym "^"]
          (and (= key sym)
               (>= (count value) 1)
               (> pos 0)
               (= (nth value (dec pos)) sym)
               (if (> (count value) pos)
                 (not= (nth value pos) sym)
                 true)))
        (commands/simple-insert! input-id "^^" {:backward-pos 2})

        :else
        nil))))

(defn- input-page-ref?
  [k current-pos blank-selected? last-key-code]
  (and blank-selected?
       (contains? keycode/left-square-brackets-keys k)
       (= (:key last-key-code) k)
       (> current-pos 0)))

(defn- default-case-for-keyup-handler
  [input current-pos k code is-processed? c]
  (let [last-key-code (state/get-last-key-code)
        blank-selected? (string/blank? (util/get-selected-text))
        non-enter-processed? (and is-processed? ;; #3251
                                  (not= code keycode/enter-code))  ;; #3459
        editor-action (state/get-editor-action)]
    (if (and (= editor-action :page-search-hashtag)
             (input-page-ref? k current-pos blank-selected? last-key-code))
      (do
        (commands/handle-step [:editor/input page-ref/right-brackets {:last-pattern :skip-check
                                                                      :backward-pos 2}])
        (commands/handle-step [:editor/search-page])
        (state/set-editor-action-data! {:pos (cursor/get-caret-pos input)}))
      (when (and (not editor-action) (not non-enter-processed?))
        (cond
         ;; When you type text inside square brackets
          (and (not (contains? #{"ArrowDown" "ArrowLeft" "ArrowRight" "ArrowUp" "Escape"} k))
               (wrapped-by? input page-ref/left-brackets page-ref/right-brackets))
          (let [orig-pos (cursor/get-caret-pos input)
                value (gobj/get input "value")
                square-pos (string/last-index-of (subs value 0 (:pos orig-pos)) page-ref/left-brackets)
                pos (+ square-pos 2)
                _ (state/set-editor-last-pos! pos)
                pos (assoc orig-pos :pos pos)
                command-step (if (= \# (util/nth-safe value (dec square-pos)))
                               :editor/search-page-hashtag
                               :editor/search-page)]
            (commands/handle-step [command-step])
            (state/set-editor-action-data! {:pos pos}))

         ;; Handle non-ascii square brackets
          (and (input-page-ref? k current-pos blank-selected? last-key-code)
               (not (wrapped-by? input page-ref/left-brackets page-ref/right-brackets)))
          (do
            (commands/handle-step [:editor/input page-ref/left-and-right-brackets {:backward-truncate-number 2
                                                                                   :backward-pos 2}])
            (commands/handle-step [:editor/search-page])
            (state/set-editor-action-data! {:pos (cursor/get-caret-pos input)}))

         ;; Handle non-ascii parentheses
          (and blank-selected?
               (contains? keycode/left-paren-keys k)
               (= (:key last-key-code) k)
               (> current-pos 0)
               (not (wrapped-by? input block-ref/left-parens block-ref/right-parens)))
          (do
            (commands/handle-step [:editor/input block-ref/left-and-right-parens {:backward-truncate-number 2
                                                                                  :backward-pos 2}])
            (commands/handle-step [:editor/search-block :reference])
            (state/set-editor-action-data! {:pos (cursor/get-caret-pos input)}))

         ;; Handle non-ascii angle brackets
          (and (= "〈" c)
               (= "《" (util/nth-safe (gobj/get input "value") (dec (dec current-pos))))
               (> current-pos 0))
          (do
            (commands/handle-step [:editor/input commands/angle-bracket {:last-pattern "《〈"
                                                                         :backward-pos 0}])
            (state/set-editor-action-data! {:pos (cursor/get-caret-pos input)})
            (state/set-editor-show-block-commands!))

          :else
          nil)))))

(defn keyup-handler
  [_state input input-id]
  (fn [e key-code]
    (when-not (util/goog-event-is-composing? e)
      (let [current-pos (cursor/pos input)
            value (gobj/get input "value")
            c (util/nth-safe value (dec current-pos))
            [key-code k code is-processed?]
            (if (and c
                     (mobile-util/native-android?)
                     (or (= key-code 229)
                         (= key-code 0)))
              [(.charCodeAt value (dec current-pos))
               c
               (cond
                 (= c " ")
                 "Space"

                 (parse-long c)
                 (str "Digit" c)

                 :else
                 (str "Key" (string/upper-case c)))
               false]
              [key-code
               (gobj/get e "key")
               (if (mobile-util/native-android?)
                 (gobj/get e "key")
                 (gobj/getValueByKeys e "event_" "code"))
                ;; #3440
               (util/goog-event-is-composing? e true)])]
        (cond
          ;; When you type something after /
          (and (= :commands (state/get-editor-action)) (not= k commands/command-trigger))
          (if (= commands/command-trigger (second (re-find #"(\S+)\s+$" value)))
            (state/clear-editor-action!)
            (let [matched-commands (get-matched-commands input)]
              (if (seq matched-commands)
                (reset! commands/*matched-commands matched-commands)
                (state/clear-editor-action!))))

          ;; When you type search text after < (and when you release shift after typing <)
          (and (= :block-commands (state/get-editor-action)) (not= key-code 188)) ; not <
          (let [matched-block-commands (get-matched-block-commands input)
                format (:format (get-state))]
            (if (seq matched-block-commands)
              (cond
                (= key-code 9)          ;tab
                (do
                  (util/stop e)
                  (insert-command! input-id
                                   (last (first matched-block-commands))
                                   format
                                   {:last-pattern commands/angle-bracket
                                    :command :block-commands}))

                :else
                (reset! commands/*matched-block-commands matched-block-commands))
              (state/clear-editor-action!)))

          ;; When you type two spaces after a command character (may always just be handled by the above instead?)
          (and (contains? #{:block-commands} (state/get-editor-action))
               (= c (util/nth-safe value (dec (dec current-pos))) " "))
          (state/clear-editor-action!)

          :else
          (default-case-for-keyup-handler input current-pos k code is-processed? c))

        (close-autocomplete-if-outside input)

        (when-not (or (= k "Shift") is-processed?)
          (state/set-last-key-code! {:key-code key-code
                                     :code code
                                     :key k
                                     :shift? (.-shiftKey e)}))))))

(defn editor-on-click!
  [id]
  (fn [_e]
    (let [input (gdom/getElement id)]
      (util/scroll-editor-cursor input)
      (close-autocomplete-if-outside input))))

(defn editor-on-change!
  [block id search-timeout]
  (fn [e]
    (if (= :block-search (state/sub :editor/action))
      (let [timeout 300]
        (when @search-timeout
          (js/clearTimeout @search-timeout))
        (reset! search-timeout
                (js/setTimeout
                 #(edit-box-on-change! e block id)
                 timeout)))
      (let [input (gdom/getElement id)]
        (edit-box-on-change! e block id)
        (util/scroll-editor-cursor input)))))

(defn- cut-blocks-and-clear-selections!
  [copy?]
  (when-not (get-in @state/state [:ui/find-in-page :active?])
    (cut-selection-blocks copy?)
    (clear-selection!)))

(defn shortcut-copy-selection
  [_e]
  (copy-selection-blocks true))

(defn shortcut-cut-selection
  [e]
  (util/stop e)
  (cut-blocks-and-clear-selections! true))

(defn shortcut-delete-selection
  [e]
  (util/stop e)
  (cut-blocks-and-clear-selections! false))

(defn- copy-current-block-ref
  [format]
  (when-let [current-block (state/get-edit-block)]
    (when-let [block-id (:block/uuid current-block)]
      (if (= format "embed")
        (copy-block-ref! block-id #(str "{{embed ((" % "))}}"))
        (copy-block-ref! block-id block-ref/->block-ref)))))

(defn copy-current-block-embed []
  (copy-current-block-ref "embed"))

(defn shortcut-copy
  "shortcut copy action:
  * when in selection mode, copy selected blocks
  * when in edit mode but no text selected, copy current block ref
  * when in edit mode with text selected, copy selected text as normal
  * when text is selected on a PDF, copy the highlighted text"
  [e]
  (when-not (auto-complete?)
    (cond
      (state/selection?)
      (shortcut-copy-selection e)

      (state/editing?)
      (let [input (state/get-input)
            selected-start (util/get-selection-start input)
            selected-end (util/get-selection-end input)]
        (save-current-block!)
        (when (= selected-start selected-end)
          (copy-current-block-ref "ref")))

      (and (state/get-current-pdf)
           (.closest (.. js/window getSelection -baseNode -parentElement)  ".pdfViewer"))
      (util/copy-to-clipboard!
       (pdf-utils/fix-selection-text-breakline (.. js/window getSelection toString))
       nil))))

(defn shortcut-copy-text
  "shortcut copy action:
  * when in selection mode, copy selected blocks
  * when in edit mode with text selected, copy selected text as normal"
  [_e]
  (when-not (auto-complete?)
    (cond
      (state/selection?)
      (copy-selection-blocks false)

      :else
      (js/document.execCommand "copy"))))

(defn whiteboard?
  []
  (and (state/whiteboard-route?)
       (.closest (.-activeElement js/document) ".logseq-tldraw")))

(defn shortcut-cut
  "shortcut cut action:
  * when in selection mode, cut selected blocks
  * when in edit mode with text selected, cut selected text
  * otherwise nothing need to be handled."
  [e]
  (cond
    (state/selection?)
    (shortcut-cut-selection e)

    (and (state/editing?) (util/input-text-selected?
                           (gdom/getElement (state/get-edit-input-id))))
    (keydown-backspace-handler true e)

    (whiteboard?)
    (.cut (state/active-tldraw-app))

    :else
    nil))

(defn delete-selection
  [e]
  (cond
    (state/selection?)
    (shortcut-delete-selection e)

    (and (whiteboard?) (not (state/editing?)))
    (.deleteShapes (.-api ^js (state/active-tldraw-app)))

    :else
    nil))

(defn editor-delete
  [_state e]
  (when (state/editing?)
    (util/stop e)
    (keydown-delete-handler e)))

(defn editor-backspace
  [_state e]
  (when (state/editing?)
    (keydown-backspace-handler false e)))

(defn- slide-focused?
  []
  (some-> (first (dom/by-class "reveal"))
          (dom/has-class? "focused")))

(defn shortcut-up-down [direction]
  (fn [e]
    (when (and (not (auto-complete?))
               (not (slide-focused?))
               (not (state/get-timestamp-block)))
      (util/stop e)
      (cond
        (state/editing?)
        (keydown-up-down-handler direction {})

        (state/selection?)
        (select-up-down direction)

        ;; if there is an edit-input-id set, we are probably still on editing mode, that is not fully initialized
        (not (state/get-edit-input-id))
        (select-first-last direction)))
    nil))

(defn shortcut-select-up-down [direction]
  (fn [e]
    (util/stop e)
    (if (state/editing?)
      (let [input (state/get-input)
            selected-start (util/get-selection-start input)
            selected-end (util/get-selection-end input)
            [anchor cursor] (case (util/get-selection-direction input)
                              "backward" [selected-end selected-start]
                              [selected-start selected-end])
            cursor-rect (cursor/get-caret-pos input cursor)]
        (if
          ;; if the move is to cross block boundary, select the whole block
         (or (and (= direction :up) (cursor/textarea-cursor-rect-first-row? cursor-rect))
             (and (= direction :down) (cursor/textarea-cursor-rect-last-row? cursor-rect)))
          (select-block-up-down direction)
          ;; simulate text selection
          (cursor/select-up-down input direction anchor cursor-rect)))
      (select-block-up-down direction))))

(defn open-selected-block!
  [direction e]
  (let [selected-blocks (state/get-selection-blocks)
        f (case direction
            :left first
            :right last)]
    (when-let [block-id (some-> selected-blocks
                                f
                                (dom/attr "blockid")
                                uuid)]
      (util/stop e)
      (let [block    {:block/uuid block-id}
            block-id (-> selected-blocks
                         f
                         (gobj/get "id"))
            left?    (= direction :left)]
        (edit-block! block
                     (if left? 0 :max)
                     (when block-id (gdom/getElement block-id)))))))

(defn shortcut-left-right [direction]
  (fn [e]
    (when (and (not (auto-complete?))
               (not (state/get-timestamp-block)))
      (cond
        (state/editing?)
        (do
          (util/stop e)
          (keydown-arrow-handler direction))

        (state/selection?)
        (do
          (util/stop e)
          (open-selected-block! direction e))

        :else
        nil))))

(defn clear-block-content! []
  (save-current-block! {:force? true})
  (state/set-edit-content! (state/get-edit-input-id) ""))

(defn kill-line-before! []
  (save-current-block! {:force? true})
  (util/kill-line-before! (state/get-input)))

(defn kill-line-after! []
  (save-current-block! {:force? true})
  (util/kill-line-after! (state/get-input)))

(defn beginning-of-block []
  (cursor/move-cursor-to (state/get-input) 0))

(defn end-of-block []
  (cursor/move-cursor-to-end (state/get-input)))

(defn cursor-forward-word []
  (cursor/move-cursor-forward-by-word (state/get-input)))

(defn cursor-backward-word []
  (cursor/move-cursor-backward-by-word (state/get-input)))

(defn backward-kill-word []
  (let [input (state/get-input)]
    (save-current-block! {:force? true})
    (util/backward-kill-word input)
    (state/set-edit-content! (state/get-edit-input-id) (.-value input))))

(defn forward-kill-word []
  (let [input (state/get-input)]
    (save-current-block! {:force? true})
    (util/forward-kill-word input)
    (state/set-edit-content! (state/get-edit-input-id) (.-value input))))

(defn block-with-title?
  [format content semantic?]
  (and (string/includes? content "\n")
       (if semantic?
         (let [ast (mldoc/->edn content format)
               first-elem-type (first (ffirst ast))]
           (mldoc/block-with-title? first-elem-type))
         true)))

(defn- valid-dsl-query-block?
  "Whether block has a valid dsl query."
  [block]
  (->> (:block/macros (db/entity (:db/id block)))
       (some (fn [macro]
               (let [properties (:block/properties macro)
                     macro-name (pu/lookup properties :logseq.macro-name)
                     macro-arguments (pu/lookup properties :logseq.macro-arguments)]
                 (when-let [query-body (and (= "query" macro-name) (not-empty (string/join " " macro-arguments)))]
                   (seq (:query
                         (try
                           (query-dsl/parse-query query-body)
                           (catch :default _e
                             nil))))))))))

(defn- valid-custom-query-block?
  "Whether block has a valid custom query."
  [block]
  (let [entity (db/entity (:db/id block))
        content (:block/content entity)]
    (when content
      (when (and (string/includes? content "#+BEGIN_QUERY")
                 (string/includes? content "#+END_QUERY"))
        (let [ast (mldoc/->edn (string/trim content) (or (:block/format entity) :markdown))
              q (mldoc/extract-first-query-from-ast ast)]
          (some? (:query (common-util/safe-read-string q))))))))

(defn collapsable?
  ([block-id]
   (collapsable? block-id {}))
  ([block-id {:keys [semantic?]
              :or {semantic? false}}]
   (when block-id
     (let [repo (state/get-current-repo)]
       (if-let [block (db/entity [:block/uuid block-id])]
         (or (db-model/has-children? block-id)
             (valid-dsl-query-block? block)
             (valid-custom-query-block? block)
             (and (config/db-based-graph? repo)
                  (seq (:block/properties block))
                  (not (db-pu/all-hidden-built-in-properties? (keys (:block/properties block)))))
             (and (config/db-based-graph? repo)
                  (seq (:block/tags block)))
             (and
              (:outliner/block-title-collapse-enabled? (state/get-config))
              (block-with-title? (:block/format block)
                                 (:block/content block)
                                 semantic?)))
         false)))))

(defn all-blocks-with-level
  "Return all blocks associated with correct level
   if :root-block is not nil, only return root block with its children
   if :expanded? true, return expanded children
   if :collapse? true, return without any collapsed children
   if :incremental? true, collapse/expand will be step by step
   for example:
   - a
    - b (collapsed)
     - c
     - d
    - e
   return:
    blocks
    [{:block a :level 1}
     {:block b :level 2}
     {:block e :level 2}]"
  [{:keys [collapse? expanded? incremental? root-block page]
    :or {collapse? false expanded? false incremental? true root-block nil}}]
  (when-let [page (or page
                      (state/get-current-page)
                      (date/today))]
    (let [block-id (or root-block (parse-uuid page))
          blocks (if block-id
                   (db/get-block-and-children (state/get-current-repo) block-id)
                   (db/get-page-blocks-no-cache page))
          root-block (or block-id root-block)]
      (if incremental?
        (let [blocks (tree/blocks->vec-tree blocks (or block-id page))]
          (->>
           (cond->> blocks
             root-block
             (map (fn find [root]
                    (if (= root-block (:block/uuid root))
                      root
                      (first (filter find (:block/children root []))))))

             collapse?
             (w/postwalk
              (fn [b]
                (if (and (map? b)
                         (util/collapsed? b)
                         (not= root-block (:block/uuid b)))
                  (assoc b :block/children []) b)))

             true
             (mapcat (fn [x] (tree-seq map? :block/children x)))

             expanded?
             (filter (fn [b] (collapsable? (:block/uuid b))))

             true
             (map (fn [x] (dissoc x :block/children))))
           (remove nil?)))

        (cond->> blocks
          collapse?
          (filter util/collapsed?)

          expanded?
          (filter (fn [b] (collapsable? (:block/uuid b))))

          true
          (remove nil?))))))

(defn- skip-collapsing-in-db?
  []
  (let [config (last (state/get-editor-args))]
    (:ref? config)))

(defn set-blocks-collapsed!
  [block-ids value]
  (let [block-ids (map (fn [block-id] (if (string? block-id) (uuid block-id) block-id)) block-ids)
        repo (state/get-current-repo)
        value (boolean value)]
    (when repo
      (save-current-block!) ;; Save the input contents before collapsing
      (ui-outliner-tx/transact! ;; Save the new collapsed state as an undo transaction (if it changed)
       {:outliner-op :collapse-expand-blocks}
       (doseq [block-id block-ids]
         (when-let [block (db/entity [:block/uuid block-id])]
           (let [current-value (boolean (:block/collapsed? block))]
             (when-not (= current-value value)
               (let [block {:block/uuid block-id
                            :block/collapsed? value}]
                 (outliner-save-block! block)))))))
      (doseq [block-id block-ids]
        (state/set-collapsed-block! block-id value)))))

(defn collapse-block! [block-id]
  (when (collapsable? block-id)
    (when-not (skip-collapsing-in-db?)
      (set-blocks-collapsed! [block-id] true))))

(defn expand-block! [block-id]
  (when-not (skip-collapsing-in-db?)
    (set-blocks-collapsed! [block-id] false)))

(defn expand!
  ([e] (expand! e false))
  ([e clear-selection?]
   (util/stop e)
   (cond
     (state/editing?)
     (when-let [block-id (:block/uuid (state/get-edit-block))]
       (expand-block! block-id))

     (state/selection?)
     (do
       (->> (get-selected-blocks)
            (map (fn [dom]
                   (-> (dom/attr dom "blockid")
                       uuid
                       expand-block!)))
            doall)
       (and clear-selection? (clear-selection!)))

     (whiteboard?)
     (.setCollapsed (.-api ^js (state/active-tldraw-app)) false)

     :else
     ;; expand one level
     (let [blocks-with-level (all-blocks-with-level {})
           max-level (or (apply max (map :block/level blocks-with-level)) 99)]
       (loop [level 1]
         (if (> level max-level)
           nil
           (let [blocks-to-expand (->> blocks-with-level
                                       (filter (fn [b] (= (:block/level b) level)))
                                       (filter util/collapsed?))]
             (if (empty? blocks-to-expand)
               (recur (inc level))
               (doseq [{:block/keys [uuid]} blocks-to-expand]
                 (expand-block! uuid))))))))))

(defn collapse!
  ([e] (collapse! e false))
  ([e clear-selection?]
   (when e (util/stop e))
   (cond
     (state/editing?)
     (when-let [block-id (:block/uuid (state/get-edit-block))]
       (collapse-block! block-id))

     (state/selection?)
     (do
       (->> (get-selected-blocks)
            (map (fn [dom]
                   (-> (dom/attr dom "blockid")
                       uuid
                       collapse-block!)))
            doall)
       (and clear-selection? (clear-selection!)))

     (whiteboard?)
     (.setCollapsed (.-api ^js (state/active-tldraw-app)) true)

     :else
     ;; collapse by one level from outside
     (let [blocks-with-level
           (all-blocks-with-level {:collapse? true})
           max-level (or (apply max (map :block/level blocks-with-level)) 99)]
       (loop [level max-level]
         (if (zero? level)
           nil
           (let [blocks-to-collapse
                 (->> blocks-with-level
                      (filter (fn [b] (= (:block/level b) level)))
                      (filter (fn [b] (collapsable? (:block/uuid b)))))]
             (if (empty? blocks-to-collapse)
               (recur (dec level))
               (doseq [{:block/keys [uuid]} blocks-to-collapse]
                 (collapse-block! uuid))))))))))

(defn collapse-all!
  ([]
   (collapse-all! nil {}))
  ([block-id {:keys [collapse-self?]
              :or {collapse-self? true}}]
   (let [blocks (all-blocks-with-level {:incremental? false
                                        :expanded? true
                                        :root-block block-id})
         block-ids (cond->> (mapv :block/uuid blocks)
                     (not collapse-self?)
                     (remove #{block-id}))]
     (set-blocks-collapsed! block-ids true))))

(defn expand-all!
  ([]
   (expand-all! nil))
  ([block-id]
   (let [blocks (all-blocks-with-level {:incremental? false
                                        :collapse? true
                                        :root-block block-id})
         block-ids (map :block/uuid blocks)]
     (set-blocks-collapsed! block-ids false))))

(defn collapse-all-selection!
  []
  (let [block-ids (->> (get-selected-toplevel-block-uuids)
                       (map #(all-blocks-with-level {:incremental? false
                                                     :expanded? true
                                                     :root-block %}))
                       flatten
                       (map :block/uuid)
                       distinct)]
    (set-blocks-collapsed! block-ids true)))

(defn expand-all-selection!
  []
  (let [block-ids (->> (get-selected-toplevel-block-uuids)
                       (map #(all-blocks-with-level {:incremental? false
                                                     :collapse? true
                                                     :root-block %}))
                       flatten
                       (map :block/uuid)
                       distinct)]
    (set-blocks-collapsed! block-ids false)))

(defn toggle-open! []
  (let [all-expanded? (empty? (all-blocks-with-level {:incremental? false
                                                      :collapse? true}))]
    (if all-expanded?
      (collapse-all!)
      (expand-all!))))

(defn toggle-open-block-children! [block-id]
  (let [all-expanded? (empty? (all-blocks-with-level {:incremental? false
                                                      :collapse? true
                                                      :root-block block-id}))]
    (if all-expanded?
      (collapse-all! block-id {:collapse-self? false})
      (expand-all! block-id))))

(defn select-all-blocks!
  [{:keys [page]}]
  (if-let [current-input-id (state/get-edit-input-id)]
    (let [input (gdom/getElement current-input-id)
          blocks-container (util/rec-get-blocks-container input)
          blocks (dom/by-class blocks-container "ls-block")]
      (state/exit-editing-and-set-selected-blocks! blocks))
    (->> (all-blocks-with-level {:page page
                                 :collapse? true})
         (map (fn [b] (or (some-> (:db/id (:block/link b)) db/entity) b)))
         (map (comp gdom/getElementByClass (fn [b] (str "id" (:block/uuid b)))))
         state/exit-editing-and-set-selected-blocks!))
  (state/set-state! :selection/selected-all? true))

(defn select-parent [e]
  (let [edit-input (some-> (state/get-edit-input-id) gdom/getElement)
        edit-block (state/get-edit-block)
        target-element (.-nodeName (.-target e))]
    (cond
      ;; editing block fully selected
      (and edit-block edit-input
           (= (util/get-selected-text) (.-value edit-input)))
      (do
        (util/stop e)
        (state/exit-editing-and-set-selected-blocks!
         [(gdom/getElementByClass (str "id" (:block/uuid edit-block)))]))

      edit-block
      nil

      ;; Focusing other input element, e.g. when editing page title.
      (contains? #{"INPUT" "TEXTAREA"} target-element)
      nil

      (whiteboard?)
      (do
        (util/stop e)
        (.selectAll (.-api ^js (state/active-tldraw-app))))

      :else
      (do
        (util/stop e)
        (when-not @(:selection/selected-all? @state/state)
          (if-let [block-id (some-> (first (state/get-selection-blocks))
                                    (dom/attr "blockid")
                                    uuid)]
            (when-let [block (db/entity [:block/uuid block-id])]
              (let [parent (:block/parent block)]
                (cond
                  (= (state/get-current-page) (str (:block/uuid block)))
                  nil

                  (and parent (:block/parent parent))
                  (state/exit-editing-and-set-selected-blocks! [(gdom/getElementByClass (str "id" (:block/uuid parent)))])

                  (:block/name parent)
                  ;; page block
                  (select-all-blocks! {:page (:block/name parent)}))))
            (select-all-blocks! {})))))))

(defn escape-editing
  ([]
   (escape-editing true))
  ([select?]
   (when (state/editing?)
     (if select?
       (when-let [node (some-> (state/get-input) (util/rec-get-node "ls-block"))]
         (state/exit-editing-and-set-selected-blocks! [node]))
       (state/clear-edit!)))))

(defn replace-block-reference-with-content-at-point
  []
  (let [repo (state/get-current-repo)]
    (when-let [{:keys [start end link]} (thingatpt/block-ref-at-point)]
      (when-let [block (db/pull [:block/uuid link])]
        (let [block-content (:block/content block)
              format (or (:block/format block) :markdown)
              block-content-without-prop (-> (property-file/remove-properties-when-file-based repo format block-content)
                                             (drawer/remove-logbook))]
          (when-let [input (state/get-input)]
            (when-let [current-block-content (gobj/get input "value")]
              (let [block-content* (str (subs current-block-content 0 start)
                                        block-content-without-prop
                                        (subs current-block-content end))]
                (state/set-block-content-and-last-pos! input block-content* 1)))))))))

(defn copy-current-ref
  [block-id]
  (when block-id
    (util/copy-to-clipboard! (block-ref/->block-ref block-id))))

(defn delete-current-ref!
  [block ref-id]
  (when (and block ref-id)
    (let [match (re-pattern (str "\\s?"
                                 (string/replace (block-ref/->block-ref ref-id) #"([\(\)])" "\\$1")))
          content (string/replace-first (:block/content block) match "")]
      (save-block! (state/get-current-repo)
                   (:block/uuid block)
                   content))))

(defn replace-ref-with-text!
  [block ref-id]
  (when (and block ref-id)
    (let [repo (state/get-current-repo)
          match (block-ref/->block-ref ref-id)
          ref-block (db/entity [:block/uuid ref-id])
          block-ref-content (->> (or (:block/content ref-block) "")
                                 (property-file/remove-built-in-properties-when-file-based repo (:block/format ref-block))
                                 (drawer/remove-logbook))
          content (string/replace-first (:block/content block) match
                                        block-ref-content)]
      (save-block! (state/get-current-repo)
                   (:block/uuid block)
                   content))))

(defn replace-ref-with-embed!
  [block ref-id]
  (when (and block ref-id)
    (let [match (block-ref/->block-ref ref-id)
          content (string/replace-first (:block/content block) match
                                        (util/format "{{embed ((%s))}}"
                                                     (str ref-id)))]
      (save-block! (state/get-current-repo)
                   (:block/uuid block)
                   content))))

(defn block-default-collapsed?
  "Whether a block should be collapsed by default.
  Currently, this handles several cases:
  1. References.
  2. Custom queries."
  [block config]
  (or
   (and
    (or (:ref? config) (:custom-query? config))
    (>= (:block/level block) (state/get-ref-open-blocks-level))
    ;; has children
    (first (:block/_parent (db/entity (:db/id block)))))
   (util/collapsed? block)))

(defn batch-set-heading!
  [block-ids heading]
  (let [repo (state/get-current-repo)]
    (if (config/db-based-graph? repo)
      (db-editor-handler/batch-set-heading! repo block-ids heading)
      (file-editor-handler/batch-set-heading! block-ids heading))))

(defn set-heading!
  [block-id heading]
  (batch-set-heading! [block-id] heading))

(defn remove-heading!
  [block-id]
  (set-heading! block-id nil))

(defn batch-remove-heading!
  [block-ids]
  (batch-set-heading! block-ids nil))

(defn block->data-transfer!
  "Set block or page name to the given event's dataTransfer. Used in dnd."
  [block-or-page-name event]
  (.setData (gobj/get event "dataTransfer")
            (if (db-model/page? block-or-page-name) "page-name" "block-uuid")
            (str block-or-page-name)))<|MERGE_RESOLUTION|>--- conflicted
+++ resolved
@@ -346,21 +346,14 @@
                    (not has-children?))]
     (p/do!
      (save-current-block! {:current-block current-block})
-<<<<<<< HEAD
 
      (ui-outliner-tx/transact!
       {:outliner-op :insert-blocks}
        (outliner-core/insert-blocks! (state/get-current-repo) (db/get-db false)
                                     [new-block] current-block {:sibling? sibling?
                                                                :keep-uuid? keep-uuid?
-                                                               :replace-empty-target? replace-empty-target?})))))
-=======
-      (outliner-core/insert-blocks! [new-block] current-block
-        {:sibling?              sibling?
-         :keep-uuid?            keep-uuid?
-         :replace-empty-target? replace-empty-target?
-         :ordered-list? ordered-list?}))))
->>>>>>> c4341c18
+                                                               :replace-empty-target? replace-empty-target?
+                                                               :ordered-list? ordered-list?})))))
 
 (defn- block-self-alone-when-insert?
   [config uuid]
@@ -486,12 +479,8 @@
 
 (defn api-insert-new-block!
   [content {:keys [page block-uuid sibling? before? properties
-<<<<<<< HEAD
-                   custom-uuid replace-empty-target? edit-block?
+                   custom-uuid replace-empty-target? edit-block? ordered-list?
                    other-attrs]
-=======
-                   custom-uuid replace-empty-target? edit-block? ordered-list?]
->>>>>>> c4341c18
             :or {sibling? false
                  before? false
                  edit-block? true}}]
@@ -559,20 +548,13 @@
                                    :else
                                    nil)]
           (when block-m
-<<<<<<< HEAD
             (p/do!
-             (outliner-insert-block! {} block-m new-block {:sibling? sibling?
-                                                          :keep-uuid? true
-                                                          :replace-empty-target? replace-empty-target?})
+             (outliner-insert-block! {} block-m new-block
+                                     {:sibling?              sibling?
+                                      :keep-uuid?            true
+                                      :replace-empty-target? replace-empty-target?
+                                      :ordered-list? ordered-list?})
              (when edit-block?
-=======
-            (outliner-insert-block! {} block-m new-block
-              {:sibling?              sibling?
-               :keep-uuid?            true
-               :replace-empty-target? replace-empty-target?
-               :ordered-list? ordered-list?})
-            (when edit-block?
->>>>>>> c4341c18
               (if (and replace-empty-target?
                        (string/blank? (:block/content last-block)))
                 (edit-block! last-block :max nil)
@@ -1206,18 +1188,6 @@
       (delete-block-aux! block true))))
 
 (defn highlight-selection-area!
-<<<<<<< HEAD
-  [end-block]
-  (when-let [start-block (state/get-selection-start-block-or-first)]
-    (let [blocks (util/get-nodes-between-two-nodes start-block end-block "ls-block")
-          direction (util/get-direction-between-two-nodes start-block end-block "ls-block")
-          blocks (if (= :up direction)
-                   (reverse blocks)
-                   blocks)]
-      (if (state/get-edit-input-id)
-        (state/exit-editing-and-set-selected-blocks! blocks direction)
-        (state/set-selection-blocks! blocks direction)))))
-=======
   ([end-block]
    (highlight-selection-area! end-block false))
   ([end-block append?]
@@ -1230,8 +1200,9 @@
        (if append?
          (do (state/clear-edit!)
              (state/conj-selection-block! blocks direction))
-         (state/exit-editing-and-set-selected-blocks! blocks direction))))))
->>>>>>> c4341c18
+         (if (state/get-edit-input-id)
+           (state/exit-editing-and-set-selected-blocks! blocks direction)
+           (state/set-selection-blocks! blocks direction)))))))
 
 (defn- select-block-up-down
   [direction]
