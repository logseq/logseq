--- conflicted
+++ resolved
@@ -1069,16 +1069,6 @@
         (let [repo (state/get-current-repo)
               block-uuids (distinct (map #(uuid (dom/attr % "blockid")) dom-blocks))
               lookup-refs (map (fn [id] [:block/uuid id]) block-uuids)
-<<<<<<< HEAD
-              blocks (->> (map db/entity lookup-refs)
-                          (remove ldb/page?))
-              top-level-blocks (when (seq blocks) (block-handler/get-top-level-blocks blocks))
-              sorted-blocks (mapcat (fn [block]
-                                      (tree/get-sorted-block-and-children repo (:db/id block)))
-                                    top-level-blocks)]
-          (when (seq sorted-blocks)
-            (delete-blocks! repo (map :block/uuid sorted-blocks) sorted-blocks dom-blocks mobile-action-bar?)))))))
-=======
               blocks (map db/entity lookup-refs)
               pages (filter ldb/page? blocks)
               pages-with-parent (filter (fn [page] (and (:block/parent page) (not (string/blank? (:block/title page))))) pages)]
@@ -1096,8 +1086,7 @@
                                              (tree/get-sorted-block-and-children repo (:db/id block)))
                                            top-level-blocks)]
                  (when (seq sorted-blocks)
-                   (delete-blocks! repo (map :block/uuid sorted-blocks) sorted-blocks dom-blocks)))))))))))
->>>>>>> bc56fa3b
+                   (delete-blocks! repo (map :block/uuid sorted-blocks) sorted-blocks dom-blocks mobile-action-bar?)))))))))))
 
 (def url-regex
   "Didn't use link/plain-link as it is incorrectly detects words as urls."
