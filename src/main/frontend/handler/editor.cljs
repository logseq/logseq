--- conflicted
+++ resolved
@@ -1501,7 +1501,7 @@
           ;; FIXME: only the first asset is handled
         (p/then
          (fn [res]
-           (when-let [[asset-file-name file-obj asset-file-fpath matched-alias] (and (seq res) (first res))]
+           (when-let [[asset-file-name file-obj asset-file-fpath matched-alias] (first res)]
              (let [image? (config/ext-of-image? asset-file-name)]
                (insert-command!
                 id
@@ -1516,7 +1516,8 @@
                 format
                 {:last-pattern (if drop-or-paste? "" commands/command-trigger)
                  :restore?     true
-                 :command      :insert-asset})))))
+                 :command      :insert-asset})
+               (recur (rest res))))))
         (p/catch (fn [e]
                    (js/console.error e)))
         (p/finally
@@ -1630,38 +1631,9 @@
   "Paste asset and insert link to current editing block"
   [id ^js files format uploading? drop-or-paste?]
   (let [repo (state/get-current-repo)]
-<<<<<<< HEAD
     (if (config/db-based-graph? repo)
       (db-upload-assets! repo id ^js files format uploading? drop-or-paste?)
       (file-upload-assets! repo id ^js files format uploading? drop-or-paste?))))
-=======
-    (when (config/local-db? repo)
-      (-> (save-assets! repo (js->clj files))
-          (p/then
-           (fn [res]
-             (when-let [[asset-file-name file-obj asset-file-fpath matched-alias] (first res)]
-               (let [image? (config/ext-of-image? asset-file-name)]
-                 (insert-command!
-                  id
-                  (assets-handler/get-asset-file-link format
-                                       (if matched-alias
-                                         (str
-                                          (if image? "../assets/" "")
-                                          "@" (:name matched-alias) "/" asset-file-name)
-                                         (resolve-relative-path (or asset-file-fpath asset-file-name)))
-                                       (if file-obj (.-name file-obj) (if image? "image" "asset"))
-                                       image?)
-                  format
-                  {:last-pattern (if drop-or-paste? "" commands/command-trigger)
-                   :restore?     true
-                   :command      :insert-asset})
-                 (recur (rest res))))))
-          (p/finally
-            (fn []
-              (reset! uploading? false)
-              (reset! *asset-uploading? false)
-              (reset! *asset-uploading-process 0)))))))
->>>>>>> 53d8c5a3
 
 ;; Editor should track some useful information, like editor modes.
 ;; For example:
