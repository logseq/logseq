(ns frontend.handler.editor
  (:require ["/frontend/utils" :as utils]
            [cljs.core.match :refer [match]]
            [clojure.set :as set]
            [clojure.string :as string]
            [clojure.walk :as w]
            [clojure.zip :as zip]
            [dommy.core :as dom]
            [frontend.commands :as commands
             :refer [*angle-bracket-caret-pos *show-block-commands
                     *show-commands *slash-caret-pos]]
            [frontend.config :as config]
            [frontend.date :as date]
            [frontend.db :as db]
            [frontend.db-schema :as db-schema]
            [frontend.db.model :as db-model]
            [frontend.db.utils :as db-utils]
            [frontend.diff :as diff]
            [frontend.format.block :as block]
            [frontend.format.mldoc :as mldoc]
            [frontend.fs :as fs]
            [frontend.handler.block :as block-handler]
            [frontend.handler.common :as common-handler]
            [frontend.handler.export :as export]
            [frontend.handler.image :as image-handler]
            [frontend.handler.notification :as notification]
            [frontend.handler.repeated :as repeated]
            [frontend.handler.repo :as repo-handler]
            [frontend.handler.route :as route-handler]
<<<<<<< HEAD
            #_:clj-kondo/ignore
            [frontend.handler.ui :as ui-handler]
=======
>>>>>>> 54215ef1
            [frontend.image :as image]
            [frontend.idb :as idb]
            [frontend.mobile.util :as mobile]
            [frontend.modules.outliner.core :as outliner-core]
            [frontend.modules.outliner.datascript :as ds]
            [frontend.modules.outliner.tree :as tree]
            [frontend.search :as search]
            [frontend.state :as state]
            [frontend.template :as template]
            [frontend.text :as text]
            [frontend.utf8 :as utf8]
            [frontend.util :as util :refer [profile]]
            [frontend.util.clock :as clock]
            [frontend.util.cursor :as cursor]
            [frontend.util.drawer :as drawer]
            [frontend.util.marker :as marker]
            [frontend.util.page-property :as page-property]
            [frontend.util.property :as property]
            [frontend.util.priority :as priority]
            [frontend.util.thingatpt :as thingatpt]
            [frontend.util.list :as list]
            [goog.dom :as gdom]
            [goog.dom.classes :as gdom-classes]
            [goog.object :as gobj]
            [lambdaisland.glogi :as log]
            [medley.core :as medley]
            [promesa.core :as p]
            [frontend.util.keycode :as keycode]))

;; FIXME: should support multiple images concurrently uploading


(defonce *asset-uploading? (atom false))
(defonce *asset-uploading-process (atom 0))
(defonce *selected-text (atom nil))

(defn- get-selection-and-format
  []
  (when-let [block (state/get-edit-block)]
    (when (:block/uuid block)
      (when-let [edit-id (state/get-edit-input-id)]
        (when-let [input (gdom/getElement edit-id)]
          (let [selection-start (util/get-selection-start input)
                selection-end (util/get-selection-end input)
                value (gobj/get input "value")
                selection (when (not= selection-start selection-end)
                            (subs value selection-start selection-end))
                selection-start (+ selection-start
                                   (count (take-while #(= " " %) selection)))
                selection-end (- selection-end
                                 (count (take-while #(= " " %) (reverse selection))))]
            {:selection-start selection-start
             :selection-end selection-end
             :selection (some-> selection
                                string/trim)
             :format (:block/format block)
             :value value
             :block block
             :edit-id edit-id
             :input input}))))))

(defn- format-text!
  [pattern-fn]
  (when-let [m (get-selection-and-format)]
    (let [{:keys [selection-start selection-end format selection value edit-id input]} m
          pattern (pattern-fn format)
          pattern-count (count pattern)
          pattern-prefix (subs value (max 0 (- selection-start pattern-count)) selection-start)
          pattern-suffix (subs value selection-end (min (count value) (+ selection-end pattern-count)))
          already-wrapped? (= pattern pattern-prefix pattern-suffix)
          prefix (if already-wrapped?
                   (subs value 0 (- selection-start pattern-count))
                   (subs value 0 selection-start))
          postfix (if already-wrapped?
                    (subs value (+ selection-end pattern-count))
                    (subs value selection-end))
          inner-value (cond-> selection
                        (not already-wrapped?)
                        (#(str pattern % pattern)))
          new-value (str prefix inner-value postfix)]
      (state/set-edit-content! edit-id new-value)
      (cond
        already-wrapped? (cursor/set-selection-to input (- selection-start pattern-count) (- selection-end pattern-count))
        selection (cursor/move-cursor-to input (+ selection-end pattern-count))
        :else (cursor/set-selection-to input (+ selection-start pattern-count) (+ selection-end pattern-count))))))

(defn bold-format! []
  (format-text! config/get-bold))

(defn italics-format! []
  (format-text! config/get-italic))

(defn highlight-format! []
  (when-let [block (state/get-edit-block)]
    (let [format (:block/format block)]
      (format-text! #(config/get-highlight format)))))

(defn strike-through-format! []
  (format-text! config/get-strike-through))

(defn html-link-format!
  ([]
   (html-link-format! nil))
  ([link]
   (when-let [m (get-selection-and-format)]
    (let [{:keys [selection-start selection-end format selection value edit-id input]} m
          cur-pos (cursor/pos input)
          empty-selection? (= selection-start selection-end)
          selection-link? (and selection (or (util/starts-with? selection "http://")
                                             (util/starts-with? selection "https://")))
          [content forward-pos] (cond
                                  empty-selection?
                                  (config/get-empty-link-and-forward-pos format)

                                  link
                                  (config/with-label-link format selection link)

                                  selection-link?
                                  (config/with-default-link format selection)

                                  :else
                                  (config/with-default-label format selection))
          new-value (str
                     (subs value 0 selection-start)
                     content
                     (subs value selection-end))
          cur-pos (or selection-start cur-pos)]
      (state/set-edit-content! edit-id new-value)
      (cursor/move-cursor-to input (+ cur-pos forward-pos))))))

(defn open-block-in-sidebar!
  [block-id]
  (when block-id
    (when-let [block (db/pull [:block/uuid block-id])]
      (let [page? (nil? (:block/page block))]
        (state/sidebar-add-block!
          (state/get-current-repo)
          (:db/id block)
          (if page? :page :block)
          block)))))

(defn reset-cursor-range!
  [node]
  (when node
    (state/set-cursor-range! (util/caret-range node))))

(defn restore-cursor-pos!
  [id markup]
  (when-let [node (gdom/getElement (str id))]
    (when-let [cursor-range (state/get-cursor-range)]
      (when-let [range cursor-range]
        (let [pos (:editor/pos @state/state)
              pos (or pos (diff/find-position markup range))]
          (cursor/move-cursor-to node pos)
          (state/set-state! :editor/pos nil))))))


(defn highlight-block!
  [block-uuid]
  (let [blocks (array-seq (js/document.getElementsByClassName (str block-uuid)))]
    (doseq [block blocks]
      (dom/add-class! block "block-highlight"))))

(defn unhighlight-blocks!
  []
  (let [blocks (some->> (array-seq (js/document.getElementsByClassName "block-highlight"))
                        (repeat 2)
                        (apply concat))]
    (doseq [block blocks]
      (gdom-classes/remove block "block-highlight"))))

(defn- get-edit-input-id-with-block-id
  [block-id]
  (when-let [first-block (util/get-first-block-by-id block-id)]
    (string/replace (gobj/get first-block "id")
                    "ls-block"
                    "edit-block")))

(defn clear-selection!
  []
  (util/select-unhighlight! (dom/by-class "selected"))
  (state/clear-selection!))

(defn- text-range-by-lst-fst-line [content [direction pos]]
  (case direction
    :up
    (let [last-new-line (or (string/last-index-of content \newline) -1)
          end (+ last-new-line pos 1)]
      (subs content 0 end))
    :down
    (-> (string/split-lines content)
        first
        (or "")
        (subs 0 pos))))

;; id: block dom id, "ls-block-counter-uuid"
(defn edit-block!
  ([block pos id]
   (edit-block! block pos id nil))
  ([block pos id {:keys [custom-content tail-len move-cursor?]
                  :or {tail-len 0
                       move-cursor? true}}]
   (when-not config/publishing?
     (when-let [block-id (:block/uuid block)]
       (let [block (or (db/pull [:block/uuid block-id]) block)
             edit-input-id (if (uuid? id)
                             (get-edit-input-id-with-block-id id)
                             (-> (str (subs id 0 (- (count id) 36)) block-id)
                                 (string/replace "ls-block" "edit-block")))
             content (or custom-content (:block/content block) "")
             content-length (count content)
             text-range (cond
                          (vector? pos)
                          (text-range-by-lst-fst-line content pos)

                          (and (> tail-len 0) (>= (count content) tail-len))
                          (subs content 0 (- (count content) tail-len))

                          (or (= :max pos) (<= content-length pos))
                          content

                          :else
                          (subs content 0 pos))
             content (-> (property/remove-built-in-properties (:block/format block)
                                                              content)
                         (drawer/remove-logbook))]
         (clear-selection!)
         (state/set-editing! edit-input-id content block text-range move-cursor?))))))

(defn- another-block-with-same-id-exists?
  [current-id block-id]
  (and (string? block-id)
       (util/uuid-string? block-id)
       (not= current-id (cljs.core/uuid block-id))
       (db/entity [:block/uuid (cljs.core/uuid block-id)])))

(defn- attach-page-properties-if-exists!
  [block]
  (if (and (:block/pre-block? block)
           (seq (:block/properties block)))
    (let [page-properties (:block/properties block)
          str->page (fn [n] (block/page-name->map n true))
          refs (->> page-properties
                    (filter (fn [[_ v]] (coll? v)))
                    (vals)
                    (apply concat)
                    (set)
                    (map str->page)
                    (concat (:block/refs block))
                    (util/distinct-by :block/name))
          {:keys [tags alias]} page-properties
          page-tx (let [id (:db/id (:block/page block))
                        retract-attributes (when id
                                             (mapv (fn [attribute]
                                                     [:db/retract id attribute])
                                                   [:block/properties :block/tags :block/alias]))
                        tags (->> (map str->page tags) (remove nil?))
                        alias (->> (map str->page alias) (remove nil?))
                        tx (cond-> {:db/id id
                                    :block/properties page-properties}
                             (seq tags)
                             (assoc :block/tags tags)
                             (seq alias)
                             (assoc :block/alias alias))]
                    (conj retract-attributes tx))]
      (assoc block
             :block/refs refs
             :db/other-tx page-tx))
    block))

(defn- remove-non-existed-refs!
  [refs]
  (remove (fn [x] (or
                   (and (vector? x)
                        (= :block/uuid (first x))
                        (nil? (db/entity x)))
                   (nil? x))) refs))

(defn- with-marker-time
  [content block format new-marker old-marker]
  (if (and (state/enable-timetracking?) new-marker)
    (try
      (let [logbook-exists? (and (:block/body block) (drawer/get-logbook (:block/body block)))
            new-marker (string/trim (string/lower-case (name new-marker)))
            old-marker (when old-marker (string/trim (string/lower-case (name old-marker))))
            new-content (cond
                          (or (and (nil? old-marker) (or (= new-marker "doing")
                                                         (= new-marker "now")))
                              (and (= old-marker "todo") (= new-marker "doing"))
                              (and (= old-marker "later") (= new-marker "now"))
                              (and (= old-marker new-marker "now") (not logbook-exists?))
                              (and (= old-marker new-marker "doing") (not logbook-exists?)))
                          (clock/clock-in format content)

                          (or
                           (and (= old-marker "doing") (= new-marker "todo"))
                           (and (= old-marker "now") (= new-marker "later"))
                           (and (contains? #{"now" "doing"} old-marker)
                                (= new-marker "done")))
                          (clock/clock-out format content)

                          :else
                          content)]
        new-content)
      (catch js/Error _e
        content))
    content))

(defn- with-timetracking
  [block value]
  (if (and (state/enable-timetracking?)
           (not= (:block/content block) value))
    (let [new-marker (first (util/safe-re-find marker/bare-marker-pattern (or value "")))
          new-value (with-marker-time value block (:block/format block)
                      new-marker
                      (:block/marker block))]
      new-value)
    value))

(defn wrap-parse-block
  [{:block/keys [content format left page uuid level pre-block?] :as block}]
  (let [block (or (and (:db/id block) (db/pull (:db/id block))) block)
        block (merge block
                     (block/parse-title-and-body uuid format pre-block? (:block/content block)))
        properties (:block/properties block)
        real-content (:block/content block)
        content (if (and (seq properties) real-content (not= real-content content))
                  (property/with-built-in-properties properties content format)
                  content)
        content (drawer/with-logbook block content)
        content (with-timetracking block content)
        first-block? (= left page)
        ast (mldoc/->edn (string/trim content) (mldoc/default-config format))
        first-elem-type (first (ffirst ast))
        first-elem-meta (second (ffirst ast))
        properties? (contains? #{"Property_Drawer" "Properties"} first-elem-type)
        markdown-heading? (and (= format :markdown)
                               (= "Heading" first-elem-type)
                               (nil? (:size first-elem-meta)))
        block-with-title? (mldoc/block-with-title? first-elem-type)
        content (string/triml content)
        content (string/replace content (util/format "((%s))" (str uuid)) "")
        [content content'] (cond
                             (and first-block? properties?)
                             [content content]

                             markdown-heading?
                             [content content]

                             :else
                             (let [content' (str (config/get-block-pattern format) (if block-with-title? " " "\n") content)]
                               [content content']))
        block (assoc block
                     :block/content content'
                     :block/format format)
        block (apply dissoc block (remove #{:block/pre-block?} db-schema/retract-attributes))
        block (block/parse-block block)
        block (if (and first-block? (:block/pre-block? block))
                block
                (dissoc block :block/pre-block?))
        block (update block :block/refs remove-non-existed-refs!)
        block (attach-page-properties-if-exists! block)
        new-properties (merge
                        (select-keys properties (property/built-in-properties))
                        (:block/properties block))]
    (-> block
        (dissoc :block/top?
                :block/bottom?)
        (assoc :block/content content
               :block/properties new-properties)
        (merge (if level {:block/level level} {})))))

(defn- save-block-inner!
  [repo block value {}]
  (let [block (assoc block :block/content value)
        block (apply dissoc block db-schema/retract-attributes)]
    (profile
     "Save block: "
     (let [block (wrap-parse-block block)]
       (-> (outliner-core/block block)
           (outliner-core/save-node))

       ;; sanitized page name changed
       (when-let [title (get-in block [:block/properties :title])]
         (when-let [old-page-name (:block/name (db/entity (:db/id (:block/page block))))]
           (when (and (:block/pre-block? block)
                      (not (string/blank? title))
                      (not= (util/page-name-sanity-lc title) old-page-name))
             (state/pub-event! [:page/title-property-changed old-page-name title]))))))

    (repo-handler/push-if-auto-enabled! repo)))

(defn save-block-if-changed!
  ([block value]
   (save-block-if-changed! block value nil))
  ([block value
    {:keys [force?]
     :as opts}]
   (let [{:block/keys [uuid page format repo content properties]} block
         repo (or repo (state/get-current-repo))
         format (or format (state/get-preferred-format))
         page (db/entity repo (:db/id page))
         block-id (when (map? properties) (get properties :id))
         content (-> (property/remove-built-in-properties format content)
                     (drawer/remove-logbook))]
     (cond
       (another-block-with-same-id-exists? uuid block-id)
       (notification/show!
        [:p.content
         (util/format "Block with the id % already exists!" block-id)]
        :error)

       force?
       (save-block-inner! repo block value opts)

       :else
       (let [content-changed? (not= (string/trim content) (string/trim value))]
         (when (and content-changed? page)
           (save-block-inner! repo block value opts)))))))

(defn- compute-fst-snd-block-text
  [value pos]
  (when (string? value)
    (let [fst-block-text (subs value 0 pos)
          snd-block-text (string/triml (subs value pos))]
      [fst-block-text snd-block-text])))

(defn outliner-insert-block!
  [config current-block new-block {:keys [sibling? txs-state]}]
  (let [ref-top-block? (and (:ref? config)
                            (not (:ref-child? config)))
        skip-save-current-block? (:skip-save-current-block? config)
        [current-node new-node]
        (mapv outliner-core/block [current-block new-block])
        has-children? (db/has-children? (state/get-current-repo)
                                        (tree/-get-id current-node))
        sibling? (cond
                   ref-top-block?
                   false

                   (boolean? sibling?)
                   sibling?

                   (util/collapsed? current-block)
                   true

                   :else
                   (not has-children?))
        txs-state' (or txs-state (ds/new-outliner-txs-state))]
    (ds/auto-transact!
     [txs-state txs-state']
     {:outliner-op :save-and-insert-node
      :skip-transact? false}
     (let [*blocks (atom [current-node])]
       (when-not skip-save-current-block?
         (outliner-core/save-node current-node {:txs-state txs-state}))
       (outliner-core/insert-node new-node current-node sibling? {:blocks-atom *blocks
                                                                  :txs-state txs-state})
       {:blocks @*blocks
        :sibling? sibling?}))))

(defn- block-self-alone-when-insert?
  [config uuid]
  (let [current-page (state/get-current-page)
        block-id (or
                  (and (:id config)
                       (util/uuid-string? (:id config))
                       (:id config))
                  (and current-page
                       (util/uuid-string? current-page)
                       current-page))]
    (= uuid (and block-id (medley/uuid block-id)))))

(defn insert-new-block-before-block-aux!
  [config block value
   {:keys [ok-handler]
    :as _opts}]
  (let [input (gdom/getElement (state/get-edit-input-id))
        pos (cursor/pos input)
        [fst-block-text snd-block-text] (compute-fst-snd-block-text value pos)
        current-block (assoc block :block/content snd-block-text)
        current-block (apply dissoc current-block db-schema/retract-attributes)
        current-block (wrap-parse-block current-block)
        new-m {:block/uuid (db/new-block-id)
               :block/content fst-block-text}
        prev-block (-> (merge (select-keys block [:block/parent :block/left :block/format
                                                  :block/page :block/journal?]) new-m)
                       (wrap-parse-block))
        left-block (db/pull (:db/id (:block/left block)))]
    (profile
     "outliner insert block"
     (let [txs-state (ds/new-outliner-txs-state)]
       (outliner-core/save-node (outliner-core/block current-block) {:txs-state txs-state})
       (let [sibling? (not= (:db/id left-block) (:db/id (:block/parent block)))]
         (outliner-insert-block! config left-block prev-block {:sibling? sibling?
                                                               :txs-state txs-state}))))
    (ok-handler prev-block)))

(defn insert-new-block-aux!
  [config
   {:block/keys [uuid]
    :as block}
   value
   {:keys [ok-handler]
    :as _opts}]
  (let [block-self? (block-self-alone-when-insert? config uuid)
        input (gdom/getElement (state/get-edit-input-id))
        pos (cursor/pos input)
        [fst-block-text snd-block-text] (compute-fst-snd-block-text value pos)
        current-block (assoc block :block/content fst-block-text)
        current-block (apply dissoc current-block db-schema/retract-attributes)
        current-block (wrap-parse-block current-block)
        new-m {:block/uuid (db/new-block-id)
               :block/content snd-block-text}
        next-block (-> (merge (select-keys block [:block/parent :block/left :block/format
                                                  :block/page :block/journal?]) new-m)
                       (wrap-parse-block))
        sibling? (when block-self? false)]
    (profile
     "outliner insert block"
     (outliner-insert-block! config current-block next-block {:sibling? sibling?}))
    ;; WORKAROUND: The block won't refresh itself even if the content is empty.
    (when block-self?
      (gobj/set input "value" ""))
    (profile "ok handler" (ok-handler next-block))))

(defn clear-when-saved!
  []
  (state/set-editor-show-input! nil)
  (state/set-editor-show-zotero! false)
  (state/set-editor-show-date-picker! false)
  (state/set-editor-show-page-search! false)
  (state/set-editor-show-block-search! false)
  (state/set-editor-show-template-search! false)
  (commands/restore-state true))

(defn get-state
  []
  (let [[{:keys [on-hide block block-id block-parent-id format sidebar?]} id config] (state/get-editor-args)
        node (gdom/getElement id)]
    (when node
      (let [value (gobj/get node "value")
            pos (util/get-selection-start node)]
        {:config config
         :on-hide on-hide
         :sidebar? sidebar?
         :format format
         :id id
         :block (or (db/pull [:block/uuid (:block/uuid block)]) block)
         :block-id block-id
         :block-parent-id block-parent-id
         :node node
         :value value
         :pos pos}))))

(defn insert-new-block!
  ([state]
   (insert-new-block! state nil))
  ([_state block-value]
   (when (and (not config/publishing?)
              (not= :insert (state/get-editor-op)))
     (state/set-editor-op! :insert)
     (when-let [state (get-state)]
       (let [{:keys [block value id config]} state
             value (if (string? block-value) block-value value)
             block-id (:block/uuid block)
             block (or (db/pull [:block/uuid block-id])
                       block)
             block-self? (block-self-alone-when-insert? config block-id)
             input (gdom/getElement (state/get-edit-input-id))
             pos (cursor/pos input)
             [fst-block-text snd-block-text] (compute-fst-snd-block-text value pos)
             insert-fn (match (mapv boolean [block-self? (seq fst-block-text) (seq snd-block-text)])
                         [true _ _] insert-new-block-aux!
                         [_ false true] insert-new-block-before-block-aux!
                         [_ _ _] insert-new-block-aux!)]
         (insert-fn config block value
                    {:ok-handler
                     (fn [last-block]
                       (edit-block! last-block 0 id)
                       (clear-when-saved!))}))))
   (state/set-editor-op! nil)))

(defn api-insert-new-block!
  [content {:keys [page block-uuid sibling? before? properties custom-uuid]
            :or {sibling? false
                 before? false}}]
  (when (or page block-uuid)
    (let [before? (if page false before?)
          sibling? (if before? true (if page false sibling?))
          block (if page
                  (db/entity [:block/name (util/page-name-sanity-lc page)])
                  (db/entity [:block/uuid block-uuid]))]
      (when block
        (let [last-block (when (not sibling?)
                           (let [children (:block/_parent block)
                                 blocks (db/sort-by-left children block)
                                 last-block-id (:db/id (last blocks))]
                             (when last-block-id
                               (db/pull last-block-id))))
              format (or
                      (:block/format block)
                      (db/get-page-format (:db/id block))
                      (state/get-preferred-format))
              content (if (seq properties)
                        (property/insert-properties format content properties)
                        content)
              new-block (-> (select-keys block [:block/page :block/journal?
                                                :block/journal-day])
                            (assoc :block/content content
                                   :block/format format))
              new-block (assoc new-block :block/page
                               (if page
                                 (:db/id block)
                                 (:db/id (:block/page new-block))))
              new-block (-> new-block
                            (wrap-parse-block)
                            (assoc :block/uuid (or custom-uuid (db/new-block-id))))
              [block-m sibling?] (cond
                                   before?
                                   (let [first-child? (->> [:block/parent :block/left]
                                                           (map #(:db/id (get block %)))
                                                           (apply =))
                                         block (db/pull (:db/id (:block/left block)))
                                         sibling? (if (or first-child? ;; insert as first child
                                                          (:block/name block))
                                                    false sibling?)]
                                     [block sibling?])

                                   sibling?
                                   [(db/pull (:db/id block)) sibling?]

                                   last-block
                                   [last-block true]

                                   block
                                   [(db/pull (:db/id block)) sibling?]

                                   ;; FIXME: assert
                                   :else
                                   nil)]

          (when block-m
            (outliner-insert-block! {:skip-save-current-block? true} block-m new-block {:sibling? sibling?})
            new-block))))))

(defn insert-first-page-block-if-not-exists!
  [page-name]
  (when (string? page-name)
    (when-let [page (db/entity [:block/name (util/page-name-sanity-lc page-name)])]
      (when (db/page-empty? (state/get-current-repo) (:db/id page))
        (api-insert-new-block! "" {:page page-name})))))

(defn properties-block
  [properties format page]
  (let [content (property/insert-properties format "" properties)
        refs (block/get-page-refs-from-properties properties)]
    {:block/pre-block? true
     :block/uuid (db/new-block-id)
     :block/properties properties
     :block/properties-order (keys properties)
     :block/refs refs
     :block/left page
     :block/format format
     :block/content content
     :block/parent page
     :block/page page}))

(defn default-properties-block
  ([title format page]
   (default-properties-block title format page {}))
  ([title format page properties]
   (let [p (common-handler/get-page-default-properties title)
         ps (merge p properties)
         content (page-property/insert-properties format "" ps)
         refs (block/get-page-refs-from-properties properties)]
     {:block/pre-block? true
      :block/uuid (db/new-block-id)
      :block/properties ps
      :block/properties-order (keys ps)
      :block/refs refs
      :block/left page
      :block/format format
      :block/content content
      :block/parent page
      :block/page page})))

(defn add-default-title-property-if-needed!
  [page-name]
  (when (string? page-name)
    (when-let [page (db/entity [:block/name (util/page-name-sanity-lc page-name)])]
      (when (db/page-empty? (state/get-current-repo) (:db/id page))
        (let [title (or (:block/original-name page)
                        (:block/name page))
              format (db/get-page-format page)
              create-title-property? (util/create-title-property? title)]
          (when create-title-property?
            (let [default-properties (default-properties-block title format (:db/id page))
                  new-empty-block (-> (dissoc default-properties :block/pre-block? :block/uuid :block/left :block/properties)
                                      (assoc :block/uuid (db/new-block-id)
                                             :block/content ""
                                             :block/left [:block/uuid (:block/uuid default-properties)]))]
              (db/transact! [default-properties new-empty-block])
              true)))))))

(defn update-timestamps-content!
  [{:block/keys [repeated? marker format] :as block} content]
  (if repeated?
    (let [scheduled-ast (block-handler/get-scheduled-ast block)
          deadline-ast (block-handler/get-deadline-ast block)
          content (some->> (filter repeated/repeated? [scheduled-ast deadline-ast])
                           (map (fn [ts]
                                  [(repeated/timestamp->text ts)
                                   (repeated/next-timestamp-text ts)]))
                           (reduce (fn [content [old new]]
                                     (string/replace content old new))
                                   content))
          content (string/replace-first
                   content marker
                   (case marker
                     "DOING"
                     "TODO"

                     "NOW"
                     "LATER"

                     marker))
          content (clock/clock-out format content)
          content (drawer/insert-drawer
                   format content "logbook"
                   (util/format (str (if (= :org format) "-" "*")
                                     " State \"DONE\" from \"%s\" [%s]")
                                marker
                                (date/get-date-time-string-3)))]
      content)
    content))

(defn check
  [{:block/keys [marker content repeated?] :as block}]
  (let [new-content (string/replace-first content marker "DONE")
        new-content (if repeated?
                      (update-timestamps-content! block content)
                      new-content)]
    (save-block-if-changed! block new-content)))

(defn uncheck
  [{:block/keys [content] :as block}]
  (let [marker (if (= :now (state/get-preferred-workflow))
                 "LATER"
                 "TODO")
        new-content (string/replace-first content "DONE" marker)]
    (save-block-if-changed! block new-content)))

(defn set-marker
  [{:block/keys [marker content] :as block} new-marker]
  (let [new-content (->
                     (if marker
                       (string/replace-first content (re-pattern (str "^" marker)) new-marker)
                       (str new-marker " " content))
                     (string/triml))]
    (save-block-if-changed! block new-content)))

(defn- rehighlight-selected-nodes
  ([]
   (rehighlight-selected-nodes (state/get-selection-blocks)))
  ([blocks]
   (let [blocks (doall
                 (map
                   (fn [block]
                     (when-let [id (gobj/get block "id")]
                       (when-let [block (gdom/getElement id)]
                         (dom/add-class! block "selected noselect")
                         block)))
                   blocks))]
     (state/set-selection-blocks! blocks))))

(defn- get-selected-blocks-with-children
  []
  (when-let [blocks (seq (state/get-selection-blocks))]
    (->> (mapcat (fn [block]
                   (cons block
                         (array-seq (dom/by-class block "ls-block"))))
                 blocks)
         distinct)))

(defn cycle-todos!
  []
  (when-let [blocks (seq (get-selected-blocks-with-children))]
    (let [workflow (state/get-preferred-workflow)
          ids (->> (distinct (map #(when-let [id (dom/attr % "blockid")]
                                     (uuid id)) blocks))
                   (remove nil?))]
      (doseq [id ids]
        (let [block (db/pull [:block/uuid id])
              new-marker (marker/cycle-marker-state workflow (:block/marker block))
              new-marker (if new-marker new-marker "")]
          (set-marker block new-marker)))
      (js/setTimeout #(rehighlight-selected-nodes blocks) 0))))

(defn cycle-todo!
  []
  #_:clj-kondo/ignore
  (if-let [blocks (seq (get-selected-blocks-with-children))]
    (cycle-todos!)
    (when (state/get-edit-block)
      (let [edit-input-id (state/get-edit-input-id)
            current-input (gdom/getElement edit-input-id)
            content (state/get-edit-content)
            format (or (db/get-page-format (state/get-current-page))
                       (state/get-preferred-format))
            [new-content marker] (marker/cycle-marker content format (state/get-preferred-workflow))
            new-content (string/triml new-content)
            new-pos (commands/compute-pos-delta-when-change-marker
                     content marker (cursor/pos current-input))]
        (state/set-edit-content! edit-input-id new-content)
        (cursor/move-cursor-to current-input new-pos)))))

(defn set-priority
  [{:block/keys [priority content] :as block} new-priority]
  (let [new-content (string/replace-first content
                                          (util/format "[#%s]" priority)
                                          (util/format "[#%s]" new-priority))]
    (save-block-if-changed! block new-content)))

(defn cycle-priority!
  []
  (when (state/get-edit-block)
    (let [format (or (db/get-page-format (state/get-current-page))
                     (state/get-preferred-format))
          input-id (state/get-edit-input-id)
          content (state/get-edit-content)
          new-priority (priority/cycle-priority-state content)
          new-value (priority/add-or-update-priority content format new-priority)]
      (state/set-edit-content! input-id new-value))))

(defn delete-block-aux!
  [{:block/keys [uuid repo] :as _block} children?]
  (let [repo (or repo (state/get-current-repo))
        block (db/pull repo '[*] [:block/uuid uuid])]
    (when block
      (->
       (outliner-core/block block)
       (outliner-core/delete-node children?)))))

(defn- move-to-prev-block
  [repo sibling-block format id value]
  (when (and repo sibling-block)
    (when-let [sibling-block-id (dom/attr sibling-block "blockid")]
      (when-let [block (db/pull repo '[*] [:block/uuid (uuid sibling-block-id)])]
        (let [original-content (util/trim-safe (:block/content block))
              value' (-> (property/remove-built-in-properties format original-content)
                         (drawer/remove-logbook))
              new-value (str value' value)
              tail-len (count value)
              pos (max
                   (if original-content
                     (utf8/length (utf8/encode original-content))
                     0)
                   0)]
          (edit-block! block pos id
                       {:custom-content new-value
                        :tail-len tail-len
                        :move-cursor? false}))))))

(defn delete-block!
  ([repo]
   (delete-block! repo true))
  ([repo delete-children?]
   (state/set-editor-op! :delete)
   (let [{:keys [id block-id block-parent-id value format]} (get-state)]
     (when block-id
       (let [page-id (:db/id (:block/page (db/entity [:block/uuid block-id])))
             page-blocks-count (and page-id (db/get-page-blocks-count repo page-id))]
         (when (> page-blocks-count 1)
           (let [block (db/entity [:block/uuid block-id])
                 has-children? (seq (:block/_parent block))
                 block (db/pull (:db/id block))
                 left (tree/-get-left (outliner-core/block block))
                 left-has-children? (and left
                                         (when-let [block-id (:block/uuid (:data left))]
                                           (let [block (db/entity [:block/uuid block-id])]
                                             (seq (:block/_parent block)))))]
             (when-not (and has-children? left-has-children?)
               (when block-parent-id
                 (let [block-parent (gdom/getElement block-parent-id)
                       sibling-block (util/get-prev-block-non-collapsed-non-embed block-parent)]
                   (delete-block-aux! block delete-children?)
                   (move-to-prev-block repo sibling-block format id value)))))))))
   (state/set-editor-op! nil)))

(defn- get-end-block-parent
  [end-block blocks]
  (if-let [parent (let [id (:db/id (:block/parent end-block))]
                    (some (fn [block] (when (= (:db/id block) id) block)) blocks))]
    (recur parent blocks)
    end-block))

(defn- get-top-level-end-node
  [blocks]
  (let [end-block (last blocks)
        end-block-parent (get-end-block-parent end-block blocks)]
    (outliner-core/block end-block-parent)))

(defn- reorder-blocks
  [blocks]
  (if (<= (count blocks) 1)
    blocks
    (let [[f s & _others] blocks]
      (if (or (= (:block/left s) {:db/id (:db/id f)})
              (and
               (let [parents (db/get-block-parents (state/get-current-repo)
                                                   (:block/uuid f)
                                                   100)]
                 (some #(= (:block/left s) {:db/id (:db/id %)})
                       parents))
               (not= (:block/left f) {:db/id (:db/id s)})))
        blocks
        (reverse blocks)))))

(defn delete-blocks!
  [repo dom-blocks]
  (let [block-uuids (distinct (map #(uuid (dom/attr % "blockid")) dom-blocks))]
    (when (seq block-uuids)
      (let [uuid->dom-block (zipmap block-uuids dom-blocks)
            lookup-refs (map (fn [id] [:block/uuid id]) block-uuids)
            blocks (db/pull-many repo '[*] lookup-refs)
            blocks (reorder-blocks blocks)
            start-node (outliner-core/block (first blocks))
            end-node (get-top-level-end-node blocks)
            block (first blocks)
            block-parent (get uuid->dom-block (:block/uuid block))
            sibling-block (when block-parent (util/get-prev-block-non-collapsed-non-embed block-parent))]
        (if (= start-node end-node)
          (delete-block-aux! (first blocks) true)
          (outliner-core/delete-nodes start-node end-node lookup-refs))
        (when sibling-block
          (move-to-prev-block repo sibling-block
                              (:block/format block)
                              (dom/attr sibling-block "id")
                              ""))))))

(defn- batch-set-block-property!
  "col: a collection of [block-id property-key property-value]."
  [col]
  #_:clj-kondo/ignore
  (when-let [repo (state/get-current-repo)]
    (ds/auto-transact!
     [txs-state (ds/new-outliner-txs-state)]
     {:outliner-op :set-block-properties
      :skip-transact? false}
     (doseq [[block-id key value] col]
       (let [block-id (if (string? block-id) (uuid block-id) block-id)]
         (when-let [block (db/entity [:block/uuid block-id])]
           (let [format (:block/format block)
                 content (:block/content block)
                 properties (:block/properties block)
                 properties (if (nil? value)
                              (dissoc properties key)
                              (assoc properties key value))
                 content (if (nil? value)
                           (property/remove-property format key content)
                           (property/insert-property format content key value))
                 content (property/remove-empty-properties content)
                 block (outliner-core/block {:block/uuid block-id
                                             :block/properties properties
                                             :block/content content})
                 input-pos (or (state/get-edit-pos) :max)]
             (outliner-core/save-node block {:txs-state txs-state}))))))

    (let [block-id (ffirst col)
          block-id (if (string? block-id) (uuid block-id) block-id)
          input-pos (or (state/get-edit-pos) :max)]
      ;; update editing input content
      (when-let [editing-block (state/get-edit-block)]
        (when (= (:block/uuid editing-block) block-id)
          (edit-block! editing-block
                       input-pos
                       (state/get-edit-input-id)))))))

(defn remove-block-property!
  [block-id key]
  (let [key (keyword key)]
    (batch-set-block-property! [[block-id key nil]])))

(defn set-block-property!
  [block-id key value]
  (let [key (keyword key)]
    (batch-set-block-property! [[block-id key value]])))

(defn set-block-query-properties!
  [block-id all-properties key add?]
  (when-let [block (db/entity [:block/uuid block-id])]
    (let [query-properties (-> (get-in block [:block/properties :query-properties] "")
                               (common-handler/safe-read-string "Failed to parse query properties"))
          query-properties (if (seq query-properties)
                             query-properties
                             all-properties)
          query-properties (if add?
                             (distinct (conj query-properties key))
                             (remove #{key} query-properties))
          query-properties (vec query-properties)]
      (if (seq query-properties)
        (set-block-property! block-id :query-properties (str query-properties))
        (remove-block-property! block-id :query-properties)))))

(defn set-block-timestamp!
  [block-id key value]
  (let [key (string/lower-case key)
        block-id (if (string? block-id) (uuid block-id) block-id)
        key (string/lower-case (str key))
        value (str value)]
    (when-let [block (db/pull [:block/uuid block-id])]
      (let [{:block/keys [content]} block
            content (or (state/get-edit-content) content)
            new-content (-> (text/remove-timestamp content key)
                            (text/add-timestamp key value))]
        (when (not= content new-content)
          (if-let [input-id (state/get-edit-input-id)]
            (state/set-edit-content! input-id new-content)
            (save-block-if-changed! block new-content)))))))

(defn- set-blocks-id!
  [block-ids]
  (let [block-ids (remove nil? block-ids)
        col (map (fn [block-id]
                   (let [block (db/entity [:block/uuid block-id])]
                     (when-not (:block/pre-block? block)
                       [block-id :id (str block-id)])))
              block-ids)]
    (batch-set-block-property! col)))

(defn copy-block-ref!
  ([block-id]
   (copy-block-ref! block-id #(str %)))
  ([block-id tap-clipboard]
   (set-blocks-id! [block-id])
   (util/copy-to-clipboard! (tap-clipboard block-id))))

(defn select-block!
  [block-uuid]
  (when-let [block (-> (str block-uuid)
                       (js/document.getElementsByClassName)
                       first)]
    (state/exit-editing-and-set-selected-blocks! [block])))

(defn- blocks-with-level
  "Should be sorted already."
  [blocks]
  (let [root (assoc (first blocks) :level 1)]
    (loop [m [[(:db/id root) root]]
           blocks (rest blocks)]
      (if (empty? blocks)
        m
        (let [block (first blocks)
              parent-id (:db/id (:block/parent block))
              parent-level (:level (second (first (filter (fn [x] (= (first x) parent-id)) m))))
              block (assoc block :level (inc parent-level))
              m' (vec (conj m [(:db/id block) block]))]
          (recur m' (rest blocks)))))))

(defn- blocks-vec->tree
  [blocks]
  (let [loc (reduce (fn [loc {:keys [level] :as block}]
                      (let [loc*
                            (loop [loc (zip/vector-zip (zip/root loc))
                                   level level]
                              (if (> level 1)
                                (if-let [down (zip/rightmost (zip/down loc))]
                                  (let [down-node (zip/node down)]
                                    (if (or (and (vector? down-node)
                                                 (>= (:level (first down-node)) (:level block)))
                                            (>= (:level down-node) (:level block)))
                                      down
                                      (recur down (dec level))))
                                  loc)
                                loc))
                            loc**
                            (if (vector? (zip/node loc*))
                              (zip/append-child loc* block)
                              (-> loc*
                                  zip/up
                                  (zip/append-child [block])))]
                        loc**)) (zip/vector-zip []) blocks)]

    (clojure.walk/postwalk (fn [e] (if (map? e) (dissoc e :level) e)) (zip/root loc))))

(defn- compose-copied-blocks-contents-&-block-tree
  [repo block-ids]
  (let [blocks (db-utils/pull-many repo '[*] (mapv (fn [id] [:block/uuid id]) block-ids))
        blocks* (flatten
                 (mapv (fn [b] (if (util/collapsed? b)
                                 (vec (tree/sort-blocks (db/get-block-children repo (:block/uuid b)) b))
                                 [b])) blocks))
        block-ids* (mapv :block/uuid blocks*)
        level-blocks (blocks-with-level blocks*)
        level-blocks-uuid-map (into {} (mapv (fn [b] [(:block/uuid b) b]) (map second level-blocks)))
        level-blocks (mapv (fn [uuid] (get level-blocks-uuid-map uuid)) block-ids*)
        tree (blocks-vec->tree level-blocks)
        top-level-block-uuids (mapv :block/uuid (filterv #(not (vector? %)) tree))
        exported-md-contents (export/export-blocks-as-markdown
                              repo top-level-block-uuids
                              (state/get-export-block-text-indent-style)
                              (into [] (state/get-export-block-text-remove-options)))]
    [exported-md-contents tree]))

(defn copy-selection-blocks
  []
  (when-let [blocks (seq (get-selected-blocks-with-children))]
    (let [repo (state/get-current-repo)
          ids (->> (distinct (map #(when-let [id (dom/attr % "blockid")]
                                     (uuid id)) blocks))
                   (remove nil?))
          [content tree] (compose-copied-blocks-contents-&-block-tree repo ids)
          block (db/pull [:block/uuid (first ids)])]
      (common-handler/copy-to-clipboard-without-id-property! (:block/format block) content)
      (state/set-copied-blocks content tree)
      (notification/show! "Copied!" :success))))

(defn copy-block-refs
  []
  (when-let [selected-blocks (seq (get-selected-blocks-with-children))]
    (let [blocks (->> (distinct (map #(when-let [id (dom/attr % "blockid")]
                                        (let [level (dom/attr % "level")]
                                          {:id (uuid id)
                                           :level (int level)}))
                                     selected-blocks))
                      (remove nil?))
          first-block (first blocks)
          first-root-level-index (ffirst
                                   (filter (fn [[_ block]] (= (:level block) 1))
                                           (map-indexed vector blocks)))
          root-level (atom (:level first-block))
          adjusted-blocks (map-indexed
                            (fn [index {:keys [id level]}]
                              {:id id
                               :level (if (< index first-root-level-index)
                                        (if (< level @root-level)
                                          (do
                                            (reset! root-level level)
                                            1)
                                          (inc (- level @root-level)))
                                        level)})
                            blocks)
          block (db/pull [:block/uuid (:id first-block)])
          copy-str (some->> adjusted-blocks
                            (map (fn [{:keys [id level]}]
                                   (condp = (:block/format block)
                                    :org
                                    (util/format (str (string/join (repeat level "*")) " ((%s))") id)
                                    :markdown
                                    (util/format (str (string/join (repeat (dec level) "\t")) "- ((%s))") id))))
                            (string/join "\n\n"))]
      (set-blocks-id! (map :id blocks))
      (util/copy-to-clipboard! copy-str))))

(defn copy-block-embeds
  []
  (when-let [blocks (seq (get-selected-blocks-with-children))]
    (let [ids (->> (distinct (map #(when-let [id (dom/attr % "blockid")]
                                     (uuid id)) blocks))
                   (remove nil?))
          ids-str (some->> ids
                           (map (fn [id] (util/format "{{embed ((%s))}}" id)))
                           (string/join "\n\n"))]
      (set-blocks-id! ids)
      (util/copy-to-clipboard! ids-str))))

(defn get-selected-toplevel-block-uuids
  []
  (when-let [blocks (seq (get-selected-blocks-with-children))]
    (let [repo (state/get-current-repo)
          block-ids (->> (distinct (map #(when-let [id (dom/attr % "blockid")]
                                           (uuid id)) blocks))
                         (remove nil?))
          blocks (db-utils/pull-many repo '[*] (mapv (fn [id] [:block/uuid id]) block-ids))
          page-id (:db/id (:block/page (first blocks)))
          blocks*
          (->> blocks
               ;; filter out blocks not belong to page with 'page-id'
               (remove (fn [block] (some-> (:db/id (:block/page block)) (not= page-id))))
               ;; expand collapsed blocks
               (mapv (fn [b] (if (util/collapsed? b)
                               (vec (tree/sort-blocks (db/get-block-children repo (:block/uuid b)) b))
                               [b])))
               (flatten))
          block-ids* (mapv :block/uuid blocks*)
          level-blocks (blocks-with-level blocks*)
          level-blocks-uuid-map (into {} (mapv (fn [b] [(:block/uuid b) b]) (map second level-blocks)))
          level-blocks (mapv (fn [uuid] (get level-blocks-uuid-map uuid)) block-ids*)
          tree (blocks-vec->tree level-blocks)
          top-level-block-uuids (mapv :block/uuid (filterv #(not (vector? %)) tree))]
      top-level-block-uuids)))

(defn cut-selection-blocks
  [copy?]
  (when copy? (copy-selection-blocks))
  (when-let [blocks (seq (get-selected-blocks-with-children))]
    ;; remove embeds, references and queries
    (let [blocks (remove (fn [block]
                           (or (= "true" (dom/attr block "data-transclude"))
                               (= "true" (dom/attr block "data-query")))) blocks)]
      (when (seq blocks)
        (let [repo (state/get-current-repo)]
          (delete-blocks! repo blocks))))))

(def url-regex
  "Didn't use link/plain-link as it is incorrectly detects words as urls."
  #"[^\s\(\[]+://[^\s\)\]]+")

(defn extract-nearest-link-from-text
  [text pos & additional-patterns]
  (let [page-pattern #"\[\[([^\]]+)]]"
        block-pattern #"\(\(([^\)]+)\)\)"
        tag-pattern #"#\S+"
        page-matches (util/re-pos page-pattern text)
        block-matches (util/re-pos block-pattern text)
        tag-matches (util/re-pos tag-pattern text)
        additional-matches (mapcat #(util/re-pos % text) additional-patterns)
        matches (->> (concat page-matches block-matches tag-matches additional-matches)
                     (remove nil?))
        [_ match] (first (sort-by
                          (fn [[start-pos content]]
                            (let [end-pos (+ start-pos (count content))]
                              (cond
                                (< pos start-pos)
                                (- pos start-pos)

                                (> pos end-pos)
                                (- end-pos pos)

                                :else
                                0)))
                          >
                          matches))]
    (when match
      (cond
        (some #(re-find % match) additional-patterns)
        match
        (string/starts-with? match "#")
        (subs match 1 (count match))
        :else
        (subs match 2 (- (count match) 2))))))

(defn- get-nearest-page-or-url
  "Return the nearest page-name (not dereferenced, may be an alias), block, tag or url"
  []
  (when-let [block (state/get-edit-block)]
    (when (:block/uuid block)
      (when-let [edit-id (state/get-edit-input-id)]
        (when-let [input (gdom/getElement edit-id)]
          (when-let [pos (cursor/pos input)]
            (let [value (gobj/get input "value")]
              (extract-nearest-link-from-text value pos url-regex))))))))

(defn- get-nearest-page
  "Return the nearest page-name (not dereferenced, may be an alias), block or tag"
  []
  (when-let [block (state/get-edit-block)]
    (when (:block/uuid block)
      (when-let [edit-id (state/get-edit-input-id)]
        (when-let [input (gdom/getElement edit-id)]
          (when-let [pos (cursor/pos input)]
            (let [value (gobj/get input "value")]
              (extract-nearest-link-from-text value pos))))))))

(defn follow-link-under-cursor!
  []
  (when-let [page (get-nearest-page-or-url)]
    (when-not (string/blank? page)
      (if (re-find url-regex page)
        (js/window.open page)
        (let [page-name (db-model/get-redirect-page-name page)]
          (state/clear-edit!)
          (insert-first-page-block-if-not-exists! page-name)
          (route-handler/redirect-to-page! page-name))))))

(defn open-link-in-sidebar!
  []
  (when-let [page (get-nearest-page)]
    (let [page-name (string/lower-case page)
          block? (util/uuid-string? page-name)]
      (when-let [page (db/get-page page-name)]
        (if block?
          (state/sidebar-add-block!
           (state/get-current-repo)
           (:db/id page)
           :block
           page)
          (state/sidebar-add-block!
           (state/get-current-repo)
           (:db/id page)
           :page
           {:page page}))))))

(defn zoom-in! []
  (if (state/editing?)
    (when-let [id (some-> (state/get-edit-block)
                          :block/uuid
                          ((fn [id] [:block/uuid id]))
                          db/entity
                          :block/uuid)]
      (let [pos (state/get-edit-pos)]
        (route-handler/redirect-to-page! id)
        (edit-block! {:block/uuid id} pos id)))
    (js/window.history.forward)))

(defn zoom-out!
  []
  (if (state/editing?)
    (let [page (state/get-current-page)
          block-id (and
                    (string? page)
                    (util/uuid-string? page)
                    (medley/uuid page))]
      (when block-id
        (let [block-parent (db/get-block-parent block-id)]
          (if-let [id (and
                       (nil? (:block/name block-parent))
                       (:block/uuid block-parent))]
            (do
              (route-handler/redirect-to-page! id)

              (edit-block! {:block/uuid block-id} :max block-id))
            (let [page-id (some-> (db/entity [:block/uuid block-id])
                                  :block/page
                                  :db/id)]

              (when-let [page-name (:block/name (db/entity page-id))]
                (route-handler/redirect-to-page! page-name)
                (edit-block! {:block/uuid block-id} :max block-id)))))))
    (js/window.history.back)))

(defn cut-block!
  [block-id]
  (when-let [block (db/pull [:block/uuid block-id])]
    (let [repo (state/get-current-repo)
          ;; TODO: support org mode
          [md-content _tree] (compose-copied-blocks-contents-&-block-tree repo [block-id])]
      (common-handler/copy-to-clipboard-without-id-property! (:block/format block) md-content)
      (delete-block-aux! block true))))

(defn clear-last-selected-block!
  []
  (let [block (state/drop-last-selection-block!)]
    (util/select-unhighlight! [block])))

(defn highlight-selection-area!
  [end-block]
  (when-let [start-block (state/get-selection-start-block)]
    (let [blocks (util/get-nodes-between-two-nodes start-block end-block "ls-block")
          direction (util/get-direction-between-two-nodes start-block end-block "ls-block")

          blocks (if (= :up direction)
                   (reverse blocks)
                   blocks)]
      (state/exit-editing-and-set-selected-blocks! blocks direction))))

(defn on-select-block
  [direction]
  (fn [_event]
    (cond
      ;; when editing, quit editing and select current block
      (state/editing?)
      (state/exit-editing-and-set-selected-blocks! [(gdom/getElement (state/get-editing-block-dom-id))])

      ;; when selection and one block selected, select next block
      (and (state/selection?) (== 1 (count (state/get-selection-blocks))))
      (let [f (if (= :up direction) util/get-prev-block-non-collapsed util/get-next-block-non-collapsed-skip)
            element (f (first (state/get-selection-blocks)))]
        (when element
          (state/conj-selection-block! element direction)))

      ;; if same direction, keep conj on same direction
      (and (state/selection?) (= direction (state/get-selection-direction)))
      (let [f (if (= :up direction) util/get-prev-block-non-collapsed util/get-next-block-non-collapsed-skip)
            first-last (if (= :up direction) first last)
            element (f (first-last (state/get-selection-blocks)))]
        (when element
          (state/conj-selection-block! element direction)))

      ;; if different direction, keep clear until one left
      (state/selection?)
      (clear-last-selected-block!))))

(defn save-block-aux!
  [block value opts]
  (let [value (string/trim value)]
    ;; FIXME: somehow frontend.components.editor's will-unmount event will loop forever
    ;; maybe we shouldn't save the block/file in "will-unmount" event?
    (save-block-if-changed! block value
                            (merge
                             {:init-properties (:block/properties block)}
                             opts))))

(defn save-block!
  ([repo block-or-uuid content]
   (let [block (if (or (uuid? block-or-uuid)
                       (string? block-or-uuid))
                 (db-model/query-block-by-uuid block-or-uuid) block-or-uuid)
         format (:block/format block)]
     (save-block! {:block block :repo repo :format format} content)))
  ([{:keys [block repo] :as _state} value]
   (when (:db/id (db/entity repo [:block/uuid (:block/uuid block)]))
     (save-block-aux! block value {}))))

(defn save-current-block!
  ([]
   (save-current-block! {}))
  ([{:keys [force?] :as opts}]
   ;; non English input method
   (when-not (state/editor-in-composition?)
     (when (state/get-current-repo)
       (when (and (not @commands/*show-commands)
                  (not @commands/*show-block-commands)
                  (not (state/get-editor-show-page-search?))
                  (not (state/get-editor-show-page-search-hashtag?))
                  (not (state/get-editor-show-block-search?))
                  (not (state/get-editor-show-date-picker?))
                  (not (state/get-editor-show-template-search?))
                  (not (state/get-editor-show-input)))
         (try
           (let [input-id (state/get-edit-input-id)
                 block (state/get-edit-block)
                 db-block (when-let [block-id (:block/uuid block)]
                            (db/pull [:block/uuid block-id]))
                 elem (and input-id (gdom/getElement input-id))
                 db-content (:block/content db-block)
                 db-content-without-heading (and db-content
                                                 (util/safe-subs db-content (:block/level db-block)))
                 value (and elem (gobj/get elem "value"))]
             (cond
               force?
               (save-block-aux! db-block value opts)

               (and block value db-content-without-heading
                    (not= (string/trim db-content-without-heading)
                          (string/trim value)))
               (save-block-aux! db-block value opts)))
           (catch js/Error error
             (log/error :save-block-failed error))))))))

(defn- clean-content!
  [format content]
  (->> (text/remove-level-spaces content format)
       (drawer/remove-logbook)
       (property/remove-properties format)
       string/trim))

(defn insert-command!
  [id command-output format {:keys [restore?]
                             :or {restore? true}
                             :as option}]
  (cond
    ;; replace string
    (string? command-output)
    (commands/insert! id command-output option)

    ;; steps
    (vector? command-output)
    (commands/handle-steps command-output format)

    (fn? command-output)
    (let [s (command-output)]
      (commands/insert! id s option))

    :else
    nil)

  (when restore?
    (let [restore-slash-caret-pos? (if (and
                                        (seq? command-output)
                                        (= :editor/click-hidden-file-input
                                           (ffirst command-output)))
                                     false
                                     true)]
      (commands/restore-state restore-slash-caret-pos?))))

(defn get-asset-file-link
  [format url file-name image?]
  (let [pdf? (and url (string/ends-with? url ".pdf"))]
    (case (keyword format)
      :markdown (util/format (str (when (or image? pdf?) "!") "[%s](%s)") file-name url)
      :org (if image?
             (util/format "[[%s]]" url)
             (util/format "[[%s][%s]]" url file-name))
      nil)))

(defn ensure-assets-dir!
  [repo]
  (let [repo-dir (config/get-repo-dir repo)
        assets-dir "assets"]
    (p/then
     (fs/mkdir-if-not-exists (str repo-dir "/" assets-dir))
     (fn [] [repo-dir assets-dir]))))

(defn save-assets!
  ([_ repo files]
   (p/let [[repo-dir assets-dir] (ensure-assets-dir! repo)]
     (save-assets! repo repo-dir assets-dir files
                   (fn [index file-base]
                     ;; TODO: maybe there're other chars we need to handle?
                     (let [file-base (-> file-base
                                         (string/replace " " "_")
                                         (string/replace "%" "_")
                                         (string/replace "/" "_"))
                           file-name (str file-base "_" (.now js/Date) "_" index)]
                       (string/replace file-name #"_+" "_"))))))
  ([repo dir path files gen-filename]
   (p/all
    (for [[index ^js file] (map-indexed vector files)]
      ;; WARN file name maybe fully qualified path when paste file
      (let [file-name (util/node-path.basename (.-name file))
            [file-base ext] (if file-name
                              (let [last-dot-index (string/last-index-of file-name ".")]
                                [(subs file-name 0 last-dot-index)
                                 (subs file-name last-dot-index)])
                              ["" ""])
            filename (str (gen-filename index file-base) ext)
            filename (str path "/" filename)]
                                        ;(js/console.debug "Write asset #" dir filename file)
        (if (util/electron?)
          (let [from (.-path file)
                from (if (string/blank? from) nil from)]
            (p/then (js/window.apis.copyFileToAssets dir filename from)
                    #(p/resolved [filename (if (string? %) (js/File. #js[] %) file) (.join util/node-path dir filename)])))
          (p/then (fs/write-file! repo dir filename (.stream file) nil)
                  #(p/resolved [filename file]))))))))

(defonce *assets-url-cache (atom {}))

(defn make-asset-url
  [path] ;; path start with "/assets" or compatible for "../assets"
  (let [repo-dir (config/get-repo-dir (state/get-current-repo))
        path (string/replace path "../" "/")]
    (cond
      (util/electron?)
      (str "assets://" repo-dir path)

      (mobile/native-android?)
      (mobile/convert-file-src
       (str "file://" repo-dir path))

      (mobile/native-ios?)
      (mobile/convert-file-src
       (str repo-dir path))

      :else
      (let [handle-path (str "handle" repo-dir path)
            cached-url (get @*assets-url-cache (keyword handle-path))]
        (if cached-url
          (p/resolved cached-url)
          (p/let [handle (idb/get-item handle-path)
                  file (and handle (.getFile handle))]
            (when file
              (p/let [url (js/URL.createObjectURL file)]
                (swap! *assets-url-cache assoc (keyword handle-path) url)
                url))))))))

(defn delete-asset-of-block!
  [{:keys [repo href full-text block-id local? delete-local?] :as _opts}]
  (let [block (db-model/query-block-by-uuid block-id)
        _ (or block (throw (str block-id " not exists")))
        text (:block/content block)
        content (string/replace text full-text "")]
    (save-block! repo block content)
    (when (and local? delete-local?)
      ;; FIXME: should be relative to current block page path
      (when-let [href (if (util/electron?) href (second (re-find #"\((.+)\)$" full-text)))]
        (fs/unlink! repo
                    (config/get-repo-path
                     repo (-> href
                              (string/replace #"^../" "/")
                              (string/replace #"^assets://" ""))) nil)))))

;; assets/journals_2021_02_03_1612350230540_0.png
(defn resolve-relative-path
  [file-path]
  (if-let [current-file (or (db-model/get-block-file-path (state/get-edit-block))
                            ;; fix dummy file path of page
                            (and (util/electron?)
                                 (util/node-path.join
                                  (config/get-repo-dir (state/get-current-repo))
                                  (config/get-pages-directory) "_.md")))]
    (util/get-relative-path current-file file-path)
    file-path))

(defn upload-asset
  [id ^js files format uploading? drop-or-paste?]
  (let [repo (state/get-current-repo)
        block (state/get-edit-block)]
    (if (config/local-db? repo)
      (-> (save-assets! block repo (js->clj files))
          (p/then
           (fn [res]
             (when-let [[asset-file-name file full-file-path] (and (seq res) (first res))]
               (let [image? (util/ext-of-image? asset-file-name)]
                 (insert-command!
                  id
                  (get-asset-file-link format (resolve-relative-path (or full-file-path asset-file-name))
                                       (if file (.-name file) (if image? "image" "asset"))
                                       image?)
                  format
                  {:last-pattern (if drop-or-paste? "" (state/get-editor-command-trigger))
                   :restore?     true})))))
          (p/finally
            (fn []
              (reset! uploading? false)
              (reset! *asset-uploading? false)
              (reset! *asset-uploading-process 0))))
      (image/upload
       files
       (fn [file file-name file-type]
         (image-handler/request-presigned-url
          file file-name file-type
          uploading?
          (fn [signed-url]
            (insert-command! id
                             (get-asset-file-link format signed-url file-name true)
                             format
                             {:last-pattern (if drop-or-paste? "" (state/get-editor-command-trigger))
                              :restore?     true})

            (reset! *asset-uploading? false)
            (reset! *asset-uploading-process 0))
          (fn [e]
            (let [process (* (/ (gobj/get e "loaded")
                                (gobj/get e "total"))
                             100)]
              (reset! *asset-uploading? false)
              (reset! *asset-uploading-process process)))))))))

;; Editor should track some useful information, like editor modes.
;; For example:
;; 1. Which file format is it, markdown or org mode?
;; 2. Is it in the properties area? Then we can enable the ":" autopair
(def autopair-map
  {"[" "]"
   "{" "}"
   "(" ")"
   "`" "`"
   "~" "~"
   "*" "*"
   "_" "_"
   "^" "^"
   "=" "="
   "/" "/"
   "+" "+"})
   ;; ":" ":"                              ; TODO: only properties editing and org mode tag


(def reversed-autopair-map
  (zipmap (vals autopair-map)
          (keys autopair-map)))

(def autopair-when-selected
  #{"*" "^" "_" "=" "+" "/"})

(def delete-map
  (assoc autopair-map
         "$" "$"
         ":" ":"))

(defn autopair
  [input-id prefix _format _option]
  (let [value (get autopair-map prefix)
        selected (util/get-selected-text)
        postfix (str selected value)
        value (str prefix postfix)
        input (gdom/getElement input-id)]
    (when value
      (when-not (string/blank? selected) (reset! *selected-text selected))
      (let [[prefix _pos] (commands/simple-replace! input-id value selected
                                                    {:backward-pos (count postfix)
                                                     :check-fn (fn [new-value prefix-pos]
                                                                 (when (>= prefix-pos 0)
                                                                   [(subs new-value prefix-pos (+ prefix-pos 2))
                                                                    (+ prefix-pos 2)]))})]
        (case prefix
          "[["
          (do
            (commands/handle-step [:editor/search-page])
            (reset! commands/*slash-caret-pos (cursor/get-caret-pos input)))

          "(("
          (do
            (commands/handle-step [:editor/search-block :reference])
            (reset! commands/*slash-caret-pos (cursor/get-caret-pos input)))

          nil)))))

(defn surround-by?
  [input before end]
  (when input
    (let [value (gobj/get input "value")
          pos (cursor/pos input)]
      (text/surround-by? value pos before end))))

(defn wrapped-by?
  [input before end]
  (when input
    (let [value (gobj/get input "value")
          pos (dec (cursor/pos input))]
      (when (>= pos 0)
        (text/wrapped-by? value pos before end)))))

(defn get-matched-pages
  "Return matched page names"
  [q]
  (let [block (state/get-edit-block)
        editing-page (and block
                          (when-let [page-id (:db/id (:block/page block))]
                            (:block/name (db/entity page-id))))
        pages (search/page-search q 20)]
    (if editing-page
      ;; To prevent self references
      (remove (fn [p] (= (util/page-name-sanity-lc p) editing-page)) pages)
      pages)))

(defn get-matched-blocks
  [q block-id]
  ;; remove current block
  (let [current-block (state/get-edit-block)
        block-parents (set (->> (db/get-block-parents (state/get-current-repo)
                                                      block-id
                                                      99)
                                (map (comp str :block/uuid))))
        current-and-parents (set/union #{(str (:block/uuid current-block))} block-parents)]
    (p/let [result (search/block-search (state/get-current-repo) q {:limit 20})]
      (remove
       (fn [h]
         (contains? current-and-parents (:block/uuid h)))
       result))))

(defn get-matched-templates
  [q]
  (search/template-search q))

(defn get-matched-commands
  [input]
  (try
    (let [edit-content (or (gobj/get input "value") "")
          pos (cursor/pos input)
          last-slash-caret-pos (:pos @*slash-caret-pos)
          last-command (and last-slash-caret-pos (subs edit-content last-slash-caret-pos pos))]
      (when (> pos 0)
        (or
         (and (= (state/get-editor-command-trigger) (util/nth-safe edit-content (dec pos)))
              @commands/*initial-commands)
         (and last-command
              (commands/get-matched-commands last-command)))))
    (catch js/Error e
      (js/console.error e)
      nil)))

(defn get-matched-block-commands
  [input]
  (try
    (let [edit-content (gobj/get input "value")
          pos (cursor/pos input)
          last-command (subs edit-content
                             (:pos @*angle-bracket-caret-pos)
                             pos)]
      (when (> pos 0)
        (or
         (and (= \< (util/nth-safe edit-content (dec pos)))
              (commands/block-commands-map))
         (and last-command
              (commands/get-matched-commands
               last-command
               (commands/block-commands-map))))))
    (catch js/Error _error
      nil)))

(defn auto-complete?
  []
  (or @*show-commands
      @*show-block-commands
      @*asset-uploading?
      (state/get-editor-show-input)
      (state/get-editor-show-page-search?)
      (state/get-editor-show-block-search?)
      (state/get-editor-show-template-search?)
      (state/get-editor-show-date-picker?)))

(defn get-current-input-char
  [input]
  (when-let [pos (cursor/pos input)]
    (let [value (gobj/get input "value")]
      (when (and (>= (count value) (inc pos))
                 (>= pos 1))
        (util/nth-safe value pos)))))

(defn- reorder-selected-blocks
  [blocks]
  (let [repo (state/get-current-repo)
        lookup-refs (->> (map (fn [block] (when-let [id (dom/attr block "blockid")]
                                           [:block/uuid (medley/uuid id)])) blocks)
                         (remove nil?))
        blocks (db/pull-many repo '[*] lookup-refs)]
    (reorder-blocks blocks)))

(defn move-up-down
  [up?]
  (fn [event]
    (util/stop event)
    (let [edit-block-id (:block/uuid (state/get-edit-block))
          move-nodes (fn [blocks]
                       (let [nodes (mapv outliner-core/block blocks)]
                         (outliner-core/move-nodes nodes up?)
                         (rehighlight-selected-nodes)
                         (let [block-node (util/get-first-block-by-id (:block/uuid (first blocks)))]
                           (.scrollIntoView block-node #js {:behavior "smooth" :block "nearest"}))))]
      (if edit-block-id
        (when-let [block (db/pull [:block/uuid edit-block-id])]
          (let [blocks [block]]
            (move-nodes blocks))
          (when-let [input-id (state/get-edit-input-id)]
            (when-let [input (gdom/getElement input-id)]
              (.focus input))))
        (let [blocks (-> (state/get-selection-blocks)
                         reorder-selected-blocks)
              blocks (filter #(= (:block/parent %) (:block/parent (first blocks))) blocks)]
          (when (seq blocks)
            (move-nodes blocks)))))))

;; selections
(defn on-tab
  "direction = :left|:right, only indent or outdent when blocks are siblings"
  [direction]
  (let [blocks-dom-nodes (state/get-selection-blocks)
        blocks (seq (reorder-selected-blocks blocks-dom-nodes))]
    (when (seq blocks)
      (let [end-node (get-top-level-end-node blocks)
            end-node-parent (tree/-get-parent end-node)
            top-level-nodes (->> (filter #(= (get-in end-node-parent [:data :db/id])
                                             (get-in % [:block/parent :db/id])) blocks)
                                 (map outliner-core/block))]
        (outliner-core/indent-outdent-nodes top-level-nodes (= direction :right))
        (rehighlight-selected-nodes)))))

(defn- get-link [format link label]
  (let [link (or link "")
        label (or label "")]
    (case (keyword format)
      :markdown (util/format "[%s](%s)" label link)
      :org (util/format "[[%s][%s]]" link label)
      nil)))

(defn- get-image-link
  [format link label]
  (let [link (or link "")
        label (or label "")]
    (case (keyword format)
      :markdown (util/format "![%s](%s)" label link)
      :org (util/format "[[%s]]"))))

(defn handle-command-input [command id format m]
  ;; TODO: Add error handling for when user doesn't provide a required field.
  ;; (The current behavior is to just revert back to the editor.)
  (case command

    :link (let [{:keys [link label]} m]
            (when-not (or (string/blank? link) (string/blank? label))
              (insert-command!
               id
               (get-link format link label)
               format
               {:last-pattern (str (state/get-editor-command-trigger) "link")})))

    :image-link (let [{:keys [link label]} m]
                  (when (not (string/blank? link))
                    (insert-command!
                     id
                     (get-image-link format link label)
                     format
                     {:last-pattern (str (state/get-editor-command-trigger) "link")})))

    nil)

  (state/set-editor-show-input! nil)

  (when-let [saved-cursor (get @state/state :editor/last-saved-cursor)]
    (when-let [input (gdom/getElement id)]
      (.focus input)
      (cursor/move-cursor-to input saved-cursor))))

(defn get-search-q
  []
  (when-let [id (state/get-edit-input-id)]
    (when-let [input (gdom/getElement id)]
      (let [current-pos (cursor/pos input)
            pos (:editor/last-saved-cursor @state/state)
            edit-content (or (state/sub [:editor/content id]) "")]
        (or
         @*selected-text
         (util/safe-subs edit-content pos current-pos))))))

(defn close-autocomplete-if-outside
  [input]
  (when (and input
             (or (state/get-editor-show-page-search?)
                 (state/get-editor-show-page-search-hashtag?)
                 (state/get-editor-show-block-search?))
             (not (wrapped-by? input "[[" "]]")))
    (when (get-search-q)
      (let [value (gobj/get input "value")
            pos (:editor/last-saved-cursor @state/state)
            current-pos (cursor/pos input)
            between (util/safe-subs value (min pos current-pos) (max pos current-pos))]
        (when (and between
                   (or
                    (string/includes? between "[")
                    (string/includes? between "]")
                    (string/includes? between "(")
                    (string/includes? between ")")))
          (state/set-editor-show-block-search! false)
          (state/set-editor-show-page-search! false)
          (state/set-editor-show-page-search-hashtag! false))))))

(defn resize-image!
  [block-id metadata full_text size]
  (let [new-meta (merge metadata size)
        image-part (first (string/split full_text #"\{"))
        new-full-text (str image-part (pr-str new-meta))
        block (db/pull [:block/uuid block-id])
        value (:block/content block)
        new-value (string/replace value full_text new-full-text)]
    (save-block-aux! block new-value {})))

(defn- mark-last-input-time!
  [repo]
  (when repo
    (state/set-editor-last-input-time! repo (util/time-ms))
    (db/clear-repo-persistent-job! repo)))

(defonce *auto-save-timeout (atom nil))
(defn edit-box-on-change!
  [e block id]
  (let [value (util/evalue e)
        repo (state/get-current-repo)]
    (state/set-edit-content! id value false)
    (when @*auto-save-timeout
      (js/clearTimeout @*auto-save-timeout))
    (mark-last-input-time! repo)
    (when-not
        (and
         (= (:db/id (:block/parent block))
            (:db/id (:block/page block)))            ; don't auto-save for page's properties block
         (get-in block [:block/properties :title]))
      (reset! *auto-save-timeout
              (js/setTimeout
               (fn []
                 (when (state/input-idle? repo)
                   (state/set-editor-op! :auto-save)
                   (save-current-block! {})
                   (state/set-editor-op! nil)))
               500)))))

(defn handle-last-input []
  (let [input           (state/get-input)
        pos             (cursor/pos input)
        last-input-char (util/nth-safe (.-value input) (dec pos))]

    ;; TODO: is it cross-browser compatible?
    ;; (not= (gobj/get native-e "inputType") "insertFromPaste")
    (when (= last-input-char (state/get-editor-command-trigger))
      (when (seq (get-matched-commands input))
        (reset! commands/*slash-caret-pos (cursor/get-caret-pos input))
        (reset! commands/*show-commands true)))

    (if (= last-input-char commands/angle-bracket)
      (when (seq (get-matched-block-commands input))
        (reset! commands/*angle-bracket-caret-pos (cursor/get-caret-pos input))
        (reset! commands/*show-block-commands true))
      nil)))

(defn block-on-chosen-handler
  [_input id q format]
  (fn [chosen _click?]
    (state/set-editor-show-block-search! false)
    (let [uuid-string (str (:block/uuid chosen))]

      ;; block reference
      (insert-command! id
                       (util/format "((%s))" uuid-string)
                       format
                       {:last-pattern (str "((" (if @*selected-text "" q))
                        :end-pattern "))"
                        :postfix-fn   (fn [s] (util/replace-first "))" s ""))
                        :forward-pos 3})

      ;; Save it so it'll be parsed correctly in the future
      (set-block-property! (:block/uuid chosen)
                           :id
                           uuid-string)

      (when-let [input (gdom/getElement id)]
        (.focus input)))))

(defn block-non-exist-handler
  [input]
  (fn []
    (state/set-editor-show-block-search! false)
    (cursor/move-cursor-forward input 2)))

(defn get-block-tree-insert-pos-after-target
  "return [target-block sibling? delete-editing-block? editing-block]"
  ([target-block-id sibling?]
   (get-block-tree-insert-pos-after-target target-block-id sibling? nil))
  ([target-block-id sibling? editing-block]
   (when-let [target-block (db/pull target-block-id)]
     [target-block sibling? false (or editing-block target-block)])))

(defn- get-block-tree-insert-pos-at-point
  "return [target-block sibling? delete-editing-block? editing-block]"
  []
  (when-let [editing-block (db/pull (:db/id (state/get-edit-block)))]
    (let [input (gdom/getElement (state/get-edit-input-id))
          pos (cursor/pos input)
          value (:value (get-state))
          [fst-block-text snd-block-text] (compute-fst-snd-block-text value pos)
          parent (:db/id (:block/parent editing-block))
          parent-block (db/pull parent)
          left (:db/id (:block/left editing-block))
          left-block (db/pull left)
          [_ _ config] (state/get-editor-args)
          block-id (:block/uuid editing-block)
          block-self? (block-self-alone-when-insert? config block-id)
          has-children? (db/has-children? (state/get-current-repo)
                                          (:block/uuid editing-block))
          collapsed? (util/collapsed? editing-block)]
      (conj (match (mapv boolean [(seq fst-block-text) (seq snd-block-text)
                                  block-self? has-children? (= parent left) collapsed?])
              ;; when zoom at editing-block
              [_ _ true _ _ _]
              [editing-block false false]

              ;; insert after editing-block
              [true _ false true _ false]
              [editing-block false false]
              [true _ false true _ true]
              [editing-block true false]
              [true _ false false _ _]
              [editing-block true false]
              [false false false true _ false]
              [editing-block false false]
              [false false false true _ true]
              [editing-block true false]
              [false false false false _ _]
              [editing-block true true]

              ;; insert before editing-block
              [false true false _ true _]
              [parent-block false false]
              [false true false _ false _]
              [left-block true false])
            editing-block))))

(defn- paste-block-tree-at-point-edit-aux
  [uuid page exclude-properties format content-update-fn]
  (fn [block]
    (outliner-core/block
     (let [new-content
           (if content-update-fn
             (content-update-fn (:block/content block))
             (:block/content block))
           new-content
           (->> new-content
                (property/remove-property format "id")
                (property/remove-property format "custom_id"))
           m (merge (dissoc block
                            :block/pre-block?
                            :block/uuid
                            :db/id
                            :block/left
                            :block/parent)
                    {:block/uuid uuid
                     :block/page (select-keys page [:db/id])
                     :block/format format
                     :block/properties (apply dissoc (:block/properties block)
                                         (concat [:id :custom_id :custom-id]
                                                 exclude-properties))
                     :block/meta (dissoc (:block/meta block) :start-pos :end-pos)
                     :block/content new-content
                     :block/path-refs (->> (cons (:db/id page) (:block/path-refs block))
                                           (remove nil?))})]
       m))))

(defn paste-block-vec-tree-at-target
  [tree exclude-properties {:keys [content-update-fn
                                   get-pos-fn
                                   page-block]
                            :as _opts}]
  (let [page (or page-block
                 (:block/page (db/entity (:db/id (state/get-edit-block)))))
        [target-block sibling? delete-editing-block? editing-block]
        ((or get-pos-fn get-block-tree-insert-pos-at-point))]
    (when target-block
      (let [target-block (outliner-core/block target-block)
            format (or (:block/format target-block) (state/get-preferred-format))
            new-block-uuids (atom #{})
            metadata-replaced-blocks
            (zip/root
             (loop [loc (zip/vector-zip tree)]
               (if (zip/end? loc)
                 loc
                 (if (vector? (zip/node loc))
                   (recur (zip/next loc))
                   (let [uuid (random-uuid)]
                     (swap! new-block-uuids (fn [acc uuid] (conj acc uuid)) uuid)
                     (recur (zip/next (zip/edit
                                       loc
                                       (paste-block-tree-at-point-edit-aux
                                        uuid page exclude-properties format content-update-fn)))))))))
            _ (when editing-block
                (let [editing-block (outliner-core/block editing-block)]
                  (outliner-core/save-node editing-block)))
            _ (outliner-core/insert-nodes metadata-replaced-blocks target-block sibling?)
            _ (when (and delete-editing-block? editing-block)
                (when-let [id (:db/id editing-block)]
                  (outliner-core/delete-node (outliner-core/block (db/pull id)) true)))]
        (last metadata-replaced-blocks)))))

(defn- tree->vec-tree
  "tree:
  [
  {
    :content 'this is a block',
    :properties {\"key\" \"value\" \"key2\" \"value2\"},
    :children [
      { :content 'this is child block' }
    ]
  },
  {
    :content 'this is sibling block'
  }
  ]"
  [tree]
  (into []
        (mapcat
         (fn [e]
           (let [e* (select-keys e [:content :properties])
                 children (:children e)]
             (if (seq children)
               [e* (tree->vec-tree (:children e))]
               [e*])))
         tree)))

(defn- vec-tree->vec-block-tree
  [tree format]
  (let [loc (zip/vector-zip tree)]
    (loop [loc loc]
      (if (zip/end? loc)
        (zip/root loc)
        (let [node (zip/node loc)]
          (if (vector? node)
            (recur (zip/next loc))
            (let [content (:content node)
                  props (into [] (:properties node))
                  content* (str (if (= :markdown format) "- " "* ")
                                (property/insert-properties format content props))
                  ast (mldoc/->edn content* (mldoc/default-config format))
                  blocks (block/extract-blocks ast content* true format)
                  fst-block (first blocks)]
              (assert fst-block "fst-block shouldn't be nil")
              (recur (zip/next (zip/replace loc fst-block))))))))))

(defn paste-block-tree-after-target
  [target-block-id sibling? tree format]
  (let [vec-tree (tree->vec-tree tree)
        block-tree (vec-tree->vec-block-tree vec-tree format)
        target-block (db/pull target-block-id)
        page-block (if (:block/name target-block) target-block
                       (db/entity (:db/id (:block/page (db/pull target-block-id)))))
        ;; sibling? = false, when target-block is a page-block
        sibling? (if (= target-block-id (:db/id page-block))
                   false
                   sibling?)]
    (paste-block-vec-tree-at-target
     block-tree []
     {:get-pos-fn #(get-block-tree-insert-pos-after-target target-block-id sibling?)
      :page-block page-block})))

(defn insert-template!
  ([element-id db-id]
   (insert-template! element-id db-id {}))
  ([element-id db-id opts]
   (when-let [db-id (if (integer? db-id)
                      db-id
                      (:db/id (db-model/get-template-by-name (name db-id))))]
     (let [repo (state/get-current-repo)
           block (db/entity db-id)
           format (:block/format block)
           block-uuid (:block/uuid block)
           template-including-parent? (not (false? (:template-including-parent (:block/properties block))))
           blocks (if template-including-parent? (db/get-block-and-children repo block-uuid) (db/get-block-children repo block-uuid))
           root-block (db/pull db-id)
           blocks-exclude-root (remove (fn [b] (= (:db/id b) db-id)) blocks)
           sorted-blocks (tree/sort-blocks blocks-exclude-root root-block)
           sorted-blocks (->> (blocks-with-level sorted-blocks)
                              (map second))
           result-blocks (if template-including-parent?
                           sorted-blocks
                           (->> (drop 1 sorted-blocks)
                                (map (fn [block] (update block :level dec)))))
           tree (blocks-vec->tree result-blocks)]
       (when element-id
         (insert-command! element-id "" format {}))
       (let [opts (merge
                   {:content-update-fn (fn [content]
                                         (->> content
                                              (property/remove-property format "template")
                                              (property/remove-property format "template-including-parent")
                                              template/resolve-dynamic-template!))}
                   opts)
             last-block (paste-block-vec-tree-at-target tree [:id :template :template-including-parent] opts)]
         (clear-when-saved!)
         (let [block (if (tree/satisfied-inode? last-block)
                       (:data last-block)
                       (:data (last (flatten last-block))))]
           (edit-block! block :max (:block/uuid block))))))))

(defn template-on-chosen-handler
  [element-id]
  (fn [[_template db-id] _click?]
    (insert-template! element-id db-id)))

(defn parent-is-page?
  [{{:block/keys [parent page]} :data :as node}]
  {:pre [(tree/satisfied-inode? node)]}
  (= parent page))

(defn outdent-on-enter
  [node]
  (when-not (parent-is-page? node)
    (let [parent-node (tree/-get-parent node)]
      (outliner-core/move-subtree node parent-node true))))

(defn- last-top-level-child?
  [{:keys [id]} current-node]
  (when id
    (when-let [entity (if (util/uuid-string? (str id))
                        (db/entity [:block/uuid (uuid id)])
                        (db/entity [:block/name (util/page-name-sanity-lc id)]))]
      (= (:block/uuid entity) (tree/-get-parent-id current-node)))))

(defn- insert
  [insertion]
  (when-not (auto-complete?)
    (let [^js input (state/get-input)
          selected-start (util/get-selection-start input)
          selected-end (util/get-selection-end input)
          value (.-value input)
          s1 (subs value 0 selected-start)
          s2 (subs value selected-end)]
      (state/set-edit-content! (state/get-edit-input-id)
                               (str s1 insertion s2))
      (cursor/move-cursor-to input (+ selected-start (count insertion))))))

(defn- keydown-new-line
  []
  (insert "\n"))

(declare delete-and-update)

(defn- dwim-in-properties
  [state]
  (when-not (auto-complete?)
    (let [{:keys [block]} (get-state)]
      (when block
        (let [input (state/get-input)
              content (gobj/get input "value")
              format (:block/format (:block (get-state)))
              property-key (:raw-content (thingatpt/property-key-at-point input))
              org? (= format :org)
              move-to-pos (if org? 2 3)]
          (if org?
            (cond
              (and property-key (not= property-key ""))
              (case property-key
                ;; When cursor in "PROPERTIES", add :|: in a new line and move cursor to |
                "PROPERTIES"
                (do (cursor/move-cursor-to-line-end input)
                    (insert "\n:: ")
                    (cursor/move-cursor-backward input move-to-pos))
                ;; When cursor in "END", new block (respect the previous enter behavior)
                "END"
                (do
                  (cursor/move-cursor-to-end input)
                  (insert-new-block! state))
                ;; cursor in other positions of :ke|y: or ke|y::, move to line end for inserting value.
                (if (property/property-key-exist? format content property-key)
                  (notification/show!
                   [:p.content
                    (util/format "Property key \"%s\" already exists!" property-key)]
                   :error)
                  (cursor/move-cursor-to-line-end input)))

              ;; when cursor in empty property key
              (and property-key (= property-key ""))
              (do (delete-and-update
                   input
                   (cursor/line-beginning-pos input)
                   (inc (cursor/line-end-pos input)))
                  (property/goto-properties-end format input)
                  (cursor/move-cursor-to-line-end input))
              :else
              ;;When cursor in other place of PROPERTIES drawer, add :|: in a new line and move cursor to |
              (do
                (insert "\n:: ")
                (cursor/move-cursor-backward input move-to-pos)))
            (insert "\n")))))))

(defn- dwim-in-list
  [_state]
  (when-not (auto-complete?)
    (let [{:keys [block]} (get-state)]
      (when block
        (let [input (state/get-input)]
          (when-let [item (thingatpt/list-item-at-point input)]
            (let [{:keys [full-content indent bullet checkbox ordered _]} item
                  next-bullet (if ordered (str (inc bullet) ".") bullet)
                  checkbox (when checkbox "[ ] ")]
              (if (= (count full-content)
                     (+ (if ordered (+ (count (str bullet)) 2) 2) (when checkbox (count checkbox))))
                (delete-and-update input (cursor/line-beginning-pos input) (cursor/line-end-pos input))
                (do (cursor/move-cursor-to-line-end input)
                    (insert (str "\n" indent next-bullet " " checkbox))
                    (when ordered
                      (let [bullet-atom (atom (inc bullet))]
                        (while (when-let [next-item (list/get-next-item input)]
                                 (swap! bullet-atom inc)
                                 (let [{:keys [full-content start end]} next-item
                                       new-bullet @bullet-atom]
                                   (delete-and-update input start end)
                                   (insert (string/replace-first full-content (:bullet next-item) new-bullet))
                                   true))
                          nil)
                        (cursor/move-cursor-to input (+ (:end item) (count next-bullet) 2)))))))))))))

(defn toggle-list!
  []
  (when-not (auto-complete?)
    (let [{:keys [block]} (get-state)]
      (when block
        (let [input (state/get-input)
              format (or (db/get-page-format (state/get-current-page)) (state/get-preferred-format))
              new-unordered-bullet (case format :org "-" "*")
              current-pos (cursor/pos input)
              content (state/get-edit-content)
              pos (atom current-pos)]
          (if-let [item (thingatpt/list-item-at-point input)]
            (let [{:keys [ordered]} item
                  list-beginning-pos (list/list-beginning-pos input)
                  list-end-pos (list/list-end-pos input)
                  list (subs content list-beginning-pos list-end-pos)
                  items (string/split-lines list)
                  splitter-reg (if ordered #"[\d]*\.\s*" #"[-\*]{1}\s*")
                  items-without-bullet (vec (map #(last (string/split % splitter-reg 2)) items))
                  new-list (string/join "\n"
                                        (if ordered
                                          (map #(str new-unordered-bullet " " %) items-without-bullet)
                                          (map-indexed #(str (inc %1) ". " %2) items-without-bullet)))
                  index-of-current-item (inc (.indexOf items-without-bullet
                                                       (last (string/split (:raw-content item) splitter-reg 2))))
                  numbers-length (->> (map-indexed
                                       #_:clj-kondo/ignore
                                       #(str (inc %1) ". ")
                                       (subvec items-without-bullet 0 index-of-current-item))
                                      string/join
                                      count)
                  pos-diff (- numbers-length (* 2 index-of-current-item))]
              (delete-and-update input list-beginning-pos list-end-pos)
              (insert new-list)
              (reset! pos (if ordered
                            (- current-pos pos-diff)
                            (+ current-pos pos-diff))))
            (let [prev-item (list/get-prev-item input)]
              (cursor/move-cursor-down input)
              (cursor/move-cursor-to-line-beginning input)
              (if prev-item
                (let [{:keys [bullet ordered]} prev-item
                      current-bullet (if ordered (str (inc bullet) ".") bullet)]
                  (insert (str current-bullet " "))
                  (reset! pos (+ current-pos (count current-bullet) 1)))
                (do (insert (str new-unordered-bullet " "))
                    (reset! pos (+ current-pos 2))))))
          (cursor/move-cursor-to input @pos))))))

(defn toggle-page-reference-embed
  [parent-id]
  (let [{:keys [block]} (get-state)]
    (when block
      (let [input (state/get-input)
            new-pos (cursor/get-caret-pos input)
            page-ref-fn (fn [bounds backward-pos]
                          (commands/simple-insert!
                           parent-id bounds
                           {:backward-pos backward-pos
                            :check-fn (fn [_ _ _]
                                        (reset! commands/*slash-caret-pos new-pos)
                                        (commands/handle-step [:editor/search-page]))}))]
        (state/set-editor-show-page-search! false)
        (let [selection (get-selection-and-format)
              {:keys [selection-start selection-end selection]} selection]
          (if selection
            (do (delete-and-update input selection-start selection-end)
                (insert (util/format "[[%s]]" selection)))
            (if-let [embed-ref (thingatpt/embed-macro-at-point input)]
              (let [{:keys [raw-content start end]} embed-ref]
                (delete-and-update input start end)
                (if (= 5 (count raw-content))
                  (page-ref-fn "[[]]" 2)
                  (insert raw-content)))
              (if-let [page-ref (thingatpt/page-ref-at-point input)]
                (let [{:keys [start end full-content raw-content]} page-ref]
                  (delete-and-update input start end)
                  (if (= raw-content "")
                    (page-ref-fn "{{embed [[]]}}" 4)
                    (insert (util/format "{{embed %s}}" full-content))))
                (page-ref-fn "[[]]" 2)))))))))

(defn toggle-block-reference-embed
  [parent-id]
  (let [{:keys [block]} (get-state)]
    (when block
      (let [input (state/get-input)
            new-pos (cursor/get-caret-pos input)
            block-ref-fn (fn [bounds backward-pos]
                           (commands/simple-insert!
                            parent-id bounds
                            {:backward-pos backward-pos
                             :check-fn     (fn [_ _ _]
                                             (reset! commands/*slash-caret-pos new-pos)
                                             (commands/handle-step [:editor/search-block]))}))]
        (state/set-editor-show-block-search! false)
        (if-let [embed-ref (thingatpt/embed-macro-at-point input)]
          (let [{:keys [raw-content start end]} embed-ref]
            (delete-and-update input start end)
            (if (= 5 (count raw-content))
              (block-ref-fn "(())" 2)
              (insert raw-content)))
          (if-let [page-ref (thingatpt/block-ref-at-point input)]
            (let [{:keys [start end full-content raw-content]} page-ref]
              (delete-and-update input start end)
              (if (= raw-content "")
                (block-ref-fn "{{embed (())}}" 4)
                (insert (util/format "{{embed %s}}" full-content))))
            (block-ref-fn "(())" 2)))))))

(defn- keydown-new-block
  [state]
  (when-not (auto-complete?)
    (let [{:keys [block config]} (get-state)]
      (when block
        (let [input (state/get-input)
              content (gobj/get input "value")
              pos (cursor/pos input)
              current-node (outliner-core/block block)
              has-right? (-> (tree/-get-right current-node)
                             (tree/satisfied-inode?))
              thing-at-point ;intern is not supported in cljs, need a more elegant solution
              (or (when (thingatpt/get-setting :admonition&src?)
                    (thingatpt/admonition&src-at-point input))
                  (when (thingatpt/get-setting :markup?)
                    (thingatpt/markup-at-point input))
                  (when (thingatpt/get-setting :block-ref?)
                    (thingatpt/block-ref-at-point input))
                  (when (thingatpt/get-setting :page-ref?)
                    (thingatpt/page-ref-at-point input))
                  (when (thingatpt/get-setting :properties?)
                    (thingatpt/properties-at-point input))
                  (when (thingatpt/get-setting :list?)
                    (and (not (cursor/beginning-of-line? input))
                         (thingatpt/list-item-at-point input))))]
          (cond
            thing-at-point
            (case (:type thing-at-point)
              "markup" (let [right-bound (:bounds thing-at-point)]
                         (cursor/move-cursor-to
                          input
                          (+ (string/index-of content right-bound pos)
                             (count right-bound))))
              "admonition-block" (keydown-new-line)
              "source-block" (do
                               (keydown-new-line)
                               (case (:action thing-at-point)
                                 :into-code-editor
                                 (state/into-code-editor-mode!)
                                 nil))
              "block-ref" (open-block-in-sidebar! (:link thing-at-point))
              "page-ref" (when-not (string/blank? (:link thing-at-point))
                           (let [page (:link thing-at-point)
                                 page-name (db-model/get-redirect-page-name page)]
                             (insert-first-page-block-if-not-exists! page-name)
                             (route-handler/redirect-to-page! page-name)))
              "list-item" (dwim-in-list state)
              "properties-drawer" (dwim-in-properties state))

            (and
             (string/blank? content)
             (not has-right?)
             (not (last-top-level-child? config current-node)))
            (outdent-on-enter current-node)

            :else
            (profile
             "Insert block"
             (insert-new-block! state))))))))

(defn keydown-new-block-handler [state e]
  (if (state/doc-mode-enter-for-new-line?)
    (keydown-new-line)
    (do
      (.preventDefault e)
      (keydown-new-block state))))

(defn keydown-new-line-handler [state e]
  (if (state/doc-mode-enter-for-new-line?)
    (keydown-new-block state)
    (do
      (.preventDefault e)
      (keydown-new-line))))

(defn- select-first-last
  "Select first or last block in viewpoint"
  [direction]
  (let [f (case direction :up last :down first)
        block (->> (util/get-blocks-noncollapse)
                   (f))]
    (when block
      (.scrollIntoView block #js {:behavior "smooth" :block "center"})
      (state/exit-editing-and-set-selected-blocks! [block]))))

(defn- select-up-down [direction]
  (let [selected (first (state/get-selection-blocks))
        f (case direction
            :up util/get-prev-block-non-collapsed
            :down util/get-next-block-non-collapsed)
        sibling-block (f selected)]
    (when (and sibling-block (dom/attr sibling-block "blockid"))
      (.scrollIntoView sibling-block #js {:behavior "smooth" :block "center"})
      (state/exit-editing-and-set-selected-blocks! [sibling-block]))))

(defn- move-cross-boundrary-up-down
  [direction]
  (let [input (state/get-input)
        line-pos (util/get-first-or-last-line-pos input)
        repo (state/get-current-repo)
        f (case direction
            :up util/get-prev-block-non-collapsed
            :down util/get-next-block-non-collapsed)
        sibling-block (f (gdom/getElement (state/get-editing-block-dom-id)))
        {:block/keys [uuid content format]} (state/get-edit-block)]
    (when sibling-block
      (when-let [sibling-block-id (dom/attr sibling-block "blockid")]
        (let [value (state/get-edit-content)]
          (when (not= (clean-content! format content)
                      (string/trim value))
            (save-block! repo uuid value)))

        (let [new-id (string/replace (gobj/get sibling-block "id") "ls-block" "edit-block")
              new-uuid (cljs.core/uuid sibling-block-id)
              block (db/pull repo '[*] [:block/uuid new-uuid])]
          (edit-block! block
                       [direction line-pos]
                       new-id))))))

(defn keydown-up-down-handler
  [direction]
  (let [input (state/get-input)
        selected-start (util/get-selection-start input)
        selected-end (util/get-selection-end input)
        up? (= direction :up)
        down? (= direction :down)]
    (cond
      (not= selected-start selected-end)
      (if up?
        (cursor/move-cursor-to input selected-start)
        (cursor/move-cursor-to input selected-end))

      (or (and up? (cursor/textarea-cursor-first-row? input))
          (and down? (cursor/textarea-cursor-last-row? input)))
      (move-cross-boundrary-up-down direction)

      :else
      (if up?
        (cursor/move-cursor-up input)
        (cursor/move-cursor-down input)))))

(defn- move-to-block-when-cross-boundrary
  [direction]
  (let [up? (= :left direction)
        pos (if up? :max 0)
        {:block/keys [format uuid] :as block} (state/get-edit-block)
        id (state/get-edit-input-id)
        repo (state/get-current-repo)
        f (if up? util/get-prev-block-non-collapsed util/get-next-block-non-collapsed)
        sibling-block (f (gdom/getElement (state/get-editing-block-dom-id)))]
    (when sibling-block
      (when-let [sibling-block-id (dom/attr sibling-block "blockid")]
        (let [content (:block/content block)
              value (state/get-edit-content)]
          (when (not= (clean-content! format content)
                      (string/trim value))
            (save-block! repo uuid value)))
        (let [block (db/pull repo '[*] [:block/uuid (cljs.core/uuid sibling-block-id)])]
          (edit-block! block pos id))))))

(defn keydown-arrow-handler
  [direction]
  (let [input (state/get-input)
        element js/document.activeElement
        selected-start (util/get-selection-start input)
        selected-end (util/get-selection-end input)
        left? (= direction :left)
        right? (= direction :right)]
    (when (= input element)
      (cond
        (not= selected-start selected-end)
        (if left?
          (cursor/move-cursor-to input selected-start)
          (cursor/move-cursor-to input selected-end))

        (or (and left? (cursor/start? input))
            (and right? (cursor/end? input)))
        (move-to-block-when-cross-boundrary direction)

        :else
        (if left?
          (cursor/move-cursor-backward input)
          (cursor/move-cursor-forward input))))))

(defn- delete-and-update [^js input start end]
  (util/safe-set-range-text! input "" start end)
  (state/set-edit-content! (state/get-edit-input-id) (.-value input)))

(defn- delete-concat [current-block]
  (let [input-id (state/get-edit-input-id)
        ^js input (state/get-input)
        current-pos (cursor/pos input)
        value (gobj/get input "value")
        repo (state/get-current-repo)
        right (outliner-core/get-right-node (outliner-core/block current-block))
        current-block-has-children? (db/has-children? repo (:block/uuid current-block))
        collapsed? (util/collapsed? current-block)
        first-child (:data (tree/-get-down (outliner-core/block current-block)))
        next-block (if (or collapsed? (not current-block-has-children?))
                     (:data right)
                     first-child)]
    (cond
      (and collapsed? right (db/has-children? repo (tree/-get-id right)))
      nil

      (and (not collapsed?) first-child (db/has-children? repo (:block/uuid first-child)))
      nil

      :else
      (do
        (delete-block-aux! next-block false)
        (state/set-edit-content! input-id (str value "" (:block/content next-block)))
        (cursor/move-cursor-to input current-pos)))))

(defn keydown-delete-handler
  [_e]
  (let [^js input (state/get-input)
        current-pos (cursor/pos input)
        value (gobj/get input "value")
        end? (= current-pos (count value))
        current-block (state/get-edit-block)
        selected-start (util/get-selection-start input)
        selected-end (util/get-selection-end input)]
    (when current-block
      (cond
        (not= selected-start selected-end)
        (delete-and-update input selected-start selected-end)

        (and end? current-block)
        (delete-concat current-block)

        :else
        (delete-and-update input current-pos (inc current-pos))))))

(defn keydown-backspace-handler
  [cut? e]
  (let [^js input (state/get-input)
        id (state/get-edit-input-id)
        current-pos (cursor/pos input)
        value (gobj/get input "value")
        deleted (and (> current-pos 0)
                     (util/nth-safe value (dec current-pos)))
        selected-start (util/get-selection-start input)
        selected-end (util/get-selection-end input)
        block-id (:block/uuid (state/get-edit-block))
        page (state/get-current-page)
        repo (state/get-current-repo)]
    (mark-last-input-time! repo)
    (cond
      (not= selected-start selected-end)
      (do
        (util/stop e)
        (when cut?
          (js/document.execCommand "copy"))
        (delete-and-update input selected-start selected-end))

      (and (zero? current-pos)
           ;; not the top block in a block page
           (not (and page
                     (util/uuid-string? page)
                     (= (medley/uuid page) block-id))))
      (do
        (util/stop e)
        (delete-block! repo false))

      (and (> current-pos 1)
           (= (util/nth-safe value (dec current-pos)) (state/get-editor-command-trigger)))
      (do
        (util/stop e)
        (reset! *slash-caret-pos nil)
        (reset! *show-commands false)
        (delete-and-update input (dec current-pos) current-pos))

      (and (> current-pos 1)
           (= (util/nth-safe value (dec current-pos)) commands/angle-bracket))
      (do
        (util/stop e)
        (reset! *angle-bracket-caret-pos nil)
        (reset! *show-block-commands false)
        (delete-and-update input (dec current-pos) current-pos))

      ;; pair
      (and
       deleted
       (contains?
        (set (keys delete-map))
        deleted)
       (>= (count value) (inc current-pos))
       (= (util/nth-safe value current-pos)
          (get delete-map deleted)))

      (do
        (util/stop e)
        (commands/delete-pair! id)
        (cond
          (and (= deleted "[") (state/get-editor-show-page-search?))
          (state/set-editor-show-page-search! false)

          (and (= deleted "(") (state/get-editor-show-block-search?))
          (state/set-editor-show-block-search! false)

          :else
          nil))

      ;; deleting hashtag
      (and (= deleted "#") (state/get-editor-show-page-search-hashtag?))
      (do
        (state/set-editor-show-page-search-hashtag! false)
        (delete-and-update input (dec current-pos) current-pos))

      ;; just delete
      :else
      (do
        (util/stop e)
        (delete-and-update
          input (util/safe-dec-current-pos-from-end (.-value input) current-pos) current-pos)))))

(defn indent-outdent
  [indent?]
  (state/set-editor-op! :indent-outdent)
  (let [{:keys [block]} (get-state)]
    (when block
      (let [current-node (outliner-core/block block)]
        (outliner-core/indent-outdent-nodes [current-node] indent?)))
    (state/set-editor-op! :nil)))

(defn keydown-tab-handler
  [direction]
  (fn [e]
    (cond
      (state/editing?)
      (let [input (state/get-input)
            pos (cursor/pos input)]
        (when (and (not (state/get-editor-show-input))
                   (not (state/get-editor-show-date-picker?))
                   (not (state/get-editor-show-template-search?)))
          (util/stop e)
          (indent-outdent (not (= :left direction)))
          (and input pos
               (when-let [input (state/get-input)]
                 (cursor/move-cursor-to input pos)))))

      (state/selection?)
      (do
        (util/stop e)
        (on-tab direction)))
    nil))

(defn keydown-not-matched-handler
  [format]
  (fn [e _key-code]
    (let [input-id (state/get-edit-input-id)
          input (state/get-input)
          key (gobj/get e "key")
          value (gobj/get input "value")
          ctrlKey (gobj/get e "ctrlKey")
          metaKey (gobj/get e "metaKey")
          pos (cursor/pos input)
          hashtag? (or (surround-by? input "#" " ")
                       (surround-by? input "#" :end)
                       (= key "#"))]
      (cond
        (and (util/event-is-composing? e true) ;; #3218
             (not hashtag?) ;; #3283 @Rime
             (not (state/get-editor-show-page-search-hashtag?))) ;; #3283 @MacOS pinyin
        nil

        (or ctrlKey metaKey)
        nil

        ;; FIXME: On iOS, a backspace click to call keydown-backspace-handler
        ;; does not work sometimes in an empty block, hence the empty block
        ;; can't be deleted. Need to figure out why and find a better solution.
        (and (mobile/native-ios?)
             (= key "Backspace")
             (= value ""))
        (do
          (util/stop e)
          (delete-block! (state/get-current-repo) false))

        (and (= key "#")
             (and
              (> pos 0)
              (= "#" (util/nth-safe value (dec pos)))))
        (state/set-editor-show-page-search-hashtag! false)

        (and
         (contains? (set/difference (set (keys reversed-autopair-map))
                                    #{"`"})
                    key)
         (= (get-current-input-char input) key))
        (do
          (util/stop e)
          (cursor/move-cursor-forward input))

        (and (autopair-when-selected key) (string/blank? (util/get-selected-text)))
        nil

        (and (not (string/blank? (util/get-selected-text)))
             (contains? keycode/left-square-brackets-keys key))
        (do
          (autopair input-id "[" format nil)
          (util/stop e))

        (and (not (string/blank? (util/get-selected-text)))
             (contains? keycode/left-paren-keys key))
        (do
          (util/stop e)
          (autopair input-id "(" format nil))

        (contains? (set (keys autopair-map)) key)
        (do
          (util/stop e)
          (autopair input-id key format nil))

        hashtag?
        (do
          (commands/handle-step [:editor/search-page-hashtag])
          (if (= key "#")
            (state/set-last-pos! (inc (cursor/pos input))) ;; In keydown handler, the `#` is not inserted yet.
            (state/set-last-pos! (cursor/pos input)))
          (reset! commands/*slash-caret-pos (cursor/get-caret-pos input)))

        (let [sym "$"]
          (and (= key sym)
               (>= (count value) 1)
               (> pos 0)
               (= (nth value (dec pos)) sym)
               (if (> (count value) pos)
                 (not= (nth value pos) sym)
                 true)))
        (commands/simple-insert! input-id "$$" {:backward-pos 2})

        (let [sym "^"]
          (and (= key sym)
               (>= (count value) 1)
               (> pos 0)
               (= (nth value (dec pos)) sym)
               (if (> (count value) pos)
                 (not= (nth value pos) sym)
                 true)))
        (commands/simple-insert! input-id "^^" {:backward-pos 2})

        :else
        nil))))

(defn ^:large-vars/cleanup-todo keyup-handler
  [_state input input-id search-timeout]
  (fn [e key-code]
    (when-not (util/event-is-composing? e)
      (let [k (gobj/get e "key")
            code (gobj/getValueByKeys e "event_" "code")
            format (:format (get-state))
            current-pos (cursor/pos input)
            value (gobj/get input "value")
            c (util/nth-safe value (dec current-pos))
            last-key-code (state/get-last-key-code)
            blank-selected? (string/blank? (util/get-selected-text))
            is-processed? (util/event-is-composing? e true) ;; #3440
            non-enter-processed? (and is-processed? ;; #3251
                                      (not= code keycode/enter-code))] ;; #3459
        (when-not (or (state/get-editor-show-input) non-enter-processed?)
          (cond
            (and (not (contains? #{"ArrowDown" "ArrowLeft" "ArrowRight" "ArrowUp"} k))
                 (not (:editor/show-page-search? @state/state))
                 (not (:editor/show-page-search-hashtag? @state/state))
                 (wrapped-by? input "[[" "]]"))
            (let [orig-pos (cursor/get-caret-pos input)
                  value (gobj/get input "value")
                  square-pos (string/last-index-of (subs value 0 (:pos orig-pos)) "[[")
                  pos (+ square-pos 2)
                  _ (state/set-last-pos! pos)
                  pos (assoc orig-pos :pos pos)
                  command-step (if (= \# (util/nth-safe value (dec square-pos)))
                                 :editor/search-page-hashtag
                                 :editor/search-page)]
              (commands/handle-step [command-step])
              (reset! commands/*slash-caret-pos pos))

            (and blank-selected?
                 (contains? keycode/left-square-brackets-keys k)
                 (= (:key last-key-code) k)
                 (> current-pos 0)
                 (not (wrapped-by? input "[[" "]]")))
            (do
              (commands/handle-step [:editor/input "[[]]" {:backward-truncate-number 2
                                                           :backward-pos 2}])
              (commands/handle-step [:editor/search-page])
              (reset! commands/*slash-caret-pos (cursor/get-caret-pos input)))

            (and blank-selected?
                 (contains? keycode/left-paren-keys k)
                 (= (:key last-key-code) k)
                 (> current-pos 0)
                 (not (wrapped-by? input "((" "))")))
            (do
              (commands/handle-step [:editor/input "(())" {:backward-truncate-number 2
                                                           :backward-pos 2}])
              (commands/handle-step [:editor/search-block :reference])
              (reset! commands/*slash-caret-pos (cursor/get-caret-pos input)))

            (and (= "〈" c)
                 (= "《" (util/nth-safe value (dec (dec current-pos))))
                 (> current-pos 0))
            (do
              (commands/handle-step [:editor/input commands/angle-bracket {:last-pattern "《〈"
                                                                           :backward-pos 0}])
              (reset! commands/*angle-bracket-caret-pos (cursor/get-caret-pos input))
              (reset! commands/*show-block-commands true))

            (and (= c " ")
                 (or (= (util/nth-safe value (dec (dec current-pos))) "#")
                     (not (state/get-editor-show-page-search?))
                     (and (state/get-editor-show-page-search?)
                          (not= (util/nth-safe value current-pos) "]"))))
            (state/set-editor-show-page-search-hashtag! false)

            (and @*show-commands (not= k (state/get-editor-command-trigger)))
            (let [matched-commands (get-matched-commands input)]
              (if (seq matched-commands)
                (do
                  (reset! *show-commands true)
                  (reset! commands/*matched-commands matched-commands))
                (reset! *show-commands false)))

            (and @*show-block-commands (not= key-code 188)) ; not <
            (let [matched-block-commands (get-matched-block-commands input)]
              (if (seq matched-block-commands)
                (cond
                  (= key-code 9)       ;tab
                  (when @*show-block-commands
                    (util/stop e)
                    (insert-command! input-id
                                     (last (first matched-block-commands))
                                     format
                                     {:last-pattern commands/angle-bracket}))

                  :else
                  (reset! commands/*matched-block-commands matched-block-commands))
                (reset! *show-block-commands false)))

            (nil? @search-timeout)
            (close-autocomplete-if-outside input)

            :else
            nil))
        (when-not (or (= k "Shift") is-processed?)
          (state/set-last-key-code! {:key-code key-code
                                     :code code
                                     :key k
                                     :shift? (.-shiftKey e)}))))))


(defn editor-on-click!
  [id]
  (fn [_e]
    (let [input (gdom/getElement id)]
      (close-autocomplete-if-outside input))))

(defonce mobile-toolbar-height 40)
(defn editor-on-height-change!
  [id]
  (fn [box-height ^js row-height]
    (let [row-height (:rowHeight (js->clj row-height :keywordize-keys true))
          input (gdom/getElement id)
          caret (cursor/get-caret-pos input)
          cursor-bottom (if caret (+ row-height (:top caret)) box-height)
          box-top (gobj/get (.getBoundingClientRect input) "top")
          cursor-y (+ cursor-bottom box-top)
          vw-height (.-height js/window.visualViewport)]
      (when (<  vw-height (+ cursor-y mobile-toolbar-height))
        (let [main-node (gdom/getElement "main-content-container")
              scroll-top (.-scrollTop main-node)]
          (set! (.-scrollTop main-node) (+ scroll-top (/ vw-height 2))))))))

(defn editor-on-change!
  [block id search-timeout]
  (fn [e]
    (if (state/sub :editor/show-block-search?)
      (let [timeout 300]
        (when @search-timeout
          (js/clearTimeout @search-timeout))
        (reset! search-timeout
                (js/setTimeout
                 #(edit-box-on-change! e block id)
                 timeout)))
      (edit-box-on-change! e block id))))

(defn blocks->tree-by-level
  [blocks]
  (let [min-level (apply min (mapv :block/level blocks))
        prefix-level (if (> min-level 1) (- min-level 1) 0)]
    (->> blocks
         (mapv #(assoc % :level (- (:block/level %) prefix-level)))
         (blocks-vec->tree))))

(defn- paste-text-parseable
  [format text]
  (let [tree (->>
              (block/extract-blocks
               (mldoc/->edn text (mldoc/default-config format)) text true format))
        min-level (apply min (mapv :block/level tree))
        prefix-level (if (> min-level 1) (- min-level 1) 0)
        tree* (->> tree
                   (mapv #(assoc % :level (- (:block/level %) prefix-level)))
                   (blocks-vec->tree))]
    (paste-block-vec-tree-at-target tree* [] nil)))

(defn- paste-segmented-text
  [format text]
  (let [paragraphs (string/split text #"(?:\r?\n){2,}")
        updated-paragraphs
        (string/join "\n"
                     (mapv (fn [p] (->> (string/trim p)
                                        ((fn [p]
                                           (if (util/safe-re-find (if (= format :org)
                                                                    #"\s*\*+\s+"
                                                                    #"\s*-\s+") p)
                                             p
                                             (str (if (= format :org) "* " "- ") p))))))
                           paragraphs))]
    (paste-text-parseable format updated-paragraphs)))

(defn- paste-text
  [text e]
  (let [copied-blocks (state/get-copied-blocks)
        copied-block-tree (:copy/block-tree copied-blocks)
        input (state/get-input)
        *stop-event? (atom true)]
    (cond
      (and
       (:copy/content copied-blocks)
       (not (string/blank? text))
       (= (string/replace (string/trim text) "\r" "")
          (string/replace (string/trim (:copy/content copied-blocks)) "\r" "")))
      (paste-block-vec-tree-at-target copied-block-tree [] nil)

      (and (util/url? text)
           (not (string/blank? (util/get-selected-text))))
      (html-link-format! text)

      (and (util/url? text)
           (or (string/includes? text "youtube.com")
               (string/includes? text "youtu.be"))
           (mobile/is-native-platform?))
      (commands/simple-insert! (state/get-edit-input-id) (util/format "{{youtube %s}}" text) nil)

      (and (util/url? text)
           (string/includes? text "twitter.com")
           (mobile/is-native-platform?))
      (commands/simple-insert! (state/get-edit-input-id) (util/format "{{twitter %s}}" text) nil)

      (and (text/block-ref? text)
           (wrapped-by? input "((" "))"))
      (commands/simple-insert! (state/get-edit-input-id) (text/get-block-ref text) nil)

      :else
      ;; from external
      (let [format (or (db/get-page-format (state/get-current-page)) :markdown)]
        (match [format
                (nil? (util/safe-re-find #"(?m)^\s*(?:[-+*]|#+)\s+" text))
                (nil? (util/safe-re-find #"(?m)^\s*\*+\s+" text))
                (nil? (util/safe-re-find #"(?:\r?\n){2,}" text))]
          [:markdown false _ _]
          (paste-text-parseable format text)

          [:org _ false _]
          (paste-text-parseable format text)

          [:markdown true _ false]
          (paste-segmented-text format text)

          [:markdown true _ true]
          (reset! *stop-event? false)

          [:org _ true false]
          (paste-segmented-text format text)

          [:org _ true true]
          (reset! *stop-event? false))))
    (when @*stop-event?
      (util/stop e))))

(defn paste-text-in-one-block-at-point
  []
  (utils/getClipText
   (fn [clipboard-data]
     (when-let [_ (state/get-input)]
       (state/append-current-edit-content! clipboard-data)))
   (fn [error]
     (js/console.error error))))

(defn editor-on-paste!
  [id]
  (fn [e]
    (state/set-state! :editor/on-paste? true)
    (let [text (.getData (gobj/get e "clipboardData") "text")
          input (state/get-input)]
      (if-not (string/blank? text)
        (if (thingatpt/org-admonition&src-at-point input)
          (do (util/stop e)
              (paste-text-in-one-block-at-point))
          (paste-text text e))
        (let [_handled
              (let [clipboard-data (gobj/get e "clipboardData")
                    files (.-files clipboard-data)]
                (when-let [file (first files)]
                  (when-let [block (state/get-edit-block)]
                    (upload-asset id #js[file] (:block/format block) *asset-uploading? true))))]
          (util/stop e))))))

(defn- cut-blocks-and-clear-selections!
  [copy?]
  (cut-selection-blocks copy?)
  (clear-selection!))

(defn shortcut-copy-selection
  [_e]
  (copy-selection-blocks))

(defn shortcut-cut-selection
  [e]
  (util/stop e)
  (cut-blocks-and-clear-selections! true))

(defn shortcut-delete-selection
  [e]
  (util/stop e)
  (cut-blocks-and-clear-selections! false))

;; credits to @pengx17
(defn- copy-current-block-ref
  []
  (when-let [current-block (state/get-edit-block)]
    (when-let [block-id (:block/uuid current-block)]
      (copy-block-ref! block-id #(str "((" % "))"))
      (notification/show!
       [:div
        [:span.mb-1.5 "Block ref copied!"]
        [:div [:code.whitespace-nowrap (str "((" block-id "))")]]]
       :success true
       ;; use uuid to make sure there is only one toast a time
       (str "copied-block-ref:" block-id)))))

(defn shortcut-copy
  "shortcut copy action:
  * when in selection mode, copy selected blocks
  * when in edit mode but no text selected, copy current block ref
  * when in edit mode with text selected, copy selected text as normal"
  [e]
  (when-not (auto-complete?)
    (cond
      (state/selection?)
      (shortcut-copy-selection e)

      (state/editing?)
      (let [input (state/get-input)
            selected-start (util/get-selection-start input)
            selected-end (util/get-selection-end input)]
        (if (= selected-start selected-end)
          (copy-current-block-ref)
          (js/document.execCommand "copy")))

      :else
      (js/document.execCommand "copy"))))

(defn shortcut-cut
  "shortcut cut action:
  * when in selection mode, cut selected blocks
  * when in edit mode with text selected, cut selected text
  * otherwise same as delete shortcut"
  [e]
  (cond
    (state/selection?)
    (shortcut-cut-selection e)

    (state/editing?)
    (keydown-backspace-handler true e)))

(defn delete-selection
  [e]
  (when (state/selection?)
    (shortcut-delete-selection e)))

(defn editor-delete
  [_state e]
  (when (state/editing?)
    (util/stop e)
    (keydown-delete-handler e)))

(defn editor-backspace
  [_state e]
  (when (state/editing?)
    (keydown-backspace-handler false e)))

(defn shortcut-up-down [direction]
  (fn [e]
    (when-not (auto-complete?)
      (util/stop e)
      (cond
        (state/editing?)
        (keydown-up-down-handler direction)

        (and (state/selection?) (== 1 (count (state/get-selection-blocks))))
        (select-up-down direction)

        :else
        (select-first-last direction)))))

(defn open-selected-block!
  [direction e]
  (when-let [block-id (some-> (state/get-selection-blocks)
                              first
                              (dom/attr "blockid")
                              medley/uuid)]
    (util/stop e)
    (let [block    {:block/uuid block-id}
          block-id (-> (state/get-selection-blocks)
                       first
                       (gobj/get "id")
                       (string/replace "ls-block" "edit-block"))
          left?    (= direction :left)]
      (edit-block! block
                   (if left? 0 :max)
                   block-id))))

(defn shortcut-left-right [direction]
  (fn [e]
    (when-not (auto-complete?)
      (cond
        (state/editing?)
        (do
          (util/stop e)
          (keydown-arrow-handler direction))

        (and (state/selection?) (== 1 (count (state/get-selection-blocks))))
        (do
          (util/stop e)
          (open-selected-block! direction e))

        :else
        nil))))

(defn clear-block-content! []
  (save-current-block! {:force? true})
  (state/set-edit-content! (state/get-edit-input-id) ""))

(defn kill-line-before! []
  (save-current-block! {:force? true})
  (util/kill-line-before! (state/get-input)))

(defn kill-line-after! []
  (save-current-block! {:force? true})
  (util/kill-line-after! (state/get-input)))

(defn beginning-of-block []
  (cursor/move-cursor-to (state/get-input) 0))

(defn end-of-block []
  (cursor/move-cursor-to-end (state/get-input)))

(defn cursor-forward-word []
  (cursor/move-cursor-forward-by-word (state/get-input)))

(defn cursor-backward-word []
  (cursor/move-cursor-backward-by-word (state/get-input)))

(defn backward-kill-word []
  (let [input (state/get-input)]
    (save-current-block! {:force? true})
    (util/backward-kill-word input)
    (state/set-edit-content! (state/get-edit-input-id) (.-value input))))

(defn forward-kill-word []
  (let [input (state/get-input)]
    (save-current-block! {:force? true})
    (util/forward-kill-word input)
    (state/set-edit-content! (state/get-edit-input-id) (.-value input))))

(defn collapsable? [block-id]
  (when block-id
    (if-let [block (db-model/query-block-by-uuid block-id)]
      (and
       (not (util/collapsed? block))
       (db-model/has-children? block-id))
      false)))

(defn all-blocks-with-level
  "Return all blocks associated with correct level
   if :root-block is not nil, only return root block with its children
   if :expanded? true, return expanded children
   if :collapse? true, return without any collapsed children
   if :incremental? true, collapse/expand will be step by step
   for example:
   - a
    - b (collapsed)
     - c
     - d
    - e
   return:
    blocks
    [{:block a :level 1}
     {:block b :level 2}
     {:block e :level 2}]"
  [{:keys [collapse? expanded? incremental? root-block]
    :or {collapse? false expanded? false incremental? true root-block nil}}]
  (when-let [page (or (state/get-current-page)
                      (date/today))]
    (let [block? (util/uuid-string? page)
          block-id (or root-block (and block? (uuid page)))
          blocks (if block-id
                   (db/get-block-and-children (state/get-current-repo) block-id)
                   (db/get-page-blocks-no-cache page))
          root-block (or block-id root-block)]
      (if incremental?
        (let [blocks (tree/blocks->vec-tree blocks (or block-id page))]
          (->>
           (cond->> blocks
             root-block
             (map (fn find [root]
                    (if (= root-block (:block/uuid root))
                      root
                      (first (filter find (:block/children root []))))))

             collapse?
             (w/postwalk
              (fn [b]
                (if (and (map? b)
                         (util/collapsed? b)
                         (not= root-block (:block/uuid b)))
                  (assoc b :block/children []) b)))

             true
             (mapcat (fn [x] (tree-seq map? :block/children x)))

             expanded?
             (filter (fn [b] (collapsable? (:block/uuid b))))

             true
             (map (fn [x] (dissoc x :block/children))))
           (remove nil?)))

        (cond->> blocks
          collapse?
          (filter util/collapsed?)

          expanded?
          (filter (fn [b] (collapsable? (:block/uuid b))))

          true
          (remove nil?))))))

(defn- skip-collapsing-in-db?
  []
  (let [config (:config (state/get-editor-args))]
    (:ref? config)))

(defn- set-blocks-collapsed!
  [block-ids value]
  (let [block-ids (map (fn [block-id] (if (string? block-id) (uuid block-id) block-id)) block-ids)
        repo (state/get-current-repo)
        value (boolean value)]
    (when repo
      (ds/auto-transact!
       [txs-state (ds/new-outliner-txs-state)]
       {:outliner-op :collapse-expand-blocks
        :skip-transact? false}
       (doseq [block-id block-ids]
         (when-let [block (db/entity [:block/uuid block-id])]
           (let [current-value (:block/collapsed? block)]
            (when-not (= current-value value)
              (let [block (outliner-core/block {:block/uuid block-id
                                                :block/collapsed? value})]
                (outliner-core/save-node block {:txs-state txs-state})))))))
      (let [block-id (first block-ids)
            input-pos (or (state/get-edit-pos) :max)]
        ;; update editing input content
        (when-let [editing-block (state/get-edit-block)]
          (when (= (:block/uuid editing-block) block-id)
            (edit-block! editing-block
                         input-pos
                         (state/get-edit-input-id))))))))

(defn collapse-block! [block-id]
  (when (collapsable? block-id)
    (when-not (skip-collapsing-in-db?)
      (set-blocks-collapsed! [block-id] true)))
  (state/set-collapsed-block! block-id true))

(defn expand-block! [block-id]
  (when-not (skip-collapsing-in-db?)
    (set-blocks-collapsed! [block-id] false)
    (state/set-collapsed-block! block-id false)))

(defn expand!
  ([e] (expand! e false))
  ([e clear-selection?]
   (util/stop e)
   (cond
     (state/editing?)
     (when-let [block-id (:block/uuid (state/get-edit-block))]
       (expand-block! block-id))

     (state/selection?)
     (do
       (->> (get-selected-blocks-with-children)
            (map (fn [dom]
                   (-> (dom/attr dom "blockid")
                       medley/uuid
                       expand-block!)))
            doall)
       (and clear-selection? (clear-selection!)))
     :else
     ;; expand one level
     (let [blocks-with-level (all-blocks-with-level {})
           max-level (or (apply max (map :block/level blocks-with-level)) 99)]
       (loop [level 1]
         (if (> level max-level)
           nil
           (let [blocks-to-expand (->> blocks-with-level
                                       (filter (fn [b] (= (:block/level b) level)))
                                       (filter util/collapsed?))]
             (if (empty? blocks-to-expand)
               (recur (inc level))
               (doseq [{:block/keys [uuid]} blocks-to-expand]
                 (expand-block! uuid))))))))))

(defn collapse!
  ([e] (collapse! e false))
  ([e clear-selection?]
   (when e (util/stop e))
   (cond
     (state/editing?)
     (when-let [block-id (:block/uuid (state/get-edit-block))]
       (collapse-block! block-id))

     (state/selection?)
     (do
       (->> (get-selected-blocks-with-children)
            (map (fn [dom]
                   (-> (dom/attr dom "blockid")
                       medley/uuid
                       collapse-block!)))
            doall)
       (and clear-selection? (clear-selection!)))

     :else
     ;; collapse by one level from outside
     (let [blocks-with-level
           (all-blocks-with-level {:collapse? true})
           max-level (or (apply max (map :block/level blocks-with-level)) 99)]
       (loop [level max-level]
         (if (zero? level)
           nil
           (let [blocks-to-collapse
                 (->> blocks-with-level
                      (filter (fn [b] (= (:block/level b) level)))
                      (filter (fn [b] (collapsable? (:block/uuid b)))))]
             (if (empty? blocks-to-collapse)
               (recur (dec level))
               (doseq [{:block/keys [uuid]} blocks-to-collapse]
                 (collapse-block! uuid))))))))))

(defn collapse-all!
  ([]
   (collapse-all! nil))
  ([block-id]
   (let [blocks (all-blocks-with-level {:incremental? false
                                        :expanded? true
                                        :root-block block-id})
         block-ids (map :block/uuid blocks)]
     (set-blocks-collapsed! block-ids true))))

(defn expand-all!
  ([]
   (expand-all! nil))
  ([block-id]
   (let [blocks (all-blocks-with-level {:incremental? false
                                        :collapse? true
                                        :root-block block-id})
         block-ids (map :block/uuid blocks)]
     (set-blocks-collapsed! block-ids false))))

(defn toggle-open! []
  (let [all-expanded? (empty? (all-blocks-with-level {:incremental? false
                                                      :collapse? true}))]
    (if all-expanded?
      (collapse-all!)
      (expand-all!))))

(defn select-all-blocks!
  []
  (if-let [current-input-id (state/get-edit-input-id)]
    (let [input (gdom/getElement current-input-id)
          blocks-container (util/rec-get-blocks-container input)
          blocks (dom/by-class blocks-container "ls-block")]
      (state/exit-editing-and-set-selected-blocks! blocks))
    (->> (all-blocks-with-level {:collapse? true})
         (map (comp gdom/getElementByClass str :block/uuid))
         state/exit-editing-and-set-selected-blocks!)))

(defn escape-editing
  ([]
   (escape-editing true))
  ([select?]
   (when (state/editing?)
     (if select?
       (->> (:block/uuid (state/get-edit-block))
            select-block!)
       (state/clear-edit!)))))

(defn replace-block-reference-with-content-at-point
  []
  (when-let [{:keys [content start end]} (thingatpt/block-ref-at-point)]
    (let [block-ref-id (subs content 2 (- (count content) 2))]
      (when-let [block (db/pull [:block/uuid (uuid block-ref-id)])]
        (let [block-content (:block/content block)
              format (or (:block/format block) :markdown)
              block-content-without-prop (-> (property/remove-properties format block-content)
                                             (drawer/remove-logbook))]
          (when-let [input (state/get-input)]
            (when-let [current-block-content (gobj/get input "value")]
              (let [block-content* (str (subs current-block-content 0 start)
                                        block-content-without-prop
                                        (subs current-block-content end))]
                (state/set-block-content-and-last-pos! input block-content* 1)))))))))

(defn copy-current-ref
  [block-id]
  (when block-id
    (util/copy-to-clipboard! (util/format "((%s))" (str block-id)))))

(defn delete-current-ref!
  [block ref-id]
  (when (and block ref-id)
    (let [match (re-pattern (str "\\s?" (util/format "\\(\\(%s\\)\\)" (str ref-id))))
          content (string/replace-first (:block/content block) match "")]
      (save-block! (state/get-current-repo)
                   (:block/uuid block)
                   content))))

(defn replace-ref-with-text!
  [block ref-id]
  (when (and block ref-id)
    (let [match (util/format "((%s))" (str ref-id))
          ref-block (db/entity [:block/uuid ref-id])
          block-ref-content (->> (or (:block/content ref-block)
                                     "")
                                 (property/remove-built-in-properties (:block/format ref-block))
                                 (drawer/remove-logbook))
          content (string/replace-first (:block/content block) match
                                        block-ref-content)]
      (save-block! (state/get-current-repo)
                   (:block/uuid block)
                   content))))

(defn replace-ref-with-embed!
  [block ref-id]
  (when (and block ref-id)
    (let [match (util/format "((%s))" (str ref-id))
          content (string/replace-first (:block/content block) match
                                        (util/format "{{embed ((%s))}}"
                                                     (str ref-id)))]
      (save-block! (state/get-current-repo)
                   (:block/uuid block)
                   content))))

(defn block-default-collapsed?
  "Whether a block should be collapsed by default.
  Currently, this handles several cases:
  1. References."
  [block config]
  (if (:ref? config)
    (and
     (seq (:block/children block))
     (>= (:ref/level block)
         (state/get-ref-open-blocks-level)))
    (util/collapsed? block)))<|MERGE_RESOLUTION|>--- conflicted
+++ resolved
@@ -27,11 +27,6 @@
             [frontend.handler.repeated :as repeated]
             [frontend.handler.repo :as repo-handler]
             [frontend.handler.route :as route-handler]
-<<<<<<< HEAD
-            #_:clj-kondo/ignore
-            [frontend.handler.ui :as ui-handler]
-=======
->>>>>>> 54215ef1
             [frontend.image :as image]
             [frontend.idb :as idb]
             [frontend.mobile.util :as mobile]
