--- conflicted
+++ resolved
@@ -1564,10 +1564,10 @@
                   _ (when (util/electron?)
                       (if-let [from (not-empty (.-path file))]
                         (-> (js/window.apis.copyFileToAssets dir file-rpath from)
-                          (p/catch #(js/console.error "Debug: Copy Asset Error#" %)))
+                            (p/catch #(js/console.error "Debug: Copy Asset Error#" %)))
                         (-> (p/let [buffer (.arrayBuffer file)]
                               (fs/write-file! repo dir file-rpath buffer {:skip-compare? false}))
-                          (p/catch #(js/console.error "Debug: Writing Asset #" %)))))
+                            (p/catch #(js/console.error "Debug: Writing Asset #" %)))))
                   insert-opts' (if (and (:block/uuid edit-block)
                                         (string/blank? (:block/title edit-block)))
                                  (assoc insert-opts
@@ -1578,18 +1578,7 @@
                   result (api-insert-new-block! file-name-without-ext insert-opts')
                   new-entity (db/entity [:block/uuid (:block/uuid result)])]
             (if (util/electron?)
-<<<<<<< HEAD
-              (if-let [from (not-empty (.-path file))]
-                (-> (js/window.apis.copyFileToAssets dir file-rpath from)
-                    (p/then (fn [_dest] new-entity))
-                    (p/catch #(js/console.error "Debug: Copy Asset Error#" %)))
-                (-> (p/let [buffer (.arrayBuffer file)]
-                      (fs/write-file! repo dir file-rpath buffer {:skip-compare? false}))
-                    (p/then (fn [_] new-entity))
-                    (p/catch #(js/console.error "Debug: Writing Asset #" %))))
-=======
               new-entity
->>>>>>> e2f2afe4
               (->
                (p/do! (js/console.debug "Debug: Writing Asset #" dir file-rpath)
                       (cond
