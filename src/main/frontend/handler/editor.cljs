--- conflicted
+++ resolved
@@ -2537,18 +2537,13 @@
               new-uuid (cljs.core/uuid sibling-block-id)
               block (db/pull repo '[*] [:block/uuid new-uuid])]
           (edit-block! block
-<<<<<<< HEAD
                        (or (:pos move-opts)
                         [direction line-pos])
                        new-id
-                       {:direction direction}))))))
-=======
-                       [direction line-pos]
-                       new-id)))
+                       {:direction direction})))
       (case direction
         :up (cursor/move-cursor-to input 0)
         :down (cursor/move-cursor-to-end input)))))
->>>>>>> 088ca5e5
 
 (defn keydown-up-down-handler
   [direction {:keys [_pos] :as move-opts}]
