--- conflicted
+++ resolved
@@ -823,18 +823,13 @@
              (when-not (and has-children? left-has-children?)
                (when block-parent-id
                  (let [block-parent (gdom/getElement block-parent-id)
-<<<<<<< HEAD
                        sibling-block (cond (:embed? config)
                                            (util/get-prev-block-non-collapsed-in-embed
                                             (util/rec-get-blocks-container block-parent)
                                             block-parent)
                                            :else
                                            (util/get-prev-block-non-collapsed-non-embed block-parent))
-                       {:keys [prev-block new-content]} (move-to-prev-block repo sibling-block format id value)
-=======
-                       sibling-block (util/get-prev-block-non-collapsed-non-embed block-parent)
                        {:keys [prev-block new-content move-fn]} (move-to-prev-block repo sibling-block format id value false)
->>>>>>> f9224a53
                        concat-prev-block? (boolean (and prev-block new-content))
                        transact-opts (cond->
                                        {:outliner-op :delete-blocks}
