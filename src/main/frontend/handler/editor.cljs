(ns frontend.handler.editor
  (:require [frontend.state :as state]
            [lambdaisland.glogi :as log]
            [frontend.db.model :as db-model]
            [frontend.db.utils :as db-utils]
            [frontend.db-schema :as db-schema]
            [frontend.handler.common :as common-handler]
            [frontend.handler.route :as route-handler]
            [frontend.handler.ui :as ui-handler]
            [frontend.handler.repo :as repo-handler]
            [frontend.handler.notification :as notification]
            [frontend.handler.expand :as expand]
            [frontend.handler.block :as block-handler]
            [frontend.format.mldoc :as mldoc]
            [frontend.format :as format]
            [frontend.format.block :as block]
            [frontend.image :as image]
            [cljs-time.core :as t]
            [cljs-time.coerce :as tc]
            [frontend.db :as db]
            [goog.object :as gobj]
            [goog.dom :as gdom]
            [goog.dom.classes :as gdom-classes]
            [clojure.string :as string]
            [clojure.set :as set]
            [clojure.zip :as zip]
            [frontend.util :as util :refer-macros [profile]]
            [frontend.config :as config]
            [dommy.core :as dom]
            [frontend.utf8 :as utf8]
            [frontend.fs :as fs]
            [promesa.core :as p]
            [frontend.diff :as diff]
            [frontend.search :as search]
            [frontend.handler.image :as image-handler]
            [frontend.commands :as commands
             :refer [*show-commands
                     *slash-caret-pos
                     *angle-bracket-caret-pos
                     *show-block-commands]]
            [frontend.extensions.html-parser :as html-parser]
            [medley.core :as medley]
            [frontend.text :as text]
            [frontend.date :as date]
            [frontend.handler.repeated :as repeated]
            [frontend.template :as template]
            [clojure.core.async :as async]
            [lambdaisland.glogi :as log]
            [cljs.core.match :refer-macros [match]]
            [frontend.modules.outliner.core :as outliner-core]
            [frontend.modules.outliner.tree :as tree]
            [frontend.debug :as debug]))

;; FIXME: should support multiple images concurrently uploading


(defonce *asset-pending-file (atom nil))
(defonce *asset-uploading? (atom false))
(defonce *asset-uploading-process (atom 0))
(defonce *selected-text (atom nil))

(defn- get-selection-and-format
  []
  (when-let [block (state/get-edit-block)]
    (when-let [id (:block/uuid block)]
      (when-let [edit-id (state/get-edit-input-id)]
        (when-let [input (gdom/getElement edit-id)]
          {:selection-start (gobj/get input "selectionStart")
           :selection-end (gobj/get input "selectionEnd")
           :format (:block/format block)
           :value (gobj/get input "value")
           :block block
           :edit-id edit-id
           :input input})))))

(defn- format-text!
  [pattern-fn]
  (when-let [m (get-selection-and-format)]
    (let [{:keys [selection-start selection-end format value block edit-id input]} m
          empty-selection? (= selection-start selection-end)
          pattern (pattern-fn format)
          pattern-count (count pattern)
          prefix (subs value 0 selection-start)
          wrapped-value (str pattern
                             (subs value selection-start selection-end)
                             pattern)
          postfix (subs value selection-end)
          new-value (str prefix wrapped-value postfix)]
      (state/set-edit-content! edit-id new-value)
      (if empty-selection?
        (util/cursor-move-back input (count pattern))
        (let [new-pos (count (str prefix wrapped-value))]
          (util/move-cursor-to input new-pos))))))

(defn bold-format! []
  (format-text! config/get-bold))

(defn italics-format! []
  (format-text! config/get-italic))

(defn highlight-format! []
  (format-text! config/get-highlight))

(defn html-link-format! []
  (when-let [m (get-selection-and-format)]
    (let [{:keys [selection-start selection-end format value block edit-id input]} m
          cur-pos (:pos (util/get-caret-pos input))
          empty-selection? (= selection-start selection-end)
          selection (subs value selection-start selection-end)
          selection-link? (and selection (or (util/starts-with? selection "http://")
                                             (util/starts-with? selection "https://")))
          [content forward-pos] (cond
                                  empty-selection?
                                  (config/get-empty-link-and-forward-pos format)

                                  selection-link?
                                  (config/with-default-link format selection)

                                  :else
                                  (config/with-default-label format selection))
          new-value (str
                     (subs value 0 selection-start)
                     content
                     (subs value selection-end))
          cur-pos (or selection-start cur-pos)]
      (state/set-edit-content! edit-id new-value)
      (util/move-cursor-to input (+ cur-pos forward-pos)))))

(defn focus-on-block!
  [block-id]
  (when block-id
    (route-handler/redirect! {:to :page
                              :path-params {:name (str block-id)}})))

(defn open-block-in-sidebar!
  [block-id]
  (when block-id
    (when-let [block (db/pull [:block/uuid block-id])]
      (state/sidebar-add-block!
       (state/get-current-repo)
       (:db/id block)
       :block
       block))))

(defn reset-cursor-range!
  [node]
  (when node
    (state/set-cursor-range! (util/caret-range node))))

(defn restore-cursor-pos!
  ([id markup]
   (restore-cursor-pos! id markup false))
  ([id markup dummy?]
   (when-let [node (gdom/getElement (str id))]
     (when-let [cursor-range (state/get-cursor-range)]
       (when-let [range cursor-range]
         (let [pos (diff/find-position markup range)]
           (util/set-caret-pos! node pos)))))))

(defn highlight-block!
  [block-uuid]
  (let [blocks (array-seq (js/document.getElementsByClassName (str block-uuid)))]
    (doseq [block blocks]
      (dom/add-class! block "block-highlight"))))

(defn unhighlight-blocks!
  []
  (let [blocks (some->> (array-seq (js/document.getElementsByClassName "block-highlight"))
                        (repeat 2)
                        (apply concat))]
    (doseq [block blocks]
      (gdom-classes/remove block "block-highlight"))))

;; FIXME: children' :block/path-ref-pages
(defn compute-retract-refs
  "Computes old references to be retracted."
  [eid {:block/keys [refs]} old-refs]
  ;; TODO:
  )

(defn- get-edit-input-id-with-block-id
  [block-id]
  (when-let [first-block (util/get-first-block-by-id block-id)]
    (string/replace (gobj/get first-block "id")
                    "ls-block"
                    "edit-block")))

(defn clear-selection!
  [_e]
  (doseq [block (dom/by-class "selected")]
    (dom/remove-class! block "selected")
    (dom/remove-class! block "noselect"))
  (state/clear-selection!))

(defn- text-range-by-lst-fst-line [content [direction pos]]
  (case direction
        :up
        (let [last-new-line (or (string/last-index-of content \newline) -1)
              end (+ last-new-line pos 1)]
          (subs content 0 end))
        :down
        (-> (string/split-lines content)
            first
            (or "")
            (subs 0 pos))))

;; id: block dom id, "ls-block-counter-uuid"
(defn edit-block!
  ([block pos format id]
   (edit-block! block pos format id nil))
  ([block pos format id {:keys [custom-content tail-len]
                         :or {tail-len 0}}]
   (when-not config/publishing?
     (when-let [block-id (:block/uuid block)]
       (let [block (or (db/pull [:block/uuid block-id]) block)
             edit-input-id (if (uuid? id)
                             (get-edit-input-id-with-block-id id)
                             (str (subs id 0 (- (count id) 36)) block-id))
             content (or custom-content (:block/content block) "")
             content-length (count content)
             text-range (cond
                          (vector? pos)
                          (text-range-by-lst-fst-line content pos)

                          (and (> tail-len 0) (>= (count content) tail-len))
                          (subs content 0 (- (count content) tail-len))

                          (or (= :max pos) (<= content-length pos))
                          content

                          :else
                          (subs content 0 pos))]
         (do
           (clear-selection! nil)
           (state/set-editing! edit-input-id content block text-range)))))))

(defn edit-last-block-for-new-page!
  [last-block pos]
  (when-let [first-block (util/get-first-block-by-id (:block/uuid last-block))]
    (edit-block!
     last-block
     pos
     (:block/format last-block)
     (string/replace (gobj/get first-block "id")
                     "ls-block"
                     "edit-block"))))

(defn- another-block-with-same-id-exists?
  [current-id block-id]
  (and (string? block-id)
       (util/uuid-string? block-id)
       (not= current-id (cljs.core/uuid block-id))
       (db/entity [:block/uuid (cljs.core/uuid block-id)])))

(defn- attach-page-properties-if-exists!
  [block]
  (if (and (:block/pre-block? block)
           (= "Properties" (ffirst (:block/body block)))) ; page properties
    (let [page-properties (second (first (:block/body block)))
          str->page (fn [n] {:block/name (string/lower-case n) :block/original-name n})
          refs (->> page-properties
                    (filter (fn [[_ v]] (coll? v)))
                    (vals)
                    (apply concat)
                    (set)
                    (map str->page)
                    (concat (:block/refs block))
                    (util/distinct-by :block/name))
          {:keys [tags alias]} page-properties
          page-tx (let [id (:db/id (:block/page block))
                        retract-attributes (mapv (fn [attribute]
                                                   [:db/retract id attribute])
                                                 [:block/properties :block/tags :block/alias])
                        tx (cond-> {:db/id id
                                    :block/properties page-properties}
                             (seq tags)
                             (assoc :block/tags (map str->page tags))
                             (seq alias)
                             (assoc :block/alias (map str->page alias)))]
                    (conj retract-attributes tx))]
      (assoc block
             :block/refs refs
             :db/other-tx page-tx))
    block))

(defn- wrap-parse-block
  [{:block/keys [content format] :as block}]
  (let [ast (mldoc/->edn (string/trim content) (mldoc/default-config format))
        first-elem-type (first (ffirst ast))
        properties? (= "Properties" first-elem-type)
        heading? (= "Paragraph" first-elem-type)
        content (string/triml content)
        content' (if properties?
                   content
                   (str (config/get-block-pattern format) (if heading? " " "\n") content))
        block (block/parse-block (assoc block :block/content content'))
        block (attach-page-properties-if-exists! block)]
    (-> block
       (dissoc :block/top?
               :block/block-refs-count)
       (assoc :block/content content))))

(defn- save-block-inner!
  [repo block e value {:keys [refresh?]
                       :or {refresh? true}
                       :as opts}]
  (let [block (assoc block :block/content value)
        block (apply dissoc block db-schema/retract-attributes)]
    (profile
     "Save block: "
     (do
       (->
        (wrap-parse-block block)
        (outliner-core/block)
        (outliner-core/save-node))
       (when refresh?
         (let [opts {:key :block/change
                     :data [block]}]
           (db/refresh! repo opts)))))

    (repo-handler/push-if-auto-enabled! repo)))

(defn save-block-if-changed!
  ([block value]
   (save-block-if-changed! block value nil))
  ([block value
    {:keys []
     :as opts}]
   (let [{:block/keys [uuid content file page format repo content properties]} block
         repo (or repo (state/get-current-repo))
         e (db/entity repo [:block/uuid uuid])
         format (or format (state/get-preferred-format))
         page (db/entity repo (:db/id page))
         block-id (when (map? properties) (get properties "id"))]
     (cond
       (another-block-with-same-id-exists? uuid block-id)
       (notification/show!
        [:p.content
         (util/format "Block with the id % already exists!" block-id)]
        :error)

       :else
       (let [content-changed? (not= (string/trim content) (string/trim value))]
         (when (and content-changed? page)
           (save-block-inner! repo block e value opts)))))))

(defn- compute-fst-snd-block-text
  [value pos]
  (let [fst-block-text (subs value 0 pos)
        snd-block-text (string/triml (subs value pos))]
    [fst-block-text snd-block-text]))

(defn outliner-insert-block!
  [current-block new-block child?]
  (let [dummy? (:block/dummy? current-block)
        [current-node new-node]
        (mapv outliner-core/block [current-block new-block])
        has-children? (db/has-children? (state/get-current-repo)
                                        (tree/-get-id current-node))
        sibling? (cond
                   child?
                   false

                   (:block/collapsed? current-block)
                   true

                   :else
                   (not has-children?))]
    (let [*blocks (atom [current-node])]
      (outliner-core/save-node current-node)
      (outliner-core/insert-node new-node current-node sibling? {:blocks-atom *blocks
                                                                 :skip-transact? false})
      {:blocks @*blocks
       :sibling? sibling?})))

(defn- block-self-alone-when-insert?
  [config uuid]
  (let [current-page (state/get-current-page)
        block-id (or
                  (and (:id config)
                       (util/uuid-string? (:id config))
                       (:id config))
                  (and current-page
                       (util/uuid-string? current-page)
                       current-page))]
    (= uuid (and block-id (medley/uuid block-id)))))

;; FIXME: painful
(defn update-cache-for-block-insert!
  "Currently, this only affects current editor container to improve the performance."
  [repo config {:block/keys [page uuid] :as block} blocks]
  (let [blocks (map :data blocks)
        [first-block last-block right-block] blocks
        child? (= (first (:block/parent last-block))
                  (:block/uuid first-block))
        blocks-container-id (when-let [id (:id config)]
                             (and (util/uuid-string? id) (medley/uuid id)))]
    (let [new-last-block (let [first-block-id {:db/id (:db/id first-block)}]
                           (assoc last-block
                                  :block/left first-block-id
                                  :block/parent (if child?
                                                  first-block-id
                                                  ;; sibling
                                                  (:block/parent first-block))))
          blocks [first-block new-last-block]
          blocks-atom (if blocks-container-id
                        (db/get-block-blocks-cache-atom repo blocks-container-id)
                        (db/get-page-blocks-cache-atom repo (:db/id page)))
          [before-part after-part] (and blocks-atom
                                        (split-with
                                         #(not= uuid (:block/uuid %))
                                         @blocks-atom))
          after-part (rest after-part)
          blocks (concat before-part blocks after-part)
          blocks (if right-block
                   (map (fn [block]
                          (if (= (:block/uuid right-block) (:block/uuid block))
                            (assoc block :block/left (:block/left right-block))
                            block)) blocks)
                   blocks)]
      (when blocks-atom
        (reset! blocks-atom blocks)))))

(defn insert-new-block-aux!
  [config
   {:block/keys [uuid content repo format page dummy?]
    db-id :db/id
    :as block}
   value
   {:keys [ok-handler]
    :as opts}]
  (let [block-self? (block-self-alone-when-insert? config uuid)
        input (gdom/getElement (state/get-edit-input-id))
        pos (util/get-input-pos input)
        repo (or repo (state/get-current-repo))
        [fst-block-text snd-block-text] (compute-fst-snd-block-text value pos)
        current-block (assoc block :block/content fst-block-text)
        current-block (apply dissoc current-block db-schema/retract-attributes)
        current-block (wrap-parse-block current-block)
        new-m {:block/uuid (db/new-block-id)
               :block/content snd-block-text}
        next-block (-> (merge block new-m)
                       (dissoc :db/id :block/collapsed? :block/properties :block/pre-block? :block/meta)
                       (wrap-parse-block))
        {:keys [sibling? blocks]} (profile
                                   "outliner insert block"
                                   (outliner-insert-block! current-block next-block block-self?))
        refresh-fn (fn []
                     (let [opts {:key :block/insert
                                 :data [current-block next-block]}]
                       (db/refresh! repo opts)))]
    (do
      (if (or dummy? (not sibling?))
        (refresh-fn)
        (do
          (profile "update cache " (update-cache-for-block-insert! repo config block blocks))
          (state/add-tx! refresh-fn)))
      ;; WORKAROUND: The block won't refresh itself even if the content is empty.
      (when block-self?
        (gobj/set input "value" ""))
      (profile "ok handler" (ok-handler next-block)))))

(defn clear-when-saved!
  []
  (state/set-editor-show-input! nil)
  (state/set-editor-show-date-picker! false)
  (state/set-editor-show-page-search! false)
  (state/set-editor-show-block-search! false)
  (state/set-editor-show-template-search! false)
  (commands/restore-state true))

(defn get-state
  []
  (let [[{:keys [on-hide block block-id block-parent-id dummy? format sidebar?]} id config] (state/get-editor-args)
        node (gdom/getElement id)]
    (when node
      (let [value (gobj/get node "value")
            pos (gobj/get node "selectionStart")]
        {:config config
         :on-hide on-hide
         :dummy? dummy?
         :sidebar? sidebar?
         :format format
         :id id
         :block block
         :block-id block-id
         :block-parent-id block-parent-id
         :node node
         :value value
         :pos pos}))))

(defn- with-timetracking-properties
  [block value]
  (let [new-marker (first (re-find format/bare-marker-pattern (or value "")))
        new-marker (if new-marker (string/lower-case (string/trim new-marker)))
        time-properties (if (and
                             new-marker
                             (not= new-marker (string/lower-case (or (:block/marker block) "")))
                             (state/enable-timetracking?))
                          {new-marker (util/time-ms)}
                          {})]
    (merge (:block/properties block)
           time-properties)))

(defn insert-new-block!
  ([state]
   (insert-new-block! state nil))
  ([state block-value]
   (when (and (not config/publishing?)
              (not= :insert (state/get-editor-op)))
     (state/set-editor-op! :insert)
     (when-let [state (get-state)]
       (let [{:keys [block value format id config]} state
             value (if (string? block-value) block-value value)
             block-id (:block/uuid block)
             block (or (db/pull [:block/uuid block-id])
                       block)
             repo (or (:block/repo block) (state/get-current-repo))
             properties (with-timetracking-properties block value)]
         ;; save the current block and insert a new block
         (insert-new-block-aux!
          config
          (assoc block :block/properties properties)
          value
          {:ok-handler
           (fn [last-block]
             (edit-block! last-block 0 format id)
             (clear-when-saved!))}))))
   (state/set-editor-op! nil)))

(defn update-timestamps-content!
  [{:block/keys [repeated? marker] :as block} content]
  (if repeated?
    (let [scheduled-ast (block-handler/get-scheduled-ast block)
          deadline-ast (block-handler/get-deadline-ast block)
          content (some->> (filter repeated/repeated? [scheduled-ast deadline-ast])
                           (map (fn [ts]
                                  [(repeated/timestamp->text ts)
                                   (repeated/next-timestamp-text ts)]))
                           (reduce (fn [content [old new]]
                                     (string/replace content old new))
                                   content))]
      (when content
        (str (string/trimr content)
             "\n"
             (util/format "- %s -> DONE [%s]"
                          marker
                          (date/get-local-date-time-string)))))
    content))

(defn- with-marker-time
  [block marker]
  (if (state/enable-timetracking?)
    (let [marker (string/lower-case marker)]
      {marker (util/time-ms)})
    {}))

(defn check
  [{:block/keys [uuid marker content dummy? repeated?] :as block}]
  (let [new-content (string/replace-first content marker "DONE")
        new-content (if repeated?
                      (update-timestamps-content! block content)
                      new-content)]
    (save-block-if-changed! block new-content
                            {:custom-properties (with-marker-time block "DONE")})))

(defn uncheck
  [{:block/keys [uuid marker content dummy?] :as block}]
  (let [marker (if (= :now (state/get-preferred-workflow))
                 "LATER"
                 "TODO")
        new-content (string/replace-first content "DONE" marker)]
    (save-block-if-changed! block new-content
                            {:custom-properties (with-marker-time block marker)})))

(defn cycle-todo!
  []
  (when-let [block (state/get-edit-block)]
    (let [edit-input-id (state/get-edit-input-id)
          current-input (gdom/getElement edit-input-id)
          content (state/get-edit-content)
          [new-content marker] (cond
                                 (util/starts-with? content "TODO")
                                 [(string/replace-first content "TODO" "DOING") "DOING"]
                                 (util/starts-with? content "DOING")
                                 [(string/replace-first content "DOING" "DONE") "DONE"]
                                 (util/starts-with? content "LATER")
                                 [(string/replace-first content "LATER" "NOW") "NOW"]
                                 (util/starts-with? content "NOW")
                                 [(string/replace-first content "NOW" "DONE") "DONE"]
                                 (util/starts-with? content "DONE")
                                 [(string/replace-first content "DONE" "") nil]
                                 :else
                                 (let [marker (if (= :now (state/get-preferred-workflow))
                                                "LATER"
                                                "TODO")]
                                   [(str marker " " (string/triml content)) marker]))
          new-content (string/triml new-content)]
      (let [new-pos (commands/compute-pos-delta-when-change-marker
                     current-input content new-content marker (util/get-input-pos current-input))]
        (state/set-edit-content! edit-input-id new-content)
        (util/set-caret-pos! current-input new-pos)))))

(defn set-marker
  [{:block/keys [uuid marker content dummy? properties] :as block} new-marker]
  (let [new-content (string/replace-first content marker new-marker)]
    (save-block-if-changed! block new-content
                            {:custom-properties (with-marker-time block new-marker)})))

(defn set-priority
  [{:block/keys [uuid marker priority content dummy?] :as block} new-priority]
  (let [new-content (string/replace-first content
                                          (util/format "[#%s]" priority)
                                          (util/format "[#%s]" new-priority))]
    (save-block-if-changed! block new-content)))

(defn- get-prev-block-non-collapsed
  [block]
  (when-let [blocks (util/get-blocks-noncollapse)]
    (when-let [index (.indexOf blocks block)]
      (let [idx (dec index)]
        (when (>= idx 0)
          (nth blocks idx))))))

(defn- get-next-block-non-collapsed
  [block]
  (when-let [blocks (util/get-blocks-noncollapse)]
    (when-let [index (.indexOf blocks block)]
      (let [idx (inc index)]
        (when (>= (count blocks) idx)
          (util/nth-safe blocks idx))))))

(defn delete-block-aux!
  [{:block/keys [uuid content repo ref-pages ref-blocks] :as block} dummy?]
  (when-not dummy?
    (let [repo (or repo (state/get-current-repo))
          block (db/pull repo '[*] [:block/uuid uuid])]
      (when block
        (->
         (outliner-core/block block)
         (outliner-core/delete-node))
        (db/refresh! repo {:key :block/change :data [block]})
        (when (or (seq ref-pages) (seq ref-blocks))
          (ui-handler/re-render-root!))))))

(defn delete-block!
  [repo e]
  (let [{:keys [id block-id block-parent-id dummy? value format]} (get-state)]
    (when block-id
      (let [page-id (:db/id (:block/page (db/entity [:block/uuid block-id])))
            page-blocks-count (and page-id (db/get-page-blocks-count repo page-id))]
        (when (> page-blocks-count 1)
          (do
            (let [block (db/pull [:block/uuid block-id])
                  block-parent (gdom/getElement block-parent-id)
                  sibling-block (get-prev-block-non-collapsed block-parent)]
              (delete-block-aux! block dummy?)
              (when (and repo sibling-block)
                (when-let [sibling-block-id (dom/attr sibling-block "blockid")]
                  (when-let [block (db/pull repo '[*] [:block/uuid (uuid sibling-block-id)])]
                    (let [original-content (util/trim-safe (:block/content block))
                          new-value (str original-content " " (string/triml value))
                          tail-len (count (string/triml value))
                          pos (max
                               (if original-content
                                 (utf8/length (utf8/encode original-content))
                                 0)
                               0)]
                      (edit-block! block pos format id
                                   {:custom-content new-value
                                    :tail-len tail-len}))))))))))))

(defn- get-end-block-parent
  [end-block blocks]
  (if-let [parent (let [id (:db/id (:block/parent end-block))]
                    (some (fn [block] (when (= (:db/id block) id) block)) blocks))]
    (recur parent blocks)
    end-block))

(defn- get-top-level-end-node
  [blocks]
  (let [end-block (last blocks)
        end-block-parent (get-end-block-parent end-block blocks)]
    (outliner-core/block end-block-parent)))

(defn delete-blocks!
  [repo block-uuids]
  (when (seq block-uuids)
    (let [lookup-refs (map (fn [id] [:block/uuid id]) block-uuids)
          blocks (db/pull-many repo '[*] lookup-refs)]
      (let [start-node (outliner-core/block (first blocks))
            end-node (get-top-level-end-node blocks)]
        (outliner-core/delete-nodes start-node end-node lookup-refs)
        (let [opts {:key :block/change
                    :data blocks}]
          (db/refresh! repo opts))))))

(defn- block-property-aux!
  [block-id key value]
  (let [block-id (if (string? block-id) (uuid block-id) block-id)
        repo (state/get-current-repo)]
    (when repo
      (when-let [block (db/entity [:block/uuid block-id])]
        (let [format (:block/format block)
              content (:block/content block)
              markdown? (= format :markdown)
              properties (:block/properties block)
              properties (if value        ; add
                           (assoc properties key value)
                           (dissoc properties key))
              content (if value
                        (text/insert-property content key value)
                        (text/remove-property content key))
              block (outliner-core/block {:block/uuid block-id
                                          :block/properties properties
                                          :block/content content})]
          (outliner-core/save-node block)
          (let [opts {:key :block/change
                      :data [block]}]
            (db/refresh! repo opts)))))))

(defn remove-block-property!
  [block-id key]
  (block-property-aux! block-id key nil)
  (db/refresh! (state/get-current-repo)
               {:key :block/change
                :data [(db/pull [:block/uuid block-id])]}))

(defn set-block-property!
  [block-id key value]
  (block-property-aux! block-id key value)
  (db/refresh! (state/get-current-repo)
               {:key :block/change
                :data [(db/pull [:block/uuid block-id])]}))

(defn set-block-timestamp!
  [block-id key value]
  (let [key (string/lower-case key)
        scheduled? (= key "scheduled")
        deadline? (= key "deadline")
        block-id (if (string? block-id) (uuid block-id) block-id)
        key (string/lower-case (str key))
        value (str value)]
    (when-let [block (db/pull [:block/uuid block-id])]
      (let [{:block/keys [content scheduled deadline format]} block
            content (or (when-let [edit-content (state/get-edit-content)]
                          (block/with-levels edit-content format block))
                        content)
            new-line (str (string/upper-case key) ": " value)
            new-content (let [lines (string/split-lines content)
                              new-lines (map (fn [line]
                                               (if (string/starts-with? (string/lower-case line) key)
                                                 new-line
                                                 line))
                                             lines)
                              new-lines (if (not= lines new-lines)
                                          new-lines
                                          (cons (first new-lines) ;; title
                                                (cons
                                                 new-line
                                                 (rest new-lines))))]
                          (string/join "\n" new-lines))]
        (when (not= content new-content)
          (if-let [input-id (state/get-edit-input-id)]
            (state/set-edit-content! input-id new-content)
            (save-block-if-changed! block new-content)))))))

(defn copy-block-ref!
  ([block-id] (copy-block-ref! block-id #(str %)))
  ([block-id tap-clipboard]
   (let [block (db/entity [:block/uuid block-id])]
     (when-not (:block/pre-block? block)
       (set-block-property! block-id "id" (str block-id))))
   (util/copy-to-clipboard! (tap-clipboard block-id))))

(defn exit-editing-and-set-selected-blocks!
  ([blocks]
   (exit-editing-and-set-selected-blocks! blocks :down))
  ([blocks direction]
   (util/clear-selection!)
   (state/clear-edit!)
   (state/set-selection-blocks! blocks direction)
   (util/select-highlight! blocks)))

(defn select-block!
  [block-uuid]
  (when-let [block (-> (str block-uuid)
                       (js/document.getElementsByClassName)
                       first)]
    (exit-editing-and-set-selected-blocks! [block])))

(defn select-all-blocks!
  []
  (when-let [current-input-id (state/get-edit-input-id)]
    (let [input (gdom/getElement current-input-id)
          blocks-container (util/rec-get-blocks-container input)
          blocks (dom/by-class blocks-container "ls-block")]
      (exit-editing-and-set-selected-blocks! blocks))))

(defn- get-selected-blocks-with-children
  []
  (when-let [blocks (seq (get @state/state :selection/blocks))]
    (mapcat (fn [block]
              (cons block
                    (array-seq (dom/by-class block "ls-block"))))
            blocks)))

(defn- blocks-with-level
  [blocks]
  (let [level-blocks (mapv #(assoc % :level 0) blocks)
        level-blocks-map (into {} (mapv (fn [b] [(:db/id b) b]) level-blocks))
        [level-blocks-map _]
        (reduce (fn [[r state] [id block]]
                  (if-let [parent-level (get-in state [(:db/id (:block/parent block)) :level])]
                    [(conj r [id (assoc block :level (inc parent-level))])
                     (assoc-in state [(:db/id block) :level] (inc parent-level))]
                    [(conj r [id block])
                     state])) [{} level-blocks-map] level-blocks-map)]
    level-blocks-map))

(defn- blocks-vec->tree
  [blocks]
  (let [loc (reduce (fn [loc {:keys [level] :as block}]
                      (let [loc*
                            (loop [loc (zip/vector-zip (zip/root loc))
                                   level level]
                              (if (> level 0)
                                (if-let [down (zip/rightmost (zip/down loc))]
                                  (recur down (dec level))
                                  loc)
                                loc))
                            loc**
                            (if (vector? (zip/node loc*))
                              (zip/append-child loc* block)
                              (-> loc*
                                  zip/up
                                  (zip/append-child [block])))]
                        loc**)) (zip/vector-zip []) blocks)]
    (zip/root loc)))

(defn- compose-copied-blocks-contents-&-block-tree
  [repo block-ids]
  (let [blocks (db-utils/pull-many repo '[*] (mapv (fn [id] [:block/uuid id]) block-ids))
        unordered? (:block/unordered (first blocks))
        format (:block/format (first blocks))
        level-blocks-map (blocks-with-level blocks)
        tree (blocks-vec->tree (vals level-blocks-map))
        contents
        (mapv (fn [[id block]]
                (let [header
                      (if (and unordered? (= format :markdown))
                        (str (string/join (repeat (:level block) "  ")) "-")
                        (let [header-char (if (= format :markdown) "#" "*")
                              init-char (if (= format :markdown) "##" "*")]
                          (str (string/join (repeat (:level block) header-char)) init-char)))]
                  (str header " " (:block/content block) "\n")))
              level-blocks-map)
        content-without-properties
        (mapv
         (fn [content]
           (let [ast (mldoc/->edn content (mldoc/default-config format))
                 properties-loc
                 (->> ast
                      (filterv (fn [[[type _] loc]] (= type "Property_Drawer")))
                      (mapv second)
                      first)]
             (if properties-loc
               (utf8/delete! content (:start_pos properties-loc) (:end_pos properties-loc))
               content)))
         contents)]
    [(string/join content-without-properties) tree]))

(defn copy-selection-blocks
  []
  (when-let [blocks (seq (get-selected-blocks-with-children))]
    (let [repo (dom/attr (first blocks) "repo")
          ids (->> (distinct (map #(when-let [id (dom/attr % "blockid")]
                                     (uuid id)) blocks))
                   (remove nil?))
          [content tree] (compose-copied-blocks-contents-&-block-tree repo ids)]
      (common-handler/copy-to-clipboard-without-id-property! content)
      (state/set-copied-blocks content tree))))

(defn cut-selection-blocks
  [copy?]
  (when copy? (copy-selection-blocks))
  (when-let [blocks (seq (get-selected-blocks-with-children))]
    (let [repo (dom/attr (first blocks) "repo")
          ids (distinct (map #(uuid (dom/attr % "blockid")) blocks))
          ids (if (= :up (state/get-selection-direction))
                (reverse ids)
                ids)]
      (delete-blocks! repo ids))))

(defn- get-nearest-page
  []
  (when-let [block (state/get-edit-block)]
    (when-let [id (:block/uuid block)]
      (when-let [edit-id (state/get-edit-input-id)]
        (when-let [input (gdom/getElement edit-id)]
          (when-let [pos (util/get-input-pos input)]
            (let [value (gobj/get input "value")
                  page-pattern #"\[\[([^\]]+)]]"
                  block-pattern #"\(\(([^\)]+)\)\)"
                  page-matches (util/re-pos page-pattern value)
                  block-matches (util/re-pos block-pattern value)
                  matches (->> (concat page-matches block-matches)
                               (remove nil?))
                  [_ page] (first (sort-by
                                   (fn [[start-pos content]]
                                     (let [end-pos (+ start-pos (count content))]
                                       (cond
                                         (< pos start-pos)
                                         (- pos start-pos)

                                         (> pos end-pos)
                                         (- end-pos pos)

                                         :else
                                         0)))
                                   >
                                   matches))]
              (when page
                (subs page 2 (- (count page) 2))))))))))

(defn follow-link-under-cursor!
  []
  (when-let [page (get-nearest-page)]
    (let [page-name (string/lower-case page)]
      (state/clear-edit!)
      (route-handler/redirect! {:to :page
                                :path-params {:name page-name}}))))

(defn open-link-in-sidebar!
  []
  (when-let [page (get-nearest-page)]
    (let [page-name (string/lower-case page)
          block? (util/uuid-string? page-name)]
      (when-let [page (db/get-page page-name)]
        (if block?
          (state/sidebar-add-block!
           (state/get-current-repo)
           (:db/id page)
           :block
           page)
          (state/sidebar-add-block!
           (state/get-current-repo)
           (:db/id page)
           :page
           {:page page}))))))

(defn zoom-in! []
  (if-let [block (state/get-edit-block)]
    (when-let [id (:block/uuid block)]
      (route-handler/redirect! {:to :page
                                :path-params {:name (str id)}}))
    (js/window.history.forward)))

(defn zoom-out! []
  (let [page (state/get-current-page)
        block-id (and
                  (string? page)
                  (util/uuid-string? page)
                  (medley/uuid page))]
    (if block-id
      (let [repo (state/get-current-repo)
            block-parent (db/get-block-parent repo block-id)]
        (if-let [id (:block/uuid block-parent)]
          (route-handler/redirect! {:to :page
                                    :path-params {:name (str id)}})
          (let [page-id (-> (db/entity [:block/uuid block-id])
                            :block/page
                            :db/id)]
            (when-let [page-name (:block/name (db/entity repo page-id))]
              (route-handler/redirect! {:to :page
                                        :path-params {:name page-name}})))))
      (js/window.history.back))))

(defn cut-block!
  [block-id]
  (when-let [block (db/pull [:block/uuid block-id])]
    (let [content (:block/content block)]
      (common-handler/copy-to-clipboard-without-id-property! content)
      (delete-block-aux! block false))))

(defn clear-last-selected-block!
  []
  (let [block (state/drop-last-selection-block!)]
    (dom/remove-class! block "selected")
    (dom/remove-class! block "noselect")))

(defn input-start-or-end?
  ([input]
   (input-start-or-end? input nil))
  ([input up?]
   (let [value (gobj/get input "value")
         start (gobj/get input "selectionStart")
         end (gobj/get input "selectionEnd")]
     (if (nil? up?)
       (or (= start 0) (= end (count value)))
       (or (and (= start 0) up?)
           (and (= end (count value)) (not up?)))))))

(defn highlight-selection-area!
  [end-block]
  (when-let [start-block (state/get-selection-start-block)]
    (clear-selection! nil)
    (let [blocks (util/get-nodes-between-two-nodes start-block end-block "ls-block")
          direction (util/get-direction-between-two-nodes start-block end-block "ls-block")

          blocks (if (= :up direction)
                   (reverse blocks)
                   blocks)]
      (exit-editing-and-set-selected-blocks! blocks direction))))

(defn on-select-block
  [direction]
  (fn [e]
    (cond
      ;; when editing, quit editing and select current block
      (state/editing?)
      (exit-editing-and-set-selected-blocks! [(gdom/getElement (state/get-editing-block-dom-id))])

      ;; when selection and one block selected, select next block
      (and (state/selection?) (== 1 (count (state/get-selection-blocks))))
      (let [f (if (= :up direction) util/get-prev-block util/get-next-block)
            element (f (first (state/get-selection-blocks)))]
        (when element
          (state/conj-selection-block! element direction)))

      ;; if same direction, keep conj on same direction
      (and (state/selection?) (= direction (state/get-selection-direction)))
      (let [f (if (= :up direction) util/get-prev-block util/get-next-block)
            element (f (last (state/get-selection-blocks)))]
        (when element
          (state/conj-selection-block! element direction)))

      ;; if different direction, keep clear until one left
      (state/selection?)
      (clear-last-selected-block!))))

(defn save-block-aux!
  [block value format opts]
  (let [value (string/trim value)
        properties (with-timetracking-properties block value)]
    ;; FIXME: somehow frontend.components.editor's will-unmount event will loop forever
    ;; maybe we shouldn't save the block/file in "will-unmount" event?
    (save-block-if-changed! block value
                            (merge
                             {:init-properties properties}
                             opts))))

(defn save-block!
  ([repo block-or-uuid content]
   (let [block (if (or (uuid? block-or-uuid)
                       (string? block-or-uuid))
                 (db-model/query-block-by-uuid block-or-uuid) block-or-uuid)
         format (:block/format block)]
     (save-block! {:block block :repo repo :format format} content)))
  ([{:keys [format block repo dummy?] :as state} value]
   (when (or (:db/id (db/entity repo [:block/uuid (:block/uuid block)]))
             dummy?)
     (save-block-aux! block value format {}))))

(defn save-current-block!
  ([]
   (save-current-block! {}))
  ([opts]
   ;; non English input method
   (when-not (state/editor-in-composition?)
     (when-let [repo (state/get-current-repo)]
       (when (and (not (state/get-editor-show-page-search?))
                  (not (state/get-editor-show-page-search-hashtag?))
                  (not (state/get-editor-show-block-search?))
                  (not (state/get-editor-show-date-picker?))
                  (not (state/get-editor-show-template-search?))
                  (not (state/get-editor-show-input)))
         (try
           (let [input-id (state/get-edit-input-id)
                 block (state/get-edit-block)
                 db-block (when-let [block-id (:block/uuid block)]
                            (db/pull [:block/uuid block-id]))
                 elem (and input-id (gdom/getElement input-id))
                 db-content (:block/content db-block)
                 db-content-without-heading (and db-content
                                                 (util/safe-subs db-content (:block/level db-block)))
                 value (and elem (gobj/get elem "value"))]
             (when (and block value db-content-without-heading
                        (or
                         (not= (string/trim db-content-without-heading)
                               (string/trim value))))
               (save-block-aux! db-block value (:block/format db-block) opts)))
           (catch js/Error error
             (log/error :save-block-failed error))))))))

(defn on-up-down
  [direction]
  (when (state/editing?)
    (let [edit-block (state/get-edit-block)
          {:block/keys [uuid content format]} edit-block
          element (state/get-input)
          line-height (util/get-textarea-line-height element)
          repo (state/get-current-repo)
          up? (= :up direction)]
      (if (or (and up? (util/textarea-cursor-first-row? element line-height))
              (and (not up?) (util/textarea-cursor-end-row? element line-height)))
        (do
          (let [f (if up? get-prev-block-non-collapsed get-next-block-non-collapsed)
                sibling-block (f (gdom/getElement (state/get-editing-block-dom-id)))]
            (when sibling-block
              (when-let [sibling-block-id (dom/attr sibling-block "blockid")]
                (let [value (state/get-edit-content)]
                  (when (not= (-> content
                                  (text/remove-level-spaces format)
                                  text/remove-properties!
                                  string/trim)
                              (string/trim value))
                    (save-block! repo uuid value)))
                (let [block (db/pull repo '[*] [:block/uuid (cljs.core/uuid sibling-block-id)])]
                  (edit-block! block [direction (util/get-first-or-last-line-pos element)] format (state/get-edit-input-id)))))))
        ;;just up and down
        (if up?
          (util/move-cursor-up element)
          (util/move-cursor-down element))))))

(defn insert-command!
  [id command-output format {:keys [restore?]
                             :or {restore? true}
                             :as option}]
  (cond
    ;; replace string
    (string? command-output)
    (commands/insert! id command-output option)

    ;; steps
    (vector? command-output)
    (commands/handle-steps command-output format)

    (fn? command-output)
    (let [s (command-output)]
      (commands/insert! id s option))

    :else
    nil)

  (when restore?
    (let [restore-slash-caret-pos? (if (and
                                        (seq? command-output)
                                        (= :editor/click-hidden-file-input
                                           (ffirst command-output)))
                                     false
                                     true)]
      (commands/restore-state restore-slash-caret-pos?))))

(defn- get-asset-file-link
  [format url file-name image?]
  (case (keyword format)
    :markdown (util/format (str (when image? "!") "[%s](%s)") file-name url)
    :org (if image?
           (util/format "[[%s]]" url)
           (util/format "[[%s][%s]]" url file-name))
    nil))

(defn- get-asset-link
  [url]
  (str "/" url))

(defn ensure-assets-dir!
  [repo]
  (let [repo-dir (config/get-repo-dir repo)
        assets-dir "assets"]
    (p/then
     (fs/mkdir-if-not-exists (str repo-dir "/" assets-dir))
     (fn [] [repo-dir assets-dir]))))

(defn save-assets!
  ([{block-id :block/uuid} repo files]
   (when-let [block-file (db-model/get-block-file block-id)]
     (p/let [[repo-dir assets-dir] (ensure-assets-dir! repo)]
       (let [prefix (:file/path block-file)
             prefix (and prefix (string/replace
                                 (if (util/electron?)
                                   (string/replace prefix (str repo-dir "/") "")
                                   prefix) "/" "_"))
             prefix (and prefix (subs prefix 0 (string/last-index-of prefix ".")))]
         (save-assets! repo repo-dir assets-dir files
                       (fn [index file-base]
                         (str (string/replace file-base " " "_") "_" (.now js/Date) "_" index)))))))
  ([repo dir path files gen-filename]
   (p/all
    (for [[index ^js file] (map-indexed vector files)]
      (do
        ;; WARN file name maybe fully qualified path when paste file
        (let [file-name (util/node-path.basename (.-name file))
              [file-base ext] (if file-name
                                (let [last-dot-index (string/last-index-of file-name ".")]
                                  [(subs file-name 0 last-dot-index)
                                   (subs file-name last-dot-index)])
                                ["" ""])
              filename (str (gen-filename index file-base) ext)
              filename (str path "/" filename)]
                                        ;(js/console.debug "Write asset #" dir filename file)
         (if (util/electron?)
           (let [from (.-path file)]
             (p/then (js/window.apis.copyFileToAssets dir filename from)
                     #(p/resolved [filename (if (string? %) (js/File. #js[] %) file) (.join util/node-path dir filename)])))
           (p/then (fs/write-file! repo dir filename (.stream file) nil)
                   #(p/resolved [filename file])))))))))

(defonce *assets-url-cache (atom {}))

(defn make-asset-url
  [path] ;; path start with "/assets" or compatible for "../assets"
  (let [repo-dir (config/get-repo-dir (state/get-current-repo))
        path (string/replace path "../" "/")]
    (if (util/electron?)
      (str "assets://" repo-dir path)
      (let [handle-path (str "handle" repo-dir path)
            cached-url (get @*assets-url-cache (keyword handle-path))]
        (if cached-url
          (p/resolved cached-url)
          (p/let [handle (frontend.idb/get-item handle-path)
                  file (and handle (.getFile handle))]
            (when file
              (p/let [url (js/URL.createObjectURL file)]
                (swap! *assets-url-cache assoc (keyword handle-path) url)
                url))))))))

(defn delete-asset-of-block!
  [{:keys [repo href title full-text block-id local?] :as opts}]
  (let [block (db-model/query-block-by-uuid block-id)
        _ (or block (throw (str block-id " not exists")))
        format (:block/format block)
        text (:block/content block)
        content (string/replace text full-text "")]
    (save-block! repo block content)
    (when local?
      ;; FIXME: should be relative to current block page path
      (fs/unlink! (config/get-repo-path
                   repo (-> href
                            (string/replace #"^../" "/")
                            (string/replace #"^assets://" ""))) nil))))

;; assets/journals_2021_02_03_1612350230540_0.png
(defn resolve-relative-path
  [file-path]
  (if-let [current-file (some-> (state/get-edit-block)
                                :block/file
                                :db/id
                                (db/entity)
                                :file/path)]
    (util/get-relative-path current-file file-path)
    file-path))

(defn upload-asset
  [id ^js files format uploading? drop-or-paste?]
  (let [repo (state/get-current-repo)
        block (state/get-edit-block)]
    (if (config/local-db? repo)
      (-> (save-assets! block repo (js->clj files))
          (p/then
           (fn [res]
             (when-let [[asset-file-name file full-file-path] (and (seq res) (first res))]
               (let [image? (util/ext-of-image? asset-file-name)]
                 (insert-command!
                  id
                  (get-asset-file-link format (resolve-relative-path (or full-file-path asset-file-name))
                                       (if file (.-name file) (if image? "image" "asset"))
                                       image?)
                  format
                  {:last-pattern (if drop-or-paste? "" commands/slash)
                   :restore?     true})))))
          (p/finally
            (fn []
              (reset! uploading? false)
              (reset! *asset-uploading? false)
              (reset! *asset-uploading-process 0))))
      (image/upload
       files
       (fn [file file-name file-type]
         (image-handler/request-presigned-url
          file file-name file-type
          uploading?
          (fn [signed-url]
            (insert-command! id
                             (get-asset-file-link format signed-url file-name true)
                             format
                             {:last-pattern (if drop-or-paste? "" commands/slash)
                              :restore?     true})

            (reset! *asset-uploading? false)
            (reset! *asset-uploading-process 0))
          (fn [e]
            (let [process (* (/ (gobj/get e "loaded")
                                (gobj/get e "total"))
                             100)]
              (reset! *asset-uploading? false)
              (reset! *asset-uploading-process process)))))))))

(defn set-asset-pending-file [file]
  (reset! *asset-pending-file file))

;; Editor should track some useful information, like editor modes.
;; For example:
;; 1. Which file format is it, markdown or org mode?
;; 2. Is it in the properties area? Then we can enable the ":" autopair
(def autopair-map
  {"[" "]"
   "{" "}"
   "(" ")"
   "`" "`"
   "~" "~"
   "*" "*"
   ;; "_" "_"
   ;; ":" ":"                              ; TODO: only properties editing and org mode tag
   ;; "^" "^"
})

(def reversed-autopair-map
  (zipmap (vals autopair-map)
          (keys autopair-map)))

(def delete-map
  (assoc autopair-map
         "$" "$"
         ":" ":"))

(def reversed-delete-map
  (zipmap (vals delete-map)
          (keys delete-map)))

(defn autopair
  [input-id prefix format {:keys [restore?]
                           :or {restore? true}
                           :as option}]
  (let [value (get autopair-map prefix)
        selected (util/get-selected-text)
        postfix (str selected value)
        value (str prefix postfix)
        input (gdom/getElement input-id)]
    (when value
      (when-not (string/blank? selected) (reset! *selected-text selected))
      (let [[prefix pos] (commands/simple-replace! input-id value selected
                                                   {:backward-pos (count postfix)
                                                    :check-fn (fn [new-value prefix-pos]
                                                                (when (>= prefix-pos 0)
                                                                  [(subs new-value prefix-pos (+ prefix-pos 2))
                                                                   (+ prefix-pos 2)]))})]
        (case prefix
          "[["
          (do
            (commands/handle-step [:editor/search-page])
            (reset! commands/*slash-caret-pos (util/get-caret-pos input)))

          "(("
          (do
            (commands/handle-step [:editor/search-block :reference])
            (reset! commands/*slash-caret-pos (util/get-caret-pos input)))

          nil)))))

(defn surround-by?
  [input before after]
  (when input
    (let [value (gobj/get input "value")
          pos (util/get-input-pos input)
          start-pos (if (= :start before) 0 (- pos (count before)))
          end-pos (if (= :end after) (count value) (+ pos (count after)))]
      (when (>= (count value) end-pos)
        (= (cond
             (and (= :end after) (= :start before))
             ""

             (= :end after)
             before

             (= :start before)
             after

             :else
             (str before after))
           (subs value start-pos end-pos))))))

(defn get-matched-pages
  [q]
  (let [block (state/get-edit-block)
        editing-page (and block
                          (when-let [page-id (:db/id (:block/page block))]
                            (:block/name (db/entity page-id))))]
    (let [pages (search/page-search q 20)]
      (if editing-page
        ;; To prevent self references
        (remove (fn [p] (= (string/lower-case p) editing-page)) pages)
        pages))))

(defn get-matched-blocks
  [q block-id]
  ;; remove current block
  (let [current-block (state/get-edit-block)
        block-parents (set (->> (db/get-block-parents (state/get-current-repo)
                                                      block-id
                                                      99)
                                (map (comp str :block/uuid))))
        current-and-parents (set/union #{(str (:block/uuid current-block))} block-parents)]
    (p/let [result (search/block-search (state/get-current-repo) q {:limit 20})]
      (remove
       (fn [h]
         (contains? current-and-parents (:block/uuid h)))
       result))))

(defn get-matched-templates
  [q]
  (search/template-search q))

(defn get-matched-commands
  [input]
  (try
    (let [edit-content (gobj/get input "value")
          pos (util/get-input-pos input)
          last-slash-caret-pos (:pos @*slash-caret-pos)
          last-command (and last-slash-caret-pos (subs edit-content last-slash-caret-pos pos))]
      (when (> pos 0)
        (or
         (and (= \/ (util/nth-safe edit-content (dec pos)))
              @commands/*initial-commands)
         (and last-command
              (commands/get-matched-commands last-command)))))
    (catch js/Error e
      (js/console.error e)
      nil)))

(defn get-matched-block-commands
  [input]
  (try
    (let [edit-content (gobj/get input "value")
          pos (util/get-input-pos input)
          last-command (subs edit-content
                             (:pos @*angle-bracket-caret-pos)
                             pos)]
      (when (> pos 0)
        (or
         (and (= \< (util/nth-safe edit-content (dec pos)))
              (commands/block-commands-map))
         (and last-command
              (commands/get-matched-commands
               last-command
               (commands/block-commands-map))))))
    (catch js/Error e
      nil)))

(defn auto-complete?
  []
  (or @*show-commands
      @*show-block-commands
      @*asset-uploading?
      (state/get-editor-show-input)
      (state/get-editor-show-page-search?)
      (state/get-editor-show-block-search?)
      (state/get-editor-show-template-search?)
      (state/get-editor-show-date-picker?)))

(defn get-previous-input-char
  [input]
  (when-let [pos (util/get-input-pos input)]
    (let [value (gobj/get input "value")]
      (when (and (>= (count value) pos)
                 (>= pos 1))
        (util/nth-safe value (- pos 1))))))

(defn get-previous-input-chars
  [input length]
  (when-let [pos (util/get-input-pos input)]
    (let [value (gobj/get input "value")]
      (when (and (>= (count value) pos)
                 (>= pos 1))
        (subs value (- pos length) pos)))))

(defn get-current-input-char
  [input]
  (when-let [pos (util/get-input-pos input)]
    (let [value (gobj/get input "value")]
      (when (and (>= (count value) (inc pos))
                 (>= pos 1))
        (util/nth-safe value pos)))))

(defn- get-previous-block-level
  [current-id]
  (when-let [input (gdom/getElement current-id)]
    (when-let [prev-block (util/get-prev-block input)]
      (util/parse-int (dom/attr prev-block "level")))))

(defn append-paste-doc!
  [format event]
  (let [[html text] (util/get-clipboard-as-html event)]
    (when-not (util/starts-with? (string/trim text) "http")
      (let [doc-text (html-parser/parse format html)]
        (when-not (string/blank? doc-text)
          (util/stop event)
          (state/append-current-edit-content! doc-text))))))

(defn- block-and-children-content
  [block-children]
  (-> (map :block/content block-children)
      string/join))

(defn move-up-down
  [up?]
  (fn [e]
    (when-let [block-id (:block/uuid (state/get-edit-block))]
      (when-let [block (db/pull [:block/uuid block-id])]
        (outliner-core/move-node (outliner-core/block block) up?)
        (when-let [repo (state/get-current-repo)]
          (let [opts {:key :block/change
                      :data [block]}]
            (db/refresh! repo opts)))))))

(defn expand!
  []
  (when-let [current-block (state/get-edit-block)]
    (expand/expand! current-block)))

(defn collapse!
  []
  (when-let [current-block (state/get-edit-block)]
    (expand/collapse! current-block)))

(defn cycle-collapse!
  [e]
  (when (and
         ;; not input, t
         (nil? (state/get-edit-input-id))
         (not (state/get-editor-show-input))
         (string/blank? (:search/q @state/state)))
    (util/stop e)
    (expand/cycle!)))

(defn on-tab
  "direction = :left|:right, only indent or outdent when blocks are siblings"
  [direction]
  (fn [e]
    (when-let [repo (state/get-current-repo)]
      (let [blocks-dom-nodes (state/get-selection-blocks)
            blocks (seq blocks-dom-nodes)]
        (cond
          (seq blocks)
          (do
            (util/stop e)
            (let [lookup-refs (->> (map (fn [block] (when-let [id (dom/attr block "blockid")]
                                                     [:block/uuid (medley/uuid id)])) blocks)
                                  (remove nil?))
                 blocks (db/pull-many repo '[*] lookup-refs)
                 end-node (get-top-level-end-node blocks)
                 end-node-parent (tree/-get-parent end-node)
                 top-level-nodes (->> (filter #(= (get-in end-node-parent [:data :db/id])
                                                  (get-in % [:block/parent :db/id])) blocks)
                                      (map outliner-core/block))]
             (outliner-core/indent-outdent-nodes top-level-nodes (= direction :right))
             (let [opts {:key :block/change
                         :data blocks}]
               (db/refresh! repo opts)
               (let [blocks (doall
                             (map
                               (fn [block]
                                 (when-let [id (gobj/get block "id")]
                                   (when-let [block (gdom/getElement id)]
                                     (dom/add-class! block "selected noselect")
                                     block)))
                               blocks-dom-nodes))]
                 (state/set-selection-blocks! blocks)))))

          (gdom/getElement "date-time-picker")
          nil

          :else
          (cycle-collapse! e))))))

(defn- get-link
  [format link label]
  (let [link (or link "")
        label (or label "")]
    (case (keyword format)
      :markdown (util/format "[%s](%s)" label link)
      :org (util/format "[[%s][%s]]" link label)
      nil)))

(defn handle-command-input
  [command id format m pos]
  (case command
    :link
    (let [{:keys [link label]} m]
      (if (and (string/blank? link)
               (string/blank? label))
        nil
        (insert-command! id
                         (get-link format link label)
                         format
                         {:last-pattern (str commands/slash "link")})))
    nil)

  (state/set-editor-show-input! nil)

  (when-let [saved-cursor (get @state/state :editor/last-saved-cursor)]
    (when-let [input (gdom/getElement id)]
      (.focus input)
      (util/move-cursor-to input saved-cursor))))

(defn open-block!
  [first?]
  (fn [e]
    (let [edit-id (state/get-last-edit-input-id)
          block-id (when edit-id (subs edit-id (- (count edit-id) 36)))
          last-edit-block (first (array-seq (js/document.getElementsByClassName block-id)))
          nodes (array-seq (js/document.getElementsByClassName "ls-block"))
          first-node (first nodes)
          node (cond
                 last-edit-block
                 last-edit-block
                 first?
                 first-node
                 :else
                 (when-let [blocks-container (util/rec-get-blocks-container first-node)]
                   (let [nodes (dom/by-class blocks-container "ls-block")]
                     (last nodes))))]
      (when node
        (state/clear-selection!)
        (unhighlight-blocks!)
        (let [block-id (and node (dom/attr node "blockid"))
              edit-block-id (string/replace (gobj/get node "id") "ls-block" "edit-block")
              block-id (medley/uuid block-id)]
          (when-let [block (or (db/entity [:block/uuid block-id])
                               {:block/uuid block-id})]
            (edit-block! block
                         :max
                         (:block/format block)
                         edit-block-id)))))))

(defn get-search-q
  []
  (when-let [id (state/get-edit-input-id)]
    (when-let [input (gdom/getElement id)]
      (let [current-pos (:pos (util/get-caret-pos input))
            pos (:editor/last-saved-cursor @state/state)
            edit-content (state/sub [:editor/content id])]
        (or
         @*selected-text
         (util/safe-subs edit-content pos current-pos))))))

(defn close-autocomplete-if-outside
  [input]
  (when (or (state/get-editor-show-page-search?)
            (state/get-editor-show-page-search-hashtag?)
            (state/get-editor-show-block-search?))
    (when-let [q (get-search-q)]
      (let [value (gobj/get input "value")
            pos (:editor/last-saved-cursor @state/state)
            current-pos (:pos (util/get-caret-pos input))]
        (when (or (< current-pos pos)
                  (string/includes? q "]")
                  (string/includes? q ")"))
          (state/set-editor-show-block-search! false)
          (state/set-editor-show-page-search! false)
          (state/set-editor-show-page-search-hashtag! false))))))

(defn save!
  []
  (when-let [repo (state/get-current-repo)]
    (save-current-block!)

    (when (string/starts-with? repo "https://") ; git repo
      (repo-handler/auto-push!))))

(defn resize-image!
  [block-id metadata full_text size]
  (let [new-meta (merge metadata size)
        image-part (first (string/split full_text #"\{"))
        new-full-text (str image-part (pr-str new-meta))
        block (db/pull [:block/uuid block-id])
        value (:block/content block)
        new-value (string/replace value full_text new-full-text)]
    (save-block-aux! block new-value (:block/format block) {})))

(defn- mark-last-input-time!
  [repo]
  (when repo
    (state/set-editor-last-input-time! repo (util/time-ms))
    (db/clear-repo-persistent-job! repo)))

(defonce *auto-save-timeout (atom nil))
(defn edit-box-on-change!
  [e block id]
  (let [value (util/evalue e)
        current-pos (util/get-input-pos (gdom/getElement id))
        repo (or (:block/repo block)
                 (state/get-current-repo))]
    (state/set-edit-content! id value false)
    (when @*auto-save-timeout
      (js/clearTimeout @*auto-save-timeout))
    (mark-last-input-time! repo)
    (reset! *auto-save-timeout
            (js/setTimeout
             (fn []
               (when (state/input-idle? repo)
                 (state/set-editor-op! :auto-save)
                 (save-current-block! {:refresh? false})
                 (state/set-editor-op! nil)))
             500))
    (let [input (gdom/getElement id)
          native-e (gobj/get e "nativeEvent")
          last-input-char (util/nth-safe value (dec current-pos))]
      (case last-input-char
        "/"
        ;; TODO: is it cross-browser compatible?
        (when (not= (gobj/get native-e "inputType") "insertFromPaste")
          (when-let [matched-commands (seq (get-matched-commands input))]
            (reset! commands/*slash-caret-pos (util/get-caret-pos input))
            (reset! commands/*show-commands true)))
        "<"
        (when-let [matched-commands (seq (get-matched-block-commands input))]
          (reset! commands/*angle-bracket-caret-pos (util/get-caret-pos input))
          (reset! commands/*show-block-commands true))
        nil))))

(defn block-on-chosen-handler
  [input id q format]
  (fn [chosen _click?]
    (state/set-editor-show-block-search! false)
    (let [uuid-string (str (:block/uuid chosen))]

      ;; block reference
      (insert-command! id
                       (util/format "((%s))" uuid-string)
                       format
                       {:last-pattern (str "((" (if @*selected-text "" q))
                        :postfix-fn   (fn [s] (util/replace-first "))" s ""))})

      ;; Save it so it'll be parsed correctly in the future
      (set-block-property! (:block/uuid chosen)
                           "ID"
                           uuid-string)

      (when-let [input (gdom/getElement id)]
        (.focus input)))))

(defn block-non-exist-handler
  [input]
  (fn []
    (state/set-editor-show-block-search! false)
    (util/cursor-move-forward input 2)))

(defn- paste-block-tree-at-point
  ([tree exclude-properties] (paste-block-tree-at-point tree exclude-properties nil))
  ([tree exclude-properties content-update-fn]
   (let [repo (state/get-current-repo)
         page (or (db/entity [:block/name (state/get-current-page)])
                  (db/entity [:block/original-name (state/get-current-page)])
                  (:block/page (db/entity (:db/id (state/get-edit-block)))))
         file (:block/file page)]
     (when-let [editing-block (state/get-edit-block)]
       (let [parent (:block/parent editing-block)
             left (:block/left editing-block)
             sibling? (not= parent left)
             target-block (outliner-core/block (db/pull (if sibling? (:db/id left) (:db/id parent))))
             format (or (:block/format target-block) (state/get-preferred-format))
             new-block-uuids (atom #{})
             metadata-replaced-blocks
             (zip/root
              (loop [loc (zip/vector-zip tree)]
                (if (zip/end? loc)
                  loc
                  (if (vector? (zip/node loc))
                    (recur (zip/next loc))
                    (let [uuid (random-uuid)]
                      (swap! new-block-uuids (fn [acc uuid] (conj acc uuid)) uuid)

                      (recur (zip/next (zip/edit
                                        loc
                                        #(outliner-core/block
                                          (let [[new-content new-title]
                                                (if content-update-fn
                                                  (let [new-content (content-update-fn (:block/content %))
                                                        new-title (or (:title (second (ffirst
                                                                                       (mldoc/->edn (str (case format
                                                                                                           :markdown "- "
                                                                                                           :org "* ") new-content)
                                                                                                    (mldoc/default-config format)))))
                                                                      (:block/title %))]
                                                    [new-content new-title])
                                                  [(:block/content %) (:block/title %)])
                                                new-content
                                                (-> new-content
                                                    (text/remove-property "id")
                                                    (text/remove-property "custom_id"))]
                                            (conj {:block/uuid uuid
                                                   :block/page (select-keys page [:db/id])
                                                   :block/file (select-keys file [:db/id])
                                                   :block/format format
                                                   :block/properties (apply dissoc (:block/properties %)
                                                                            (concat ["id" "custom_id"]
                                                                                    exclude-properties))
                                                   :block/meta (dissoc (:block/meta %) :start-pos :end-pos)
                                                   :block/content new-content
                                                   :block/title new-title}
                                                  (dissoc %
                                                          :block/uuid
                                                          :block/page
                                                          :block/file
                                                          :db/id
                                                          :block/left
                                                          :block/parent
                                                          :block/format
                                                          :block/properties
                                                          :block/meta
                                                          :block/content
                                                          :block/title))))))))))))
             _ (outliner-core/insert-nodes metadata-replaced-blocks target-block sibling?)
             new-blocks (db/pull-many repo '[*] (map (fn [id] [:block/uuid id]) @new-block-uuids))]
         (db/refresh! repo {:key :block/insert :data new-blocks}))))))

(defn template-on-chosen-handler
  [input id q format edit-block edit-content]
  (fn [[template db-id] _click?]
    (let [repo (state/get-current-repo)
          block (db/entity db-id)
          block-uuid (:block/uuid block)
          including-parent? (not= "false" (get (:block/properties block) "including-parent"))
          blocks (if including-parent? (db/get-block-and-children repo block-uuid) (db/get-block-children repo block-uuid))
          level-blocks-map (blocks-with-level blocks)
          tree (blocks-vec->tree (vals level-blocks-map))]
      (paste-block-tree-at-point tree ["template" "including-parent"]
                                 (fn [content]
                                   (-> content
                                       (text/remove-property "template")
                                       (text/remove-property "including-parent")
                                       template/resolve-dynamic-template!)))
      (clear-when-saved!)
      (insert-command! id "" format {}))
    (when-let [input (gdom/getElement id)]
      (.focus input))))

(defn parent-is-page?
  [{{:block/keys [parent page]} :data :as node}]
  {:pre [(tree/satisfied-inode? node)]}
  (= parent page))

(defn outdent-on-enter
  [node]
  (when-not (parent-is-page? node)
    (let [parent-node (tree/-get-parent node)]
      (outliner-core/move-subtree node parent-node true)))
  (let [repo (state/get-current-repo)]
    (db/refresh! repo {:key :block/change :data [(:data node)]})))

(defn- last-top-level-child?
  [{:keys [id config]} current-node]
  (when id
    (when-let [entity (if (util/uuid-string? (str id))
                        (db/entity [:block/uuid (uuid id)])
                        (db/entity [:block/name (string/lower-case id)]))]
      (= (:block/uuid entity) (tree/-get-parent-id current-node)))))

(defn- keydown-new-block
  [state]
  (when-not (auto-complete?)
    (let [{:keys [block config]} (get-state)]
      (when (and block
                 (not (:ref? config))
                 (not (:custom-query? config)))
        (let [content (state/get-edit-content)
              current-node (outliner-core/block block)
              has-right? (-> (tree/-get-right current-node)
                             (tree/satisfied-inode?))]
          (if (and
               (string/blank? content)
               (not has-right?)
               (not (last-top-level-child? config current-node)))
            (outdent-on-enter current-node)
            (profile
             "Insert block"
             (insert-new-block! state))))))))

(defn- keydown-new-line
  []
  (when-not (auto-complete?)
    (let [^js input (state/get-input)
          selected-start (gobj/get input "selectionStart")
          selected-end (gobj/get input "selectionEnd")
          value (.-value input)
          s1 (subs value 0 selected-start)
          s2 (subs value selected-end)]
      (state/set-edit-content! (state/get-edit-input-id)
                               (str s1 "\n" s2))
      (util/move-cursor-to input (inc selected-start)))))

(defn keydown-new-block-handler [state e]
  (if (state/get-new-block-toggle?)
    (keydown-new-line)
    (do
      (.preventDefault e)
      (keydown-new-block state))))

(defn keydown-new-line-handler [state e]
  (if (state/get-new-block-toggle?)
    (keydown-new-block state)
    (do
      (.preventDefault e)
      (keydown-new-line))))

(defn- select-first-last
  "Select first or last block in viewpoint"
  [direction]
  (let [f (case direction :up last :down first)
        block (->> (util/get-blocks-noncollapse)
                   (f))]
    (when block
      (.scrollIntoView block #js {:behavior "smooth" :block "center"})
      (exit-editing-and-set-selected-blocks! [block]))))

(defn- select-up-down [direction]
  (let [selected (first (state/get-selection-blocks))
        f (case direction
                :up get-prev-block-non-collapsed
                :down get-next-block-non-collapsed)
        sibling-block (f selected)]
    (when (and sibling-block (dom/attr sibling-block "blockid"))
      (clear-selection! nil)
      (.scrollIntoView sibling-block #js {:behavior "smooth" :block "center"})
      (exit-editing-and-set-selected-blocks! [sibling-block]))))

(defn- move-cross-boundrary-up-down
  [direction]
  (let [input (state/get-input)
        line-pos (util/get-first-or-last-line-pos input)
        repo (state/get-current-repo)
        f (case direction
                :up get-prev-block-non-collapsed
                :down get-next-block-non-collapsed)
        sibling-block (f (gdom/getElement (state/get-editing-block-dom-id)))
        {:block/keys [uuid content format]} (state/get-edit-block)]
    (when sibling-block
      (when-let [sibling-block-id (dom/attr sibling-block "blockid")]
        (let [value (state/get-edit-content)]
          (when (not= (-> content
                          (text/remove-level-spaces format)
                          text/remove-properties!
                          string/trim)
                      (string/trim value))
            (save-block! repo uuid value)))

        (let [new-id (cljs.core/uuid sibling-block-id)
              block (db/pull repo '[*] [:block/uuid new-id])]
          (edit-block! block
                       [direction line-pos]
                       format
                       new-id))))))

(defn keydown-up-down-handler
  [direction]
  (let [input (state/get-input)
        line-height (util/get-textarea-line-height input)
        selected-start (.-selectionStart input)
        selected-end (.-selectionEnd input)
        up? (= direction :up)
        down? (= direction :down)]
    (cond
      (not= selected-start selected-end)
      (if up?
        (util/set-caret-pos! input selected-start)
        (util/set-caret-pos! input selected-end))

      (or (and up? (util/textarea-cursor-first-row? input line-height))
          (and down? (util/textarea-cursor-end-row? input line-height)))
      (move-cross-boundrary-up-down direction)

      :else
      (if up?
        (util/move-cursor-up input)
        (util/move-cursor-down input)))))

(defn- move-to-block-when-cross-boundrary
  [_ direction]
  (let [up? (= :left direction)
        pos (if up? :max 0)
        {:block/keys [format uuid] :as block} (state/get-edit-block)
        id (state/get-edit-input-id)
        repo (state/get-current-repo)]
    (let [f (if up? get-prev-block-non-collapsed get-next-block-non-collapsed)
          sibling-block (f (gdom/getElement (state/get-editing-block-dom-id)))]
      (when sibling-block
        (when-let [sibling-block-id (dom/attr sibling-block "blockid")]
          (let [content (:block/content block)
                value (state/get-edit-content)]
            (when (not= (-> content
                            (text/remove-level-spaces format)
                            text/remove-properties!
                            string/trim)
                        (string/trim value))
              (save-block! repo uuid value)))
          (let [block (db/pull repo '[*] [:block/uuid (cljs.core/uuid sibling-block-id)])]
            (edit-block! block pos format id)))))))

(defn keydown-arrow-handler
  [direction]
  (fn [state e]
    (let [input (state/get-input)
          element js/document.activeElement
          selected-start (.-selectionStart input)
          selected-end (.-selectionEnd input)
          left? (= direction :left)
          right? (= direction :right)]
      (when (= input element)
        (cond
          (not= selected-start selected-end)
          (if left?
            (util/set-caret-pos! input selected-start)
            (util/set-caret-pos! input selected-end))

          (or (and left? (util/input-start? input))
              (and right? (util/input-end? input)))
          (move-to-block-when-cross-boundrary e direction)

          :else
          (if left?
            (util/cursor-move-back input 1)
            (util/cursor-move-forward input 1)))))))

(defn keydown-backspace-handler
<<<<<<< HEAD
  [cut? e]
  (let [^js input (state/get-input)
        id (state/get-edit-input-id)
        current-pos (:pos (util/get-caret-pos input))
        value (gobj/get input "value")
        deleted (and (> current-pos 0)
                     (util/nth-safe value (dec current-pos)))
        selected-start (gobj/get input "selectionStart")
        selected-end (gobj/get input "selectionEnd")
        block-id (:block/uuid (state/get-edit-block))
        page (state/get-current-page)
        repo (state/get-current-repo)]
    (mark-last-input-time! repo)
    (cond
      (not= selected-start selected-end)
      (do
        (when cut?
          (js/document.execCommand "copy"))
        (.setRangeText input "" selected-start selected-end))

      (and (zero? current-pos)
           ;; not the top block in a block page
           (not (and page
                     (util/uuid-string? page)
                     (= (medley/uuid page) block-id))))
      (delete-block! repo e)

      (and (> current-pos 1)
           (= (util/nth-safe value (dec current-pos)) commands/slash))
      (do
        (reset! *slash-caret-pos nil)
        (reset! *show-commands false)
        (.setRangeText input "" (dec current-pos) current-pos))
=======
  [get-state-fn cut? e]
  (util/stop e)
  (when-let [state (get-state-fn)]
    (let [^js input (state/get-input)
          id (state/get-edit-input-id)
          current-pos (:pos (util/get-caret-pos input))
          value (gobj/get input "value")
          deleted (and (> current-pos 0)
                       (util/nth-safe value (dec current-pos)))
          selected-start (gobj/get input "selectionStart")
          selected-end (gobj/get input "selectionEnd")
          block-id (:block-id (first (:rum/args state)))
          page (state/get-current-page)
          repo (state/get-current-repo)]
      (mark-last-input-time! repo)
      (cond
        (not= selected-start selected-end)
        (do
          (when cut?
            (js/document.execCommand "copy"))
          (.setRangeText input "" selected-start selected-end))

        (and (zero? current-pos)
             ;; not the top block in a block page
             (not (and page
                       (util/uuid-string? page)
                       (= (medley/uuid page) block-id))))
        (delete-block! state repo e)

        (and (> current-pos 1)
             (= (util/nth-safe value (dec current-pos)) commands/slash))
        (do
          (reset! *slash-caret-pos nil)
          (reset! *show-commands false)
          (.setRangeText input "" (dec current-pos) current-pos))

        (and (> current-pos 1)
             (= (util/nth-safe value (dec current-pos)) commands/angle-bracket))
        (do
          (reset! *angle-bracket-caret-pos nil)
          (reset! *show-block-commands false)
          (.setRangeText input "" (dec current-pos) current-pos))
>>>>>>> aa2e3bd8

      (and (> current-pos 1)
           (= (util/nth-safe value (dec current-pos)) commands/angle-bracket))
      (do
        (reset! *angle-bracket-caret-pos nil)
        (reset! *show-block-commands false)
        (.setRangeText input "" (dec current-pos) current-pos))

      ;; pair
      (and
       deleted
       (contains?
        (set (keys delete-map))
        deleted)
       (>= (count value) (inc current-pos))
       (= (util/nth-safe value current-pos)
          (get delete-map deleted)))

      (do
        (commands/delete-pair! id)
        (cond
          (and (= deleted "[") (state/get-editor-show-page-search?))
          (state/set-editor-show-page-search! false)

          (and (= deleted "(") (state/get-editor-show-block-search?))
          (state/set-editor-show-block-search! false)

          :else
          nil))

      ;; deleting hashtag
      (and (= deleted "#") (state/get-editor-show-page-search-hashtag?))
      (do
        (state/set-editor-show-page-search-hashtag! false)
        (.setRangeText input "" (dec current-pos) current-pos))

      ;; just delete
      :else
      (.setRangeText input "" (dec current-pos) current-pos))))

;; TODO: merge indent-on-tab, outdent-on-shift-tab, on-tab
(defn indent-on-tab
  [state]
  (state/set-editor-op! :indent)
  (profile "indent on tab"
           (let [{:keys [block block-parent-id value config]} (get-state)]
     (when block
       (let [current-node (outliner-core/block block)
             first-child? (outliner-core/first-child? current-node)]
         (when-not first-child?
           (let [left (tree/-get-left current-node)
                 children-of-left (tree/-get-children left)]
             (if (seq children-of-left)
               (let [target-node (last children-of-left)]
                 (outliner-core/move-subtree current-node target-node true))
               (outliner-core/move-subtree current-node left false))
             (let [repo (state/get-current-repo)]
               (db/refresh! repo
                            {:key :block/change :data [(:data current-node)]}))))))))
  (state/set-editor-op! :nil))

(defn outdent-on-shift-tab
  ([state]
   (outdent-on-shift-tab state 100))
  ([state retry-limit]
   (state/set-editor-op! :outdent)
   (let [{:keys [block block-parent-id value config]} (get-state)
         {:block/keys [parent page]} block
         current-node (outliner-core/block block)
         parent-is-page? (= parent page)]
     (when-not parent-is-page?
       (let [parent (tree/-get-parent current-node)]
         (outliner-core/move-subtree current-node parent true))
       (let [repo (state/get-current-repo)]
         (db/refresh! repo
                      {:key :block/change :data [(:data current-node)]}))))
   (state/set-editor-op! nil)))

(defn keydown-tab-handler
  [direction]
  (fn [state e]
    (let [input (state/get-input)
          pos (:pos (util/get-caret-pos input))]
      (when (and (not (state/get-editor-show-input))
                 (not (state/get-editor-show-date-picker?))
                 (not (state/get-editor-show-template-search?)))
        (do (if (= :left direction)
              (outdent-on-shift-tab state)
              (indent-on-tab state))
            (and input pos
                 (when-let [input (state/get-input)]
                   (util/move-cursor-to input pos))))))))

(defn keydown-not-matched-handler
  [input input-id format]
  (fn [e key-code]
    (let [key (gobj/get e "key")
          value (gobj/get input "value")
          ctrlKey (gobj/get e "ctrlKey")
          metaKey (gobj/get e "metaKey")
          pos (util/get-input-pos input)]
      (cond
        (or ctrlKey metaKey)
        nil

        (or
         (and (= key "#")
              (and
               (> pos 0)
               (= "#" (util/nth-safe value (dec pos)))))
         (and (= key " ")
              (state/get-editor-show-page-search-hashtag?)))
        (state/set-editor-show-page-search-hashtag! false)

        (or
         (surround-by? input "#" " ")
         (surround-by? input "#" :end)
         (= key "#"))
        (do
          (commands/handle-step [:editor/search-page-hashtag])
          (state/set-last-pos! (:pos (util/get-caret-pos input)))
          (reset! commands/*slash-caret-pos (util/get-caret-pos input)))

        (and
         (= key " ")
         (state/get-editor-show-page-search-hashtag?))
        (state/set-editor-show-page-search-hashtag! false)

        (and
         (contains? (set/difference (set (keys reversed-autopair-map))
                                    #{"`"})
                    key)
         (= (get-current-input-char input) key))
        (do
          (util/stop e)
          (util/cursor-move-forward input 1))

        (contains? (set (keys autopair-map)) key)
        (do
          (util/stop e)
          (autopair input-id key format nil)
          (cond
            (surround-by? input "[[" "]]")
            (do
              (commands/handle-step [:editor/search-page])
              (reset! commands/*slash-caret-pos (util/get-caret-pos input)))
            (surround-by? input "((" "))")
            (do
              (commands/handle-step [:editor/search-block :reference])
              (reset! commands/*slash-caret-pos (util/get-caret-pos input)))
            :else
            nil))

        (let [sym "$"]
          (and (= key sym)
               (>= (count value) 1)
               (> pos 0)
               (= (nth value (dec pos)) sym)
               (if (> (count value) pos)
                 (not= (nth value pos) sym)
                 true)))
        (commands/simple-insert! input-id "$$" {:backward-pos 2})

        (let [sym "^"]
          (and (= key sym)
               (>= (count value) 1)
               (> pos 0)
               (= (nth value (dec pos)) sym)
               (if (> (count value) pos)
                 (not= (nth value pos) sym)
                 true)))
        (commands/simple-insert! input-id "^^" {:backward-pos 2})

        :else
        nil))))

;; key up
(defn keyup-handler
  [state input input-id search-timeout]
  (fn [e key-code]
    (let [k (gobj/get e "key")
          format (:format (get-state))]
      (when-not (state/get-editor-show-input)
        (when (and @*show-commands (not= key-code 191)) ; not /
          (let [matched-commands (get-matched-commands input)]
            (if (seq matched-commands)
              (do
                (reset! *show-commands true)
                (reset! commands/*matched-commands matched-commands))
              (reset! *show-commands false))))
        (when (and @*show-block-commands (not= key-code 188)) ; not <
          (let [matched-block-commands (get-matched-block-commands input)]
            (if (seq matched-block-commands)
              (cond
                (= key-code 9)       ;tab
                (when @*show-block-commands
                  (util/stop e)
                  (insert-command! input-id
                                   (last (first matched-block-commands))
                                   format
                                   {:last-pattern commands/angle-bracket}))

                :else
                (reset! commands/*matched-block-commands matched-block-commands))
              (reset! *show-block-commands false))))
        (when (nil? @search-timeout)
          (close-autocomplete-if-outside input))))))

(defn editor-on-click!
  [id]
  (fn [_e]
    (let [input (gdom/getElement id)]
      (close-autocomplete-if-outside input))))

(defn editor-on-change!
  [block id search-timeout]
  (fn [e]
    (if (state/sub :editor/show-block-search?)
      (let [blocks-count (or (db/blocks-count) 0)
            timeout (if (> blocks-count 2000) 300 100)]
        (when @search-timeout
          (js/clearTimeout @search-timeout))
        (reset! search-timeout
                (js/setTimeout
                 #(edit-box-on-change! e block id)
                 timeout)))
      (edit-box-on-change! e block id))))


(defn- get-current-page-format
  []
  (when-let [page (state/get-current-page)]
    (db/get-page-format page)))

(defn- paste-text
  [text e]
  (let [repo (state/get-current-repo)
        page (or (db/entity [:block/name (state/get-current-page)])
                 (db/entity [:block/original-name (state/get-current-page)])
                 (:block/page (db/entity (:db/id(state/get-edit-block)))))
        file (:block/file page)
        copied-blocks (state/get-copied-blocks)
        copied-block-tree (:copy/block-tree copied-blocks)]
    (when (and
           (:copy/content copied-blocks)
           (not (string/blank? text))
           (= (string/trim text) (string/trim (:copy/content copied-blocks))))
      ;; copy from logseq internally
      (paste-block-tree-at-point copied-block-tree [])
      (util/stop e))))

(defn editor-on-paste!
  [id]
  (fn [e]
    (if-let [handled
               (let [pick-one-allowed-item
                     (fn [items]
                       (if (util/electron?)
                         (let [existed-file-path (js/window.apis.getFilePathFromClipboard)
                               existed-file-path (if (and
                                                      (string? existed-file-path)
                                                      (not util/mac?)
                                                      (not util/win32?)) ; FIXME: linux
                                                   (when (re-find #"^(/[^/ ]*)+/?$" existed-file-path)
                                                     existed-file-path)
                                                   existed-file-path)
                               has-file-path? (not (string/blank? existed-file-path))
                               has-image? (js/window.apis.isClipboardHasImage)]
                           (if (or has-image? has-file-path?)
                             [:asset (js/File. #js[] (if has-file-path? existed-file-path "image.png"))]))

                         (when (and items (.-length items))
                           (let [files (. (js/Array.from items) (filter #(= (.-kind %) "file")))
                                 it (gobj/get files 0) ;;; TODO: support multiple files
                                 mime (and it (.-type it))]
                             (cond
                               (contains? #{"image/jpeg" "image/png" "image/jpg" "image/gif"} mime) [:asset (. it getAsFile)])))))
                     clipboard-data (gobj/get e "clipboardData")
                     items (or (.-items clipboard-data)
                               (.-files clipboard-data))
                     picked (pick-one-allowed-item items)]
                 (if (get picked 1)
                   (match picked
                     [:asset file] (set-asset-pending-file file))))]
      (util/stop e)
      (paste-text (.getData (gobj/get e "clipboardData") "text") e))))

(defn- cut-blocks-and-clear-selections!
  [copy?]
  (cut-selection-blocks copy?)
  (clear-selection! nil))

(defn shortcut-copy-selection
  [e]
  (copy-selection-blocks)
  (clear-selection! nil))

(defn shortcut-cut-selection
  [e]
  (util/stop e)
  (cut-blocks-and-clear-selections! true))

(defn shortcut-delete-selection
  [e]
  (util/stop e)
  (cut-blocks-and-clear-selections! false))

;; credits to @pengx17
(defn- copy-current-block-ref
  []
  (when-let [current-block (state/get-edit-block)]
    (let [block-id (:block/uuid current-block)]
      (copy-block-ref! block-id #(str "((" % "))"))
      (notification/show!
       [:div
        [:span.mb-1.5 "Block ref copied!"]
        [:div [:code.whitespace-nowrap (str "((" block-id "))")]]]
       :success true
       ;; use uuid to make sure there is only one toast a time
       (str "copied-block-ref:" block-id)))))

(defn shortcut-copy
  "shortcut copy action:
  * when in selection mode, copy selected blocks
  * when in edit mode but no text selected, copy current block ref
  * when in edit mode with text selected, copy selected text as normal"
  [e]
  (when-not (state/auto-complete?)
    (cond
      (state/selection?)
      (shortcut-copy-selection e)

      (state/editing?)
      (let [input (state/get-input)
            selected-start (.-selectionStart input)
            selected-end (.-selectionEnd input)]
        (if (= selected-start selected-end)
          (copy-current-block-ref)
          (js/document.execCommand "copy"))))))


(defn shortcut-cut
  "shortcut cut action:
  * when in selection mode, cut selected blocks
  * when in edit mode with text selected, cut selected text
  * otherwise same as delete shortcut"
<<<<<<< HEAD
  [e]
  (cond
    (state/selection?)
    (shortcut-cut-selection e)

    (state/editing?)
    (keydown-backspace-handler true e)))

(defn delete-selection
  [e]
  (when
    (state/selection?)
    (shortcut-delete-selection e)))

(defn editor-delete
  [_state e]
  (when (state/editing?)
    (util/stop e)
    (keydown-backspace-handler false e)))

(defn shortcut-up-down [direction]
  (fn [_]
    (when-not (auto-complete?)
=======
  [state-fn]
  (fn [e]
    (when-not (state/auto-complete?)
      (cond
        (state/selection?)
        (shortcut-cut-selection e)

        (state/editing?)
        (keydown-backspace-handler state-fn true e)))))

(defn shortcut-delete
  [state-fn]
  (fn [e]
    (when-not (state/auto-complete?)
      (cond
        (state/selection?)
        (shortcut-delete-selection e)

        (state/editing?)
        (keydown-backspace-handler state-fn false e)))))

(defn shortcut-up-down [direction]
  (fn [e]
    (when-not (state/auto-complete?)
      (util/stop e)
>>>>>>> aa2e3bd8
      (cond
        (state/editing?)
        (keydown-up-down-handler direction)

        (and (state/selection?) (== 1 (count (state/get-selection-blocks))))
        (select-up-down direction)

        :else
        (select-first-last direction)))))<|MERGE_RESOLUTION|>--- conflicted
+++ resolved
@@ -2024,7 +2024,6 @@
             (util/cursor-move-forward input 1)))))))
 
 (defn keydown-backspace-handler
-<<<<<<< HEAD
   [cut? e]
   (let [^js input (state/get-input)
         id (state/get-edit-input-id)
@@ -2058,50 +2057,6 @@
         (reset! *slash-caret-pos nil)
         (reset! *show-commands false)
         (.setRangeText input "" (dec current-pos) current-pos))
-=======
-  [get-state-fn cut? e]
-  (util/stop e)
-  (when-let [state (get-state-fn)]
-    (let [^js input (state/get-input)
-          id (state/get-edit-input-id)
-          current-pos (:pos (util/get-caret-pos input))
-          value (gobj/get input "value")
-          deleted (and (> current-pos 0)
-                       (util/nth-safe value (dec current-pos)))
-          selected-start (gobj/get input "selectionStart")
-          selected-end (gobj/get input "selectionEnd")
-          block-id (:block-id (first (:rum/args state)))
-          page (state/get-current-page)
-          repo (state/get-current-repo)]
-      (mark-last-input-time! repo)
-      (cond
-        (not= selected-start selected-end)
-        (do
-          (when cut?
-            (js/document.execCommand "copy"))
-          (.setRangeText input "" selected-start selected-end))
-
-        (and (zero? current-pos)
-             ;; not the top block in a block page
-             (not (and page
-                       (util/uuid-string? page)
-                       (= (medley/uuid page) block-id))))
-        (delete-block! state repo e)
-
-        (and (> current-pos 1)
-             (= (util/nth-safe value (dec current-pos)) commands/slash))
-        (do
-          (reset! *slash-caret-pos nil)
-          (reset! *show-commands false)
-          (.setRangeText input "" (dec current-pos) current-pos))
-
-        (and (> current-pos 1)
-             (= (util/nth-safe value (dec current-pos)) commands/angle-bracket))
-        (do
-          (reset! *angle-bracket-caret-pos nil)
-          (reset! *show-block-commands false)
-          (.setRangeText input "" (dec current-pos) current-pos))
->>>>>>> aa2e3bd8
 
       (and (> current-pos 1)
            (= (util/nth-safe value (dec current-pos)) commands/angle-bracket))
@@ -2448,7 +2403,6 @@
   * when in selection mode, cut selected blocks
   * when in edit mode with text selected, cut selected text
   * otherwise same as delete shortcut"
-<<<<<<< HEAD
   [e]
   (cond
     (state/selection?)
@@ -2472,33 +2426,6 @@
 (defn shortcut-up-down [direction]
   (fn [_]
     (when-not (auto-complete?)
-=======
-  [state-fn]
-  (fn [e]
-    (when-not (state/auto-complete?)
-      (cond
-        (state/selection?)
-        (shortcut-cut-selection e)
-
-        (state/editing?)
-        (keydown-backspace-handler state-fn true e)))))
-
-(defn shortcut-delete
-  [state-fn]
-  (fn [e]
-    (when-not (state/auto-complete?)
-      (cond
-        (state/selection?)
-        (shortcut-delete-selection e)
-
-        (state/editing?)
-        (keydown-backspace-handler state-fn false e)))))
-
-(defn shortcut-up-down [direction]
-  (fn [e]
-    (when-not (state/auto-complete?)
-      (util/stop e)
->>>>>>> aa2e3bd8
       (cond
         (state/editing?)
         (keydown-up-down-handler direction)
@@ -2507,4 +2434,4 @@
         (select-up-down direction)
 
         :else
-        (select-first-last direction)))))+        (select-first-last direction)))))
