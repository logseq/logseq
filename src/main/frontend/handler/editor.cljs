--- conflicted
+++ resolved
@@ -3285,16 +3285,6 @@
         value (boolean value)]
     (when repo
       (outliner-tx/transact!
-<<<<<<< HEAD
-       {:outliner-op :collapse-expand-blocks}
-       (doseq [block-id block-ids]
-         (when-let [block (db/entity [:block/uuid block-id])]
-           (let [current-value (:block/collapsed? block)]
-             (when-not (= current-value value)
-               (let [block {:block/uuid block-id
-                            :block/collapsed? value}]
-                 (outliner-core/save-block! block)))))))
-=======
         {:outliner-op :collapse-expand-blocks}
         (doseq [block-id block-ids]
           (when-let [block (db/entity [:block/uuid block-id])]
@@ -3305,7 +3295,6 @@
                   (outliner-core/save-block! block)))))))
       (doseq [block-id block-ids]
         (state/set-collapsed-block! block-id value))
->>>>>>> 4b7ab914
       (let [block-id (first block-ids)
             input-pos (or (state/get-edit-pos) :max)]
         ;; update editing input content
