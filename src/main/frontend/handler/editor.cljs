--- conflicted
+++ resolved
@@ -67,8 +67,7 @@
             [rum.core :as rum]
             [frontend.fs.capacitor-fs :as capacitor-fs]
             [logseq.db :as ldb]
-            [frontend.db.query-dsl :as query-dsl]
-            [frontend.db.transact :as db-transact]))
+            [frontend.db.query-dsl :as query-dsl]))
 
 ;; FIXME: should support multiple images concurrently uploading
 
@@ -770,103 +769,7 @@
   (empty? (:block/_refs (db/entity eid))))
 
 (declare expand-block!)
-<<<<<<< HEAD
-(defn delete-block!
-  [repo delete-children?]
-  (when (db-transact/request-finished?)
-    (let [{:keys [id block-id block-parent-id value format config]} (get-state)]
-      (when block-id
-        (when-let [block-e (db/entity [:block/uuid block-id])]
-          (let [prev-block (db-model/get-prev (db/get-db) (:db/id block-e))]
-            (cond
-              (nil? prev-block)
-              nil
-
-              :else
-              (let [has-children? (seq (:block/_parent block-e))
-                    block (db/pull (:db/id block-e))
-                    left (otree/-get-left (outliner-core/block (db/get-db) block) (db/get-db false))
-                    left-has-children? (and left
-                                            (when-let [block-id (:block/uuid (:data left))]
-                                              (let [block (db/entity [:block/uuid block-id])]
-                                                (seq (:block/_parent block)))))
-                    delete-block-fn (fn [block]
-                                      (delete-block-aux! block delete-children? {:children-check? false}))]
-                (when-not (and has-children? left-has-children?)
-                  (when block-parent-id
-                    (let [block-parent (gdom/getElement block-parent-id)
-                          sibling-block (if (:embed? config)
-                                          (util/get-prev-block-non-collapsed
-                                           block-parent
-                                           {:container (util/rec-get-blocks-container block-parent)})
-                                          (util/get-prev-block-non-collapsed-non-embed block-parent))
-                          {:keys [prev-block new-content]} (move-to-prev-block repo sibling-block format id value)
-                          concat-prev-block? (boolean (and prev-block new-content))
-                          transact-opts {:outliner-op :delete-blocks}
-                          db-based? (config/db-based-graph? repo)
-                          db (db/get-db repo)]
-                      (ui-outliner-tx/transact!
-                       transact-opts
-                       (cond
-                         (and prev-block (:block/name prev-block)
-                              (not= (:db/id prev-block) (:db/id (:block/parent block)))
-                              (db-model/hidden-page? (:block/page block))) ; embed page
-                         nil
-
-                         concat-prev-block?
-                         (let [prev-e (db/entity (:db/id prev-block))
-                               current-e (db/entity (:db/id block))
-                               new-properties (merge (:block/properties prev-e)
-                                                     (:block/properties current-e))
-                               new-tags (->> (concat (:block/tags prev-e) (:block/tags current-e)))]
-                           (if (seq (:block/_refs (db/entity (:db/id block))))
-                             (do
-                               (delete-block-fn prev-block)
-                               (save-block! repo block new-content {})
-                               (outliner-save-block! {:db/id (:db/id block)
-                                                      :block/parent (:db/id (:block/parent prev-block))
-                                                      :block/left (or (:db/id (:block/left prev-block))
-                                                                      (:db/id (:block/parent prev-block)))})
-
-                             ;; block->right needs to point its `left` to block->left
-                               (let [block-right (outliner-core/get-right-sibling db (:db/id block))]
-                                 (when (and block-right (not= (:db/id (:block/parent prev-block))
-                                                              (:db/id (:block/parent block))))
-                                   (outliner-save-block! {:db/id (:db/id block-right)
-                                                          :block/left (:db/id (:block/left block))})))
-
-                             ;; update prev-block's children to point to the refed block
-                               (when (or (:block/collapsed? prev-block)
-                                         (= (:db/id prev-block) (:db/id (:block/parent block))))
-                                 (let [children (:block/_parent prev-block)]
-                                   (doseq [child children]
-                                     (when-not (= (:db/id child) (:db/id block))
-                                       (outliner-save-block! {:db/id (:db/id child)
-                                                              :block/parent (:db/id block)
-                                                              :block/left (:db/id block)})))))
-
-                             ;; parent will be removed
-                               (when (= (:db/id prev-block) (:db/id (:block/parent block)))
-                                 (when-let [parent-right (when prev-block (outliner-core/get-right-sibling db (:db/id prev-block)))]
-                                   (outliner-save-block! {:db/id (:db/id parent-right)
-                                                          :block/left (:db/id block)})))
-
-                               (when db-based?
-                                 (outliner-save-block! {:db/id (:db/id block)
-                                                        :block/properties new-properties
-                                                        :block/tags new-tags})))
-
-                             (do
-                               (delete-block-fn block)
-                               (save-block! repo prev-block new-content {})
-                               (when db-based?
-                                 (outliner-save-block! {:db/id (:db/id prev-block)
-                                                        :block/properties new-properties
-                                                        :block/tags new-tags})))))
-
-                         :else
-                         (delete-block-fn block))))))))))))))
-=======
+
 
 (defn delete-block-inner!
   [repo {:keys [id block-id value format config]}]
@@ -966,7 +869,6 @@
 (defn delete-block!
   [repo]
   (delete-block-inner! repo (get-state)))
->>>>>>> 305255d4
 
 (defn delete-blocks!
   [repo block-uuids blocks dom-blocks]
@@ -2812,52 +2714,11 @@
       nil
 
       :else
-<<<<<<< HEAD
-      (let [edit-block (state/get-edit-block)
-            next-block-has-refs? (some? (:block/_refs (db/entity (:db/id next-block))))
-            new-content (if next-block-has-refs?
-                          (str value ""
-                               (->> (:block/content next-block)
-                                    (property-file/remove-properties-when-file-based repo (:block/format next-block))
-                                    (drawer/remove-logbook)))
-                          (str value "" (:block/content next-block)))
-            repo (state/get-current-repo)
-            delete-block (if next-block-has-refs? edit-block next-block)
-            keep-block (if next-block-has-refs? next-block edit-block)]
-        (p/do!
-         (ui-outliner-tx/transact!
-          {:outliner-op :delete-blocks}
-          (delete-block-aux! delete-block false)
-          (save-block! repo keep-block new-content {})
-          (when next-block-has-refs?
-            (outliner-save-block! {:db/id (:db/id keep-block)
-                                   :block/left (:db/id (:block/left delete-block))
-                                   :block/parent (:db/id (:block/parent delete-block))})
-            (when (and next-block-right (not= (:db/id (:block/parent next-block))
-                                              (:db/id (:block/parent edit-block))))
-              (outliner-save-block! {:db/id (:db/id next-block-right)
-                                     :block/left (:db/id (:block/left next-block))})))
-          (when db-based?
-            (let [next-e (db/entity (:db/id next-block))
-                  current-e (db/entity (:db/id edit-block))
-                  new-properties (merge
-                                  (:block/properties current-e)
-                                  (:block/properties next-e))
-                  new-tags (->> (concat (:block/tags next-e) (:block/tags current-e)))]
-              (when (or (not= new-properties (:block/properties keep-block))
-                        (not= (map :db/id new-tags) (map :db/id (:block/tags keep-block))))
-                (outliner-save-block! {:db/id (:db/id keep-block)
-                                       :block/properties new-properties
-                                       :block/tags new-tags})))))
-         (let [block (if next-block-has-refs? next-block edit-block)]
-           (edit-block! block current-pos)))))))
-=======
       (let [repo (state/get-current-repo)
             editor-state (assoc (get-state)
                                 :block-id (:block/uuid next-block)
                                 :value (:block/content next-block))]
         (delete-block-inner! repo editor-state)))))
->>>>>>> 305255d4
 
 (defn keydown-delete-handler
   [_e]
