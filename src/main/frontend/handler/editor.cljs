--- conflicted
+++ resolved
@@ -2805,7 +2805,7 @@
 
                  (parse-long c)
                  (str "Digit" c)
-                 
+
                  :else
                  (str "Key" (string/upper-case c)))
                false]
@@ -2819,98 +2819,7 @@
             last-key-code (state/get-last-key-code)
             blank-selected? (string/blank? (util/get-selected-text))
             non-enter-processed? (and is-processed? ;; #3251
-<<<<<<< HEAD
-                                      (not= code keycode/enter-code))] ;; #3459
-        (prn :k k :code code :keycode key-code)
-        (when-not (or (state/get-editor-show-input) non-enter-processed?)
-          (cond
-            (and (not (contains? #{"ArrowDown" "ArrowLeft" "ArrowRight" "ArrowUp"} k))
-                 (not (:editor/show-page-search? @state/state))
-                 (not (:editor/show-page-search-hashtag? @state/state))
-                 (wrapped-by? input "[[" "]]"))
-            (let [orig-pos (cursor/get-caret-pos input)
-                  value (gobj/get input "value")
-                  square-pos (string/last-index-of (subs value 0 (:pos orig-pos)) "[[")
-                  pos (+ square-pos 2)
-                  _ (state/set-editor-last-pos! pos)
-                  pos (assoc orig-pos :pos pos)
-                  command-step (if (= \# (util/nth-safe value (dec square-pos)))
-                                 :editor/search-page-hashtag
-                                 :editor/search-page)]
-              (commands/handle-step [command-step])
-              (reset! commands/*slash-caret-pos pos))
-
-            (and blank-selected?
-                 (contains? keycode/left-square-brackets-keys k)
-                 (= (:key last-key-code) k)
-                 (> current-pos 0)
-                 (not (wrapped-by? input "[[" "]]")))
-            (do
-              (commands/handle-step [:editor/input "[[]]" {:backward-truncate-number 2
-                                                           :backward-pos 2}])
-              (commands/handle-step [:editor/search-page])
-              (reset! commands/*slash-caret-pos (cursor/get-caret-pos input)))
-
-            (and blank-selected?
-                 (contains? keycode/left-paren-keys k)
-                 (= (:key last-key-code) k)
-                 (> current-pos 0)
-                 (not (wrapped-by? input "((" "))")))
-            (do
-              (commands/handle-step [:editor/input "(())" {:backward-truncate-number 2
-                                                           :backward-pos 2}])
-              (commands/handle-step [:editor/search-block :reference])
-              (reset! commands/*slash-caret-pos (cursor/get-caret-pos input)))
-
-            (and (= "〈" c)
-                 (= "《" (util/nth-safe value (dec (dec current-pos))))
-                 (> current-pos 0))
-            (do
-              (commands/handle-step [:editor/input commands/angle-bracket {:last-pattern "《〈"
-                                                                           :backward-pos 0}])
-              (reset! commands/*angle-bracket-caret-pos (cursor/get-caret-pos input))
-              (reset! commands/*show-block-commands true))
-
-            ;; Exit autocomplete if user inputs two consecutive spaces
-            (and @*show-commands
-                 (= c (util/nth-safe value (dec (dec current-pos))) " "))
-            (reset! *show-commands false)
-
-            (and (= c " ")
-                 (or (= (util/nth-safe value (dec (dec current-pos))) "#")
-                     (not (state/get-editor-show-page-search?))
-                     (and (state/get-editor-show-page-search?)
-                          (not= (util/nth-safe value current-pos) "]"))))
-            (state/set-editor-show-page-search-hashtag! false)
-
-            (and @*show-commands (not= k (state/get-editor-command-trigger)))
-            (let [matched-commands (get-matched-commands input)]
-              (if (seq matched-commands)
-                (do
-                  (reset! *show-commands true)
-                  (reset! commands/*matched-commands matched-commands))
-                (reset! *show-commands false)))
-
-            (and @*show-block-commands (not= key-code 188)) ; not <
-            (let [matched-block-commands (get-matched-block-commands input)]
-              (if (seq matched-block-commands)
-                (cond
-                  (= key-code 9)        ;tab
-                  (when @*show-block-commands
-                    (util/stop e)
-                    (insert-command! input-id
-                                     (last (first matched-block-commands))
-                                     format
-                                     {:last-pattern commands/angle-bracket}))
-
-                  :else
-                  (reset! commands/*matched-block-commands matched-block-commands))
-                (reset! *show-block-commands false)))
-
-            (nil? @search-timeout)
-            (close-autocomplete-if-outside input)
-=======
-                                      (not= code keycode/enter-code)) ;; #3459
+                                      (not= code keycode/enter-code))  ;; #3459
             editor-action (state/get-editor-action)]
         (cond
           (and (= :commands (state/get-editor-action)) (not= k (state/get-editor-command-trigger)))
@@ -2923,14 +2832,13 @@
           (let [matched-block-commands (get-matched-block-commands input)]
             (if (seq matched-block-commands)
               (cond
-                (= key-code 9)       ;tab
+                (= key-code 9)          ;tab
                 (do
                   (util/stop e)
                   (insert-command! input-id
                                    (last (first matched-block-commands))
                                    format
                                    {:last-pattern commands/angle-bracket}))
->>>>>>> 87206096
 
                 :else
                 (reset! commands/*matched-block-commands matched-block-commands))
