--- conflicted
+++ resolved
@@ -67,12 +67,8 @@
             [rum.core :as rum]
             [frontend.fs.capacitor-fs :as capacitor-fs]
             [logseq.db :as ldb]
-<<<<<<< HEAD
             [frontend.db.query-dsl :as query-dsl]
             [frontend.db.transact :as db-transact]))
-=======
-            [frontend.db.query-dsl :as query-dsl]))
->>>>>>> 3e351a43
 
 ;; FIXME: should support multiple images concurrently uploading
 
@@ -94,20 +90,12 @@
 (defn set-block-own-order-list-type!
   [block type]
   (when-let [uuid (:block/uuid block)]
-<<<<<<< HEAD
     (property-handler/set-block-property! (state/get-current-repo) uuid (pu/get-pid :logseq.property/order-list-type) (name type))))
-=======
-    (property-handler/set-block-property! (state/get-current-repo) uuid :logseq.property/order-list-type (name type))))
->>>>>>> 3e351a43
 
 (defn remove-block-own-order-list-type!
   [block]
   (when-let [uuid (:block/uuid block)]
-<<<<<<< HEAD
     (property-handler/remove-block-property! (state/get-current-repo) uuid (pu/get-pid :logseq.property/order-list-type))))
-=======
-    (property-handler/remove-block-property! (state/get-current-repo) uuid :logseq.property/order-list-type)))
->>>>>>> 3e351a43
 
 (defn own-order-number-list?
   [block]
@@ -123,11 +111,7 @@
   (when (seq blocks)
     (let [has-ordered?    (some own-order-number-list? blocks)
           blocks-uuids    (some->> blocks (map :block/uuid) (remove nil?))
-<<<<<<< HEAD
           order-list-prop (pu/get-pid :logseq.property/order-list-type)
-=======
-          order-list-prop :logseq.property/order-list-type
->>>>>>> 3e351a43
           repo (state/get-current-repo)]
       (if has-ordered?
         (property-handler/batch-remove-block-property! repo blocks-uuids order-list-prop)
@@ -907,11 +891,7 @@
 (defn set-block-query-properties!
   [block-id all-properties key add?]
   (when-let [block (db/entity [:block/uuid block-id])]
-<<<<<<< HEAD
     (let [query-properties (get block (pu/get-pid :logseq.property/query-properties))
-=======
-    (let [query-properties (:logseq.property/query-properties block)
->>>>>>> 3e351a43
           repo (state/get-current-repo)
           db-based? (config/db-based-graph? repo)
           query-properties (if db-based?
@@ -927,19 +907,11 @@
           query-properties (vec query-properties)]
       (if (seq query-properties)
         (property-handler/set-block-property! repo block-id
-<<<<<<< HEAD
                                               (pu/get-pid :logseq.property/query-properties)
                                               (if db-based?
                                                 query-properties
                                                 (str query-properties)))
         (property-handler/remove-block-property! repo block-id (pu/get-pid :logseq.property/query-properties))))))
-=======
-                                              :logseq.property/query-properties
-                                              (if db-based?
-                                                query-properties
-                                                (str query-properties)))
-        (property-handler/remove-block-property! repo block-id :logseq.property/query-properties)))))
->>>>>>> 3e351a43
 
 (defn set-block-timestamp!
   [block-id key value]
