(ns frontend.handler.editor
  (:require [frontend.state :as state]
            [frontend.handler.common :as common-handler]
            [frontend.handler.route :as route-handler]
            [frontend.handler.git :as git-handler]
            [frontend.handler.ui :as ui-handler]
            [frontend.handler.repo :as repo-handler]
            [frontend.handler.file :as file-handler]
            [frontend.handler.notification :as notification]
            [frontend.handler.draw :as draw]
            [frontend.handler.expand :as expand]
            [frontend.format :as format]
            [frontend.format.block :as block]
            [frontend.image :as image]
            [cljs-time.core :as t]
            [cljs-time.coerce :as tc]

            [goog.object :as gobj]
            [goog.dom :as gdom]
            [goog.dom.classes :as gdom-classes]
            [clojure.string :as string]
            [frontend.util :as util :refer-macros [profile]]
            [frontend.config :as config]
            [dommy.core :as dom]
            [frontend.utf8 :as utf8]
            [frontend.fs :as fs]
            [promesa.core :as p]
            [dommy.core :as d]
            [frontend.diff :as diff]
            [frontend.search :as search]
            [frontend.handler.image :as image-handler]
            [frontend.commands :as commands
             :refer [*show-commands
                     *slash-caret-pos
                     *angle-bracket-caret-pos
                     *show-block-commands]]
            [frontend.extensions.html-parser :as html-parser]
            [medley.core :as medley]
            [frontend.text :as text]
            [frontend.date :as date]
            [frontend.handler.repeated :as repeated]
            [clojure.core.async :as async]
            [lambdaisland.glogi :as log]
            [frontend.db.simple :as db-simple]
            [frontend.db.utils :as db-utils]
            [frontend.db.react :as db-react]
            [frontend.handler.utils :as h-utils]
            [frontend.handler.block :as block-handler]
            [frontend.format.mldoc :as mldoc]))

;; FIXME: should support multiple images concurrently uploading
(defonce *image-uploading? (atom false))
(defonce *image-uploading-process (atom 0))
(defonce *selected-text (atom nil))

(defn modified-time-tx
  [page file]
  (let [modified-at (tc/to-long (t/now))]
    [[:db/add (:db/id page) :page/last-modified-at modified-at]
     [:db/add (:db/id file) :file/last-modified-at modified-at]]))

(defn- get-selection-and-format
  []
  (when-let [block (state/get-edit-block)]
    (when-let [id (:block/uuid block)]
      (when-let [edit-id (state/get-edit-input-id)]
        (when-let [input (gdom/getElement edit-id)]
          {:selection-start (gobj/get input "selectionStart")
           :selection-end (gobj/get input "selectionEnd")
           :format (:block/format block)
           :value (gobj/get input "value")
           :block block
           :edit-id edit-id
           :input input})))))

(defn- format-text!
  [pattern-fn]
  (when-let [m (get-selection-and-format)]
    (let [{:keys [selection-start selection-end format value block edit-id input]} m
          empty-selection? (= selection-start selection-end)
          pattern (pattern-fn format)
          new-value (str
                     (subs value 0 selection-start)
                     pattern
                     (subs value selection-start selection-end)
                     pattern
                     (subs value selection-end))]
      (state/set-edit-content! edit-id new-value)
      (when empty-selection?
        (util/cursor-move-back input (count pattern))))))

(defn bold-format! []
  (format-text! config/get-bold))

(defn italics-format! []
  (format-text! config/get-italic))

(defn highlight-format! []
  (format-text! config/get-highlight))

(defn html-link-format! []
  (when-let [m (get-selection-and-format)]
    (let [{:keys [selection-start selection-end format value block edit-id input]} m
          cur-pos (:pos (util/get-caret-pos input))
          empty-selection? (= selection-start selection-end)
          selection (subs value selection-start selection-end)
          selection-link? (and selection (or (util/starts-with? selection "http://")
                                             (util/starts-with? selection "https://")))
          [content forward-pos] (cond
                                  empty-selection?
                                  (config/get-empty-link-and-forward-pos format)

                                  selection-link?
                                  (config/with-default-link format selection)

                                  :else
                                  (config/with-default-label format selection))
          new-value (str
                     (subs value 0 selection-start)
                     content
                     (subs value selection-end))
          cur-pos (or selection-start cur-pos)]
      (state/set-edit-content! edit-id new-value)
      (util/move-cursor-to input (+ cur-pos forward-pos)))))

(defn focus-on-block!
  [block-id]
  (when block-id
    (route-handler/redirect! {:to :page
                              :path-params {:name (str block-id)}})))

(defn open-block-in-sidebar!
  [block-id]
  (when block-id
    (when-let [block (db-utils/pull [:block/uuid block-id])]
      (state/sidebar-add-block!
       (state/get-current-repo)
       (:db/id block)
       :block
       block))))

(defn reset-cursor-range!
  [node]
  (when node
    (state/set-cursor-range! (util/caret-range node))))

(defn restore-cursor-pos!
  ([id markup]
   (restore-cursor-pos! id markup false))
  ([id markup dummy?]
   (when-let [node (gdom/getElement (str id))]
     (when-let [cursor-range (state/get-cursor-range)]
       (when-let [range (string/trim cursor-range)]
         (let [pos (inc (diff/find-position markup range))]
           (util/set-caret-pos! node pos)))))))

(defn block-content-join-newlines
  [prefix value postfix]
  (str
   (if (or (= "" prefix)
           (= "\n" (last prefix)))
     ""
     "\n")
   (string/trim value)
   (if (= "\n" (first postfix))
     ""
     "\n")))

(defn new-file-content
  [{:block/keys [content meta dummy?] :as block} file-content value]
  (let [utf8-content (utf8/encode file-content)
        prefix (utf8/substring utf8-content 0 (:start-pos meta))
        postfix (let [end-pos (if dummy?
                                (:start-pos meta)
                                (:end-pos meta))]
                  (utf8/substring utf8-content end-pos))
        value (block-content-join-newlines prefix value postfix)]
    [(str prefix value postfix)
     value]))

(defn get-block-new-value
  [{:block/keys [content meta dummy?] :as block} file-content value]
  (let [utf8-content (utf8/encode file-content)
        prefix (utf8/substring utf8-content 0 (:start-pos meta))
        postfix (let [end-pos (if dummy?
                                (:start-pos meta)
                                (:end-pos meta))]
                  (utf8/substring utf8-content end-pos))]
    (block-content-join-newlines prefix value postfix)))

(defn new-file-content-indent-outdent
  [{:block/keys [content meta dummy?] :as block} file-content value block-with-children-content last-child-end-pos indent-left?]
  (let [utf8-content (utf8/encode file-content)
        prefix (utf8/substring utf8-content 0 (:start-pos meta))
        last-child-end-pos (if (some? indent-left?) last-child-end-pos nil)
        end-pos (or
                 last-child-end-pos
                 (if dummy?
                   (:start-pos meta)
                   (:end-pos meta)))
        postfix (utf8/substring utf8-content end-pos)
        block-children-value (block-content-join-newlines prefix block-with-children-content postfix)]
    (str prefix block-children-value postfix)))

(defn- with-block-meta
  [repo block]
  (if (:block/dummy? block)
    (if-let [page-id (:db/id (:block/page block))]
      (let [page-name (:page/name (db-utils/entity repo page-id))
            end-pos (h-utils/get-block-page-end-pos repo page-name)]
        (assoc block :block/meta {:start-pos end-pos
                                  :end-pos end-pos}))
      block)
    (if-let [meta (:block/meta (db-utils/entity repo [:block/uuid (:block/uuid block)]))]
      (assoc block :block/meta meta)
      block)))

(defn highlight-block!
  [block-uuid]
  (let [blocks (array-seq (js/document.getElementsByClassName (str block-uuid)))]
    (doseq [block blocks]
      (dom/add-class! block "block-highlight"))))

(defn unhighlight-block!
  []
  (let [blocks (some->> (array-seq (js/document.getElementsByClassName "block-highlight"))
                        (repeat 2)
                        (apply concat))]
    (doseq [block blocks]
      (gdom-classes/remove block "block-highlight"))))

(defn rebuild-blocks-meta
  [start-pos blocks]
  (let [last-start-pos (atom start-pos)]
    (mapv
     (fn [{:block/keys [uuid meta] :as block}]
       (let [old-start-pos (:start-pos meta)
             old-end-pos (:end-pos meta)
             new-end-pos (if old-end-pos
                           (+ @last-start-pos (- old-end-pos old-start-pos)))
             new-meta {:start-pos @last-start-pos
                       :end-pos new-end-pos}]
         (reset! last-start-pos new-end-pos)
         {:block/uuid uuid
          :block/meta new-meta}))
     blocks)))

(defn rebuild-after-blocks
  [repo file before-end-pos new-end-pos]
  (let [file-id (:db/id file)
        after-blocks (db-simple/get-file-after-blocks-meta repo file-id before-end-pos)]
    (rebuild-blocks-meta new-end-pos after-blocks)))

(defn rebuild-after-blocks-indent-outdent
  [repo file block before-end-pos new-end-pos indent-left?]
  (let [file-id (:db/id file)
        after-blocks (db-simple/get-file-after-blocks-meta repo file-id before-end-pos true)
        last-start-pos (atom new-end-pos)
        block-level (:block/level block)
        next-leq-level? (atom false)
        format (:block/format block)
        block-and-children-content (atom (:block/content block))
        last-child-end-pos (atom before-end-pos)
        after-blocks (mapv
                      (fn [{:block/keys [uuid meta level content] :as block}]
                        (let [old-start-pos (:start-pos meta)
                              old-end-pos (:end-pos meta)]
                          (when (<= level block-level)
                            (reset! next-leq-level? true))

                          (let [[new-content offset] (cond
                                                       (and (not @next-leq-level?) (true? indent-left?))
                                                       [(subs content 1) -1]
                                                       (and (not @next-leq-level?) (false? indent-left?))
                                                       [(str (config/get-block-pattern format) content) 1]
                                                       :else
                                                       [nil 0])
                                new-end-pos (if old-end-pos
                                              (+ @last-start-pos
                                                 (- old-end-pos old-start-pos)
                                                 offset))
                                new-meta {:start-pos @last-start-pos
                                          :end-pos new-end-pos}]
                            (reset! last-start-pos new-end-pos)
                            (when-not @next-leq-level?
                              (do
                                (reset! block-and-children-content (str @block-and-children-content new-content))
                                (reset! last-child-end-pos old-end-pos)))

                            (cond->
                             {:block/uuid uuid
                              :block/meta new-meta}
                              (and (some? indent-left?) (not @next-leq-level?))
                              (assoc :block/level (if indent-left? (dec level) (inc level)))
                              (and new-content (not @next-leq-level?))
                              (assoc :block/content new-content)))))
                      after-blocks)]
    [after-blocks @block-and-children-content @last-child-end-pos]))

(defn compute-retract-refs
  "Computes old references to be retracted."
  [eid {:block/keys [ref-pages ref-blocks]} old-ref-pages old-ref-blocks]
  (let [ref-pages-id    (map #(:db/id (db-utils/get-page (:page/name %))) ref-pages)
        retracted-pages (reduce (fn [done current]
                                  (if (some #(= (:db/id current) %) ref-pages-id)
                                    done
                                    (conj done (:db/id current))))
                                [] old-ref-pages)
        ref-blocks-id    (map #(:db/id (db-utils/get-page (str (last %)))) ref-blocks)
        retracted-blocks (reduce (fn [done current]
                                   (if (some #(= (:db/id current) %) ref-blocks-id)
                                     done
                                     (conj done (:db/id current))))
                                 [] old-ref-blocks)]
    ;; removes retracted pages and blocks
    (into
     (mapv (fn [ref] [:db/retract eid :block/ref-pages ref]) retracted-pages)
     (mapv (fn [ref] [:db/retract eid :block/ref-blocks ref]) retracted-blocks))))

(defn- rebuild-block-content
  "We'll create an empty heading if the first parsed ast element is not a paragraph, definition list or some hiccup."
  [content format]
  (let [content-without-level-spaces (text/remove-level-spaces content format)
        first-block (-> content-without-level-spaces
                        (format/to-edn format)
                        ffirst)]
    (if (or (block/heading-block? first-block)
            (block/paragraph-block? first-block)
            (block/hiccup-block? first-block)
            (block/definition-list-block? first-block))
      content
      (text/append-newline-after-level-spaces content format))))

(defn- get-edit-input-id-with-block-id
  [block-id]
  (when-let [first-block (util/get-first-block-by-id block-id)]
    (string/replace (gobj/get first-block "id")
                    "ls-block"
                    "edit-block")))

;; id: block dom id, "ls-block-counter-uuid"
(defn edit-block!
  ([block pos format id]
   (edit-block! block pos format id nil))
  ([block pos format id {:keys [custom-content custom-properties tail-len]
                         :or {tail-len 0}}]
   (when-not config/publishing?
     (when-let [block-id (:block/uuid block)]
       (let [edit-input-id (if (uuid? id)
                             (get-edit-input-id-with-block-id id)
                             (str (subs id 0 (- (count id) 36)) block-id))
             block (or
                    block
                    (db-utils/pull [:block/uuid block-id])
                    ;; dummy?
                    {:block/uuid block-id
                     :block/content ""})
             {:block/keys [content properties]} block
             content (or custom-content content)
             content (string/trim (text/remove-level-spaces content format))
             properties (or custom-properties properties)
             content (if (and (seq properties) (text/properties-hidden? properties))
                       (text/remove-properties! content)
                       content)
             content-length (count content)
             text-range (cond
                          (and (> tail-len 0) (>= (count content) tail-len))
                          (subs content 0 (- (count content) tail-len))

                          (or (= :max pos) (<= content-length pos))
                          content

                          :else
                          (subs content 0 pos))]
         (state/set-editing! edit-input-id content block text-range))))))

(defn edit-last-block-for-new-page!
  [last-block pos]
  (when-let [first-block (util/get-first-block-by-id (:block/uuid last-block))]
    (edit-block!
     last-block
     pos
     (:block/format last-block)
     (string/replace (gobj/get first-block "id")
                     "ls-block"
                     "edit-block"))))

(defn- parse-properties
  [content format]
  (let [ast (->> (mldoc/->edn content
                   (mldoc/default-config format))
                 (map first))
        properties (let [properties (and (seq ast)
                                      (= "Properties" (ffirst ast))
                                      (last (first ast)))]
                     (if (and properties (seq properties))
                       properties))]
    (into {} properties)))

(defn save-block-if-changed!
  ([block value]
   (save-block-if-changed! block value nil))
  ([{:block/keys [uuid content meta file page dummy? format repo pre-block? content ref-pages ref-blocks] :as block}
    value
    {:keys [indent-left? custom-properties remove-property? rebuild-content?]
     :or {rebuild-content? true
          custom-properties nil
          remove-property? false}}]
   (let [value value
         repo (or repo (state/get-current-repo))
         e (db-utils/entity repo [:block/uuid uuid])
         block (assoc (with-block-meta repo block)
                      :block/properties (:block/properties e))
         format (or format (state/get-preferred-format))
         page (db-utils/entity repo (:db/id page))
         [old-properties new-properties] (when pre-block?
                                           [(:page/properties (db-utils/entity (:db/id page)))
                                            (parse-properties value format)])
         page-tags (when-let [tags (:tags new-properties)]
                     (util/->tags tags))
         page-alias (when-let [alias (:alias new-properties)]
                      (map
                       (fn [alias]
                         {:page/name (string/lower-case alias)})
                       (remove #{(:page/name page)} alias)))
         permalink-changed? (when (and pre-block? (:permalink old-properties))
                              (not= (:permalink old-properties)
                                    (:permalink new-properties)))
         value (if permalink-changed?
                 (h-utils/add-properties! format value {:old_permalink (:permalink old-properties)})
                 value)
         new-properties (if permalink-changed?
                          (assoc new-properties :old_permalink (:permalink old-properties))
                          new-properties)
         value (cond
                 (or (seq custom-properties)
                     remove-property?)
                 (text/re-construct-block-properties block value custom-properties)

                 (and (seq (:block/properties block))
                      (text/properties-hidden? (:block/properties block)))
                 (text/re-construct-block-properties block value (:block/properties block))

                 :else
                 value)]
     (cond
       (not= (string/trim content) (string/trim value)) ; block content changed
       (let [file (db-utils/entity repo (:db/id file))]
         (cond
           ;; Page was referenced but no related file
           ;; TODO: replace with handler.page/create!
           (and page (not file))
           (let [format (name format)
                 title (string/capitalize (:page/name page))
                 journal-page? (date/valid-journal-title? title)
                 path (str
                       (if journal-page?
                         config/default-journals-directory
                         (config/get-pages-directory))
                       "/"
                       (if journal-page?
                         (date/journal-title->default title)
                         (-> (:page/name page)
                             (util/page-name-sanity))) "."
                       (if (= format "markdown") "md" format))
                 file-path (str "/" path)
                 dir (util/get-repo-dir repo)]
             (p/let [exists? (fs/file-exists? dir file-path)]
               (if exists?
                 (notification/show!
                  [:p.content
                   (util/format "File %s already exists!" file-path)]
                  :error)
                 ;; create the file
                 (let [content (str (util/default-content-with-title format
                                      (or (:page/original-name page)
                                          (:page/name page)))
                                    (text/remove-level-spaces value (keyword format)))]
<<<<<<< HEAD
                   (p/let [_ (fs/create-if-not-exists dir file-path content)]
                     (h-utils/reset-file! repo path content)
                     (git-handler/git-add repo path)

=======
                   (p/let [_ (fs/create-if-not-exists repo dir file-path content)
                           _ (git-handler/git-add repo path)]
                     (db/reset-file! repo path content)
>>>>>>> 4b5eb4eb
                     (ui-handler/re-render-root!)

                     ;; Continue to edit the last block
                     (let [blocks (h-utils/get-page-blocks repo (:page/name page))
                           last-block (last blocks)]
                       (edit-last-block-for-new-page! last-block :max)))))))

           (and file page)
           (let [file (db-utils/entity repo (:db/id file))
                 file-path (:file/path file)
                 format (format/get-format file-path)
                 file-content (db-react/get-file repo file-path)
                 value (get-block-new-value block file-content value)
                 value (if rebuild-content?
                         (rebuild-block-content value format)
                         value)
                 block (assoc block :block/content value)
                 {:keys [blocks pages start-pos end-pos]} (if pre-block?
                                                            (let [new-end-pos (utf8/length (utf8/encode value))]
                                                              {:blocks [(assoc-in block [:block/meta :end-pos] new-end-pos)]
                                                               :pages []
                                                               :start-pos 0
                                                               :end-pos new-end-pos})
                                                            (block/parse-block block format))
                 block-retracted-attrs (when-not pre-block?
                                         (when-let [id (:db/id block)]
                                           [[:db/retract id :block/priority]
                                            [:db/retract id :block/deadline]
                                            [:db/retract id :block/deadline-ast]
                                            [:db/retract id :block/scheduled]
                                            [:db/retract id :block/scheduled-ast]
                                            [:db/retract id :block/marker]
                                            [:db/retract id :block/tags]
                                            [:db/retract id :block/repeated?]]))
                 [after-blocks block-children-content new-end-pos] (rebuild-after-blocks-indent-outdent repo file block (:end-pos (:block/meta block)) end-pos indent-left?)
                 retract-refs (compute-retract-refs (:db/id e) (first blocks) ref-pages ref-blocks)
                 page-id (:db/id page)
                 modified-time (let [modified-at (tc/to-long (t/now))]
                                 [[:db/add page-id :page/last-modified-at modified-at]
                                  [:db/add (:db/id file) :file/last-modified-at modified-at]])
                 page-properties (when pre-block?
                                   (if (seq new-properties)
                                     [[:db/retract page-id :page/properties]
                                      {:db/id page-id
                                       :page/properties new-properties}]
                                     [[:db/retract page-id :page/properties]]))
                 pages (if (seq page-tags)
                         (let [tag-pages (map
                                          (fn [page]
                                            {:page/original-name page
                                             :page/name page})
                                          (map :tag/name page-tags))]
                           (concat pages tag-pages))
                         pages)
                 page-tags (when (and pre-block? (seq page-tags))
                             (if (seq page-tags)
                               [[:db/retract page-id :page/tags]
                                {:db/id page-id
                                 :page/tags page-tags}]
                               [[:db/retract page-id :page/tags]]))
                 page-alias (when (and pre-block? (seq page-alias))
                              (if (seq page-alias)
                                [[:db/retract page-id :page/alias]
                                 {:db/id page-id
                                  :page/alias page-alias}]
                                [[:db/retract page-id :page/alias]]))]
             (profile
              "Save block: "
              (repo-handler/transact-react-and-alter-file!
               repo
               (concat
                pages
                block-retracted-attrs
                (mapv (fn [b] {:block/uuid (:block/uuid b)}) blocks)
                blocks
                retract-refs
                page-properties
                page-tags
                page-alias
                after-blocks
                modified-time)
               {:key :block/change
                :data (map (fn [block] (assoc block :block/page page)) blocks)}
               (let [new-content (new-file-content-indent-outdent block file-content value block-children-content new-end-pos indent-left?)]
                 [[file-path new-content]])))

             (when (or (seq retract-refs) pre-block?)
               (ui-handler/re-render-root!))

             (repo-handler/push-if-auto-enabled! repo))

           :else
           nil))

       (seq (state/get-changed-files))
       (repo-handler/push-if-auto-enabled! repo)

       :else
       nil))))

(defn insert-new-block-aux!
  [{:block/keys [uuid content meta file dummy? level repo page format properties collapsed?] :as block}
   value
   {:keys [create-new-block? ok-handler with-level? new-level current-page blocks-container-id]}]
  (let [value (or value "")
        block-page? (and current-page (util/uuid-string? current-page))
        block-self? (= uuid (and block-page? (medley/uuid current-page)))
        input (gdom/getElement (state/get-edit-input-id))
        pos (if new-level
              (dec (count value))
              (util/get-input-pos input))
        repo (or repo (state/get-current-repo))
        block-has-children? (seq (:block/children block))
        fst-block-text (subs value 0 pos)
        snd-block-text (string/triml (subs value pos))
        fst-block-text (string/trim (if with-level? fst-block-text (block/with-levels fst-block-text format block)))
        edit-self? (and block-has-children? (zero? pos))
        snd-block-text-level (cond
                               new-level
                               new-level
                               (or block-self?
                                   (and block-has-children?
                                        (not (zero? pos))))
                               (inc level)
                               :else
                               level)
        snd-block-text (if (and snd-block-text
                                (re-find (re-pattern (util/format "^[%s]+\\s+" (config/get-block-pattern format))) snd-block-text))
                         snd-block-text
                         (rebuild-block-content
                          (str (config/default-empty-block format snd-block-text-level) " " snd-block-text)
                          format))
        block (with-block-meta repo block)
        original-id (:block/uuid block)
        format (:block/format block)
        page (db-utils/entity repo (:db/id page))
        file (db-utils/entity repo (:db/id file))
        insert-block (fn [block file-path file-content]
                       (let [value (if create-new-block?
                                     (str fst-block-text "\n" snd-block-text)
                                     value)
                             value (text/re-construct-block-properties block value properties)
                             value (rebuild-block-content value format)
                             [new-content value] (new-file-content block file-content value)
                             parse-result (block/parse-block (assoc block :block/content value) format)
                             id-conflict? (some #(= original-id (:block/uuid %)) (next (:blocks parse-result)))
                             {:keys [blocks pages start-pos end-pos]}
                             (if id-conflict?
                               (let [new-value (string/replace
                                                value
                                                (re-pattern (str "(?i):(custom_)?id: " original-id))
                                                "")]
                                 (block/parse-block (assoc block :block/content new-value) format))
                               parse-result)
                             after-blocks (rebuild-after-blocks repo file (:end-pos meta) end-pos)
                             files [[file-path new-content]]
                             transact-fn (fn []
                                           (repo-handler/transact-react-and-alter-file!
                                            repo
                                            (concat
                                             pages
                                             (mapv (fn [b] {:block/uuid (:block/uuid b)}) blocks)
                                             blocks
                                             after-blocks)
                                            {:key :block/insert
                                             :data (map (fn [block] (assoc block :block/page page)) blocks)}
                                            files)
                                           (state/set-editor-op! nil))]

                         ;; Replace with batch transactions
                         (state/add-tx! transact-fn)

                         (let [blocks (remove (fn [block]
                                                (nil? (:block/content block))) blocks)
                               page-blocks-atom (db-react/get-page-blocks-cache-atom repo (:db/id page))
                               first-block-id (:block/uuid (first blocks))
                               [before-part after-part] (and page-blocks-atom
                                                             (split-with
                                                              #(not= first-block-id (:block/uuid %))
                                                              @page-blocks-atom))
                               after-part (rest after-part)
                               blocks-container-id (and blocks-container-id
                                                        (util/uuid-string? blocks-container-id)
                                                        (medley/uuid blocks-container-id))]

                           ; WORKAROUND: The block won't refresh itself even if the content is empty.
                           (when edit-self?
                             (gobj/set input "value" ""))

                           (when ok-handler
                             (ok-handler
                              (if edit-self? (first blocks) (last blocks))))

                           ;; update page blocks cache if exists
                           (when page-blocks-atom
                             (reset! page-blocks-atom (->> (concat before-part blocks after-part)
                                                           (remove nil?))))

                           ;; update block children cache if exists
                           (when blocks-container-id
                             (let [blocks-atom (db-react/get-block-blocks-cache-atom repo blocks-container-id)
                                   [before-part after-part] (and blocks-atom
                                                                 (split-with
                                                                  #(not= first-block-id (:block/uuid %))
                                                                  @blocks-atom))
                                   after-part (rest after-part)]
                               (and blocks-atom
                                    (reset! blocks-atom (->> (concat before-part blocks after-part)
                                                             (remove nil?)))))))))]
    (cond
      (and (not file) page)
      ;; TODO: replace with handler.page/create!
      (let [format (name format)
            title (string/capitalize (:page/name page))
            journal-page? (date/valid-journal-title? title)
            path (str
                  (if journal-page?
                    config/default-journals-directory
                    (config/get-pages-directory))
                  "/"
                  (if journal-page?
                    (date/journal-title->default title)
                    (-> (:page/name page)
                        (util/page-name-sanity)))
                  "."
                  (if (= format "markdown") "md" format))
            file-path (str "/" path)
            dir (util/get-repo-dir repo)]
        (p/let [exists? (fs/file-exists? dir file-path)]
          (if exists?
            (do (notification/show!
                 [:p.content
                  (util/format "File %s already exists!"
                               file-path)]
                 :error)
                (state/set-editor-op! nil))
            ;; create the file
            (let [content (util/default-content-with-title format (or
                                                                   (:page/original-name page)
                                                                   (:page/name page)))]
<<<<<<< HEAD
              (p/let [_ (fs/create-if-not-exists dir file-path content)]
                (h-utils/reset-file! repo path
=======
              (p/let [_ (fs/create-if-not-exists repo dir file-path content)
                      _ (git-handler/git-add repo path)]
                (db/reset-file! repo path
>>>>>>> 4b5eb4eb
                                (str content
                                     (text/remove-level-spaces value (keyword format))
                                     "\n"
                                     snd-block-text))
                (ui-handler/re-render-root!)

                ;; Continue to edit the last block
                (let [blocks (h-utils/get-page-blocks repo (:page/name page))
                      last-block (last blocks)]
                  (edit-last-block-for-new-page! last-block 0))

                (state/set-editor-op! nil))))))

      file
      (let [file-path (:file/path file)
            file-content (db-react/get-file repo file-path)]
        (insert-block block file-path file-content))

      :else
      nil)))

(defn clear-when-saved!
  []
  (state/set-editor-show-input! nil)
  (state/set-editor-show-date-picker! false)
  (state/set-editor-show-page-search! false)
  (state/set-editor-show-block-search! false)
  (state/set-editor-show-template-search! false)
  (commands/restore-state true))

(defn get-state
  [state]
  (let [[{:keys [on-hide block block-id block-parent-id dummy? format sidebar?]} id config] (:rum/args state)
        node (gdom/getElement id)
        value (gobj/get node "value")
        pos (gobj/get node "selectionStart")]
    {:config config
     :on-hide on-hide
     :dummy? dummy?
     :sidebar? sidebar?
     :format format
     :id id
     :block block
     :block-id block-id
     :block-parent-id block-parent-id
     :node node
     :value value
     :pos pos}))

(defn- with-timetracking-properties
  [block value]
  (let [new-marker (first (re-find format/bare-marker-pattern (or value "")))
        new-marker (if new-marker (string/lower-case (string/trim new-marker)))
        properties (into {} (:block/properties block))]
    (if (and
         new-marker
         (not= new-marker (string/lower-case (or (:block/marker block) "")))
         (state/enable-timetracking?))
      (assoc properties new-marker (util/time-ms))
      properties)))

(defn insert-new-block!
  [state]
  (when (and (not config/publishing?)
             ;; skip this operation if it's inserting
             (not= :insert (state/get-editor-op))
             (not (state/file-in-writing!)))
    (state/set-editor-op! :insert)
    (let [{:keys [block value format id config]} (get-state state)
          block-id (:block/uuid block)
          block (or (db-utils/pull [:block/uuid block-id])
                    block)
          collapsed? (:block/collapsed? block)
          repo (or (:block/repo block) (state/get-current-repo))
          last-child (and collapsed?
                          (last (block-handler/get-block-and-children-no-cache repo (:block/uuid block))))
          last-child (when (not= (:block/uuid last-child)
                                 (:block/uuid block))
                       last-child)
          new-block (or last-child block)
          new-value (if last-child (:block/content last-child) value)
          properties (with-timetracking-properties new-block new-value)]
      ;; save the current block and insert a new block
      (insert-new-block-aux!
       (assoc new-block :block/properties properties)
       new-value
       {:create-new-block? true
        :ok-handler
        (fn [last-block]
          (let [last-id (:block/uuid last-block)]
            (edit-block! last-block 0 format id)
            (clear-when-saved!)))
        :with-level? (if last-child true false)
        :new-level (and last-child (:block/level block))
        :blocks-container-id (:id config)
        :current-page (state/get-current-page)}))))

(defn insert-new-block-without-save-previous!
  [config last-block]
  (let [format (:block/format last-block)
        id (:id config)
        new-level (if (util/uuid-string? id)
                    (inc (:block/level (db-utils/entity [:block/uuid (medley/uuid id)])))
                    2)]
    (insert-new-block-aux!
     last-block
     (:block/content last-block)
     {:create-new-block? true
      :ok-handler
      (fn [last-block]
        (js/setTimeout #(edit-last-block-for-new-page! last-block :max) 50))
      :with-level? true
      :new-level new-level
      :blocks-container-id (:id config)
      :current-page (state/get-current-page)})))

(defn update-timestamps-content!
  [{:block/keys [repeated? scheduled-ast deadline-ast marker]} content]
  (if repeated?
    (let [content (some->> (filter repeated/repeated? [scheduled-ast deadline-ast])
                           (map (fn [ts]
                                  [(repeated/timestamp->text ts)
                                   (repeated/next-timestamp-text ts)]))
                           (reduce (fn [content [old new]]
                                     (string/replace content old new))
                                   content))]
      (when content
        (str (string/trimr content)
             "\n"
             (util/format "- %s -> DONE [%s]"
                          marker
                          (date/get-local-date-time-string)))))
    content))

(defn- with-marker-time
  [block marker]
  (let [properties (:block/properties block)
        properties (into {} properties)]
    (if (state/enable-timetracking?)
      (assoc properties
             (string/lower-case marker)
             (util/time-ms))
      properties)))

(defn check
  [{:block/keys [uuid marker content meta file dummy? repeated?] :as block}]
  (let [new-content (string/replace-first content marker "DONE")
        new-content (if repeated?
                      (update-timestamps-content! block content)
                      new-content)]
    (save-block-if-changed! block new-content
                            {:custom-properties (with-marker-time block "DONE")})))

(defn uncheck
  [{:block/keys [uuid marker content meta file dummy?] :as block}]
  (let [marker (if (= :now (state/get-preferred-workflow))
                 "LATER"
                 "TODO")
        new-content (string/replace-first content "DONE" marker)]
    (save-block-if-changed! block new-content
                            {:custom-properties (with-marker-time block marker)})))

(defn cycle-todo!
  []
  (when-let [block (state/get-edit-block)]
    (let [edit-input-id (state/get-edit-input-id)
          current-input (gdom/getElement edit-input-id)
          content (state/get-edit-content)
          [new-content marker] (cond
                                 (util/starts-with? content "TODO")
                                 [(string/replace-first content "TODO" "DOING") "DOING"]
                                 (util/starts-with? content "DOING")
                                 [(string/replace-first content "DOING" "DONE") "DONE"]
                                 (util/starts-with? content "LATER")
                                 [(string/replace-first content "LATER" "NOW") "NOW"]
                                 (util/starts-with? content "NOW")
                                 [(string/replace-first content "NOW" "DONE") "DONE"]
                                 (util/starts-with? content "DONE")
                                 [(string/replace-first content "DONE" "") nil]
                                 :else
                                 (let [marker (if (= :now (state/get-preferred-workflow))
                                                "LATER"
                                                "TODO")]
                                   [(str marker " " (string/triml content)) marker]))
          new-content (string/triml new-content)]
      (let [new-pos (commands/compute-pos-delta-when-change-marker
                     current-input content new-content marker (util/get-input-pos current-input))]
        (state/set-edit-content! edit-input-id new-content)
        (util/set-caret-pos! current-input new-pos)))))

(defn set-marker
  [{:block/keys [uuid marker content meta file dummy? properties] :as block} new-marker]
  (let [new-content (string/replace-first content marker new-marker)]
    (save-block-if-changed! block new-content
                            (with-marker-time block marker))))

(defn set-priority
  [{:block/keys [uuid marker priority content meta file dummy?] :as block} new-priority]
  (let [new-content (string/replace-first content
                                          (util/format "[#%s]" priority)
                                          (util/format "[#%s]" new-priority))]
    (save-block-if-changed! block new-content)))

(defn- get-prev-block-non-collapsed
  [block]
  (let [id (gobj/get block "id")
        prefix (re-find #"ls-block-[\d]+" id)]
    (when-let [blocks (d/by-class "ls-block")]
      (when-let [index (.indexOf blocks block)]
        (loop [idx (dec index)]
          (when (>= idx 0)
            (let [block (nth blocks idx)
                  collapsed? (= "none" (d/style block "display"))
                  prefix-match? (util/starts-with? (gobj/get block "id") prefix)]
              (if (or collapsed?
                      ;; might be embed blocks
                      (not prefix-match?))
                (recur (dec idx))
                block))))))))

(defn- get-next-block-non-collapsed
  [block]
  (let [id (gobj/get block "id")
        prefix (re-find #"ls-block-[\d]+" id)]
    (when-let [blocks (d/by-class "ls-block")]
      (when-let [index (.indexOf blocks block)]
        (loop [idx (inc index)]
          (when (>= (count blocks) idx)
            (when-let [block (util/nth-safe blocks idx)]
              (let [collapsed? (= "none" (d/style block "display"))
                    prefix-match? (util/starts-with? (gobj/get block "id") prefix)]
                (if (or collapsed?
                        ;; might be embed blocks
                        (not prefix-match?))
                  (recur (inc idx))
                  block)))))))))

(defn delete-block-aux!
  [{:block/keys [uuid meta content file repo ref-pages ref-blocks] :as block} dummy?]
  (when-not dummy?
    (let [repo (or repo (state/get-current-repo))
          block (db-utils/pull repo '[*] [:block/uuid uuid])]
      (when block
        (let [file-path (:file/path (db-utils/entity repo (:db/id file)))
              file-content (db-react/get-file repo file-path)
              after-blocks (rebuild-after-blocks repo file (:end-pos meta) (:start-pos meta))
              new-content (utf8/delete! file-content (:start-pos meta) (:end-pos meta))]
          (repo-handler/transact-react-and-alter-file!
           repo
           (concat
            [[:db.fn/retractEntity [:block/uuid uuid]]]
            after-blocks)
           {:key :block/change
            :data [block]}
           [[file-path new-content]])

          (when (or (seq ref-pages) (seq ref-blocks))
            (ui-handler/re-render-root!)))))))

(defn delete-block!
  [state repo e]
  (let [{:keys [id block-id block-parent-id dummy? value pos format]} (get-state state)]
<<<<<<< HEAD
    (when block-id
      (when-let [page-id (:db/id (:block/page (db-utils/entity [:block/uuid block-id])))]
        (let [page-blocks-count (db-simple/get-page-blocks-count repo page-id)
              page (db-utils/entity page-id)]
          (when (> page-blocks-count 1)
=======
    (when (and block-id
               (not= :block/delete (state/get-editor-op))
               (not (state/file-in-writing!)))
      (state/set-editor-op! :block/delete)
      (let [page-id (:db/id (:block/page (db/entity [:block/uuid block-id])))
            page-blocks-count (and page-id (db/get-page-blocks-count repo page-id))
            page (and page-id (db/entity page-id))]
        (if (> page-blocks-count 1)
          (do
>>>>>>> 4b5eb4eb
            (util/stop e)
            ;; delete block, edit previous block
            (let [block (db-utils/pull [:block/uuid block-id])
                  block-parent (gdom/getElement block-parent-id)
                  sibling-block (get-prev-block-non-collapsed block-parent)]
              (delete-block-aux! block dummy?)
              (when (and repo sibling-block)
                (when-let [sibling-block-id (d/attr sibling-block "blockid")]
                  (when-let [block (db-utils/pull repo '[*] [:block/uuid (uuid sibling-block-id)])]
                    (let [original-content (util/trim-safe (:block/content block))
                          new-value (str original-content " " (string/triml value))
                          tail-len (count (string/triml value))
                          pos (max
                               (if original-content
                                 (utf8/length (utf8/encode (text/remove-level-spaces original-content format)))
                                 0)
                               0)]
                      (edit-block! block pos format id
                                   {:custom-content new-value
                                    :tail-len tail-len})))))))))
      (state/set-editor-op! nil))))

(defn delete-blocks!
  [repo block-uuids]
  (when (seq block-uuids)
    (let [current-page (state/get-current-page)
          top-block-id (and current-page
                            (util/uuid-string? current-page)
                            (medley/uuid current-page))
          top-block? (and top-block-id
                          (= top-block-id (first block-uuids)))]
      (let [blocks (db-utils/pull-many repo '[*] (mapv (fn [id]
                                                   [:block/uuid id])
                                                 block-uuids))
            page (db-utils/entity repo (:db/id (:block/page (first blocks))))
            first-block (first blocks)
            last-block (last blocks)
            file (db-utils/entity repo (:db/id (:block/file first-block)))
            file-path (:file/path file)
            file-content (db-react/get-file repo file-path)
            start-pos (:start-pos (:block/meta first-block))
            end-pos (:end-pos (:block/meta last-block))
            after-blocks (rebuild-after-blocks repo file end-pos start-pos)
            new-content (utf8/delete! file-content start-pos end-pos)
            retract-blocks-tx (mapv
                               (fn [uuid]
                                 [:db.fn/retractEntity [:block/uuid uuid]])
                               block-uuids)
            tx-data (concat
                     retract-blocks-tx
                     after-blocks
                     [{:file/path file-path}])]
        (repo-handler/transact-react-and-alter-file!
         repo
         tx-data
         {:key :block/change
          :data blocks}
         [[file-path new-content]])
        (when top-block?
          (route-handler/redirect! {:to :page
                                    :path-params {:name (:page/name page)}})
          (ui-handler/re-render-root!))
        (repo-handler/push-if-auto-enabled! repo)))))

(defn remove-block-property!
  [block-id key]
  (let [block-id (if (string? block-id) (uuid block-id) block-id)
        key (string/lower-case (str key))]
    (when-let [block (db-utils/pull [:block/uuid block-id])]
      (let [{:block/keys [content properties]} block]
        (when (get properties key)
          (save-block-if-changed! block content
                                  {:custom-properties (dissoc properties key)
                                   :remove-property? true}))))))

(defn set-block-property!
  [block-id key value]
  (let [block-id (if (string? block-id) (uuid block-id) block-id)
        key (string/lower-case (str key))
        value (str value)]
    (when-let [block (db-utils/pull [:block/uuid block-id])]
      (when-not (:block/pre-block? block)
        (let [{:block/keys [content properties]} block]
          (cond
            (and (get properties key)
                 (= (string/trim (get properties key)) value))
            nil

            :else
            (let [properties (:block/properties block)
                  properties' (if (seq properties)
                                (assoc properties key value)
                                {key value})]
              (save-block-if-changed! block content
                                      {:custom-properties properties'
                                       :rebuild-content? false}))))))))

(defn set-block-timestamp!
  [block-id key value]
  (let [key (string/lower-case key)
        scheduled? (= key "scheduled")
        deadline? (= key "deadline")
        block-id (if (string? block-id) (uuid block-id) block-id)
        key (string/lower-case (str key))
        value (str value)]
    (when-let [block (db-utils/pull [:block/uuid block-id])]
      (let [{:block/keys [content scheduled deadline format]} block
            content (or (when-let [edit-content (state/get-edit-content)]
                          (block/with-levels edit-content format block))
                        content)
            new-line (str (string/upper-case key) ": " value)
            new-content (cond
                          ;; update
                          (or
                           (and deadline deadline?)
                           (and scheduled scheduled?))
                          (let [lines (string/split-lines content)
                                body (map (fn [line]
                                            (if (string/starts-with? (string/lower-case line) key)
                                              new-line
                                              line))
                                          (rest lines))]
                            (->> (cons (first lines) body)
                                 (string/join "\n")))

                          ;; insert
                          (or deadline? scheduled?)
                          (let [[title body] (if (string/includes? content "\n")
                                               (util/split-first "\n" content)
                                               [content ""])]
                            (str title "\n"
                                 new-line
                                 "\n" (util/trim-only-newlines body)))

                          :else
                          content)]
        (when (not= content new-content)
          (if-let [input-id (state/get-edit-input-id)]
            (state/set-edit-content! input-id new-content)
            (save-block-if-changed! block new-content)))))))

(defn copy-block-ref!
  [block-id]
  (let [block (db-utils/entity [:block/uuid block-id])]
    (when-not (:block/pre-block? block)
      (set-block-property! block-id "id" (str block-id))))
  (util/copy-to-clipboard! (str block-id)))

(defn clear-selection!
  [_e]
  (when (state/in-selection-mode?)
    (doseq [block (state/get-selection-blocks)]
      (dom/remove-class! block "selected")
      (dom/remove-class! block "noselect"))
    (state/clear-selection!))
  ;; (when e
  ;;   (when-not (util/input? (gobj/get e "target"))
  ;;     (util/clear-selection!)))
)

(defn clear-selection-blocks!
  []
  (when (state/in-selection-mode?)
    (doseq [block (state/get-selection-blocks)]
      (dom/remove-class! block "selected")
      (dom/remove-class! block "noselect"))
    (state/clear-selection-blocks!)))

(defn select-all-blocks!
  []
  (when-let [current-input-id (state/get-edit-input-id)]
    (let [input (gdom/getElement current-input-id)
          blocks-container (util/rec-get-blocks-container input)
          blocks (dom/by-class blocks-container "ls-block")]
      (doseq [block blocks]
        (dom/add-class! block "selected noselect"))
      (state/set-selection-blocks! blocks))))

(defn- get-selected-blocks-with-children
  []
  (when-let [blocks (seq (get @state/state :selection/blocks))]
    (mapcat (fn [block]
              (cons block
                    (array-seq (dom/by-class block "ls-block"))))
            blocks)))

(defn copy-selection-blocks
  []
  (when-let [blocks (seq (get-selected-blocks-with-children))]
    (let [repo (dom/attr (first blocks) "repo")
          ids (->> (distinct (map #(when-let [id (dom/attr % "blockid")]
                                     (uuid id)) blocks))
                   (remove nil?))
          up? (state/selection-up?)
          content (some->> (db-simple/get-blocks-contents repo ids)
                           (map :block/content))
          content (if (false? up?) (reverse content) content)
          content (string/join "" content)]
      (when-not (string/blank? content)
        (common-handler/copy-to-clipboard-without-id-property! content)))))

(defn cut-selection-blocks
  []
  (copy-selection-blocks)
  (when-let [blocks (seq (get-selected-blocks-with-children))]
    (let [repo (dom/attr (first blocks) "repo")
          ids (distinct (map #(uuid (dom/attr % "blockid")) blocks))]
      (delete-blocks! repo ids))))

(defn- get-nearest-page
  []
  (when-let [block (state/get-edit-block)]
    (when-let [id (:block/uuid block)]
      (when-let [edit-id (state/get-edit-input-id)]
        (when-let [input (gdom/getElement edit-id)]
          (when-let [pos (util/get-input-pos input)]
            (let [value (gobj/get input "value")
                  page-pattern #"\[\[([^\]]+)]]"
                  block-pattern #"\(\(([^\)]+)\)\)"
                  page-matches (util/re-pos page-pattern value)
                  block-matches (util/re-pos block-pattern value)
                  matches (->> (concat page-matches block-matches)
                               (remove nil?))
                  [_ page] (first (sort-by
                                   (fn [[start-pos content]]
                                     (let [end-pos (+ start-pos (count content))]
                                       (cond
                                         (< pos start-pos)
                                         (- pos start-pos)

                                         (> pos end-pos)
                                         (- end-pos pos)

                                         :else
                                         0)))
                                   >
                                   matches))]
              (when page
                (subs page 2 (- (count page) 2))))))))))

(defn follow-link-under-cursor!
  []
  (when-let [page (get-nearest-page)]
    (let [page-name (string/lower-case page)]
      (state/clear-edit!)
      (route-handler/redirect! {:to :page
                                :path-params {:name page-name}}))))

(defn open-link-in-sidebar!
  []
  (when-let [page (get-nearest-page)]
    (let [page-name (string/lower-case page)
          block? (util/uuid-string? page-name)]
      (when-let [page (db-utils/get-page page-name)]
        (if block?
          (state/sidebar-add-block!
           (state/get-current-repo)
           (:db/id page)
           :block
           page)
          (state/sidebar-add-block!
           (state/get-current-repo)
           (:db/id page)
           :page
           {:page page}))))))

(defn zoom-in! []
  (if-let [block (state/get-edit-block)]
    (when-let [id (:block/uuid block)]
      (route-handler/redirect! {:to :page
                                :path-params {:name (str id)}}))
    (js/window.history.forward)))

(defn zoom-out! []
  (when-let [page (state/get-current-page)]
    (let [block-id (and
                    (string? page)
                    (util/uuid-string? page)
                    (medley/uuid page))
          repo (state/get-current-repo)
          block-parent (db-simple/get-block-parent repo block-id)]
      (if-let [id (:block/uuid block-parent)]
        (route-handler/redirect! {:to :page
                                  :path-params {:name (str id)}})
        (let [page-id (-> (db-utils/entity [:block/uuid block-id])
                          :block/page
                          :db/id)]
          (when-let [page-name (:page/name (db-utils/entity repo page-id))]
            (route-handler/redirect! {:to :page
                                      :path-params {:name page-name}})))))))

(defn cut-block!
  [block-id]
  (when-let [block (db-utils/pull [:block/uuid block-id])]
    (let [content (:block/content block)]
      (common-handler/copy-to-clipboard-without-id-property! content)
      (delete-block-aux! block false))))

(defonce select-start-block-state (atom nil))

(defn clear-last-selected-block!
  []
  (let [first-block (state/pop-selection-block!)]
    (dom/remove-class! first-block "selected")
    (dom/remove-class! first-block "noselect")))

(defn input-start-or-end?
  ([input]
   (input-start-or-end? input nil))
  ([input up?]
   (let [value (gobj/get input "value")
         start (gobj/get input "selectionStart")
         end (gobj/get input "selectionEnd")]
     (if (nil? up?)
       (or (= start 0) (= end (count value)))
       (or (and (= start 0) up?)
           (and (= end (count value)) (not up?)))))))

(defn highlight-selection-area!
  [end-block]
  (when-let [start-block (:selection/start-block @state/state)]
    (clear-selection-blocks!)
    (let [blocks (util/get-nodes-between-two-nodes start-block end-block "ls-block")]
      (doseq [block blocks]
        (dom/add-class! block "selected noselect"))
      (state/set-selection-blocks! blocks))))

(defn on-select-block
  [state e up?]
  (when (and
         (gobj/get e "shiftKey")
         (not (gobj/get e "altKey"))
         (or (state/in-selection-mode?)
             (when-let [input-id (state/get-edit-input-id)]
               (when-let [input (gdom/getElement input-id)]
                 (input-start-or-end? input up?)))))
    (state/clear-edit!)
    (let [{:keys [id block-id block block-parent-id dummy? value pos format] :as block-state} @select-start-block-state
          element (gdom/getElement block-parent-id)
          selected-blocks (state/get-selection-blocks)
          selected-blocks-count (count selected-blocks)
          first-block (first selected-blocks)
          selection-up? (state/selection-up?)]
      (when block-id
        (util/stop e)
        (when-let [element (if-not (state/in-selection-mode?)
                             element
                             (let [f (if up? util/get-prev-block util/get-next-block)]
                               (f first-block)))]
          (if (and (not (nil? selection-up?)) (not= up? selection-up?))
            (cond
              (>= selected-blocks-count 2) ; back to the start block
              (do
                (when (= 2 selected-blocks-count) (state/set-selection-up! nil))
                (clear-last-selected-block!))

              :else
              nil)
            (state/conj-selection-block! element up?)))))))

(defn save-block-aux!
  [block value format]
  (let [value (text/remove-level-spaces value format true)
        new-value (block/with-levels value format block)
        properties (with-timetracking-properties block value)]
    ;; FIXME: somehow frontend.components.editor's will-unmount event will loop forever
    ;; maybe we shouldn't save the block/file in "will-unmount" event?
    (save-block-if-changed! block new-value
                            {:custom-properties properties})))

(defn save-block!
  [{:keys [format block id repo dummy?] :as state} value]
  (when (or (:db/id (db-utils/entity repo [:block/uuid (:block/uuid block)]))
            dummy?)
    (save-block-aux! block value format)))

(defn save-current-block-when-idle!
  []
<<<<<<< HEAD
  (when-let [repo (state/get-current-repo)]
    (when (state/input-idle? repo)
      (let [input-id (state/get-edit-input-id)
            block (state/get-edit-block)
            elem (and input-id (gdom/getElement input-id))
            db-block (db-utils/entity [:block/uuid (:block/uuid block)])
            db-content (:block/content db-block)
            db-content-without-heading (and db-content
                                            (util/safe-subs db-content (:block/level db-block)))
            value (and elem (gobj/get elem "value"))]
        (when (and block value db-content-without-heading
                   (not= (string/trim db-content-without-heading)
                         (string/trim value)))
          (let [cur-pos (util/get-input-pos elem)]
            (save-block-aux! block value (:block/format block))
            ;; Restore the cursor after saving the block
            (when (and elem cur-pos)
              (util/set-caret-pos! elem cur-pos))))))))
=======
  (when-not (state/file-in-writing!)
    (when-let [repo (state/get-current-repo)]
      (when (state/input-idle? repo)
        (state/set-editor-op! :auto-save)
        (try
          (let [input-id (state/get-edit-input-id)
                block (state/get-edit-block)
                db-block (when-let [block-id (:block/uuid block)]
                           (db/pull [:block/uuid block-id]))
                elem (and input-id (gdom/getElement input-id))
                db-content (:block/content db-block)
                db-content-without-heading (and db-content
                                                (util/safe-subs db-content (:block/level db-block)))
                value (and elem (gobj/get elem "value"))]
            (when (and block value db-content-without-heading
                       (or
                        (not= (string/trim db-content-without-heading)
                              (string/trim value))))
              (let [cur-pos (util/get-input-pos elem)]
                (save-block-aux! db-block value (:block/format db-block))
               ;; Restore the cursor after saving the block
                (when (and elem cur-pos)
                  (util/set-caret-pos! elem cur-pos)))))
          (catch js/Error error
            (log/error :save-block-failed error)))
        (state/set-editor-op! nil)))))
>>>>>>> 4b5eb4eb

(defn on-up-down
  [state e up?]
  (let [{:keys [id block-id block block-parent-id dummy? value pos format] :as block-state} (get-state state)]
    (if (gobj/get e "shiftKey")
      (reset! select-start-block-state block-state)
      (let [element (gdom/getElement id)
            line-height (util/get-textarea-line-height element)]
        (when (and block-id
                   (or (and up? (util/textarea-cursor-first-row? element line-height))
                       (and (not up?) (util/textarea-cursor-end-row? element line-height))))
          (util/stop e)
          (let [f (if up? get-prev-block-non-collapsed get-next-block-non-collapsed)
                sibling-block (f (gdom/getElement block-parent-id))]
            (when sibling-block
              (when-let [sibling-block-id (d/attr sibling-block "blockid")]
                (let [state (get-state state)
                      content (:block/content block)
                      value (:value state)]
                  (when (not= (-> content
                                  (text/remove-level-spaces format)
                                  text/remove-properties!
                                  string/trim)
                              (string/trim value))
                    (save-block! state (:value state))))
                (let [block (db-utils/pull (state/get-current-repo) '[*] [:block/uuid (uuid sibling-block-id)])]
                  (edit-block! block pos format id))))))))))

(defn insert-command!
  [id command-output format {:keys [restore?]
                             :or {restore? true}
                             :as option}]
  (cond
    ;; replace string
    (string? command-output)
    (commands/insert! id command-output option)

    ;; steps
    (vector? command-output)
    (commands/handle-steps command-output format)

    (fn? command-output)
    (let [s (command-output)]
      (commands/insert! id s option))

    :else
    nil)

  (when restore?
    (let [restore-slash-caret-pos? (if (and
                                        (seq? command-output)
                                        (= :editor/click-hidden-file-input
                                           (ffirst command-output)))
                                     false
                                     true)]
      (commands/restore-state restore-slash-caret-pos?))))

(defn upload-image
  [id files format uploading? drop?]
  (image/upload
   files
   (fn [file file-name file-type]
     (image-handler/request-presigned-url
      file file-name file-type
      uploading?
      (fn [signed-url]
        (insert-command! id
                         (util/format "[[%s][%s]]"
                                      signed-url
                                      file-name)
                         format
                         {:last-pattern (if drop? "" commands/slash)
                          :restore? true})

        (reset! *image-uploading-process 0))
      (fn [e]
        (let [process (* (/ (gobj/get e "loaded")
                            (gobj/get e "total"))
                         100)]
          (reset! *image-uploading-process process)))))))

;; Editor should track some useful information, like editor modes.
;; For example:
;; 1. Which file format is it, markdown or org mode?
;; 2. Is it in the properties area? Then we can enable the ":" autopair
(def autopair-map
  {"[" "]"
   "{" "}"
   "(" ")"
   "`" "`"
   "~" "~"
   "*" "*"
   ;; "_" "_"
   ;; ":" ":"                              ; TODO: only properties editing and org mode tag
   ;; "^" "^"
})

(def reversed-autopair-map
  (zipmap (vals autopair-map)
          (keys autopair-map)))

(def delete-map
  (assoc autopair-map
         "$" "$"
         ":" ":"))

(def reversed-delete-map
  (zipmap (vals delete-map)
          (keys delete-map)))

(defn autopair
  [input-id prefix format {:keys [restore?]
                           :or {restore? true}
                           :as option}]
  (let [value (get autopair-map prefix)
        selected (util/get-selected-text)
        postfix (str selected value)
        value (str prefix postfix)
        input (gdom/getElement input-id)]
    (when value
      (when-not (string/blank? selected) (reset! *selected-text selected))
      (let [[prefix pos] (commands/simple-replace! input-id value selected
                                                   {:backward-pos (count postfix)
                                                    :check-fn (fn [new-value prefix-pos]
                                                                (when (>= prefix-pos 0)
                                                                  [(subs new-value prefix-pos (+ prefix-pos 2))
                                                                   (+ prefix-pos 2)]))})]
        (case prefix
          "[["
          (do
            (commands/handle-step [:editor/search-page])
            (reset! commands/*slash-caret-pos (util/get-caret-pos input)))

          "(("
          (do
            (commands/handle-step [:editor/search-block :reference])
            (reset! commands/*slash-caret-pos (util/get-caret-pos input)))

          nil)))))

(defn surround-by?
  [input before after]
  (when input
    (let [value (gobj/get input "value")
          pos (util/get-input-pos input)
          start-pos (if (= :start before) 0 (- pos (count before)))
          end-pos (if (= :end after) (count value) (+ pos (count after)))]
      (when (>= (count value) end-pos)
        (= (cond
             (and (= :end after) (= :start before))
             ""

             (= :end after)
             before

             (= :start before)
             after

             :else
             (str before after))
           (subs value start-pos end-pos))))))

(defn get-matched-pages
  [q]
  (let [block (state/get-edit-block)
        editing-page (and block
                          (when-let [page-id (:db/id (:block/page block))]
                            (:page/name (db-utils/entity page-id))))]
    (let [pages (db-simple/get-pages (state/get-current-repo))
          pages (if editing-page
                  ;; To prevent self references
                  (remove (fn [p] (= (string/lower-case p) editing-page)) pages)
                  pages)]
      (filter
       (fn [page]
         (string/index-of
          (string/lower-case page)
          (string/lower-case q)))
       pages))))

(defn get-matched-blocks
  [q]
  ;; remove current block
  (let [current-block (state/get-edit-block)]
    (remove
     (fn [h]
       (= (:block/uuid current-block)
          (:block/uuid h)))
     (search/search q 21))))

(defn get-matched-templates
  [q]
  (search/template-search q))

(defn get-matched-commands
  [input]
  (try
    (let [edit-content (gobj/get input "value")
          pos (util/get-input-pos input)
          last-slash-caret-pos (:pos @*slash-caret-pos)
          last-command (and last-slash-caret-pos (subs edit-content last-slash-caret-pos pos))]
      (when (> pos 0)
        (or
         (and (= \/ (util/nth-safe edit-content (dec pos)))
              @commands/*initial-commands)
         (and last-command
              (commands/get-matched-commands last-command)))))
    (catch js/Error e
      nil)))

(defn get-matched-block-commands
  [input]
  (try
    (let [edit-content (gobj/get input "value")
          pos (util/get-input-pos input)
          last-command (subs edit-content
                             (:pos @*angle-bracket-caret-pos)
                             pos)]
      (when (> pos 0)
        (or
         (and (= \< (util/nth-safe edit-content (dec pos)))
              (commands/block-commands-map))
         (and last-command
              (commands/get-matched-commands
               last-command
               (commands/block-commands-map))))))
    (catch js/Error e
      nil)))

(defn in-auto-complete?
  [input]
  (or @*show-commands
      @*show-block-commands
      (state/get-editor-show-input)
      (state/get-editor-show-page-search?)
      (state/get-editor-show-block-search?)
      (state/get-editor-show-template-search?)
      (state/get-editor-show-date-picker?)))

(defn get-previous-input-char
  [input]
  (when-let [pos (util/get-input-pos input)]
    (let [value (gobj/get input "value")]
      (when (and (>= (count value) pos)
                 (>= pos 1))
        (util/nth-safe value (- pos 1))))))

(defn get-previous-input-chars
  [input length]
  (when-let [pos (util/get-input-pos input)]
    (let [value (gobj/get input "value")]
      (when (and (>= (count value) pos)
                 (>= pos 1))
        (subs value (- pos length) pos)))))

(defn get-current-input-char
  [input]
  (when-let [pos (util/get-input-pos input)]
    (let [value (gobj/get input "value")]
      (when (and (>= (count value) (inc pos))
                 (>= pos 1))
        (util/nth-safe value pos)))))

(defn- get-previous-block-level
  [current-id]
  (when-let [input (gdom/getElement current-id)]
    (when-let [prev-block (util/get-prev-block input)]
      (util/parse-int (d/attr prev-block "level")))))

;; If it's an indent/outdent action followed by an "Enter", only adjust after inserting a block was finished. Maybe we should use a channel to serialize all the events.
(defn adjust-block-level!
  ([state direction]
   (adjust-block-level! state direction 100))
  ([state direction retry-limit]
   (when-not (state/file-in-writing!)
     (if (= :insert (state/get-editor-op))
       (if (> retry-limit 0)
         (js/setTimeout #(adjust-block-level! state direction (dec retry-limit)) 20)
         (log/error :editor/indent-outdent-retry-max-limit {:direction direction}))
       (do
         (state/set-editor-op! :indent-outdent)
         (let [{:keys [block block-parent-id value config]} (get-state state)
               start-level (:start-level config)
               format (:block/format block)
               level (:block/level block)
               previous-level (or (get-previous-block-level block-parent-id) 1)
               [add? remove?] (case direction
                                :left [false true]
                                :right [true false]
                                [(<= level previous-level)
                                 (and (> level previous-level)
                                      (> level 2))])
               final-level (cond
                             add? (inc level)
                             remove? (if (> level 2)
                                       (dec level)
                                       level)
                             :else level)
               new-value (block/with-levels value format (assoc block :block/level final-level))]
           (when (and
                  (not (and (= direction :left)
                            (get config :id)
                            (util/uuid-string? (get config :id))
                            (<= final-level start-level)))
                  (<= (- final-level previous-level) 1))
             (save-block-if-changed! block new-value
                                     {:indent-left? (= direction :left)})))
         (state/set-editor-op! nil))))))

(defn adjust-blocks-level!
  [blocks direction])

(defn append-paste-doc!
  [format event]
  (let [[html text] (util/get-clipboard-as-html event)]
    (when-not (util/starts-with? (string/trim text) "http")
      (let [doc-text (html-parser/parse format html)]
        (when-not (string/blank? doc-text)
          (util/stop event)
          (state/append-current-edit-content! doc-text))))))

(defn- block-and-children-content
  [block-children]
  (-> (map :block/content block-children)
      string/join))

(defn move-up-down
  [e up?]
<<<<<<< HEAD
  (when-let [block-id (:block/uuid (state/get-edit-block))]
    (let [block-parent-id (state/get-editing-block-dom-id)
          block (db-utils/entity [:block/uuid block-id])
          meta (:block/meta block)
          page (:block/page block)
          block-dom-node (gdom/getElement block-parent-id)
          prev-block (get-prev-block-non-collapsed block-dom-node)
          next-block (get-next-block-non-collapsed block-dom-node)
          repo (state/get-current-repo)
          move-upwards-to-parent? (and up? prev-block (< (d/attr prev-block "level") (:block/level block)))
          move-down-to-higher-level? (and (not up?) next-block (< (d/attr next-block "level") (:block/level block)))]
      (when-let [sibling-block (cond
                                 move-upwards-to-parent?
                                 prev-block
                                 move-down-to-higher-level?
                                 next-block
                                 :else
                                 (let [f (if up? util/get-prev-block-with-same-level util/get-next-block-with-same-level)]
                                   (f block-dom-node)))]
        (when-let [sibling-block-id (d/attr sibling-block "blockid")]
          (when-let [sibling-block (db-react/pull-block (medley/uuid sibling-block-id))]
            (let [sibling-meta (:block/meta sibling-block)
                  hc1 (block-handler/get-block-and-children-no-cache repo (:block/uuid block))
                  hc2 (if (or move-upwards-to-parent? move-down-to-higher-level?)
                        [sibling-block]
                        (block-handler/get-block-and-children-no-cache repo (:block/uuid sibling-block)))]
              ;; Same page and next to the other
              (when (and
                     (= (:db/id (:block/page block))
                        (:db/id (:block/page sibling-block)))
                     (or
                      (and up? (= (:end-pos (:block/meta (last hc2))) (:start-pos (:block/meta (first hc1)))))
                      (and (not up?) (= (:end-pos (:block/meta (last hc1))) (:start-pos (:block/meta (first hc2)))))))
                (let [hc1-content (block-and-children-content hc1)
                      hc2-content (block-and-children-content hc2)
                      file (db-simple/get-block-file (:block/uuid block))
                      file-path (:file/path file)
                      old-file-content (db-react/get-file file-path)
                      [start-pos end-pos new-content blocks] (if up?
                                                               [(:start-pos sibling-meta)
                                                                (get-in (last hc1) [:block/meta :end-pos])
                                                                (str hc1-content hc2-content)
                                                                (concat hc1 hc2)]
                                                               [(:start-pos meta)
                                                                (get-in (last hc2) [:block/meta :end-pos])
                                                                (str hc2-content hc1-content)
                                                                (concat hc2 hc1)])]
                  (when (and start-pos end-pos)
                    (let [new-file-content (utf8/insert! old-file-content start-pos end-pos new-content)
                          modified-time (modified-time-tx page file)
                          blocks-meta (rebuild-blocks-meta start-pos blocks)]
                      (profile
                       (str "Move block " (if up? "up: " "down: "))
                       (repo-handler/transact-react-and-alter-file!
                        repo
                        (concat
                         blocks-meta
                         modified-time)
                        {:key :block/change
                         :data (map (fn [block] (assoc block :block/page page)) blocks)}
                        [[file-path new-file-content]])))))))))))))
=======
  (when-not (state/file-in-writing!)
    (when-let [block-id (:block/uuid (state/get-edit-block))]
      (let [block-parent-id (state/get-editing-block-dom-id)
            block (db/entity [:block/uuid block-id])
            meta (:block/meta block)
            page (:block/page block)
            block-dom-node (gdom/getElement block-parent-id)
            prev-block (get-prev-block-non-collapsed block-dom-node)
            next-block (get-next-block-non-collapsed block-dom-node)
            repo (state/get-current-repo)
            move-upwards-to-parent? (and up? prev-block (< (d/attr prev-block "level") (:block/level block)))
            move-down-to-higher-level? (and (not up?) next-block (< (d/attr next-block "level") (:block/level block)))]
        (when-let [sibling-block (cond
                                   move-upwards-to-parent?
                                   prev-block
                                   move-down-to-higher-level?
                                   next-block
                                   :else
                                   (let [f (if up? util/get-prev-block-with-same-level util/get-next-block-with-same-level)]
                                     (f block-dom-node)))]
          (when-let [sibling-block-id (d/attr sibling-block "blockid")]
            (when-let [sibling-block (db/pull-block (medley/uuid sibling-block-id))]
              (let [sibling-meta (:block/meta sibling-block)
                    hc1 (db/get-block-and-children-no-cache repo (:block/uuid block))
                    hc2 (if (or move-upwards-to-parent? move-down-to-higher-level?)
                          [sibling-block]
                          (db/get-block-and-children-no-cache repo (:block/uuid sibling-block)))]
               ;; Same page and next to the other
                (when (and
                       (= (:db/id (:block/page block))
                          (:db/id (:block/page sibling-block)))
                       (or
                        (and up? (= (:end-pos (:block/meta (last hc2))) (:start-pos (:block/meta (first hc1)))))
                        (and (not up?) (= (:end-pos (:block/meta (last hc1))) (:start-pos (:block/meta (first hc2)))))))
                  (let [hc1-content (block-and-children-content hc1)
                        hc2-content (block-and-children-content hc2)
                        file (db/get-block-file (:block/uuid block))
                        file-path (:file/path file)
                        old-file-content (db/get-file file-path)
                        [start-pos end-pos new-content blocks] (if up?
                                                                 [(:start-pos sibling-meta)
                                                                  (get-in (last hc1) [:block/meta :end-pos])
                                                                  (str hc1-content hc2-content)
                                                                  (concat hc1 hc2)]
                                                                 [(:start-pos meta)
                                                                  (get-in (last hc2) [:block/meta :end-pos])
                                                                  (str hc2-content hc1-content)
                                                                  (concat hc2 hc1)])]
                    (when (and start-pos end-pos)
                      (let [new-file-content (utf8/insert! old-file-content start-pos end-pos new-content)
                            modified-time (modified-time-tx page file)
                            blocks-meta (rebuild-blocks-meta start-pos blocks)]
                        (profile
                         (str "Move block " (if up? "up: " "down: "))
                         (repo-handler/transact-react-and-alter-file!
                          repo
                          (concat
                           blocks-meta
                           modified-time)
                          {:key :block/change
                           :data (map (fn [block] (assoc block :block/page page)) blocks)}
                          [[file-path new-file-content]]))))))))))))))
>>>>>>> 4b5eb4eb

(defn expand!
  []
  (when-let [current-block (state/get-edit-block)]
    (expand/expand! current-block)
    (state/set-collapsed-state! (:block/uuid current-block)
                                false)))

(defn collapse!
  []
  (when-let [current-block (state/get-edit-block)]
    (expand/collapse! current-block)
    (state/set-collapsed-state! (:block/uuid current-block)
                                true)))

(defn cycle-collapse!
  [_state e]
  (when (and
         ;; not input, t
         (nil? (state/get-edit-input-id))
         (not (state/get-editor-show-input))
         (string/blank? (:search/q @state/state)))
    (util/stop e)
    (expand/cycle!)))

(defn on-tab
  [direction]
  (fn [state e]
    (when-let [repo (state/get-current-repo)]
      (let [blocks (seq (state/get-selection-blocks))]
        (if (seq blocks)
          (let [ids (map (fn [block] (when-let [id (dom/attr block "blockid")]
                                       (medley/uuid id))) blocks)
                ids (->> (mapcat #(let [children (vec (db-simple/get-block-children-ids repo %))]
                                    (cons % children)) ids)
                         (distinct))
                blocks (db-utils/pull-many '[*] (map (fn [id] [:block/uuid id]) ids))
                block (first blocks)
                format (:block/format block)
                start-pos (get-in block [:block/meta :start-pos])
                old-end-pos (get-in (last blocks) [:block/meta :end-pos])
                pattern (config/get-block-pattern format)
                last-start-pos (atom start-pos)
                blocks (doall
                        (map (fn [block]
                               (let [content (:block/content block)
                                     level (:block/level block)
                                     content' (if (= :left direction)
                                                (subs content 1)
                                                (str pattern content))
                                     end-pos (+ @last-start-pos (utf8/length (utf8/encode content')))
                                     block (assoc block
                                                  :block/content content'
                                                  :block/level (if (= direction :left)
                                                                 (dec level)
                                                                 (inc level))
                                                  :block/meta (merge
                                                               (:block/meta block)
                                                               {:start-pos @last-start-pos
                                                                :end-pos end-pos}))]
                                 (reset! last-start-pos end-pos)
                                 block))
                             blocks))
                file-id (:db/id (:block/file block))
                file (db-utils/entity file-id)
                page (:block/page block)
                after-blocks (rebuild-after-blocks repo file old-end-pos @last-start-pos)
                ;; _ (prn {:blocks (map (fn [h] (select-keys h [:block/content :block/meta])) blocks)
                ;;         :after-blocks after-blocks
                ;;         :last-start-pos @last-start-pos})
                file-path (:file/path file)
                file-content (db-react/get-file file-path)
                new-content (utf8/insert! file-content start-pos old-end-pos (apply str (map :block/content blocks)))
                modified-time (modified-time-tx page file)]
            (profile
             "Indent/outdent: "
             (repo-handler/transact-react-and-alter-file!
              repo
              (concat
               blocks
               after-blocks
               modified-time)
              {:key :block/change
               :data (map (fn [block] (assoc block :block/page page)) blocks)}
              [[file-path new-content]])))
          (cycle-collapse! state e))))))

(defn bulk-make-todos
  [state e]
  (when-let [repo (state/get-current-repo)]
    (let [blocks (seq (state/get-selection-blocks))]
      (if (seq blocks)
        (let [ids (map (fn [block] (when-let [id (dom/attr block "blockid")]
                                     (medley/uuid id))) blocks)
              ids (->> (mapcat #(let [children (vec (db-simple/get-block-children-ids repo %))]
                                  (cons % children)) ids)
                       (distinct))
              blocks (db-utils/pull-many '[*] (map (fn [id] [:block/uuid id]) ids))
              block (first blocks)
              format (:block/format block)
              start-pos (get-in block [:block/meta :start-pos])
              old-end-pos (get-in (last blocks) [:block/meta :end-pos])
              pattern (config/get-block-pattern format)
              last-start-pos (atom start-pos)
              blocks (doall
                      (map (fn [block]
                             (let [content (:block/content block)
                                   [prefix content] (if-let [col (util/split-first " " content)]
                                                      col
                                                      [content ""])
                                   level (:block/level block)
                                   new-marker (state/get-preferred-todo)
                                   content' (string/replace-first content
                                                                  format/marker-pattern
                                                                  (str new-marker " "))
                                   content' (str prefix " " content')
                                   end-pos (+ @last-start-pos (utf8/length (utf8/encode content')))
                                   block (assoc block
                                                :block/marker new-marker
                                                :block/content content'
                                                :block/meta (merge
                                                             (:block/meta block)
                                                             {:start-pos @last-start-pos
                                                              :end-pos end-pos}))]
                               (reset! last-start-pos end-pos)
                               block))
                           blocks))
              file-id (:db/id (:block/file block))
              file (db-utils/entity file-id)
              page (:block/page block)
              after-blocks (rebuild-after-blocks repo file old-end-pos @last-start-pos)
              file-path (:file/path file)
              file-content (db-react/get-file file-path)
              new-content (utf8/insert! file-content start-pos old-end-pos (apply str (map :block/content blocks)))
              modified-time (modified-time-tx page file)]
          (profile
           "Indent/outdent: "
           (repo-handler/transact-react-and-alter-file!
            repo
            (concat
             blocks
             after-blocks
             modified-time)
            {:key :block/change
             :data (map (fn [block] (assoc block :block/page page)) blocks)}
            [[file-path new-content]])))
        (cycle-collapse! state e)))))

(defn handle-command-input
  [command id format m pos]
  (case command
    :link
    (let [{:keys [link label]} m]
      (if (and (string/blank? link)
               (string/blank? label))
        nil
        (insert-command! id
                         (util/format "[[%s][%s]]"
                                      (or link "")
                                      (or label ""))
                         format
                         {:last-pattern (str commands/slash "link")})))
    :draw
    (when-not (string/blank? (:title m))
      (let [file (draw/title->file-name (:title m))
            value (util/format
                   "[[%s]]\n<iframe class=\"draw-iframe\" src=\"/draw?file=%s\" width=\"100%\" height=\"400\" frameborder=\"0\" allowfullscreen></iframe>"
                   file
                   file)]
        (insert-command! id
                         value
                         format
                         {:last-pattern (str commands/slash "draw ")})
        (draw/create-draw-with-default-content
         file
         (fn []
           (let [input (gdom/getElement "download")]
             (.click input))))))
    nil)

  (state/set-editor-show-input! nil)

  (when-let [saved-cursor (get @state/state :editor/last-saved-cursor)]
    (when-let [input (gdom/getElement id)]
      (.focus input)
      (util/move-cursor-to input saved-cursor))))

(defn set-block-as-a-heading!
  [block-id value]
  (set-block-property! block-id "heading" value))

;; Should preserve the cursor too.
(defn open-last-block!
  [journal?]
  (let [edit-id (state/get-edit-input-id)
        last-pos (state/get-edit-pos)
        block-id (when edit-id (subs edit-id (- (count edit-id) 36)))]
    (let [last-edit-block (first (array-seq (js/document.getElementsByClassName block-id)))
          first-block (first (array-seq (js/document.getElementsByClassName "ls-block")))
          node (or last-edit-block
                   (and (not journal?) first-block))]
      (when node
        (let [block-id (and node (d/attr node "blockid"))
              edit-block-id (string/replace (gobj/get node "id") "ls-block" "edit-block")
              block-id (medley/uuid block-id)]
          (when-let [block (db-utils/entity [:block/uuid block-id])]
            (edit-block! block
                         (or (and last-edit-block last-pos)
                             :max)
                         (:block/format block)
                         edit-block-id)))))))

(defn get-search-q
  []
  (when-let [id (state/get-edit-input-id)]
    (when-let [input (gdom/getElement id)]
      (let [current-pos (:pos (util/get-caret-pos input))
            pos (:editor/last-saved-cursor @state/state)
            edit-content (state/sub [:editor/content id])]
        (or
         @*selected-text
         (util/safe-subs edit-content pos current-pos))))))

(defn close-autocomplete-if-outside
  [input]
  (when (or (state/get-editor-show-page-search?)
            (state/get-editor-show-page-search-hashtag?)
            (state/get-editor-show-block-search?))
    (when-let [q (get-search-q)]
      (let [value (gobj/get input "value")
            pos (:editor/last-saved-cursor @state/state)
            current-pos (:pos (util/get-caret-pos input))]
        (when (or (< current-pos pos)
                  (string/includes? q "]")
                  (string/includes? q ")"))
          (state/set-editor-show-block-search! false)
          (state/set-editor-show-page-search! false)
          (state/set-editor-show-page-search-hashtag! false))))))

(defn periodically-save!
  []
  (js/setInterval save-current-block-when-idle! 3000))

(defn get-current-input-value
  []
  (let [edit-input-id (state/get-edit-input-id)
        input (and edit-input-id (gdom/getElement edit-input-id))]
    (when input
      (gobj/get input "value"))))<|MERGE_RESOLUTION|>--- conflicted
+++ resolved
@@ -476,16 +476,9 @@
                                       (or (:page/original-name page)
                                           (:page/name page)))
                                     (text/remove-level-spaces value (keyword format)))]
-<<<<<<< HEAD
-                   (p/let [_ (fs/create-if-not-exists dir file-path content)]
-                     (h-utils/reset-file! repo path content)
-                     (git-handler/git-add repo path)
-
-=======
                    (p/let [_ (fs/create-if-not-exists repo dir file-path content)
                            _ (git-handler/git-add repo path)]
-                     (db/reset-file! repo path content)
->>>>>>> 4b5eb4eb
+                     (h-utils/reset-file! repo path content)
                      (ui-handler/re-render-root!)
 
                      ;; Continue to edit the last block
@@ -726,14 +719,9 @@
             (let [content (util/default-content-with-title format (or
                                                                    (:page/original-name page)
                                                                    (:page/name page)))]
-<<<<<<< HEAD
-              (p/let [_ (fs/create-if-not-exists dir file-path content)]
-                (h-utils/reset-file! repo path
-=======
               (p/let [_ (fs/create-if-not-exists repo dir file-path content)
                       _ (git-handler/git-add repo path)]
-                (db/reset-file! repo path
->>>>>>> 4b5eb4eb
+                (h-utils/reset-file! repo path
                                 (str content
                                      (text/remove-level-spaces value (keyword format))
                                      "\n"
@@ -996,23 +984,15 @@
 (defn delete-block!
   [state repo e]
   (let [{:keys [id block-id block-parent-id dummy? value pos format]} (get-state state)]
-<<<<<<< HEAD
-    (when block-id
-      (when-let [page-id (:db/id (:block/page (db-utils/entity [:block/uuid block-id])))]
-        (let [page-blocks-count (db-simple/get-page-blocks-count repo page-id)
-              page (db-utils/entity page-id)]
-          (when (> page-blocks-count 1)
-=======
     (when (and block-id
                (not= :block/delete (state/get-editor-op))
                (not (state/file-in-writing!)))
       (state/set-editor-op! :block/delete)
-      (let [page-id (:db/id (:block/page (db/entity [:block/uuid block-id])))
-            page-blocks-count (and page-id (db/get-page-blocks-count repo page-id))
-            page (and page-id (db/entity page-id))]
+      (let [page-id (:db/id (:block/page (db-utils/entity [:block/uuid block-id])))
+            page-blocks-count (and page-id (db-simple/get-page-blocks-count repo page-id))
+            page (and page-id (db-utils/entity page-id))]
         (if (> page-blocks-count 1)
           (do
->>>>>>> 4b5eb4eb
             (util/stop e)
             ;; delete block, edit previous block
             (let [block (db-utils/pull [:block/uuid block-id])
@@ -1391,26 +1371,6 @@
 
 (defn save-current-block-when-idle!
   []
-<<<<<<< HEAD
-  (when-let [repo (state/get-current-repo)]
-    (when (state/input-idle? repo)
-      (let [input-id (state/get-edit-input-id)
-            block (state/get-edit-block)
-            elem (and input-id (gdom/getElement input-id))
-            db-block (db-utils/entity [:block/uuid (:block/uuid block)])
-            db-content (:block/content db-block)
-            db-content-without-heading (and db-content
-                                            (util/safe-subs db-content (:block/level db-block)))
-            value (and elem (gobj/get elem "value"))]
-        (when (and block value db-content-without-heading
-                   (not= (string/trim db-content-without-heading)
-                         (string/trim value)))
-          (let [cur-pos (util/get-input-pos elem)]
-            (save-block-aux! block value (:block/format block))
-            ;; Restore the cursor after saving the block
-            (when (and elem cur-pos)
-              (util/set-caret-pos! elem cur-pos))))))))
-=======
   (when-not (state/file-in-writing!)
     (when-let [repo (state/get-current-repo)]
       (when (state/input-idle? repo)
@@ -1419,7 +1379,7 @@
           (let [input-id (state/get-edit-input-id)
                 block (state/get-edit-block)
                 db-block (when-let [block-id (:block/uuid block)]
-                           (db/pull [:block/uuid block-id]))
+                           (db-utils/pull [:block/uuid block-id]))
                 elem (and input-id (gdom/getElement input-id))
                 db-content (:block/content db-block)
                 db-content-without-heading (and db-content
@@ -1437,7 +1397,6 @@
           (catch js/Error error
             (log/error :save-block-failed error)))
         (state/set-editor-op! nil)))))
->>>>>>> 4b5eb4eb
 
 (defn on-up-down
   [state e up?]
@@ -1766,73 +1725,10 @@
 
 (defn move-up-down
   [e up?]
-<<<<<<< HEAD
-  (when-let [block-id (:block/uuid (state/get-edit-block))]
-    (let [block-parent-id (state/get-editing-block-dom-id)
-          block (db-utils/entity [:block/uuid block-id])
-          meta (:block/meta block)
-          page (:block/page block)
-          block-dom-node (gdom/getElement block-parent-id)
-          prev-block (get-prev-block-non-collapsed block-dom-node)
-          next-block (get-next-block-non-collapsed block-dom-node)
-          repo (state/get-current-repo)
-          move-upwards-to-parent? (and up? prev-block (< (d/attr prev-block "level") (:block/level block)))
-          move-down-to-higher-level? (and (not up?) next-block (< (d/attr next-block "level") (:block/level block)))]
-      (when-let [sibling-block (cond
-                                 move-upwards-to-parent?
-                                 prev-block
-                                 move-down-to-higher-level?
-                                 next-block
-                                 :else
-                                 (let [f (if up? util/get-prev-block-with-same-level util/get-next-block-with-same-level)]
-                                   (f block-dom-node)))]
-        (when-let [sibling-block-id (d/attr sibling-block "blockid")]
-          (when-let [sibling-block (db-react/pull-block (medley/uuid sibling-block-id))]
-            (let [sibling-meta (:block/meta sibling-block)
-                  hc1 (block-handler/get-block-and-children-no-cache repo (:block/uuid block))
-                  hc2 (if (or move-upwards-to-parent? move-down-to-higher-level?)
-                        [sibling-block]
-                        (block-handler/get-block-and-children-no-cache repo (:block/uuid sibling-block)))]
-              ;; Same page and next to the other
-              (when (and
-                     (= (:db/id (:block/page block))
-                        (:db/id (:block/page sibling-block)))
-                     (or
-                      (and up? (= (:end-pos (:block/meta (last hc2))) (:start-pos (:block/meta (first hc1)))))
-                      (and (not up?) (= (:end-pos (:block/meta (last hc1))) (:start-pos (:block/meta (first hc2)))))))
-                (let [hc1-content (block-and-children-content hc1)
-                      hc2-content (block-and-children-content hc2)
-                      file (db-simple/get-block-file (:block/uuid block))
-                      file-path (:file/path file)
-                      old-file-content (db-react/get-file file-path)
-                      [start-pos end-pos new-content blocks] (if up?
-                                                               [(:start-pos sibling-meta)
-                                                                (get-in (last hc1) [:block/meta :end-pos])
-                                                                (str hc1-content hc2-content)
-                                                                (concat hc1 hc2)]
-                                                               [(:start-pos meta)
-                                                                (get-in (last hc2) [:block/meta :end-pos])
-                                                                (str hc2-content hc1-content)
-                                                                (concat hc2 hc1)])]
-                  (when (and start-pos end-pos)
-                    (let [new-file-content (utf8/insert! old-file-content start-pos end-pos new-content)
-                          modified-time (modified-time-tx page file)
-                          blocks-meta (rebuild-blocks-meta start-pos blocks)]
-                      (profile
-                       (str "Move block " (if up? "up: " "down: "))
-                       (repo-handler/transact-react-and-alter-file!
-                        repo
-                        (concat
-                         blocks-meta
-                         modified-time)
-                        {:key :block/change
-                         :data (map (fn [block] (assoc block :block/page page)) blocks)}
-                        [[file-path new-file-content]])))))))))))))
-=======
   (when-not (state/file-in-writing!)
     (when-let [block-id (:block/uuid (state/get-edit-block))]
       (let [block-parent-id (state/get-editing-block-dom-id)
-            block (db/entity [:block/uuid block-id])
+            block (db-utils/entity [:block/uuid block-id])
             meta (:block/meta block)
             page (:block/page block)
             block-dom-node (gdom/getElement block-parent-id)
@@ -1850,12 +1746,12 @@
                                    (let [f (if up? util/get-prev-block-with-same-level util/get-next-block-with-same-level)]
                                      (f block-dom-node)))]
           (when-let [sibling-block-id (d/attr sibling-block "blockid")]
-            (when-let [sibling-block (db/pull-block (medley/uuid sibling-block-id))]
+            (when-let [sibling-block (db-react/pull-block (medley/uuid sibling-block-id))]
               (let [sibling-meta (:block/meta sibling-block)
-                    hc1 (db/get-block-and-children-no-cache repo (:block/uuid block))
+                    hc1 (block-handler/get-block-and-children-no-cache repo (:block/uuid block))
                     hc2 (if (or move-upwards-to-parent? move-down-to-higher-level?)
                           [sibling-block]
-                          (db/get-block-and-children-no-cache repo (:block/uuid sibling-block)))]
+                          (block-handler/get-block-and-children-no-cache repo (:block/uuid sibling-block)))]
                ;; Same page and next to the other
                 (when (and
                        (= (:db/id (:block/page block))
@@ -1865,9 +1761,9 @@
                         (and (not up?) (= (:end-pos (:block/meta (last hc1))) (:start-pos (:block/meta (first hc2)))))))
                   (let [hc1-content (block-and-children-content hc1)
                         hc2-content (block-and-children-content hc2)
-                        file (db/get-block-file (:block/uuid block))
+                        file (db-simple/get-block-file (:block/uuid block))
                         file-path (:file/path file)
-                        old-file-content (db/get-file file-path)
+                        old-file-content (db-react/get-file file-path)
                         [start-pos end-pos new-content blocks] (if up?
                                                                  [(:start-pos sibling-meta)
                                                                   (get-in (last hc1) [:block/meta :end-pos])
@@ -1891,7 +1787,6 @@
                           {:key :block/change
                            :data (map (fn [block] (assoc block :block/page page)) blocks)}
                           [[file-path new-file-content]]))))))))))))))
->>>>>>> 4b5eb4eb
 
 (defn expand!
   []
