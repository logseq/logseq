--- conflicted
+++ resolved
@@ -54,14 +54,8 @@
             [lambdaisland.glogi :as log]
             [medley.core :as medley]
             [promesa.core :as p]
-<<<<<<< HEAD
-            [logseq.graph-parser.util :as gp-util]))
-=======
-            [frontend.util.keycode :as keycode]
             [logseq.graph-parser.util :as gp-util]
-            [logseq.graph-parser.mldoc :as gp-mldoc]
-            ["path" :as path]))
->>>>>>> 0e5d1614
+            [logseq.graph-parser.mldoc :as gp-mldoc]))
 
 ;; FIXME: should support multiple images concurrently uploading
 
