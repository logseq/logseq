(ns frontend.handler.property.util
  "Utility fns for properties that are for both file and db graphs.
  Some fns like lookup and get-property were written to easily be backwards
  compatible with file graphs"
  (:require [frontend.state :as state]
            [frontend.db :as db]
            [datascript.core :as d]
            [logseq.db.sqlite.util :as sqlite-util]
            [logseq.db.frontend.property :as db-property]))

(defn lookup
  "Get the value of coll's (a map) by db-ident. For file and db graphs"
  [coll key]
  (let [repo (state/get-current-repo)]
    (db-property/lookup repo coll key)))

(defn lookup-by-name
  "Get the value of coll's (a map) by name. Only use this
   for file graphs or for db graphs when user properties are involved"
  [coll key]
  (let [repo (state/get-current-repo)
        db (db/get-db repo)
        property-name (if (keyword? key)
                        (name key)
                        key)]
    (if (sqlite-util/db-based-graph? repo)
<<<<<<< HEAD
      (when-let [property (d/entity db (db-property/user-property-ident-from-name property-name))]
=======
      (when-let [property (d/entity db (db-property/create-user-property-ident-from-name property-name))]
>>>>>>> 3e351a43
        (get coll (:block/uuid property)))
      (get coll key))))

(defn get-block-property-value
  "Get the value of a built-in block's property by its db-ident"
  [block db-ident]
  (let [repo (state/get-current-repo)
        db (db/get-db repo)]
    (db-property/get-block-property-value repo db block db-ident)))

(defn get-pid
  "Get a built-in property's id (db-ident or name) given its db-ident. For file and db graphs"
  [db-ident]
  (let [repo (state/get-current-repo)]
    (db-property/get-pid repo db-ident)))

(defn block->shape [block]
  (get-block-property-value block :logseq.property.tldraw/shape))

(defn page-block->tldr-page [block]
  (get-block-property-value block :logseq.property.tldraw/page))

(defn shape-block?
  [block]
  (let [repo (state/get-current-repo)
        db (db/get-db repo)]
    (db-property/shape-block? repo db block)))

(defn get-closed-property-values
  [property-id]
  (let [repo (state/get-current-repo)
        db (db/get-db repo)]
    (db-property/get-closed-property-values db property-id)))

(defn get-closed-value-entity-by-name
  [property-id value-name]
  (let [repo (state/get-current-repo)
        db (db/get-db repo)]
    (db-property/get-closed-value-entity-by-name db property-id value-name)))<|MERGE_RESOLUTION|>--- conflicted
+++ resolved
@@ -24,11 +24,7 @@
                         (name key)
                         key)]
     (if (sqlite-util/db-based-graph? repo)
-<<<<<<< HEAD
-      (when-let [property (d/entity db (db-property/user-property-ident-from-name property-name))]
-=======
       (when-let [property (d/entity db (db-property/create-user-property-ident-from-name property-name))]
->>>>>>> 3e351a43
         (get coll (:block/uuid property)))
       (get coll key))))
 
