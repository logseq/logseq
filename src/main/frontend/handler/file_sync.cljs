--- conflicted
+++ resolved
@@ -92,7 +92,6 @@
   (state/set-state! :file-sync/remote-graphs {:loading false :graphs nil}))
 
 (defn init-graph [graph-uuid]
-<<<<<<< HEAD
   (go
     (let [repo (state/get-current-repo)
           user-uuid (user/user-uuid)]
@@ -100,12 +99,6 @@
       (<! (sync/<update-graphs-txid! 0 graph-uuid user-uuid repo))
       (swap! refresh-file-sync-component not)
       (state/pub-event! [:graph/switch repo {:persist? false}]))))
-=======
-  (let [repo (state/get-current-repo)
-        user-uuid (user/user-uuid)]
-    (sync/update-graphs-txid! 0 graph-uuid user-uuid repo)
-    (swap! refresh-file-sync-component not)))
->>>>>>> bada72fe
 
 (defn download-version-file
   ([graph-uuid file-uuid version-uuid]
