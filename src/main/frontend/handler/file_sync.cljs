(ns frontend.handler.file-sync
  (:require ["path" :as path]
            [cljs-time.coerce :as tc]
            [cljs-time.format :as tf]
            [cljs.core.async :as async :refer [go <!]]
            [cljs.core.async.interop :refer [p->c]]
            [clojure.string :as string]
            [clojure.set :as set]
            [frontend.config :as config]
            [frontend.db :as db]
            [frontend.fs.sync :as sync]
            [frontend.handler.notification :as notification]
            [frontend.state :as state]
            [frontend.util :as util]
            [frontend.handler.user :as user]
            [frontend.fs :as fs]))

(def hiding-login&file-sync (not config/dev?))
(def refresh-file-sync-component (atom false))

(defn graph-txid-exists?
  []
  (let [[_user-uuid graph-uuid _txid] @sync/graphs-txid]
    (some? graph-uuid)))


(defn create-graph
  [name]
  (go
    (let [r* (<! (sync/create-graph sync/remoteapi name))
          r (if (instance? ExceptionInfo r*) r* (:GraphUUID r*))]
      (if (and (not (instance? ExceptionInfo r))
               (string? r))
        (let [tx-info [0 r (user/user-uuid) (state/get-current-repo)]]
          (apply sync/update-graphs-txid! tx-info)
          (swap! refresh-file-sync-component not) tx-info)
        (if (= 404 (get-in (ex-data r) [:err :status]))
          (notification/show! (str "Create graph failed: already existed graph: " name) :warning)
          (notification/show! (str "Create graph failed: " r) :warning))))))

(defn delete-graph
  [graph-uuid]
  (sync/sync-stop)
  (go
    (let [r (<! (sync/delete-graph sync/remoteapi graph-uuid))]
      (if (instance? ExceptionInfo r)
        (notification/show! (str "Delete graph failed: " graph-uuid) :warning)
        (let [[_ local-graph-uuid _] @sync/graphs-txid]
          (when (= graph-uuid local-graph-uuid)
            (sync/clear-graphs-txid! (state/get-current-repo))
            (swap! refresh-file-sync-component not))
          (notification/show! (str "Graph deleted") :success))))))

(defn list-graphs
  []
  (go (:Graphs (<! (sync/list-remote-graphs sync/remoteapi)))))

<<<<<<< HEAD
=======

(defn download-all-files
  [repo graph-uuid user-uuid base-path]
  (go
    (state/reset-file-sync-download-init-state!)
    (state/set-file-sync-download-init-state! {:total js/NaN :finished 0 :downloading? true})
    (let [remote-all-files-meta (<! (sync/get-remote-all-files-meta sync/remoteapi graph-uuid))
          local-all-files-meta (<! (sync/get-local-all-files-meta sync/rsapi graph-uuid base-path))
          diff-remote-files (set/difference remote-all-files-meta local-all-files-meta)
          latest-txid (:TXId (<! (sync/get-remote-graph sync/remoteapi nil graph-uuid)))
          partitioned-filetxns
          (sequence (sync/filepaths->partitioned-filetxns 10 graph-uuid user-uuid)
                    (map sync/relative-path diff-remote-files))]
      (state/set-file-sync-download-init-state! {:total (count diff-remote-files) :finished 0})
      (let [r (<! (sync/apply-filetxns-partitions
                   nil user-uuid graph-uuid base-path partitioned-filetxns repo nil (atom false)
                   (fn [filetxns]
                     (state/set-file-sync-download-init-state!
                      {:downloading-files (mapv sync/relative-path filetxns)}))
                   (fn [filetxns]
                     (state/set-file-sync-download-init-state!
                      {:finished (+ (count filetxns)
                                    (or (:finished (state/get-file-sync-download-init-state)) 0))}))))]
        (if (instance? ExceptionInfo r)
          ;; TODO: add re-download button
          (notification/show! (str "Download graph failed: " (ex-cause r)) :warning)
          (do (state/reset-file-sync-download-init-state!)
              (sync/update-graphs-txid! latest-txid graph-uuid user-uuid repo)))))))

>>>>>>> b1afe6c6
(defn load-session-graphs
  []
  (when-not (state/sub [:file-sync/remote-graphs :loading])
    (go (state/set-state! [:file-sync/remote-graphs :loading] true)
      (let [graphs (<! (list-graphs))]
        (state/set-state! :file-sync/remote-graphs {:loading false :graphs graphs})))))

(defn reset-session-graphs
  []
  (state/set-state! :file-sync/remote-graphs {:loading false :graphs nil}))

<<<<<<< HEAD
=======

>>>>>>> b1afe6c6
(defn switch-graph [graph-uuid]
  (let [repo (state/get-current-repo)
        base-path (config/get-repo-dir repo)
        user-uuid (user/user-uuid)]
    (sync/update-graphs-txid! 0 graph-uuid user-uuid repo)
    (download-all-files repo graph-uuid user-uuid base-path)
    (swap! refresh-file-sync-component not)))

(defn- download-version-file [graph-uuid file-uuid version-uuid]

  (go
    (let [key (path/join "version-files" file-uuid version-uuid)
          r (<! (sync/update-local-files
                 sync/rsapi graph-uuid (config/get-repo-dir (state/get-current-repo)) [key]))]
      (if (instance? ExceptionInfo r)
        (notification/show! (ex-cause r) :error)
        (notification/show! [:div
                             [:div "Downloaded version file at: "]
                             [:div key]] :success false))
      (when-not (instance? ExceptionInfo r)
        key))))

(defn- list-file-local-versions
  [page]
  (go
    (when-let [path (-> page :block/file :file/path)]
      (let [base-path           (config/get-repo-dir (state/get-current-repo))
            rel-path            (string/replace-first path base-path "")
            version-files-dir   (->> (path/join "version-files/local" rel-path)
                                     path/parse
                                     (#(js->clj % :keywordize-keys true))
                                     ((juxt :dir :name))
                                     (apply path/join base-path))
            version-file-paths* (<! (p->c (fs/readdir version-files-dir)))]
        (when-not (instance? ExceptionInfo version-file-paths*)
          (let [version-file-paths
                (filterv
                 ;; filter dir
                 (fn [dir-or-file]
                   (-> (path/parse dir-or-file)
                       (js->clj :keywordize-keys true)
                       :ext
                       seq))
                 (js->clj (<! (p->c (fs/readdir version-files-dir)))))]
            (mapv
             (fn [path]
               (let [create-time
                     (-> (path/parse path)
                         (js->clj :keywordize-keys true)
                         :name
                         (#(tf/parse (tf/formatter "yyyy-MM-dd'T'HH_mm_ss.SSSZZ") %)))]
                 {:create-time create-time :path path :relative-path (string/replace-first path base-path "")}))
             version-file-paths)))))))

(defn list-file-versions [graph-uuid page]
  (let [file-id (:db/id (:block/file page))]
    (when-let [path (:file/path (db/entity file-id))]
      (let [base-path (config/get-repo-dir (state/get-current-repo))
            path*     (string/replace-first path base-path "")]
        (go
          (let [version-list       (:VersionList
                                    (<! (sync/get-remote-file-versions sync/remoteapi graph-uuid path*)))
                local-version-list (<! (list-file-local-versions page))
                all-version-list   (->> (concat version-list local-version-list)
                                        (sort-by #(or (tc/from-string (:CreateTime %))
                                                      (:create-time %))
                                                 >))]
            (notification/show! [:div
                                 [:div.font-bold "File history - " path*]
                                 [:hr.my-2]
                                 (for [version all-version-list]
                                   (let [version-uuid (or (:VersionUUID version) (:relative-path version))
                                         local?       (some? (:relative-path version))]
                                     [:div.my-4 {:key version-uuid}
                                      [:div
                                       [:a.text-xs.inline
                                        {:on-click #(if local?
                                                      (js/window.apis.openPath (:path version))
                                                      (go
                                                        (let [relative-path
                                                              (<! (download-version-file graph-uuid
                                                                                         (:FileUUID version)
                                                                                         (:VersionUUID version)))]
                                                          (js/window.apis.openPath (path/join base-path relative-path)))))}
                                        version-uuid]
                                       (when-not local?
                                         [:div.opacity-70 (str "Size: " (:Size version))])]
                                      [:div.opacity-50
                                       (util/time-ago (or (tc/from-string (:CreateTime version))
                                                          (:create-time version)))]]))]
                                :success false)))))))

(defn get-current-graph-uuid [] (second @sync/graphs-txid))

(def *wait-syncing-graph (atom nil))

(defn set-wait-syncing-graph
  [graph]
  (reset! *wait-syncing-graph graph))

(defn switch-to-waiting-graph
  [local]
  (when-let [graph (and local @*wait-syncing-graph)]
    (notification/show!
      (str "Start to sync <" (:GraphName graph) "> to <" local ">")
      :warning)

    (switch-graph (:GraphUUID graph))
    (state/close-modal!)))<|MERGE_RESOLUTION|>--- conflicted
+++ resolved
@@ -54,9 +54,6 @@
 (defn list-graphs
   []
   (go (:Graphs (<! (sync/list-remote-graphs sync/remoteapi)))))
-
-<<<<<<< HEAD
-=======
 
 (defn download-all-files
   [repo graph-uuid user-uuid base-path]
@@ -86,7 +83,6 @@
           (do (state/reset-file-sync-download-init-state!)
               (sync/update-graphs-txid! latest-txid graph-uuid user-uuid repo)))))))
 
->>>>>>> b1afe6c6
 (defn load-session-graphs
   []
   (when-not (state/sub [:file-sync/remote-graphs :loading])
@@ -98,10 +94,6 @@
   []
   (state/set-state! :file-sync/remote-graphs {:loading false :graphs nil}))
 
-<<<<<<< HEAD
-=======
-
->>>>>>> b1afe6c6
 (defn switch-graph [graph-uuid]
   (let [repo (state/get-current-repo)
         base-path (config/get-repo-dir repo)
