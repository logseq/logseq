--- conflicted
+++ resolved
@@ -535,29 +535,6 @@
   (state/set-current-repo! repo)
   (db/start-db-conn! nil repo option))
 
-<<<<<<< HEAD
-; Add translate function t in src/main/frontend/context/i18n.cljs without shortcut-dict/dict
-; to avoid circular dependency
-; TODO: Remove copied functions once circular dependency is resolved
-(defn fetch-local-language []
-  (.. js/window -navigator -language))
-
-(defonce translate-dicts (atom {}))
-
-(defn t
-  [& args]
-  (let [preferred-language (keyword (state/sub :preferred-language))
-        _ (when (nil? preferred-language)
-            (state/set-preferred-language! (fetch-local-language)))
-        dicts (or (get @translate-dicts preferred-language)
-                  (let [result (some-> dicts/dicts
-                                       dicts/translate)]
-                    (swap! translate-dicts assoc preferred-language result)
-                    result))]
-    (apply (partial dicts preferred-language) args)))
-
-=======
->>>>>>> 93b49b59
 (defn setup-local-repo-if-not-exists!
   []
   (if js/window.pfs
