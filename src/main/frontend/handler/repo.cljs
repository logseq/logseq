(ns frontend.handler.repo
  "System-component-like ns that manages user's repos/graphs"
  (:refer-clojure :exclude [clone])
  (:require [clojure.string :as string]
            [frontend.config :as config]
            [frontend.context.i18n :refer [t]]
            [frontend.date :as date]
            [frontend.db :as db]
            [frontend.db.restore :as db-restore]
            [frontend.fs :as fs]
            [frontend.fs.nfs :as nfs]
            [frontend.handler.file :as file-handler]
            [frontend.handler.repo-config :as repo-config-handler]
            [frontend.handler.common.file :as file-common-handler]
            [frontend.handler.route :as route-handler]
            [frontend.handler.ui :as ui-handler]
            [frontend.handler.global-config :as global-config-handler]
            [frontend.idb :as idb]
            [frontend.search :as search]
            [frontend.spec :as spec]
            [frontend.state :as state]
            [frontend.util :as util]
            [frontend.util.fs :as util-fs]
            [frontend.persist-db :as persist-db]
            [promesa.core :as p]
            [shadow.resource :as rc]
            [frontend.db.persist :as db-persist]
            [logseq.graph-parser :as graph-parser]
            [logseq.graph-parser.config :as gp-config]
            [logseq.db.sqlite.util :as sqlite-util]
            [electron.ipc :as ipc]
            [cljs-bean.core :as bean]
            [clojure.core.async :as async]
            [frontend.mobile.util :as mobile-util]
            [medley.core :as medley]
            [logseq.common.path :as path]
            [logseq.common.config :as common-config]
            [frontend.db.react :as react]
            [frontend.db.listener :as db-listener]))

;; Project settings should be checked in two situations:
;; 1. User changes the config.edn directly in logseq.com (fn: alter-file)
;; 2. Git pulls the new change (fn: load-files)

(defn create-contents-file
  [repo-url]
  (spec/validate :repos/url repo-url)
  (p/let [repo-dir (config/get-repo-dir repo-url)
          pages-dir (state/get-pages-directory)
          [org-path md-path] (map #(str pages-dir "/contents." %) ["org" "md"])
          contents-file-exist? (some #(fs/file-exists? repo-dir %) [org-path md-path])]
    (when-not contents-file-exist?
      (let [format (state/get-preferred-format)
            file-rpath (str "pages/" "contents." (config/get-file-extension format))
            default-content (case (name format)
                              "org" (rc/inline "templates/contents.org")
                              "markdown" (rc/inline "templates/contents.md")
                              "")]
        (p/let [_ (fs/mkdir-if-not-exists (path/path-join repo-dir pages-dir))
                file-exists? (fs/create-if-not-exists repo-url repo-dir file-rpath default-content)]
          (when-not file-exists?
            (file-common-handler/reset-file! repo-url file-rpath default-content)))))))

(defn create-custom-theme
  [repo-url]
  (spec/validate :repos/url repo-url)
  (let [repo-dir (config/get-repo-dir repo-url)
        path (str config/app-name "/" config/custom-css-file)
        file-rpath path
        default-content ""]
    (p/let [_ (fs/mkdir-if-not-exists (path/path-join repo-dir config/app-name))
            file-exists? (fs/create-if-not-exists repo-url repo-dir file-rpath default-content)]
      (when-not file-exists?
        (file-common-handler/reset-file! repo-url path default-content)))))

(defn create-dummy-notes-page
  [repo-url content]
  (spec/validate :repos/url repo-url)
  (let [repo-dir (config/get-repo-dir repo-url)
        file-rpath (str (config/get-pages-directory) "/how_to_make_dummy_notes.md")]
    (p/let [_ (fs/mkdir-if-not-exists (path/path-join repo-dir (config/get-pages-directory)))
            _file-exists? (fs/create-if-not-exists repo-url repo-dir file-rpath content)]
      (file-common-handler/reset-file! repo-url file-rpath content))))

(defn- create-today-journal-if-not-exists
  [repo-url {:keys [content]}]
  (spec/validate :repos/url repo-url)
  (when (state/enable-journals? repo-url)
    (let [repo-dir (config/get-repo-dir repo-url)
          format (state/get-preferred-format repo-url)
          title (date/today)
          file-name (date/journal-title->default title)
          default-content (util/default-content-with-title format)
          template (state/get-default-journal-template)
          template (when (and template
                              (not (string/blank? template)))
                     template)
          content (cond
                    content
                    content

                    template
                    (str default-content template)

                    :else
                    default-content)
          file-rpath (path/path-join (config/get-journals-directory) (str file-name "."
                                                                              (config/get-file-extension format)))
          page-exists? (db/entity repo-url [:block/name (util/page-name-sanity-lc title)])
          empty-blocks? (db/page-empty? repo-url (util/page-name-sanity-lc title))]
      (when (or empty-blocks? (not page-exists?))
        (p/let [_ (nfs/check-directory-permission! repo-url)
                _ (fs/mkdir-if-not-exists (path/path-join repo-dir (config/get-journals-directory)))
                file-exists? (fs/file-exists? repo-dir file-rpath)]
          (when-not file-exists?
            (p/let [_ (file-common-handler/reset-file! repo-url file-rpath content)]
              (p/let [_ (fs/create-if-not-exists repo-url repo-dir file-rpath content)]
                (when-not (state/editing?)
                  (ui-handler/re-render-root!)))))
          (when-not (state/editing?)
            (ui-handler/re-render-root!)))))))

(defn create-default-files!
  [repo-url]
  (spec/validate :repos/url repo-url)
  (let [repo-dir (config/get-repo-dir repo-url)]
    (p/do! (fs/mkdir-if-not-exists (path/path-join repo-dir config/app-name))
           (fs/mkdir-if-not-exists (path/path-join repo-dir config/app-name config/recycle-dir))
           (fs/mkdir-if-not-exists (path/path-join repo-dir (config/get-journals-directory)))
           (repo-config-handler/create-config-file-if-not-exists repo-url)
           (create-contents-file repo-url)
           (create-custom-theme repo-url)
           (state/pub-event! [:page/create-today-journal repo-url]))))

(defonce *file-tx (atom nil))

(defn- parse-and-load-file!
  "Accept: .md, .org, .edn, .css"
  [repo-url file {:keys [new-graph? verbose skip-db-transact? extracted-block-ids]
                  :or {skip-db-transact? true}}]
  (try
    (reset! *file-tx
            (file-handler/alter-file repo-url
                                     (:file/path file)
                                     (:file/content file)
                                     (merge {:new-graph? new-graph?
                                             :re-render-root? false
                                             :from-disk? true
                                             :skip-db-transact? skip-db-transact?}
                                            ;; To avoid skipping the `:or` bounds for keyword destructuring
                                            (when (some? extracted-block-ids) {:extracted-block-ids extracted-block-ids})
                                            (when (some? verbose) {:verbose verbose}))))
    (state/set-parsing-state! (fn [m]
                                (update m :finished inc)))
    @*file-tx
    (catch :default e
      (println "Parse and load file failed: " (str (:file/path file)))
      (js/console.error e)
      (state/set-parsing-state! (fn [m]
                                  (update m :failed-parsing-files conj [(:file/path file) e])))
      (state/set-parsing-state! (fn [m]
                                  (update m :finished inc)))
      nil)))

(defn- after-parse
  [repo-url re-render? re-render-opts opts graph-added-chan]
  (when (or (:new-graph? opts) (not (:refresh? opts)))
    (create-default-files! repo-url))
  (when re-render?
    (ui-handler/re-render-root! re-render-opts))
  (state/pub-event! [:graph/added repo-url opts])
  (let [parse-errors (get-in @state/state [:graph/parsing-state repo-url :failed-parsing-files])]
    (when (seq parse-errors)
      (state/pub-event! [:file/parse-and-load-error repo-url parse-errors])))
  (state/reset-parsing-state!)
  (state/set-loading-files! repo-url false)
  (async/offer! graph-added-chan true))

(defn- parse-files-and-create-default-files-inner!
  [repo-url files delete-files delete-blocks re-render? re-render-opts opts]
  (let [supported-files (graph-parser/filter-files files)
        delete-data (->> (concat delete-files delete-blocks)
                         (remove nil?))
        indexed-files (medley/indexed supported-files)
        chan (async/to-chan! indexed-files)
        graph-added-chan (async/promise-chan)
        total (count supported-files)
        large-graph? (> total 1000)
        *page-names (atom #{})
        *page-name->path (atom {})
        *extracted-block-ids (atom #{})]
    (when (seq delete-data) (db/transact! repo-url delete-data {:delete-files? true}))
    (state/set-current-repo! repo-url)
    (state/set-parsing-state! {:total (count supported-files)})
    ;; Synchronous for tests for not breaking anything
    (if util/node-test?
      (do
        (doseq [file supported-files]
          (state/set-parsing-state! (fn [m]
                                      (assoc m
                                             :current-parsing-file (:file/path file))))
          (parse-and-load-file! repo-url file (assoc
                                               (select-keys opts [:new-graph? :verbose])
                                               :skip-db-transact? false)))
        (after-parse repo-url re-render? re-render-opts opts graph-added-chan))
      (async/go-loop [tx []]
        (if-let [item (async/<! chan)]
          (let [[idx file] item
                whiteboard? (gp-config/whiteboard? (:file/path file))
                yield-for-ui? (or (not large-graph?)
                                  (zero? (rem idx 10))
                                  (<= (- total idx) 10)
                                  whiteboard?)]
            (state/set-parsing-state! (fn [m]
                                        (assoc m :current-parsing-file (:file/path file))))

            (when yield-for-ui? (async/<! (async/timeout 1)))

            (let [opts' (-> (select-keys opts [:new-graph? :verbose])
                            (assoc :extracted-block-ids *extracted-block-ids))
                  ;; whiteboards might have conflicting block IDs so that db transaction could be failed
                  opts' (if whiteboard?
                          (assoc opts' :skip-db-transact? false)
                          opts')
                  result (parse-and-load-file! repo-url file opts')
                  page-name (some (fn [x] (when (and (map? x) (:block/original-name x)
                                                     (= (:file/path file) (:file/path (:block/file x))))
                                            (:block/name x))) result)
                  page-exists? (and page-name (get @*page-names page-name))
                  tx' (cond
                        whiteboard? tx
                        page-exists? (do
                                       (state/pub-event! [:notification/show
                                                          {:content [:div
                                                                     (util/format "The file \"%s\" will be skipped because another file \"%s\" has the same page title."
                                                                                  (:file/path file)
                                                                                  (get @*page-name->path page-name))]
                                                           :status :warning
                                                           :clear? false}])
                                       tx)
                        :else (concat tx result))
                  _ (when (and page-name (not page-exists?))
                      (swap! *page-names conj page-name)
                      (swap! *page-name->path assoc page-name (:file/path file)))
                  tx' (if (or whiteboard? (zero? (rem (inc idx) 100)))
                        (do (db/transact! repo-url tx' {:from-disk? true})
                            [])
                        tx')]
              (recur tx')))
          (do
            (when (seq tx) (db/transact! repo-url tx {:from-disk? true}))
            (after-parse repo-url re-render? re-render-opts opts graph-added-chan)))))
    graph-added-chan))

(defn- parse-files-and-create-default-files!
  [repo-url files delete-files delete-blocks re-render? re-render-opts opts]
  (parse-files-and-create-default-files-inner! repo-url files delete-files delete-blocks re-render? re-render-opts opts))

(defn parse-files-and-load-to-db!
  [repo-url files {:keys [delete-files delete-blocks re-render? re-render-opts _refresh?] :as opts
                   :or {re-render? true}}]
  (parse-files-and-create-default-files! repo-url files delete-files delete-blocks re-render? re-render-opts opts))



(defn load-new-repo-to-db!
  "load graph files to db."
  [repo-url {:keys [file-objs new-graph? empty-graph?]}]
  (spec/validate :repos/url repo-url)
  (route-handler/redirect-to-home!)
  (prn ::load-new-repo repo-url :empty-graph? empty-graph? :new-graph? new-graph?)
  (state/set-parsing-state! {:graph-loading? true})
  (let [config (or (when-let [content (some-> (first (filter #(= "logseq/config.edn" (:file/path %)) file-objs))
                                              :file/content)]
                     (repo-config-handler/read-repo-config content))
                   (state/get-config repo-url))
        ;; NOTE: Use config while parsing. Make sure it's the current journal title format
        ;; config should be loaded to state first
        _ (state/set-config! repo-url config)
        ;; remove :hidden files from file-objs, :hidden
        file-objs (common-config/remove-hidden-files file-objs config :file/path)]

    ;; Load to db even it's empty, (will create default files)
    (parse-files-and-load-to-db! repo-url file-objs {:new-graph? new-graph?
                                                     :empty-graph? empty-graph?})
    (state/set-parsing-state! {:graph-loading? false})))



(defn load-repo-to-db!
  [repo-url {:keys [diffs file-objs refresh? new-graph? empty-graph?]}]
  (spec/validate :repos/url repo-url)
  (route-handler/redirect-to-home!)
  (state/set-parsing-state! {:graph-loading? true})
  (let [config (or (when-let [content (some-> (first (filter #(= (config/get-repo-config-path) (:file/path %)) file-objs))
                                              :file/content)]
                     (repo-config-handler/read-repo-config content))
                   (state/get-config repo-url))
        ;; NOTE: Use config while parsing. Make sure it's the current journal title format
        _ (state/set-config! repo-url config)
        nfs-files (common-config/remove-hidden-files file-objs config :file/node-node-path)
        diffs (common-config/remove-hidden-files diffs config :path)
        load-contents (fn [files option]
                        (file-handler/load-files-contents!
                         repo-url
                         files
                         (fn [files-contents]
                           (parse-files-and-load-to-db! repo-url files-contents (assoc option :refresh? refresh?)))))]
    (cond
      (and (not (seq diffs)) nfs-files)
      (parse-files-and-load-to-db! repo-url nfs-files {:new-graph? new-graph?
                                                       :empty-graph? empty-graph?})

      :else
      (when (seq diffs)
        (let [filter-diffs (fn [type] (->> (filter (fn [f] (= type (:type f))) diffs)
                                           (map :path)))
              remove-files (filter-diffs "remove")
              modify-files (filter-diffs "modify")
              add-files (filter-diffs "add")
              delete-files (when (seq remove-files)
                             (db/delete-files remove-files))
              delete-blocks (db/delete-blocks repo-url remove-files true)
              delete-blocks (->>
                             (concat
                              delete-blocks
                              (db/delete-blocks repo-url modify-files false))
                             (remove nil?))
              delete-pages (if (seq remove-files)
                             (db/delete-pages-by-files remove-files)
                             [])
              add-or-modify-files (some->>
                                   (concat modify-files add-files)
                                   (remove nil?))
              options {:delete-files (concat delete-files delete-pages)
                       :delete-blocks delete-blocks
                       :re-render? true}]
          (if (seq nfs-files)
            (parse-files-and-load-to-db! repo-url nfs-files
                                         (assoc options
                                                :refresh? refresh?
                                                :re-render-opts {:clear-all-query-state? true}))
            (load-contents add-or-modify-files options)))))))

(defn remove-repo!
  [{:keys [url] :as repo}]
  (let [db-based? (config/db-based-graph? url)
        delete-db-f (fn []
                      (let [graph-exists? (db/get-db url)
                            current-repo (state/get-current-repo)]
                        (db/remove-conn! url)
                        (db-persist/delete-graph! url)
                        (search/remove-db! url)
                        (state/delete-repo! repo)
                        (when graph-exists? (ipc/ipc "graphUnlinked" repo))
                        (when (= current-repo url)
                          (when-let [graph (:url (first (state/get-repos)))]
                            (state/pub-event! [:graph/switch graph {}])))))]
    (when (or (config/local-file-based-graph? url)
              db-based?
              (config/demo-graph? url))
      (-> (idb/clear-local-db! url)     ; clear file handles
          (p/finally delete-db-f)))))

(defn start-repo-db-if-not-exists!
  [repo]
  (state/set-current-repo! repo)
  (db/start-db-conn! repo {:listen-handler db-listener/listen-and-persist!}))

(defn- setup-local-repo-if-not-exists-impl!
  []
  ;; loop query if js/window.pfs is ready, interval 100ms
  (if js/window.pfs
    (let [repo config/local-repo
          repo-dir (config/get-repo-dir repo)]
      (p/do! (fs/mkdir-if-not-exists repo-dir) ;; create memory://local
             (state/set-current-repo! repo)
             (db/start-db-conn! repo {:listen-handler db-listener/listen-and-persist!})
             (when-not config/publishing?
               (let [dummy-notes (t :tutorial/dummy-notes)]
                 (create-dummy-notes-page repo dummy-notes)))
             (when-not config/publishing?
               (let [tutorial (t :tutorial/text)
                     tutorial (string/replace-first tutorial "$today" (date/today))]
                 (create-today-journal-if-not-exists repo {:content tutorial})))
             (repo-config-handler/create-config-file-if-not-exists repo)
             (create-contents-file repo)
             (create-custom-theme repo)
             (state/set-db-restoring! false)
             (ui-handler/re-render-root!)))
    (p/then (p/delay 100) ;; TODO Junyi remove the string
            setup-local-repo-if-not-exists-impl!)))

(defn setup-local-repo-if-not-exists!
  "Setup demo repo, i.e. `local-repo`"
  []
  ;; ensure `(state/set-db-restoring! false)` at exit
  (-> (setup-local-repo-if-not-exists-impl!)
      (p/timeout 3000)
      (p/catch (fn []
                 (prn "setup-local-repo failed! timeout 3000ms")))
      (p/finally (fn []
                   (state/set-db-restoring! false)))))

(defn restore-and-setup-repo!
  "Restore the db of a graph from the persisted data, and setup. Create a new
  conn, or replace the conn in state with a new one."
  [repo]
  (p/do!
   (state/set-db-restoring! true)
   (db-restore/restore-graph! repo)
   (repo-config-handler/restore-repo-config! repo)
   (when (config/global-config-enabled?)
     (global-config-handler/restore-global-config!))
    ;; Don't have to unlisten the old listener, as it will be destroyed with the conn
   (db-listener/listen-and-persist! repo)
   (ui-handler/add-style-if-exists!)
   (state/set-db-restoring! false)))

(defn rebuild-index!
  [url]
  (when-not (state/unlinked-dir? (config/get-repo-dir url))
    (when url
      (search/reset-indice! url)
      (db/remove-conn! url)
      (db/clear-query-state!)
      (-> (p/do! (db-persist/delete-graph! url))
          (p/catch (fn [error]
                     (prn "Delete repo failed, error: " error)))))))

(defn re-index!
  [nfs-rebuild-index! ok-handler]
  (when-let [repo (state/get-current-repo)]
    (state/reset-parsing-state!)
    (let [dir (config/get-repo-dir repo)]
      (when-not (state/unlinked-dir? dir)
       (route-handler/redirect-to-home!)
       (let [local? (config/local-file-based-graph? repo)]
         (if local?
           (nfs-rebuild-index! repo ok-handler)
           (rebuild-index! repo))
         (js/setTimeout
          (route-handler/redirect-to-home!)
          500))))))

(defn persist-db!
  ([]
   (persist-db! {}))
  ([handlers]
   (persist-db! (state/get-current-repo) handlers))
  ([repo {:keys [before on-success on-error]}]
   (->
    (p/do!
     (when before
       (before))
     (db-listener/persist! repo)
     (when on-success
       (on-success)))
    (p/catch (fn [error]
               (js/console.error error)
               (state/pub-event! [:capture-error
                                  {:error error
                                   :payload {:type :db/persist-failed}}])
               (when on-error
                 (on-error)))))))

(defn broadcast-persist-db!
  "Only works for electron
   Call backend to handle persisting a specific db on other window
   Skip persisting if no other windows is open (controlled by electron)
     step 1. [In HERE]  a window         ---broadcastPersistGraph---->   electron
     step 2.            electron         ---------persistGraph------->   window holds the graph
     step 3.            window w/ graph  --broadcastPersistGraphDone->   electron
     step 4. [In HERE]  a window         <--broadcastPersistGraph-----   electron"
  [graph]
  (p/let [_ (ipc/ipc "broadcastPersistGraph" graph)] ;; invoke for chaining promise
    nil))

(defn get-repos
  []
  (p/let [nfs-dbs (db-persist/get-all-graphs)
          nfs-dbs (map (fn [db]
                         {:url db
                          :root (config/get-local-dir db)
                          :nfs? true}) nfs-dbs)
          nfs-dbs (and (seq nfs-dbs)
                       (cond (util/electron?)
                             (ipc/ipc :inflateGraphsInfo nfs-dbs)

                             (mobile-util/native-platform?)
                             (util-fs/inflate-graphs-info nfs-dbs)

                             :else
                             nil))
          nfs-dbs (seq (bean/->clj nfs-dbs))]
    (cond
      (seq nfs-dbs)
      nfs-dbs

      :else
      [{:url config/local-repo
        :example? true}])))

(defn combine-local-&-remote-graphs
  [local-repos remote-repos]
  (when-let [repos' (seq (concat (map #(if-let [sync-meta (seq (:sync-meta %))]
                                         (assoc % :GraphUUID (second sync-meta)) %)
                                   local-repos)
                                 (some->> remote-repos
                                          (map #(assoc % :remote? true)))))]
    (let [repos' (group-by :GraphUUID repos')
          repos'' (mapcat (fn [[k vs]]
                            (if-not (nil? k)
                              [(merge (first vs) (second vs))] vs))
                          repos')]
      (sort-by (fn [repo]
                 (let [graph-name (or (:GraphName repo)
                                      (last (string/split (:root repo) #"/")))]
                   [(:remote? repo) (string/lower-case graph-name)])) repos''))))

(defn get-detail-graph-info
  [url]
  (when-let [graphs (seq (and url (combine-local-&-remote-graphs
                                    (state/get-repos)
                                    (state/get-remote-graphs))))]
    (first (filter #(when-let [url' (:url %)]
                      (= url url')) graphs))))

(defn refresh-repos!
  []
  (p/let [repos (get-repos)
          repos' (combine-local-&-remote-graphs
                  repos
                  (state/get-remote-graphs))]
    (state/set-repos! repos')
    repos'))

(defn graph-ready!
  ;; FIXME: Call electron that the graph is loaded, an ugly implementation for redirect to page when graph is restored
  [graph]
<<<<<<< HEAD
  (ipc/ipc "graphReady" graph))

(defn- create-db [full-graph-name]
  (p/let [_ (persist-db/<new full-graph-name)
          _ (start-repo-db-if-not-exists! full-graph-name)
          _ (state/add-repo! {:url full-graph-name})
          _ (route-handler/redirect-to-home!)
          _ (db/transact! full-graph-name [(react/kv :db/type "db")]
                          {:skip-persist? true})
          initial-data (sqlite-util/build-db-initial-data config/config-default-content)
          _ (db/transact! full-graph-name initial-data)
          _ (repo-config-handler/set-repo-config-state! full-graph-name config/config-default-content)
          ;; TODO: handle global graph
          _ (state/pub-event! [:init/commands])
          _ (state/pub-event! [:page/create (date/today) {:redirect? false}])]
    (js/setTimeout ui-handler/re-render-root! 100)
    (prn "New db created: " full-graph-name)))

(defn new-db!
  "Handler for creating a new database graph"
  [graph]
  (let [full-graph-name (str config/db-version-prefix graph)
        graph-already-exists? (some #(= (:url %) full-graph-name) (state/get-repos))]
    (if graph-already-exists?
      (state/pub-event! [:notification/show
                         {:content (str "The graph '" graph "' already exists. Please try again with another name.")
                          :status :error}])
      (create-db full-graph-name))))
=======
  (when (util/electron?)
    (ipc/ipc "graphReady" graph)))
>>>>>>> 0cef9110
<|MERGE_RESOLUTION|>--- conflicted
+++ resolved
@@ -538,8 +538,8 @@
 (defn graph-ready!
   ;; FIXME: Call electron that the graph is loaded, an ugly implementation for redirect to page when graph is restored
   [graph]
-<<<<<<< HEAD
-  (ipc/ipc "graphReady" graph))
+  (when (util/electron?)
+    (ipc/ipc "graphReady" graph)))
 
 (defn- create-db [full-graph-name]
   (p/let [_ (persist-db/<new full-graph-name)
@@ -566,8 +566,4 @@
       (state/pub-event! [:notification/show
                          {:content (str "The graph '" graph "' already exists. Please try again with another name.")
                           :status :error}])
-      (create-db full-graph-name))))
-=======
-  (when (util/electron?)
-    (ipc/ipc "graphReady" graph)))
->>>>>>> 0cef9110
+      (create-db full-graph-name))))