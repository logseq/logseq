--- conflicted
+++ resolved
@@ -5,12 +5,7 @@
             [promesa.core :as p]
             [lambdaisland.glogi :as log]
             [frontend.state :as state]
-<<<<<<< HEAD
-
-=======
-            [frontend.db :as db]
             [frontend.idb :as idb]
->>>>>>> 4b5eb4eb
             [frontend.git :as git]
             [cljs-bean.core :as bean]
             [frontend.date :as date]
@@ -113,13 +108,8 @@
         path (str (config/get-pages-directory) "/how_to_make_dummy_notes.md")
         file-path (str "/" path)]
     (p/let [_ (fs/mkdir-if-not-exists (str repo-dir "/" (config/get-pages-directory)))
-<<<<<<< HEAD
-            _file-exists? (fs/create-if-not-exists repo-dir file-path content)]
+            _file-exists? (fs/create-if-not-exists repo-url repo-dir file-path content)]
       (h-utils/reset-file! repo-url path content))))
-=======
-            _file-exists? (fs/create-if-not-exists repo-url repo-dir file-path content)]
-      (db/reset-file! repo-url path content))))
->>>>>>> 4b5eb4eb
 
 (defn create-today-journal-if-not-exists
   ([repo-url]
@@ -163,12 +153,12 @@
   []
   (state/set-today! (date/today))
   (when-let [repo (state/get-current-repo)]
-    (when (or (db/cloned? repo)
+    (when (or (db-simple/cloned? repo)
               (and (config/local-db? repo)
                    ;; config file exists
-                   (db/get-file (str config/app-name "/" config/config-file))))
+                   (db-react/get-file (str config/app-name "/" config/config-file))))
       (let [today-page (string/lower-case (date/today))]
-        (when (empty? (db/get-page-blocks-no-cache repo today-page))
+        (when (empty? (h-utils/get-page-blocks-no-cache repo today-page))
           (create-today-journal-if-not-exists repo))))))
 
 (defn create-default-files!
@@ -179,7 +169,6 @@
   (create-contents-file repo-url)
   (create-custom-theme repo-url))
 
-<<<<<<< HEAD
 (defn- extract-blocks-pages
   [repo-url file content utf8-content]
   (if (string/blank? content)
@@ -222,13 +211,9 @@
                                 (update :block/embed-blocks #(set/intersection (set %) block-ids-set)))) blocks)]
           (apply concat [pages block-ids blocks]))))))
 
-(defn- parse-files-and-load-to-db!
-  [repo-url files {:keys [first-clone? delete-files delete-blocks re-render? re-render-opts] :as opts}]
-=======
 (defn parse-files-and-load-to-db!
   [repo-url files {:keys [first-clone? delete-files delete-blocks re-render? re-render-opts] :as opts
                    :or {re-render? true}}]
->>>>>>> 4b5eb4eb
   (state/set-loading-files! false)
   (state/set-importing-to-db! true)
   (let [file-paths (map :file/path files)
@@ -704,29 +689,16 @@
                    500)))
 
 (defn rebuild-index!
-<<<<<<< HEAD
-  [{:keys [id url] :as repo}]
-  (spec/validate :repos/repo repo)
-  (declares/remove-conn! url)
-  (db-react/clear-query-state!)
-  (-> (p/do! (declares/remove-db! url)
-             (declares/remove-files-db! url)
-             (fs/rmdir (util/get-repo-dir url))
-             (clone-and-load-db url))
-      (p/catch (fn [error]
-                 (prn "Delete repo failed, error: " error)))))
-=======
   [url]
   (when url
-    (db/remove-conn! url)
-    (db/clear-query-state!)
-    (-> (p/do! (db/remove-db! url)
-               (db/remove-files-db! url)
+    (declares/remove-conn! url)
+    (db-react/clear-query-state!)
+    (-> (p/do! (declares/remove-db! url)
+               (declares/remove-files-db! url)
                (fs/rmdir (util/get-repo-dir url))
                (clone-and-load-db url))
         (p/catch (fn [error]
                    (prn "Delete repo failed, error: " error))))))
->>>>>>> 4b5eb4eb
 
 (defn git-commit-and-push!
   [commit-message]
