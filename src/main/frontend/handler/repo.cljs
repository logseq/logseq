--- conflicted
+++ resolved
@@ -25,11 +25,8 @@
             [logseq.graph-parser.util :as gp-util]
             [logseq.graph-parser :as graph-parser]
             [electron.ipc :as ipc]
-<<<<<<< HEAD
             [clojure.set :as set]
             [cljs-bean.core :as bean]
-=======
->>>>>>> 4c879aa4
             [clojure.core.async :as async]
             [frontend.encrypt :as encrypt]
             [frontend.mobile.util :as mobile-util]))
