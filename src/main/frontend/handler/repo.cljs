--- conflicted
+++ resolved
@@ -6,6 +6,7 @@
             [frontend.context.i18n :refer [t]]
             [frontend.date :as date]
             [frontend.db :as db]
+            [frontend.db.react :as react]
             [frontend.db.restore :as db-restore]
             [logseq.db.frontend.schema :as db-schema]
             [frontend.fs :as fs]
@@ -546,13 +547,9 @@
           _ (start-repo-db-if-not-exists! full-graph-name)
           _ (state/add-repo! {:url full-graph-name})
           _ (route-handler/redirect-to-home!)
-<<<<<<< HEAD
           _ (db/transact! full-graph-name [(react/kv :db/type "db")
                                            (react/kv :schema/version db-schema/version)])
-          initial-data (sqlite-util/build-db-initial-data config/config-default-content)
-=======
           initial-data (sqlite-create-graph/build-db-initial-data config/config-default-content)
->>>>>>> 34d2b3c2
           _ (db/transact! full-graph-name initial-data)
           _ (repo-config-handler/set-repo-config-state! full-graph-name config/config-default-content)
           ;; TODO: handle global graph
