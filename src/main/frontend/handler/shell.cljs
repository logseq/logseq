--- conflicted
+++ resolved
@@ -1,21 +1,13 @@
 (ns frontend.handler.shell
   "Git related handler fns"
-<<<<<<< HEAD
   (:require [electron.ipc :as ipc]
             [clojure.string :as string]
             [logseq.common.util :as common-util]
             [frontend.handler.notification :as notification]
             [promesa.core :as p]
-=======
-  (:require [clojure.string :as string]
-            [electron.ipc :as ipc]
->>>>>>> c3df7373
             [frontend.db :as db]
-            [frontend.handler.notification :as notification]
             [frontend.state :as state]
-            [frontend.util :as util]
-            [logseq.graph-parser.util :as gp-util]
-            [promesa.core :as p]))
+            [frontend.util :as util]))
 
 (defn run-git-command!
   [command]
