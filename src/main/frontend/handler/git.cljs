(ns frontend.handler.git
  (:refer-clojure :exclude [clone load-file])
  (:require [frontend.util :as util :refer-macros [profile]]
            [promesa.core :as p]
            [frontend.state :as state]
            [frontend.db :as db]
            [frontend.git :as git]
            [frontend.date :as date]
            [goog.object :as gobj]
            [frontend.handler.notification :as notification]
            [frontend.handler.route :as route-handler]
            [frontend.handler.common :as common-handler]
<<<<<<< HEAD
            [frontend.helper :as helper]
            [frontend.config :as config]
            [cljs-time.local :as tl]))
=======
            [frontend.config :as config]
            [cljs-time.local :as tl]
            [frontend.helper :as helper]))
>>>>>>> 47d2ca04


(defn- set-git-status!
  [repo-url value]
  (db/set-key-value repo-url :git/status value)
  (state/set-git-status! repo-url value))

(defn- set-git-last-pulled-at!
  [repo-url]
  (db/set-key-value repo-url :git/last-pulled-at
                    (date/get-date-time-string (tl/local-now))))

(defn- set-git-error!
  [repo-url value]
  (db/set-key-value repo-url :git/error (if value (str value))))

(defn git-add
  ([repo-url file]
   (git-add repo-url file true))
  ([repo-url file update-status?]
   (when-not (config/local-db? repo-url)
     (-> (p/let [result (git/add repo-url file)]
           (when update-status?
             (common-handler/check-changed-files-status)))
         (p/catch (fn [error]
                    (println "git add '" file "' failed: " error)
                    (js/console.error error)))))))

(defn commit-and-force-push!
  [commit-message pushing?]
  (when-let [repo (frontend.state/get-current-repo)]
    (p/let [remote-oid (common-handler/get-remote-ref repo)
            commit-oid (git/commit repo commit-message (array remote-oid))
            result (git/write-ref! repo commit-oid)
            token (helper/get-github-token repo)
            push-result (git/push repo token true)]
      (reset! pushing? false)
      (notification/clear! nil)
      (route-handler/redirect! {:to :home}))))

(defn git-set-username-email!
  [repo-url {:keys [name email]}]
  (when (and name email)
    (git/set-username-email
     (util/get-repo-dir repo-url)
     name
     email)))<|MERGE_RESOLUTION|>--- conflicted
+++ resolved
@@ -10,16 +10,9 @@
             [frontend.handler.notification :as notification]
             [frontend.handler.route :as route-handler]
             [frontend.handler.common :as common-handler]
-<<<<<<< HEAD
-            [frontend.helper :as helper]
-            [frontend.config :as config]
-            [cljs-time.local :as tl]))
-=======
             [frontend.config :as config]
             [cljs-time.local :as tl]
             [frontend.helper :as helper]))
->>>>>>> 47d2ca04
-
 
 (defn- set-git-status!
   [repo-url value]
