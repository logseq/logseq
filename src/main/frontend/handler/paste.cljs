(ns ^:no-doc frontend.handler.paste
  (:require [frontend.state :as state]
            [frontend.db :as db]
            [frontend.format.block :as block]
            [logseq.graph-parser.util :as gp-util]
            [logseq.graph-parser.mldoc :as gp-mldoc]
            [logseq.graph-parser.block :as gp-block]
            [logseq.graph-parser.util.block-ref :as block-ref]
            [clojure.string :as string]
            [frontend.util :as util]
            [frontend.handler.editor :as editor-handler]
            [frontend.extensions.html-parser :as html-parser]
            [goog.object :as gobj]
            [frontend.mobile.util :as mobile-util]
            [frontend.util.thingatpt :as thingatpt]
            ["/frontend/utils" :as utils]
            [frontend.commands :as commands]
            [cljs.core.match :refer [match]]
            [frontend.handler.notification :as notification]
            [frontend.util.text :as text-util]
            [frontend.format.mldoc :as mldoc]
            [lambdaisland.glogi :as log]))

(defn- paste-text-parseable
  [format text]
  (when-let [editing-block (state/get-edit-block)]
    (let [page-id (:db/id (:block/page editing-block))
          blocks (block/extract-blocks
                  (mldoc/->edn text (gp-mldoc/default-config format)) text format {})
          blocks' (gp-block/with-parent-and-left page-id blocks)]
      (editor-handler/paste-blocks blocks' {}))))

(defn- paste-segmented-text
  [format text]
  (let [paragraphs (string/split text #"(?:\r?\n){2,}")
        updated-paragraphs
        (string/join "\n"
                     (mapv (fn [p] (->> (string/trim p)
                                        ((fn [p]
                                           (if (util/safe-re-find (if (= format :org)
                                                                    #"\s*\*+\s+"
                                                                    #"\s*-\s+") p)
                                             p
                                             (str (if (= format :org) "* " "- ") p))))))
                           paragraphs))]
    (paste-text-parseable format updated-paragraphs)))

(defn- wrap-macro-url
  [url]
  (cond
    (boolean (text-util/get-matched-video url))
    (util/format "{{video %s}}" url)

    (string/includes? url "twitter.com")
    (util/format "{{twitter %s}}" url)

    :else
    (do
      (notification/show! (util/format "No macro is available for %s" url) :warning)
      nil)))

(defn- try-parse-as-json
  "Result is not only to be an Object.
   Maybe JSON types like string, number, boolean, null, array"
  [text]
  (try (js/JSON.parse text)
       (catch :default _ #js{})))

(defn- get-whiteboard-tldr-from-text
  [text]
  (when-let [matched-text (util/safe-re-find #"<whiteboard-tldr>(.*)</whiteboard-tldr>" text)]
<<<<<<< HEAD
    (try-parse-as-json (js/decodeURIComponent (second matched-text)))))
=======
    (try-parse-as-json (gp-util/safe-decode-uri-component (second matched-text)))))
>>>>>>> 3940db31

(defn- get-whiteboard-shape-refs-text
  [text]
  (let [tldr (get-whiteboard-tldr-from-text text)]
    (when (and tldr (object? tldr))
      (->> (gobj/get tldr "shapes")
           (mapv (fn [shape]
                   (let [shape-id (gobj/get shape "id")]
                     (block-ref/->block-ref shape-id))))
           (string/join "\n")))))

(defn- paste-copied-blocks-or-text
  ;; todo: logseq/whiteboard-shapes is now text/html
  [text e html]
  (util/stop e)
  (let [copied-blocks (state/get-copied-blocks)
        input (state/get-input)
        input-id (state/get-edit-input-id)
        text (string/replace text "\r\n" "\n") ;; Fix for Windows platform
        shape-refs-text (when-not (string/blank? html) (get-whiteboard-shape-refs-text html))
        internal-paste? (and
                         (seq (:copy/blocks copied-blocks))
                         ;; not copied from the external clipboard
                         (= (string/trimr text)
                            (string/trimr (:copy/content copied-blocks))))]
    (if internal-paste?
      (let [blocks (:copy/blocks copied-blocks)]
        (when (seq blocks)
          (editor-handler/paste-blocks blocks {})))
      (let [{:keys [value]} (editor-handler/get-selection-and-format)]
        (cond
          (not (string/blank? shape-refs-text))
          (commands/simple-insert! input-id shape-refs-text nil)

          (and (or (gp-util/url? text)
                   (and value (gp-util/url? (string/trim value))))
               (not (string/blank? (util/get-selected-text))))
          (editor-handler/html-link-format! text)

          (and (block-ref/block-ref? text)
               (editor-handler/wrapped-by? input block-ref/left-parens block-ref/right-parens))
          (commands/simple-insert! input-id (block-ref/get-block-ref-id text) nil)

          :else
          ;; from external
          (let [format (or (db/get-page-format (state/get-current-page)) :markdown)
                html-text (let [result (when-not (string/blank? html)
                                         (try
                                           (html-parser/convert format html)
                                           (catch :default e
                                             (log/error :exception e)
                                             nil)))]
                            (if (string/blank? result) nil result))
                text (or html-text text)
                replace-text-f (fn []
                                 (commands/delete-selection! input-id)
                                 (commands/simple-insert! input-id text nil))]
            (match [format
                    (nil? (util/safe-re-find #"(?m)^\s*(?:[-+*]|#+)\s+" text))
                    (nil? (util/safe-re-find #"(?m)^\s*\*+\s+" text))
                    (nil? (util/safe-re-find #"(?:\r?\n){2,}" text))]
              [:markdown false _ _]
              (paste-text-parseable format text)

              [:org _ false _]
              (paste-text-parseable format text)

              [:markdown true _ false]
              (paste-segmented-text format text)

              [:markdown true _ true]
              (replace-text-f)

              [:org _ true false]
              (paste-segmented-text format text)

              [:org _ true true]
              (replace-text-f))))))))

(defn paste-text-in-one-block-at-point
  []
  (utils/getClipText
   (fn [clipboard-data]
     (when-let [_ (state/get-input)]
       (let [data (or (when (gp-util/url? clipboard-data)
                        (wrap-macro-url clipboard-data))
                      clipboard-data)]
         (editor-handler/insert data true))))
   (fn [error]
     (js/console.error error))))

(defn- paste-text-or-blocks-aux
  [input e text html]
  (if (or (thingatpt/markdown-src-at-point input)
          (thingatpt/org-admonition&src-at-point input))
    (when-not (mobile-util/native-ios?)
      (util/stop e)
      (paste-text-in-one-block-at-point))
    (paste-copied-blocks-or-text text e html)))

(defn editor-on-paste!
  ([id]
   (editor-on-paste! id false))
  ([id raw-paste?]
   (fn [e]
     (state/set-state! :editor/on-paste? true)
     (let [input (state/get-input)]
       (if raw-paste?
<<<<<<< HEAD
        (utils/getClipText
         (fn [clipboard-data]
           (when-let [_ (state/get-input)]
             (let [text (or (when (gp-util/url? clipboard-data)
                              (wrap-macro-url clipboard-data))
                            clipboard-data)]
               (paste-text-or-blocks-aux input e text nil))))
         (fn [error]
           (js/console.error error)))
        (let [clipboard-data (gobj/get e "clipboardData")
              html (when-not raw-paste? (.getData clipboard-data "text/html"))
              text (.getData clipboard-data "text")]
          (if-not (and (string/blank? text) (string/blank? html))
            (paste-text-or-blocks-aux input e text html)
            (when id
              (let [_handled
                    (let [clipboard-data (gobj/get e "clipboardData")
                          files (.-files clipboard-data)]
                      (when-let [file (first files)]
                        (when-let [block (state/get-edit-block)]
                          (editor-handler/upload-asset id #js[file] (:block/format block)
                                                       editor-handler/*asset-uploading? true))))]
                (util/stop e))))))))))
=======
         (utils/getClipText
          (fn [clipboard-data]
            (when-let [_ (state/get-input)]
              (let [text (or (when (gp-util/url? clipboard-data)
                               (wrap-macro-url clipboard-data))
                             clipboard-data)]
                (paste-text-or-blocks-aux input e text nil))))
          (fn [error]
            (js/console.error error)))
         (let [clipboard-data (gobj/get e "clipboardData")
               html (when-not raw-paste? (.getData clipboard-data "text/html"))
               text (.getData clipboard-data "text")
               files (.-files clipboard-data)
               paste-file-if-exist (fn []
                                      (when id
                                        (let [_handled
                                              (let [clipboard-data (gobj/get e "clipboardData")
                                                    files (.-files clipboard-data)]
                                                (when-let [file (first files)]
                                                  (when-let [block (state/get-edit-block)]
                                                    (editor-handler/upload-asset id #js[file] (:block/format block)
                                                                                 editor-handler/*asset-uploading? true))))]
                                          (util/stop e))))]
           (cond
             (and (string/blank? text) (string/blank? html)) (paste-file-if-exist)
             (and (seq files) (state/perferred-pasting-file?)) (paste-file-if-exist)
             :else (paste-text-or-blocks-aux input e text html))))))))
>>>>>>> 3940db31
<|MERGE_RESOLUTION|>--- conflicted
+++ resolved
@@ -69,11 +69,7 @@
 (defn- get-whiteboard-tldr-from-text
   [text]
   (when-let [matched-text (util/safe-re-find #"<whiteboard-tldr>(.*)</whiteboard-tldr>" text)]
-<<<<<<< HEAD
-    (try-parse-as-json (js/decodeURIComponent (second matched-text)))))
-=======
     (try-parse-as-json (gp-util/safe-decode-uri-component (second matched-text)))))
->>>>>>> 3940db31
 
 (defn- get-whiteboard-shape-refs-text
   [text]
@@ -182,31 +178,6 @@
      (state/set-state! :editor/on-paste? true)
      (let [input (state/get-input)]
        (if raw-paste?
-<<<<<<< HEAD
-        (utils/getClipText
-         (fn [clipboard-data]
-           (when-let [_ (state/get-input)]
-             (let [text (or (when (gp-util/url? clipboard-data)
-                              (wrap-macro-url clipboard-data))
-                            clipboard-data)]
-               (paste-text-or-blocks-aux input e text nil))))
-         (fn [error]
-           (js/console.error error)))
-        (let [clipboard-data (gobj/get e "clipboardData")
-              html (when-not raw-paste? (.getData clipboard-data "text/html"))
-              text (.getData clipboard-data "text")]
-          (if-not (and (string/blank? text) (string/blank? html))
-            (paste-text-or-blocks-aux input e text html)
-            (when id
-              (let [_handled
-                    (let [clipboard-data (gobj/get e "clipboardData")
-                          files (.-files clipboard-data)]
-                      (when-let [file (first files)]
-                        (when-let [block (state/get-edit-block)]
-                          (editor-handler/upload-asset id #js[file] (:block/format block)
-                                                       editor-handler/*asset-uploading? true))))]
-                (util/stop e))))))))))
-=======
          (utils/getClipText
           (fn [clipboard-data]
             (when-let [_ (state/get-input)]
@@ -233,5 +204,4 @@
            (cond
              (and (string/blank? text) (string/blank? html)) (paste-file-if-exist)
              (and (seq files) (state/perferred-pasting-file?)) (paste-file-if-exist)
-             :else (paste-text-or-blocks-aux input e text html))))))))
->>>>>>> 3940db31
+             :else (paste-text-or-blocks-aux input e text html))))))))