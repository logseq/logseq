--- conflicted
+++ resolved
@@ -232,18 +232,11 @@
   (when id
     (let [clipboard-data (gobj/get e "clipboardData")
           files (.-files clipboard-data)]
-<<<<<<< HEAD
-      (when-let [file (first files)]
-        (when-let [block (state/get-edit-block)]
-          (editor-handler/upload-asset! id #js[file] (:block/format block)
-                                       editor-handler/*asset-uploading? true)))
-=======
       (loop [files files]
         (when-let [file (first files)]
           (when-let [block (state/get-edit-block)]
-            (editor-handler/upload-asset id #js[file] (:block/format block) editor-handler/*asset-uploading? true))
+            (editor-handler/upload-asset! id #js[file] (:block/format block) editor-handler/*asset-uploading? true))
           (recur (rest files))))
->>>>>>> 53d8c5a3
       (util/stop e))))
 
 (defn editor-on-paste!
