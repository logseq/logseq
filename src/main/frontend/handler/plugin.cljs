--- conflicted
+++ resolved
@@ -233,14 +233,9 @@
     (js/window.apis.addListener channel listener)))
 
 (defn register-plugin
-<<<<<<< HEAD
-  [pl]
-  (swap! state/state update-in [:plugin/installed-plugins] assoc (keyword (:id pl)) pl))
-=======
   [plugin-metadata]
   (when-let [pid (keyword (:id plugin-metadata))]
     (swap! state/state update-in [:plugin/installed-plugins] assoc pid plugin-metadata)))
->>>>>>> 3940db31
 
 (defn host-mounted!
   []
