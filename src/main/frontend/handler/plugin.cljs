(ns frontend.handler.plugin
  (:require [promesa.core :as p]
            [rum.core :as rum]
            [frontend.util :as util]
            [clojure.walk :as walk]
            [frontend.format.mldoc :as mldoc]
            [frontend.handler.notification :as notifications]
            [camel-snake-kebab.core :as csk]
            [frontend.state :as state]
            [medley.core :as medley]
            [frontend.fs :as fs]
            [electron.ipc :as ipc]
            [cljs-bean.core :as bean]
            [clojure.string :as string]
            [lambdaisland.glogi :as log]
            [frontend.components.svg :as svg]
            [frontend.format :as format]))

(defonce lsp-enabled?
         (and (util/electron?)
              (state/lsp-enabled?-or-theme)))

(defn- normalize-keyword-for-json
  [input]
  (when input
    (walk/postwalk
      (fn [a]
        (cond
          (keyword? a) (csk/->camelCase (name a))
          (uuid? a) (str a)
          :else a)) input)))

(defn invoke-exported-api
  [type & args]
  (try
    (apply js-invoke (aget js/window.logseq "api") type args)
    (catch js/Error e (js/console.error e))))

;; state handlers
(defonce central-endpoint "https://raw.githubusercontent.com/logseq/marketplace/master/")
(defonce plugins-url (str central-endpoint "plugins.json"))
(defonce stats-url (str central-endpoint "stats.json"))
(declare select-a-plugin-theme)

(defn gh-repo-url [repo]
  (str "https://github.com/" repo))

(defn pkg-asset [id asset]
  (if (and asset (string/starts-with? asset "http"))
    asset (when-let [asset (and asset (string/replace asset #"^[./]+" ""))]
            (str central-endpoint "packages/" id "/" asset))))

(defn load-marketplace-plugins
  [refresh?]
  (if (or refresh? (nil? (:plugin/marketplace-pkgs @state/state)))
    (p/create
      (fn [resolve reject]
        (-> (util/fetch plugins-url
                        (fn [res]
                          (let [pkgs (:packages res)]
                            (state/set-state! :plugin/marketplace-pkgs pkgs)
                            (resolve pkgs)))
                        reject)
            (p/catch reject))))
    (p/resolved (:plugin/marketplace-pkgs @state/state))))

(defn load-marketplace-stats
  [refresh?]
  (if (or refresh? (nil? (:plugin/marketplace-stats @state/state)))
    (p/create
      (fn [resolve reject]
        (util/fetch stats-url
                    (fn [res]
                      (when res
                        (state/set-state!
                          :plugin/marketplace-stats
                          (into {} (map (fn [[k stat]]
                                          [k (assoc stat
                                               :total_downloads
                                               (reduce (fn [a b] (+ a (get b 2))) 0 (:releases stat)))])
                                        res)))
                        (resolve nil)))
                    reject)))
    (p/resolved nil)))

(defn installed?
  [id]
  (and (contains? (:plugin/installed-plugins @state/state) (keyword id))
       (get-in @state/state [:plugin/installed-plugins (keyword id) :iir])))

(defn install-marketplace-plugin
  [{:keys [id] :as mft}]
  (when-not (and (:plugin/installing @state/state)
                 (installed? id))
    (p/create
      (fn [resolve]
        (state/set-state! :plugin/installing mft)
        (ipc/ipc "installMarketPlugin" mft)
        (resolve id)))))

(defn check-or-update-marketplace-plugin
  [{:keys [id] :as pkg} error-handler]
  (when-not (and (:plugin/installing @state/state)
                 (not (installed? id)))
    (p/catch
      (p/then
        (do (state/set-state! :plugin/installing pkg)
            (p/catch
              (load-marketplace-plugins false)
              (fn [^js e]
                (state/reset-all-updates-state)
                (throw e))))
        (fn [mfts]
          (if-let [mft (some #(when (= (:id %) id) %) mfts)]
            (ipc/ipc "updateMarketPlugin" (merge (dissoc pkg :logger) mft))
            (throw (js/Error. (str ":not-found-in-marketplace" id))))
          true))

      (fn [^js e]
        (error-handler "Update Error: remote error")
        (state/set-state! :plugin/installing nil)
        (js/console.error e)))))

(defn get-plugin-inst
  [id]
  (try
    (js/LSPluginCore.ensurePlugin (name id))
    (catch js/Error _e
      nil)))

(defn open-updates-downloading
  []
  (when (and (not (:plugin/updates-downloading? @state/state))
             (seq (state/all-available-coming-updates)))
    (->> (:plugin/updates-coming @state/state)
         (map #(if (state/coming-update-new-version? (second %1))
                 (update % 1 dissoc :error-code) %1))
         (into {})
         (state/set-state! :plugin/updates-coming))
    (state/set-state! :plugin/updates-downloading? true)))

(defn close-updates-downloading
  []
  (when (:plugin/updates-downloading? @state/state)
    (state/set-state! :plugin/updates-downloading? false)))

(defn has-setting-schema?
  [id]
  (when-let [pl (and id (get-plugin-inst (name id)))]
    (boolean (.-settingsSchema pl))))

(defn get-enabled-plugins-if-setting-schema
  []
  (when-let [plugins (seq (state/get-enabled?-installed-plugins false nil true))]
    (filter #(has-setting-schema? (:id %)) plugins)))

(defn setup-install-listener!
  [t]
  (let [channel (name :lsp-installed)
        listener (fn [^js _ ^js e]
                   (js/console.debug :lsp-installed e)

                   (when-let [{:keys [status payload only-check]} (bean/->clj e)]
                     (case (keyword status)

                       :completed
                       (let [{:keys [id dst name title theme]} payload
                             name (or title name "Untitled")]
                         (if only-check
                           (state/consume-updates-coming-plugin payload false)
                           (if (installed? id)
                             (when-let [^js pl (get-plugin-inst id)] ;; update
                               (p/then
                                 (.reload pl)
                                 #(do
                                    ;;(if theme (select-a-plugin-theme id))
                                    (notifications/show!
                                      (str (t :plugin/update) (t :plugins) ": " name " - " (.-version (.-options pl))) :success)
                                    (state/consume-updates-coming-plugin payload true))))

                             (do                            ;; register new
                               (p/then
                                 (js/LSPluginCore.register (bean/->js {:key id :url dst}))
                                 (fn [] (when theme (js/setTimeout #(select-a-plugin-theme id) 300))))
                               (notifications/show!
                                 (str (t :plugin/installed) (t :plugins) ": " name) :success)))))

                       :error
                       (let [error-code (keyword (string/replace (:error-code payload) #"^[\s\:]+" ""))
                             [msg type] (case error-code

                                          :no-new-version
                                          [(str (t :plugin/up-to-date) " :)") :success]

                                          [error-code :error])
                             pending? (seq (:plugin/updates-pending @state/state))]

                         (if (and only-check pending?)
                           (state/consume-updates-coming-plugin payload false)

                           (do
                             ;; consume failed download updates
                             (when (and (not only-check) (not pending?))
                               (state/consume-updates-coming-plugin payload true))

                             ;; notify human tips
                             (notifications/show!
                               (str
                                 (if (= :error type) "[Install Error]" "")
                                 msg) type)))

                         (js/console.error payload))

                       :dunno))

                   ;; reset
                   (js/setTimeout #(state/set-state! :plugin/installing nil) 512)
                   true)]

    (js/window.apis.addListener channel listener)

    ;; clear
    (fn []
      (js/window.apis.removeAllListeners channel))))

(defn register-plugin
  [pl]
  (swap! state/state update-in [:plugin/installed-plugins] assoc (keyword (:id pl)) pl))

(defn unregister-plugin
  [id]
  (js/LSPluginCore.unregister id))

(defn host-mounted!
  []
  (and lsp-enabled? (js/LSPluginCore.hostMounted)))

(defn register-plugin-slash-command
  [pid [cmd actions]]
  (when-let [pid (keyword pid)]
    (when (contains? (:plugin/installed-plugins @state/state) pid)
      (swap! state/state update-in [:plugin/installed-slash-commands pid]
             (fnil merge {}) (hash-map cmd (mapv #(conj % {:pid pid}) actions)))
      true)))

(defn unregister-plugin-slash-command
  [pid]
<<<<<<< HEAD
  (swap! state/state md/dissoc-in [:plugin/installed-slash-commands (keyword pid)]))
=======
  (swap! state/state medley/dissoc-in [:plugin/installed-commands (keyword pid)]))
>>>>>>> e4432388

(def keybinding-mode-handler-map
  {:global      :shortcut.handler/editor-global
   :non-editing :shortcut.handler/global-non-editing-only
   :editing     :shortcut.handler/block-editing-only})

(defn simple-cmd->palette-cmd
  [pid {:keys [key label type desc keybinding] :as cmd} action]
  (let [palette-cmd {:id         (keyword (str "plugin." pid "/" key))
                     :desc       (or desc label)
                     :shortcut   (when-let [shortcut (:binding keybinding)]
                                   (if util/mac?
                                     (or (:mac keybinding) shortcut)
                                     shortcut))
                     :handler-id (let [mode (or (:mode keybinding) :global)]
                                   (get keybinding-mode-handler-map (keyword mode)))
                     :action     (fn []
                                   (state/pub-event!
                                     [:exec-plugin-cmd {:type type :key key :pid pid :cmd cmd :action action}]))}]
    palette-cmd))

(defn simple-cmd-keybinding->shortcut-args
  [pid key keybinding]
  (let [id (keyword (str "plugin." pid "/" key))
        binding (:binding keybinding)
        binding (if util/mac?
                  (or (:mac keybinding) binding)
                  binding)
        mode (or (:mode keybinding) :global)
        mode (get keybinding-mode-handler-map (keyword mode))]
    [mode id {:binding binding}]))

(defn register-plugin-simple-command
  ;; action => [:action-key :event-key]
  [pid {:keys [type] :as cmd} action]
  (when-let [pid (keyword pid)]
    (when (contains? (:plugin/installed-plugins @state/state) pid)
      (swap! state/state update-in [:plugin/simple-commands pid]
             (fnil conj []) [type cmd action pid])
      true)))

(defn unregister-plugin-simple-command
  [pid]
  (swap! state/state medley/dissoc-in [:plugin/simple-commands (keyword pid)]))

(defn register-plugin-ui-item
  [pid {:keys [type] :as opts}]
  (when-let [pid (keyword pid)]
    (when (contains? (:plugin/installed-plugins @state/state) pid)
      (swap! state/state update-in [:plugin/installed-ui-items pid]
             (fnil conj []) [type opts pid])
      true)))

(defn unregister-plugin-ui-items
  [pid]
  (swap! state/state assoc-in [:plugin/installed-ui-items (keyword pid)] []))

(defn register-plugin-resources
  [pid type {:keys [key] :as opts}]
  (when-let [pid (keyword pid)]
    (when-let [type (and key (keyword type))]
      (let [path [:plugin/installed-resources pid type]]
        (when (contains? #{:error nil} (get-in @state/state (conj path key)))
          (swap! state/state update-in path
            (fnil assoc {}) key (merge opts {:pid pid}))
          true)))))

(defn unregister-plugin-resources
  [pid]
  (when-let [pid (keyword pid)]
    (swap! state/state md/dissoc-in [:plugin/installed-resources pid])
    true))

(defn unregister-plugin-themes
  ([pid] (unregister-plugin-themes pid true))
  ([pid effect]
   (js/LSPluginCore.unregisterTheme (name pid) effect)))

(def *fenced-code-providers (atom #{}))

(defn register_fenced_code_renderer
  [pid type {:keys [before subs render edit] :as _opts}]
  (when-let [key (and type (keyword type))]
    (register-plugin-resources pid :fenced-code-renderers
      {:key key :edit edit :before before :subs subs :render render})
    (swap! *fenced-code-providers conj pid)
    #(swap! *fenced-code-providers disj pid)))

(defn hook-fenced-code-by-type
  [type]
  (when-let [key (and (seq @*fenced-code-providers) type (keyword type))]
    (first (map #(state/get-plugin-resource % :fenced-code-renderers key)
                @*fenced-code-providers))))

(defn select-a-plugin-theme
  [pid]
  (when-let [themes (get (group-by :pid (:plugin/installed-themes @state/state)) pid)]
    (when-let [theme (first themes)]
      (let [theme-mode (:mode theme)]
        (and theme-mode (state/set-theme! theme-mode))
        (js/LSPluginCore.selectTheme (bean/->js theme))))))

(defn update-plugin-settings-state
  [id settings]
  (state/set-state! [:plugin/installed-plugins id :settings]
                    ;; TODO: force settings related ui reactive
                    ;; Sometimes toggle to `disable` not working
                    ;; But related-option data updated?
                    (assoc settings :disabled (boolean (:disabled settings)))))

(defn open-settings-file-in-default-app!
  [id-or-plugin]
  (when-let [plugin (if (coll? id-or-plugin)
                      id-or-plugin (state/get-plugin-by-id id-or-plugin))]
    (when-let [file-path (:usf plugin)]
      (js/apis.openPath file-path))))

(defn open-plugin-settings!
  ([id] (open-plugin-settings! id false))
  ([id nav?]
   (when-let [plugin (and id (state/get-plugin-by-id id))]
     (if (has-setting-schema? id)
       (state/pub-event! [:go/plugins-settings id nav? (or (:name plugin) (:title plugin))])
       (open-settings-file-in-default-app! plugin)))))

(defn parse-user-md-content
  [content {:keys [url]}]
  (try
    (when-not (string/blank? content)
      (let [content (if-not (string/blank? url)
                      (string/replace
                        content #"!\[[^\]]*\]\((.*?)\s*(\"(?:.*[^\"])\")?\s*\)"
                        (fn [[matched link]]
                          (if (and link (not (string/starts-with? link "http")))
                            (string/replace matched link (util/node-path.join url link))
                            matched)))
                      content)]
        (format/to-html content :markdown (mldoc/default-config :markdown))))
    (catch js/Error e
      (log/error :parse-user-md-exception e)
      content)))

(defn open-readme!
  [url item display]
  (let [repo (:repo item)]
    (if (nil? repo)
      ;; local
      (-> (p/let [content (invoke-exported-api "load_plugin_readme" url)
                  content (parse-user-md-content content item)]
                 (and (string/blank? (string/trim content)) (throw nil))
                 (state/set-state! :plugin/active-readme [content item])
                 (state/set-sub-modal! (fn [_] (display))))
          (p/catch #(do (js/console.warn %)
                        (notifications/show! "No README content." :warn))))
      ;; market
      (state/set-sub-modal! (fn [_] (display repo nil))))))

(defn load-unpacked-plugin
  []
  (when util/electron?
    (p/let [path (ipc/ipc "openDialog")]
           (when-not (:plugin/selected-unpacked-pkg @state/state)
             (state/set-state! :plugin/selected-unpacked-pkg path)))))

(defn reset-unpacked-state
  []
  (state/set-state! :plugin/selected-unpacked-pkg nil))

(defn hook-plugin
  [tag type payload plugin-id]
  (when lsp-enabled?
    (js-invoke js/LSPluginCore
               (str "hook" (string/capitalize (name tag)))
               (name type)
               (if (coll? payload)
                 (bean/->js (normalize-keyword-for-json payload))
                 payload)
               (if (keyword? plugin-id) (name plugin-id) plugin-id))))

(defn hook-plugin-app
  ([type payload] (hook-plugin-app type payload nil))
  ([type payload plugin-id] (hook-plugin :app type payload plugin-id)))

(defn hook-plugin-editor
  ([type payload] (hook-plugin-editor type payload nil))
  ([type payload plugin-id] (hook-plugin :editor type payload plugin-id)))

(defn hook-plugin-db
  ([type payload] (hook-plugin-db type payload nil))
  ([type payload plugin-id] (hook-plugin :db type payload plugin-id)))

(defn hook-plugin-block-changes
  [{:keys [blocks tx-data tx-meta]}]

  (doseq [b blocks
          :let [tx-data' (group-by first tx-data)
                type     (str "block:" (:block/uuid b))]]
    (hook-plugin-db type {:block b :tx-data (get tx-data' (:db/id b)) :tx-meta tx-meta})))

(defn get-ls-dotdir-root
  []
  (ipc/ipc "getLogseqDotDirRoot"))

(defn make-fn-to-load-dotdir-json
  [dirname default]
  (fn [key]
    (when-let [key (and key (name key))]
      (p/let [repo   ""
              path   (get-ls-dotdir-root)
              exist? (fs/file-exists? path dirname)
              _      (when-not exist? (fs/mkdir! (util/node-path.join path dirname)))
              path   (util/node-path.join path dirname (str key ".json"))
              _      (fs/create-if-not-exists repo "" path (or default "{}"))
              json   (fs/read-file "" path)]
        [path (js/JSON.parse json)]))))

(defn make-fn-to-save-dotdir-json
  [dirname]
  (fn [key content]
    (when-let [key (and key (name key))]
      (p/let [repo ""
              path (get-ls-dotdir-root)
              path (util/node-path.join path dirname (str key ".json"))]
        (fs/write-file! repo "" path content {:skip-compare? true})))))

(defn make-fn-to-unlink-dotdir-json
  [dirname]
  (fn [key]
    (when-let [key (and key (name key))]
      (p/let [repo ""
              path (get-ls-dotdir-root)
              path (util/node-path.join path dirname (str key ".json"))]
        (fs/unlink! repo path nil)))))

(defn show-themes-modal!
  []
  (state/pub-event! [:modal/show-themes-modal]))

(defn goto-plugins-dashboard!
  []
  (state/pub-event! [:go/plugins]))

(defn- get-user-default-plugins
  []
  (p/catch
    (p/let [files ^js (ipc/ipc "getUserDefaultPlugins")
            files (js->clj files)]
           (map #(hash-map :url %) files))
    (fn [e]
      (js/console.error e))))

(defn check-enabled-for-updates
  [theme?]
  (let [pending? (seq (:plugin/updates-pending @state/state))]
    (when-let [plugins (and (not pending?)
                            ;; TODO: too many requests may be limited by Github api
                            (seq (take 32 (state/get-enabled?-installed-plugins theme?))))]
      (state/set-state! :plugin/updates-pending
                        (into {} (map (fn [v] [(keyword (:id v)) v]) plugins)))
      (state/pub-event! [:plugin/consume-updates]))))

;; components
(rum/defc lsp-indicator < rum/reactive
  []
  (let [text (state/sub :plugin/indicator-text)]
    (when-not (= text "END")
      [:div.flex.align-items.justify-center.h-screen.w-full.preboot-loading
       [:span.flex.items-center.justify-center.w-60.flex-col
        [:small.scale-250.opacity-70.mb-10.animate-pulse (svg/logo false)]
        [:small.block.text-sm.relative.opacity-50 {:style {:right "-8px"}} text]]])))

(defn init-plugins!
  [callback]

  (let [el (js/document.createElement "div")]
    (.appendChild js/document.body el)
    (rum/mount
      (lsp-indicator) el))

  (state/set-state! :plugin/indicator-text "LOADING")

  (p/then
    (p/let [root (get-ls-dotdir-root)
            _ (.setupPluginCore js/LSPlugin (bean/->js {:localUserConfigRoot root :dotConfigRoot root}))

            clear-commands! (fn [pid]
                              ;; commands
                              (unregister-plugin-slash-command pid)
                              (invoke-exported-api "unregister_plugin_simple_command" pid)
                              (invoke-exported-api "uninstall_plugin_hook" pid)
                              (unregister-plugin-ui-items pid)
                              (unregister-plugin-resources pid))

            _ (doto js/LSPluginCore
                (.on "registered"
                     (fn [^js pl]
                       (register-plugin
                         (bean/->clj (.parse js/JSON (.stringify js/JSON pl))))))

                (.on "reloaded"
                     (fn [^js pl]
                       (register-plugin
                         (bean/->clj (.parse js/JSON (.stringify js/JSON pl))))))

                (.on "unregistered" (fn [pid]
                                      (let [pid (keyword pid)]
                                        ;; effects
                                        (unregister-plugin-themes pid)
                                        ;; plugins
                                        (swap! state/state medley/dissoc-in [:plugin/installed-plugins pid])
                                        ;; commands
                                        (clear-commands! pid))))

                (.on "unlink-plugin" (fn [pid]
                                       (let [pid (keyword pid)]
                                         (ipc/ipc "uninstallMarketPlugin" (name pid)))))

                (.on "beforereload" (fn [^js pl]
                                      (let [pid (.-id pl)]
                                        (clear-commands! pid)
                                        (unregister-plugin-themes pid false))))

                (.on "disabled" (fn [pid]
                                  (clear-commands! pid)
                                  (unregister-plugin-themes pid)))

                (.on "theme-changed" (fn [^js themes]
                                       (swap! state/state assoc :plugin/installed-themes
                                              (vec (mapcat (fn [[pid vs]] (mapv #(assoc % :pid pid) (bean/->clj vs))) (bean/->clj themes))))))

                (.on "theme-selected" (fn [^js opts]
                                        (let [opts (bean/->clj opts)
                                              url (:url opts)
                                              mode (:mode opts)]
                                          (when mode (state/set-theme! mode))
                                          (state/set-state! :plugin/selected-theme url))))

                (.on "settings-changed" (fn [id ^js settings]
                                          (let [id (keyword id)]
                                            (when (and settings
                                                       (contains? (:plugin/installed-plugins @state/state) id))
                                              (update-plugin-settings-state id (bean/->clj settings)))))))

            default-plugins (get-user-default-plugins)

            _ (.register js/LSPluginCore (bean/->js (if (seq default-plugins) default-plugins [])) true)])
    #(do
       (state/set-state! :plugin/indicator-text "END")
       (callback))))

(defn setup!
  "setup plugin core handler"
  [callback]
  (if (not lsp-enabled?)
    (callback)
    (init-plugins! callback)))<|MERGE_RESOLUTION|>--- conflicted
+++ resolved
@@ -245,11 +245,7 @@
 
 (defn unregister-plugin-slash-command
   [pid]
-<<<<<<< HEAD
-  (swap! state/state md/dissoc-in [:plugin/installed-slash-commands (keyword pid)]))
-=======
-  (swap! state/state medley/dissoc-in [:plugin/installed-commands (keyword pid)]))
->>>>>>> e4432388
+  (swap! state/state medley/dissoc-in [:plugin/installed-slash-commands (keyword pid)]))
 
 (def keybinding-mode-handler-map
   {:global      :shortcut.handler/editor-global
@@ -320,7 +316,7 @@
 (defn unregister-plugin-resources
   [pid]
   (when-let [pid (keyword pid)]
-    (swap! state/state md/dissoc-in [:plugin/installed-resources pid])
+    (swap! state/state medley/dissoc-in [:plugin/installed-resources pid])
     true))
 
 (defn unregister-plugin-themes
