--- conflicted
+++ resolved
@@ -55,7 +55,6 @@
 (defonce stats-url (str central-endpoint "stats.json"))
 (declare select-a-plugin-theme)
 
-<<<<<<< HEAD
 (defn setup-global-apis-for-web!
   []
   (when (and util/web-platform?
@@ -67,14 +66,13 @@
   [key]
   (invoke-exported-api :unlink_installed_web_plugin key)
   (invoke-exported-api :unlink_plugin_user_settings key))
-=======
+
 (defn assets-theme-to-file
   [theme]
   (when theme
     (cond-> theme
       (util/electron?)
       (update :url #(some-> % (string/replace-first "assets://" "file://"))))))
->>>>>>> cf8947da
 
 (defn load-plugin-preferences
   []
@@ -108,13 +106,9 @@
      (fn [resolve reject]
        (let [on-ok (fn [res]
                      (if-let [res (and res (bean/->clj res))]
-<<<<<<< HEAD
                        (let [pkgs (:packages res)
                              pkgs (if (util/electron?) pkgs
                                       (some->> pkgs (filterv #(or (true? (:web %)) (not (true? (:effect %)))))))]
-=======
-                       (let [pkgs (:packages res)]
->>>>>>> cf8947da
                          (state/set-state! :plugin/marketplace-pkgs pkgs)
                          (resolve pkgs))
                        (reject nil)))]
@@ -219,13 +213,11 @@
 
 (defn setup-install-listener!
   []
-<<<<<<< HEAD
   (let [channel (name :lsp-updates)
         listener (fn [ctx ^js evt]
                    (let [e (or evt ctx)]
                      (when-let [{:keys [status payload only-check]} (bean/->clj e)]
                        (case (keyword status)
-
                          :completed
                          (let [{:keys [id dst name title theme web-pkg]} payload
                                name (or title name "Untitled")]
@@ -284,60 +276,6 @@
                                  (if (= :error type) "[Error]" "")
                                  (str "<" (:id payload) "> ")
                                  msg) type)))
-=======
-  (let [channel  (name :lsp-updates)
-        listener (fn [_ ^js e]
-                   (when-let [{:keys [status payload only-check]} (bean/->clj e)]
-                     (case (keyword status)
-
-                       :completed
-                       (let [{:keys [id dst name title theme]} payload
-                             name (or title name "Untitled")]
-                         (if only-check
-                           (state/consume-updates-from-coming-plugin! payload false)
-                           (if (plugin-common-handler/installed? id)
-                             (when-let [^js pl (get-plugin-inst id)] ;; update
-                               (p/then
-                                (.reload pl)
-                                #(do
-                                    ;;(if theme (select-a-plugin-theme id))
-                                   (notification/show!
-                                    (t :plugin/update-plugin name (.-version (.-options pl))) :success)
-                                   (state/consume-updates-from-coming-plugin! payload true))))
-
-                             (do                            ;; register new
-                               (p/then
-                                (js/LSPluginCore.register (bean/->js {:key id :url dst}))
-                                (fn [] (when theme (js/setTimeout #(select-a-plugin-theme id) 300))))
-                               (notification/show!
-                                (t :plugin/installed-plugin name) :success)))))
-
-                       :error
-                       (let [error-code  (keyword (string/replace (:error-code payload) #"^[\s\:\[]+" ""))
-                             fake-error? (contains? #{:no-new-version} error-code)
-                             [msg type] (case error-code
-
-                                          :no-new-version
-                                          [(t :plugin/up-to-date ":)") :success]
-
-                                          [error-code :error])
-                             pending?    (seq (:plugin/updates-pending @state/state))]
-
-                         (if (and only-check pending?)
-                           (state/consume-updates-from-coming-plugin! payload false)
-
-                           (do
-                             ;; consume failed download updates
-                             (when (and (not only-check) (not pending?))
-                               (state/consume-updates-from-coming-plugin! payload true))
-
-                             ;; notify human tips
-                             (notification/show!
-                              (str
-                               (if (= :error type) "[Error]" "")
-                               (str "<" (:id payload) "> ")
-                               msg) type)))
->>>>>>> cf8947da
 
                            (when-not fake-error?
                              (js/console.error "Update Error:" (:error-code payload))))
@@ -398,15 +336,10 @@
                                    shortcut))
                      :handler-id (let [mode (or (:mode keybinding) :global)]
                                    (get keybinding-mode-handler-map (keyword mode)))
-<<<<<<< HEAD
                      :action (fn []
                                (state/pub-event!
                                 [:exec-plugin-cmd {:type type :key key :pid pid :cmd cmd :action action}]))}]
-=======
-                     :action     (fn []
-                                   (state/pub-event!
-                                    [:exec-plugin-cmd {:type type :key key :pid pid :cmd cmd :action action}]))}]
->>>>>>> cf8947da
+
     palette-cmd))
 
 (defn simple-cmd-keybinding->shortcut-args
@@ -712,19 +645,12 @@
   [dirname]
   (fn [key ^js data]
     (when-let [key (and key (name key))]
-<<<<<<< HEAD
       (let [repo ""
             dotroot (get-ls-dotdir-root)
             filepath (util/node-path.join dotroot dirname (str key ".json"))]
         (if (util/electron?)
-          (fs/write-file! repo nil filepath (js/JSON.stringify data nil 2) {:skip-compare? true})
+          (fs/write-plain-text-file! repo nil filepath (js/JSON.stringify data nil 2) {:skip-compare? true})
           (idb/set-item! filepath data))))))
-=======
-      (p/let [repo ""
-              path (get-ls-dotdir-root)
-              path (util/node-path.join path dirname (str key ".json"))]
-        (fs/write-plain-text-file! repo nil path content {:skip-compare? true})))))
->>>>>>> cf8947da
 
 (defn make-fn-to-unlink-dotdir-json
   [dirname]
@@ -752,7 +678,6 @@
 
 (defn- get-user-default-plugins
   []
-<<<<<<< HEAD
   (-> (if (util/electron?)
         (ipc/ipc "getUserDefaultPlugins")
         (invoke-exported-api :load_installed_web_plugins))
@@ -764,14 +689,6 @@
                            (filter #(:url %))))))
       (p/catch (fn [e]
                  (js/console.error "[get-user-default-plugins:error]" e)))))
-=======
-  (p/catch
-   (p/let [files ^js (ipc/ipc "getUserDefaultPlugins")
-           files (js->clj files)]
-     (map #(hash-map :url %) files))
-   (fn [e]
-     (js/console.error e))))
->>>>>>> cf8947da
 
 (defn set-auto-checking!
   [v]
@@ -931,7 +848,6 @@
                                 (unregister-plugin-resources pid)
                                 (unregister-plugin-search-services pid))
 
-<<<<<<< HEAD
               _ (doto js/LSPluginCore
                   (.on "registered"
                        (fn [^js pl]
@@ -973,9 +889,16 @@
                                     (clear-commands! pid)
                                     (unregister-plugin-themes pid)))
 
-                  (.on "themes-changed" (fn [^js themes]
-                                          (swap! state/state assoc :plugin/installed-themes
-                                                 (vec (mapcat (fn [[pid vs]] (mapv #(assoc % :pid pid) (bean/->clj vs))) (bean/->clj themes))))))
+                  (.on "theme-selected" (fn [^js theme]
+                                          (let [theme (bean/->clj theme)
+                                                theme (assets-theme-to-file theme)
+                                                url   (:url theme)
+                                                mode  (:mode theme)]
+                                            (when mode
+                                              (state/set-custom-theme! mode theme)
+                                              (state/set-theme-mode! mode))
+                                            (state/set-state! :plugin/selected-theme url)
+                                            (hook-plugin-app :theme-changed theme))))
 
                   (.on "theme-selected" (fn [^js theme ^js opts]
                                           (let [theme (bean/->clj theme)
@@ -1018,86 +941,6 @@
                                         ((fn [perfs]
                                            (doseq [perf perfs]
                                              (state/pub-event! [:plugin/loader-perf-tip (bean/->clj perf)])))))))))
-=======
-              _               (doto js/LSPluginCore
-                                (.on "registered"
-                                     (fn [^js pl]
-                                       (register-plugin
-                                        (bean/->clj (.parse js/JSON (.stringify js/JSON pl))))))
-
-                                (.on "reloaded"
-                                     (fn [^js pl]
-                                       (register-plugin
-                                        (bean/->clj (.parse js/JSON (.stringify js/JSON pl))))))
-
-                                (.on "unregistered" (fn [pid]
-                                                      (let [pid (keyword pid)]
-                                                        ;; effects
-                                                        (unregister-plugin-themes pid)
-                                                        ;; plugins
-                                                        (swap! state/state medley/dissoc-in [:plugin/installed-plugins pid])
-                                                        ;; commands
-                                                        (clear-commands! pid))))
-
-                                (.on "unlink-plugin" (fn [pid]
-                                                       (let [pid (keyword pid)]
-                                                         (ipc/ipc "uninstallMarketPlugin" (name pid)))))
-
-                                (.on "beforereload" (fn [^js pl]
-                                                      (let [pid (.-id pl)]
-                                                        (clear-commands! pid)
-                                                        (unregister-plugin-themes pid false))))
-
-                                (.on "disabled" (fn [pid]
-                                                  (clear-commands! pid)
-                                                  (unregister-plugin-themes pid)))
-
-                                (.on "themes-changed" (fn [^js themes]
-                                                        (swap! state/state assoc :plugin/installed-themes
-                                                               (vec (mapcat (fn [[pid vs]] (mapv #(assoc % :pid pid) (bean/->clj vs))) (bean/->clj themes))))))
-
-                                (.on "theme-selected" (fn [^js theme]
-                                                        (let [theme (bean/->clj theme)
-                                                              theme (assets-theme-to-file theme)
-                                                              url   (:url theme)
-                                                              mode  (:mode theme)]
-                                                          (when mode
-                                                            (state/set-custom-theme! mode theme)
-                                                            (state/set-theme-mode! mode))
-                                                          (state/set-state! :plugin/selected-theme url)
-                                                          (hook-plugin-app :theme-changed theme))))
-
-                                (.on "reset-custom-theme" (fn [^js themes]
-                                                            (let [themes       (bean/->clj themes)
-                                                                  custom-theme (dissoc themes :mode)
-                                                                  mode         (:mode themes)]
-                                                              (state/set-custom-theme! {:light (if (nil? (:light custom-theme)) {:mode "light"} (:light custom-theme))
-                                                                                        :dark  (if (nil? (:dark custom-theme)) {:mode "dark"} (:dark custom-theme))})
-                                                              (state/set-theme-mode! mode))))
-
-                                (.on "settings-changed" (fn [id ^js settings]
-                                                          (let [id (keyword id)]
-                                                            (when (and settings
-                                                                       (contains? (:plugin/installed-plugins @state/state) id))
-                                                              (update-plugin-settings-state id (bean/->clj settings))))))
-
-                                (.on "ready" (fn [^js perf-table]
-                                               (when-let [plugins (and perf-table (.entries perf-table))]
-                                                 (->> plugins
-                                                      (keep
-                                                       (fn [[_k ^js v]]
-                                                         (when-let [end (and (some-> v (.-o) (.-disabled) (not))
-                                                                             (.-e v))]
-                                                           (when (and (number? end)
-                                                                       ;; valid end time
-                                                                      (> end 0)
-                                                                       ;; greater than 6s
-                                                                      (> (- end (.-s v)) 6000))
-                                                             v))))
-                                                      ((fn [perfs]
-                                                         (doseq [perf perfs]
-                                                           (state/pub-event! [:plugin/loader-perf-tip (bean/->clj perf)])))))))))
->>>>>>> cf8947da
 
               default-plugins (get-user-default-plugins)
               [plugins0, plugins-async] (if (and (seq default-plugins)
@@ -1110,22 +953,16 @@
         plugins-async)
 
       (p/then
-<<<<<<< HEAD
-        (fn [plugins-async]
+       (fn [plugins-async]
           ;; true indicate for preboot finished
-          (state/set-state! :plugin/indicator-text true)
+         (state/set-state! :plugin/indicator-text true)
           ;; wait for the plugin register async messages
-          (js/setTimeout
-            (fn [] (callback)
-              (some-> (seq plugins-async)
-                (p/delay 16)
-                (p/then #(.register js/LSPluginCore (bean/->js plugins-async) true))))
-            (if (util/electron?) 64 0))))
-=======
-       (fn []
-         (state/set-state! :plugin/indicator-text "END")
-         (callback)))
->>>>>>> cf8947da
+         (js/setTimeout
+          (fn [] (callback)
+            (some-> (seq plugins-async)
+                    (p/delay 16)
+                    (p/then #(.register js/LSPluginCore (bean/->js plugins-async) true))))
+          (if (util/electron?) 64 0))))
       (p/catch
        (fn [^js e]
          (log/error :setup-plugin-system-error e)
