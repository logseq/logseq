--- conflicted
+++ resolved
@@ -12,6 +12,7 @@
             [frontend.handler.ui :as ui-handler]
             [frontend.handler.common.config-edn :as config-edn-common-handler]
             [frontend.handler.property :as property-handler]
+            [frontend.handler.property.util :as pu]
             [frontend.handler.repo-config :as repo-config-handler]
             [frontend.modules.outliner.ui :as ui-outliner-tx]
             [frontend.modules.outliner.op :as outliner-op]
@@ -123,11 +124,7 @@
 (defn- set-heading-aux!
   [block-id heading]
   (let [block (db/pull [:block/uuid block-id])
-<<<<<<< HEAD
-        old-heading (:logseq.property/heading block)]
-=======
         old-heading (pu/lookup (:block/properties block) :logseq.property/heading)]
->>>>>>> 29eaf034
     (cond
       ;; nothing changed for first two cases
       (or (and (nil? old-heading) (nil? heading))
@@ -166,4 +163,4 @@
    {:outliner-op :save-block}
    (doseq [block (keep #(set-heading-aux! % heading) block-ids)]
      (outliner-op/save-block! block))
-   (property-handler/batch-set-block-property! repo block-ids :logseq.property/heading heading)))+   (property-handler/batch-set-block-property! repo block-ids :heading heading)))