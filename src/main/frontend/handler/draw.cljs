(ns frontend.handler.draw
  "Provides util handler fns for drawing"
  (:refer-clojure :exclude [load-file])
  (:require [frontend.config :as config]
            [frontend.date :as date]
            [frontend.db :as db]
            [frontend.fs :as fs]
            [frontend.handler.file-based.file :as file-handler]
            [frontend.state :as state]
            [frontend.util :as util]
            [logseq.common.config :as common-config]
            [promesa.core :as p]))

(defn create-draws-directory!
  [repo]
  (when repo
    (let [repo-dir (config/get-repo-dir repo)]
      (util/p-handle
       (fs/mkdir! (str repo-dir (str "/" common-config/default-draw-directory)))
       (fn [_result] nil)
       (fn [_error] nil)))))

(defn save-excalidraw!
  [file data]
  (let [path file
        repo (state/get-current-repo)]
    (when repo
<<<<<<< HEAD
      (->
       (p/do!
        (create-draws-directory! repo)
        (db/transact! repo
                      [{:file/path path
                        :block/name (util/page-name-sanity-lc file)
                        :block/file {:file/path path}}]))
       (p/catch (fn [error]
                  (prn "Write file failed, path: " path ", data: " data)
                  (js/console.dir error)))))))
=======
      (let [repo-dir (config/get-repo-dir repo)]
        (->
         (p/do!
          (create-draws-directory! repo)
          (fs/write-plain-text-file! repo repo-dir path data nil)
          (db/transact! repo
                        [{:file/path path
                          :block/name (util/page-name-sanity-lc file)
                          :block/file {:file/path path}
                          :block/journal? false}]))
         (p/catch (fn [error]
                    (prn "Write file failed, path: " path ", data: " data)
                    (js/console.dir error))))))))
>>>>>>> cf8947da

(defn load-excalidraw-file
  [file ok-handler]
  (when-let [repo (state/get-current-repo)]
    (util/p-handle
     (file-handler/load-file repo file)
     (fn [content]
       (ok-handler content))
     (fn [error]
       (println "Error loading " file ": "
                error)))))

(defonce default-content
  (util/format
   "{\n  \"type\": \"excalidraw\",\n  \"version\": 2,\n  \"source\": \"%s\",\n  \"elements\": [],\n  \"appState\": {\n    \"viewBackgroundColor\": \"#FFF\",\n    \"gridSize\": null\n  }\n}"
   config/website))

(defn file-name
  []
  (str (date/get-date-time-string-2) ".excalidraw"))

(defn create-draw-with-default-content
  [current-file]
  (when-let [repo (state/get-current-repo)]
    (p/let [exists? (fs/file-exists? (config/get-repo-dir repo)
                                     (str common-config/default-draw-directory current-file))]
      (when-not exists?
        (save-excalidraw! current-file default-content)))))<|MERGE_RESOLUTION|>--- conflicted
+++ resolved
@@ -25,18 +25,6 @@
   (let [path file
         repo (state/get-current-repo)]
     (when repo
-<<<<<<< HEAD
-      (->
-       (p/do!
-        (create-draws-directory! repo)
-        (db/transact! repo
-                      [{:file/path path
-                        :block/name (util/page-name-sanity-lc file)
-                        :block/file {:file/path path}}]))
-       (p/catch (fn [error]
-                  (prn "Write file failed, path: " path ", data: " data)
-                  (js/console.dir error)))))))
-=======
       (let [repo-dir (config/get-repo-dir repo)]
         (->
          (p/do!
@@ -45,12 +33,10 @@
           (db/transact! repo
                         [{:file/path path
                           :block/name (util/page-name-sanity-lc file)
-                          :block/file {:file/path path}
-                          :block/journal? false}]))
+                          :block/file {:file/path path}}]))
          (p/catch (fn [error]
                     (prn "Write file failed, path: " path ", data: " data)
                     (js/console.dir error))))))))
->>>>>>> cf8947da
 
 (defn load-excalidraw-file
   [file ok-handler]
