(ns frontend.handler.route
  (:require [frontend.util :as util]
            [reitit.frontend.easy :as rfe]
            [reitit.frontend.history :as rfh]
            [frontend.state :as state]
            [frontend.handler.plugin :as plugin-handler]
            [goog.dom :as gdom]
            [frontend.handler.ui :as ui-handler]
            [frontend.db :as db]
            [frontend.date :as date]
            [clojure.string :as string]
            [medley.core :as medley]
            [frontend.text :as text]))

(defn redirect!
  "If `push` is truthy, previous page will be left in history."
  [{:keys [to path-params query-params push]
    :or {push true}}]
  (let [route-fn (if push rfe/push-state rfe/replace-state)]
    (state/save-scroll-position! (util/scroll-top))
    (route-fn to path-params query-params)))

(defn redirect-to-home!
  []
  (redirect! {:to :home}))

(defn get-title
  [name path-params]
  (case name
    :home
    "Logseq"
    :repos
    "Repos"
    :repo-add
    "Add another repo"
    :graph
    "Graph"
    :all-files
    "All files"
    :all-pages
    "All pages"
    :all-journals
    "All journals"
    :file
    (str "File " (:path path-params))
    :new-page
    "Create a new page"
    :page
    (let [name (:name path-params)
          block? (util/uuid-string? name)]
      (if block?
        (if-let [block (db/entity [:block/uuid (medley/uuid name)])]
          (let [content (text/remove-level-spaces (:block/content block)
                                                  (:block/format block))]
            (if (> (count content) 48)
              (str (subs content 0 48) "...")
              content))
          "Page no longer exists!!")
        (let [page (db/pull [:block/name (string/lower-case name)])]
          (or (:block/original-name page)
              (:block/name page)
              "Logseq"))))
    :tag
    (str "#"  (:name path-params))
    :diff
    "Git diff"
    :draw
    "Draw"
    :settings
    "Settings"
    :import
    "Import data into Logseq"
    "Logseq"))

(defn update-page-title!
  [route]
  (let [{:keys [data path-params]} route
        title (get-title (:name data) path-params)]
    (util/set-title! title)))

(defn update-page-label!
  [route]
  (let [{:keys [data]} route]
    (set! (. js/document.body.dataset -page) (name (:name data)))))

(defn jump-to-anchor!
  [anchor-text]
  (when anchor-text
    (js/setTimeout #(ui-handler/highlight-element! anchor-text) 200)))

(defn set-route-match!
  [route]
  (let [route route]
    (swap! state/state assoc :route-match route)
    (update-page-title! route)
<<<<<<< HEAD
    (update-page-label! route)
    (when-let [anchor (get-in route [:query-params :anchor])]
      (jump-to-anchor! anchor)
      (util/scroll-to-top))
    (plugin-handler/hook-plugin-app :route-changed (select-keys route [:template :path :parameters]))))
=======
    (if-let [anchor (get-in route [:query-params :anchor])]
      (jump-to-anchor! anchor)
      (util/scroll-to (util/app-scroll-container-node)
                      (state/get-saved-scroll-position)
                      false))))
>>>>>>> 323f23f7

(defn go-to-search!
  [search-mode]
  (when search-mode
    (state/set-search-mode! search-mode))
  (when-let [element (gdom/getElement "search-field")]
    (.focus element)))

(defn go-to-journals!
  []
  (state/set-journals-length! 2)
  (let [route (if (state/custom-home-page?)
                :all-journals
                :home)]
    (redirect! {:to route}))
  (util/scroll-to-top))

(defn- redirect-to-file!
  [page]
  (when-let [path (-> (db/get-page-file (string/lower-case page))
                      :db/id
                      (db/entity)
                      :file/path)]
    (redirect! {:to :file
                :path-params {:path path}})))

(defn toggle-between-page-and-file!
  [_e]
  (let [current-route (state/get-current-route)]
    (case current-route
      :home
      (redirect-to-file! (date/today))

      :all-journals
      (redirect-to-file! (date/today))

      :page
      (when-let [page-name (get-in (state/get-route-match) [:path-params :name])]
        (redirect-to-file! page-name))

      :file
      (when-let [path (get-in (state/get-route-match) [:path-params :path])]
        (when-let [page (db/get-file-page path)]
          (redirect! {:to :page
                      :path-params {:name page}})))

      nil)))<|MERGE_RESOLUTION|>--- conflicted
+++ resolved
@@ -93,19 +93,12 @@
   (let [route route]
     (swap! state/state assoc :route-match route)
     (update-page-title! route)
-<<<<<<< HEAD
-    (update-page-label! route)
-    (when-let [anchor (get-in route [:query-params :anchor])]
-      (jump-to-anchor! anchor)
-      (util/scroll-to-top))
-    (plugin-handler/hook-plugin-app :route-changed (select-keys route [:template :path :parameters]))))
-=======
     (if-let [anchor (get-in route [:query-params :anchor])]
       (jump-to-anchor! anchor)
       (util/scroll-to (util/app-scroll-container-node)
                       (state/get-saved-scroll-position)
-                      false))))
->>>>>>> 323f23f7
+                      false))
+    (plugin-handler/hook-plugin-app :route-changed (select-keys route [:template :path :parameters]))))
 
 (defn go-to-search!
   [search-mode]
