(ns frontend.handler.web.nfs
  "The File System Access API, https://web.dev/file-system-access/."
  (:require ["/frontend/utils" :as utils]
            [clojure.set :as set]
            [clojure.string :as string]
            [frontend.config :as config]
            [frontend.db :as db]
            [frontend.fs :as fs]
            [frontend.fs.nfs :as nfs]
            [frontend.handler.common :as common-handler]
            [frontend.handler.global-config :as global-config-handler]
            [frontend.handler.repo :as repo-handler]
            [frontend.handler.route :as route-handler]
            [frontend.idb :as idb]
            [frontend.mobile.util :as mobile-util]
            [frontend.search :as search]
            [frontend.state :as state]
            [frontend.util :as util]
            [frontend.util.fs :as util-fs]
            [goog.object :as gobj]
            [lambdaisland.glogi :as log]
            [logseq.graph-parser.util :as gp-util]
<<<<<<< HEAD
            [promesa.core :as p]
            [logseq.common.path :as path]
            [frontend.db.listener :as db-listener]))
=======
            [promesa.core :as p]))
>>>>>>> 088ca5e5

(defn remove-ignore-files
  [files dir-name nfs?]
  (let [files (remove (fn [f]
                        (let [path (:file/path f)]
                          (or (string/starts-with? path ".git/")
                              (string/includes? path ".git/")
                              (and (util-fs/ignored-path? (if nfs? "" dir-name) path)
                                   (not= (:file/name f) ".gitignore")))))
                      files)]
    (if-let [ignore-file (some #(when (= (:file/name %) ".gitignore")
                                  %) files)]
      (if-let [file (:file/file ignore-file)]
        (p/let [content (.text file)]
          (when content
            (let [paths (set (common-handler/ignore-files content (map :file/path files)))]
              (when (seq paths)
                (filter (fn [f] (contains? paths (:file/path f))) files)))))
        (p/resolved files))
      (p/resolved files))))

(defn- ->db-files
  ;; TODO(andelf): rm nfs? parameter
  [result nfs?]
  (->>
   (cond
     ;; TODO(andelf): use the same structure for both fields
     (mobile-util/native-platform?)
     (map (fn [{:keys [path content size mtime]}]
            {:file/path             (gp-util/path-normalize path)
             :file/last-modified-at mtime
             :file/size             size
             :file/content content})
          result)

     (util/electron?)
     (map (fn [{:keys [path stat content]}]
            (let [{:keys [mtime size]} stat]
              {:file/path             (gp-util/path-normalize path)
               :file/last-modified-at mtime
               :file/size             size
               :file/content content}))
          result)

     nfs?
     (map (fn [{:keys [path content size mtime type] :as file-obj}]
            (merge file-obj
                   {:file/path             (gp-util/path-normalize path)
                    :file/last-modified-at mtime
                    :file/size             size
                    :file/type             type
                    :file/content content}))
          result)

     :else ;; NFS backend
     result)
   (sort-by :file/path)))

(defn- filter-markup-and-built-in-files
  [files]
  (filter (fn [file]
            (contains? (set/union config/markup-formats #{:css :edn})
                       (keyword (util/get-file-ext (:file/path file)))))
          files))

(defn- precheck-graph-dir
  "Check graph dir, notify user if:

   - Graph dir contains a nested graph, which should be avoided
   - Over 10000 files found in graph dir, which might cause performance issues"
  [_dir files]
  ;; disable this check for now
  (when (some #(string/ends-with? (:path %) "/logseq/config.edn") files)
    (state/pub-event!
     [:notification/show {:content "It seems that you are trying to open a Logseq graph folder with nested graph. Please unlink this graph and choose a correct folder."
                          :status :warning
                          :clear? false}]))
  (when (>= (count files) 10000)
    (state/pub-event!
     [:notification/show {:content "It seems that you are trying to open a Logseq graph folder that contains an excessive number of files, This might lead to performance issues."
                          :status :warning
                          :clear? true}])))

;; TODO: extract code for `ls-dir-files` and `reload-dir!`
(defn ls-dir-files-with-handler!
  "Read files from directory and setup repo (for the first time setup a repo)"
  ([ok-handler] (ls-dir-files-with-handler! ok-handler nil))
  ([ok-handler {:keys [on-open-dir dir-result-fn picked-root-fn dir]}]
   (let [electron? (util/electron?)
         mobile-native? (mobile-util/native-platform?)
         nfs? (and (not electron?)
                   (not mobile-native?))
         *repo (atom nil)]
     ;; TODO: add ext filter to avoid loading .git or other ignored file handlers
     (->
      (p/let [result (if (fn? dir-result-fn)
                       (dir-result-fn)
                       (fs/open-dir dir))
              _ (when (fn? on-open-dir)
                  (on-open-dir result))
              root-dir (:path result)
              ;; calling when root picked
              _ (when (fn? picked-root-fn) (picked-root-fn root-dir))
              repo (str config/local-db-prefix root-dir)]
        (state/set-loading-files! repo true)
        (when-not (or (state/home?) (state/setups-picker?))
          (route-handler/redirect-to-home! false))
        (reset! *repo repo)
        (when-not (string/blank? root-dir)
          (p/let [files (:files result)
                  _ (precheck-graph-dir root-dir (:files result))
                  files (-> (->db-files files nfs?)
                            ;; filter again, in case fs backend does not handle this
                            (remove-ignore-files root-dir nfs?))
                  markup-files (filter-markup-and-built-in-files files)]
            (-> files
                (p/then (fn [result]
                          ;; handle graphs txid
                          (p/let [files (mapv #(dissoc % :file/file) result)
                                  graphs-txid-meta (util-fs/read-graphs-txid-info root-dir)
                                  graph-uuid (and (vector? graphs-txid-meta) (second graphs-txid-meta))]
                            (if-let [exists-graph (state/get-sync-graph-by-id graph-uuid)]
                              (state/pub-event!
                               [:notification/show
                                {:content (str "This graph already exists in \"" (:root exists-graph) "\"")
                                 :status :warning}])
                              (p/do! (repo-handler/start-repo-db-if-not-exists! repo)
                                     (when (config/global-config-enabled?)
                                       (global-config-handler/restore-global-config!))
                                     (repo-handler/load-new-repo-to-db! repo
                                                                        {:new-graph?   true
                                                                         :empty-graph? (nil? (seq markup-files))
                                                                         :file-objs    files})
                                     (state/add-repo! {:url repo :nfs? true})
                                     (state/set-loading-files! repo false)
                                     (when ok-handler (ok-handler {:url repo}))
                                     (db-listener/persist-if-idle! repo))))))
                (p/catch (fn [error]
                           (log/error :nfs/load-files-error repo)
                           (log/error :exception error)))))))
      (p/catch (fn [error]
                 (log/error :exception error)
                 (when mobile-native?
                   (state/pub-event!
                    [:notification/show {:content (str error) :status :error}]))
                 (when (contains? #{"AbortError" "Error"} (gobj/get error "name"))
                   (when @*repo (state/set-loading-files! @*repo false))
                   (throw error))))
      (p/finally
        (fn []
          (state/set-loading-files! @*repo false)))))))

(defn ls-dir-files-with-path!
  ([path] (ls-dir-files-with-path! path nil))
  ([path opts]
   (when-let [dir-result-fn
              (and path (fn []
                          (p/let [files-result (fs/open-dir path)]
                            files-result)))]
     (ls-dir-files-with-handler!
      (:ok-handler opts)
      (merge {:dir-result-fn dir-result-fn} opts)))))

(defn- compute-diffs
  [old-files new-files]
  (let [ks [:file/path :file/last-modified-at :file/content]
        ->set (fn [files ks]
                (when (seq files)
                  (->> files
                       (map #(select-keys % ks))
                       set)))
        old-files (->set old-files ks)
        new-files (->set new-files ks)
        file-path-set-f (fn [col] (set (map :file/path col)))
        get-file-f (fn [files path] (some #(when (= (:file/path %) path) %) files))
        old-file-paths (file-path-set-f old-files)
        new-file-paths (file-path-set-f new-files)
        added (set/difference new-file-paths old-file-paths)
        deleted (set/difference old-file-paths new-file-paths)
        modified (->> (set/intersection new-file-paths old-file-paths)
                      (filter (fn [path]
                                (not= (:file/content (get-file-f old-files path))
                                      (:file/content (get-file-f new-files path)))))
                      (set))]
    (prn ::compute-diffs :added (count added) :modified (count modified) :deleted (count deleted))
    {:added    added
     :modified modified
     :deleted  deleted}))

(defn- handle-diffs!
  "Compute directory diffs and (re)load repo"
  [repo nfs? old-files new-files re-index? ok-handler]
  (let [get-last-modified-at (fn [path] (some (fn [file]
                                                (when (= path (:file/path file))
                                                  (:file/last-modified-at file)))
                                              new-files))
        get-file-f (fn [path files] (some #(when (= (:file/path %) path) %) files))
        {:keys [added modified deleted]} (compute-diffs old-files new-files)
        ;; Use the same labels as isomorphic-git
        rename-f (fn [typ col] (mapv (fn [file] {:type typ :path file :last-modified-at (get-last-modified-at file)}) col))
        added-or-modified (set (concat added modified))]
    (-> (p/all (map (fn [path]
                      (when-let [file (get-file-f path new-files)]
                        (p/let [content (if nfs?
                                          (.text (:file/file file))
                                          (:file/content file))]
                          (assoc file :file/content content)))) added-or-modified))
        (p/then (fn [result]
                  (let [files (map #(dissoc % :file/file :file/handle) result)
                        [modified-files modified] (if re-index?
                                                    [files (set modified)]
                                                    (let [modified-files (filter (fn [file] (contains? added-or-modified (:file/path file))) files)]
                                                      [modified-files (set modified)]))
                        diffs (concat
                               (rename-f "remove" deleted)
                               (rename-f "add" added)
                               (rename-f "modify" modified))]
                    (when (or (and (seq diffs) (seq modified-files))
                              (seq diffs))
                      (-> (repo-handler/load-repo-to-db! repo
                                                         {:diffs     diffs
                                                          :nfs-files modified-files
                                                          :refresh? (not re-index?)
                                                          :new-graph? re-index?})
                          (p/then (fn [_state]
                                    (ok-handler)))
                          (p/catch (fn [error]
                                     (js/console.error "load-repo-to-db" error)))))

                    (when (and (util/electron?) (not re-index?))
                      (db/transact! repo new-files))))))))

(defn- reload-dir!
  "Handle refresh and re-index"
  [repo {:keys [re-index? ok-handler]
         :or {re-index? false}}]
  (when (and repo (config/local-file-based-graph? repo))
    (let [old-files (db/get-files-full repo)
          repo-dir (config/get-local-dir repo)
          handle-path (str "handle/" repo-dir)
          electron? (util/electron?)
          mobile-native? (mobile-util/native-platform?)
          nfs? (and (not electron?)
                    (not mobile-native?))]
      (when re-index?
        (state/set-graph-syncing? true))
      (->
       (p/let [handle (when-not electron? (idb/get-item handle-path))]
         (when (or handle electron? mobile-native?)
           (p/let [_ (when nfs? (nfs/verify-permission repo true))
                   local-files-result (fs/get-files repo-dir)
                   _ (when (config/global-config-enabled?)
                       ;; reload global config into state
                       (global-config-handler/restore-global-config!))
                   new-files (-> (->db-files (:files local-files-result) nfs?)
                                 (remove-ignore-files repo-dir nfs?))]
             (handle-diffs! repo nfs? old-files new-files re-index? ok-handler))))
       (p/catch (fn [error]
                  (log/error :nfs/load-files-error repo)
                  (log/error :exception error)))
       (p/finally (fn [_]
                    (state/set-graph-syncing? false)))))))

(defn rebuild-index!
  [repo ok-handler]
  (let [ok-handler (fn []
                     (ok-handler)
                     (state/set-nfs-refreshing! false))]
    (when repo
      (state/set-nfs-refreshing! true)
      (search/reset-indice! repo)
      (db/remove-conn! repo)
      (db/clear-query-state!)
      (db/start-db-conn! repo {:listen-handler db-listener/listen-and-persist!})
      (reload-dir! repo {:re-index? true
                         :ok-handler ok-handler}))))

;; TODO: move to frontend.handler.repo
(defn refresh!
  [repo ok-handler]
  (let [ok-handler (fn []
                     (ok-handler)
                     (state/set-nfs-refreshing! false))]
    (when (and repo
               (not (state/unlinked-dir? (config/get-repo-dir repo))))
      (state/set-nfs-refreshing! true)
      (reload-dir! repo {:ok-handler ok-handler}))))

(defn supported?
  []
  (or (utils/nfsSupported) (util/electron?)))<|MERGE_RESOLUTION|>--- conflicted
+++ resolved
@@ -20,13 +20,8 @@
             [goog.object :as gobj]
             [lambdaisland.glogi :as log]
             [logseq.graph-parser.util :as gp-util]
-<<<<<<< HEAD
             [promesa.core :as p]
-            [logseq.common.path :as path]
             [frontend.db.listener :as db-listener]))
-=======
-            [promesa.core :as p]))
->>>>>>> 088ca5e5
 
 (defn remove-ignore-files
   [files dir-name nfs?]
