(ns frontend.handler.web.nfs
  "The File System Access API, https://web.dev/file-system-access/."
  (:require ["/frontend/utils" :as utils]
            [clojure.set :as set]
            [clojure.string :as string]
            [frontend.config :as config]
            [frontend.db :as db]
            [frontend.fs :as fs]
            [frontend.fs.nfs :as nfs]
            [frontend.handler.common :as common-handler]
            [frontend.handler.global-config :as global-config-handler]
            [frontend.handler.repo :as repo-handler]
            [frontend.handler.route :as route-handler]
            [frontend.idb :as idb]
            [frontend.mobile.util :as mobile-util]
            [frontend.search :as search]
            [frontend.state :as state]
            [frontend.util :as util]
            [frontend.util.fs :as util-fs]
            [goog.object :as gobj]
            [lambdaisland.glogi :as log]
            [logseq.graph-parser.util :as gp-util]
            [promesa.core :as p]
<<<<<<< HEAD
            [frontend.db.listener :as db-listener]))
=======
            [logseq.common.path :as path]))
>>>>>>> 0cef9110

(defn remove-ignore-files
  [files dir-name nfs?]
  (let [files (remove (fn [f]
                        (let [path (:file/path f)]
                          (or (string/starts-with? path ".git/")
                              (string/includes? path ".git/")
                              (and (util-fs/ignored-path? (if nfs? "" dir-name) path)
                                   (not= (:file/name f) ".gitignore")))))
                      files)]
    (if-let [ignore-file (some #(when (= (:file/name %) ".gitignore")
                                  %) files)]
      (if-let [file (:file/file ignore-file)]
        (p/let [content (.text file)]
          (when content
            (let [paths (set (common-handler/ignore-files content (map :file/path files)))]
              (when (seq paths)
                (filter (fn [f] (contains? paths (:file/path f))) files)))))
        (p/resolved files))
      (p/resolved files))))

(defn- ->db-files
  ;; TODO(andelf): rm nfs? parameter
  [result nfs?]
  (->>
   (cond
     ;; TODO(andelf): use the same structure for both fields
     (mobile-util/native-platform?)
     (map (fn [{:keys [path content size mtime]}]
            {:file/path             (gp-util/path-normalize path)
             :file/last-modified-at mtime
             :file/size             size
             :file/content content})
          result)

     (util/electron?)
     (map (fn [{:keys [path stat content]}]
            (let [{:keys [mtime size]} stat]
              {:file/path             (gp-util/path-normalize path)
               :file/last-modified-at mtime
               :file/size             size
               :file/content content}))
          result)

     nfs?
     (map (fn [{:keys [path content size mtime type] :as file-obj}]
            (merge file-obj
                   {:file/path             (gp-util/path-normalize path)
                    :file/last-modified-at mtime
                    :file/size             size
                    :file/type             type
                    :file/content content}))
          result)

     :else ;; NFS backend
     result)
   (sort-by :file/path)))

(defn- filter-markup-and-built-in-files
  [files]
  (filter (fn [file]
            (contains? (set/union config/markup-formats #{:css :edn})
                       (keyword (util/get-file-ext (:file/path file)))))
          files))

(defn- precheck-graph-dir
  "Check graph dir, notify user if:

   - Grame dir name is `logseq`, the same as app, which might cause confusion
   - Graph dir contains a nested graph, which should be avoided
   - Over 10000 files found in graph dir, which might cause performance issues"
  [dir files]
  (when (= (string/lower-case (path/basename dir))
           "logseq")
    (state/pub-event!
     [:notification/show {:content [:div "The folder name "
                                    [:code "logseq"]
                                    " is not suitable for a graph name. Please unlink this graph and choose a different name."]
                          :status :warning
                          :clear?  false}]))
  (when (some #(string/ends-with? (:path %) "/logseq/config.edn") files)
    (state/pub-event!
     [:notification/show {:content "It seems that you are trying to open a Logseq graph folder with nested graph. Please unlink this graph and choose a correct folder."
                          :status :warning
                          :clear? false}]))
  (when (>= (count files) 10000)
    (state/pub-event!
     [:notification/show {:content "It seems that you are trying to open a Logseq graph folder that contains an excessive number of files, This might lead to performance issues."
                          :status :warning
                          :clear? true}])))

;; TODO: extract code for `ls-dir-files` and `reload-dir!`
(defn ls-dir-files-with-handler!
  "Read files from directory and setup repo (for the first time setup a repo)"
  ([ok-handler] (ls-dir-files-with-handler! ok-handler nil))
  ([ok-handler {:keys [on-open-dir dir-result-fn picked-root-fn dir]}]
   (let [electron? (util/electron?)
         mobile-native? (mobile-util/native-platform?)
         nfs? (and (not electron?)
                   (not mobile-native?))
         *repo (atom nil)]
     ;; TODO: add ext filter to avoid loading .git or other ignored file handlers
     (->
      (p/let [result (if (fn? dir-result-fn)
                       (dir-result-fn)
                       (fs/open-dir dir))
              _ (when (fn? on-open-dir)
                  (on-open-dir result))
              root-dir (:path result)
              ;; calling when root picked
              _ (when (fn? picked-root-fn) (picked-root-fn root-dir))
              repo (str config/local-db-prefix root-dir)]
        (state/set-loading-files! repo true)
        (when-not (or (state/home?) (state/setups-picker?))
          (route-handler/redirect-to-home! false))
        (reset! *repo repo)
        (when-not (string/blank? root-dir)
          (p/let [files (:files result)
                  _ (precheck-graph-dir root-dir (:files result))
                  files (-> (->db-files files nfs?)
                            ;; filter again, in case fs backend does not handle this
                            (remove-ignore-files root-dir nfs?))
                  markup-files (filter-markup-and-built-in-files files)]
            (-> files
                (p/then (fn [result]
                          ;; handle graphs txid
                          (p/let [files (mapv #(dissoc % :file/file) result)
                                  graphs-txid-meta (util-fs/read-graphs-txid-info root-dir)
                                  graph-uuid (and (vector? graphs-txid-meta) (second graphs-txid-meta))]
                            (if-let [exists-graph (state/get-sync-graph-by-id graph-uuid)]
                              (state/pub-event!
                               [:notification/show
                                {:content (str "This graph already exists in \"" (:root exists-graph) "\"")
                                 :status :warning}])
                              (p/do! (repo-handler/start-repo-db-if-not-exists! repo)
                                     (when (config/global-config-enabled?)
                                       (global-config-handler/restore-global-config!))
                                     (repo-handler/load-new-repo-to-db! repo
                                                                        {:new-graph?   true
                                                                         :empty-graph? (nil? (seq markup-files))
                                                                         :file-objs    files})
                                     (state/add-repo! {:url repo :nfs? true})
                                     (state/set-loading-files! repo false)
                                     (when ok-handler (ok-handler {:url repo}))
                                     (db-listener/persist-if-idle! repo))))))
                (p/catch (fn [error]
                           (log/error :nfs/load-files-error repo)
                           (log/error :exception error)))))))
      (p/catch (fn [error]
                 (log/error :exception error)
                 (when mobile-native?
                   (state/pub-event!
                    [:notification/show {:content (str error) :status :error}]))
                 (when (contains? #{"AbortError" "Error"} (gobj/get error "name"))
                   (when @*repo (state/set-loading-files! @*repo false))
                   (throw error))))
      (p/finally
        (fn []
          (state/set-loading-files! @*repo false)))))))

(defn ls-dir-files-with-path!
  ([path] (ls-dir-files-with-path! path nil))
  ([path opts]
   (when-let [dir-result-fn
              (and path (fn []
                          (p/let [files-result (fs/open-dir path)]
                            files-result)))]
     (ls-dir-files-with-handler!
      (:ok-handler opts)
      (merge {:dir-result-fn dir-result-fn} opts)))))

(defn- compute-diffs
  [old-files new-files]
  (let [ks [:file/path :file/last-modified-at :file/content]
        ->set (fn [files ks]
                (when (seq files)
                  (->> files
                       (map #(select-keys % ks))
                       set)))
        old-files (->set old-files ks)
        new-files (->set new-files ks)
        file-path-set-f (fn [col] (set (map :file/path col)))
        get-file-f (fn [files path] (some #(when (= (:file/path %) path) %) files))
        old-file-paths (file-path-set-f old-files)
        new-file-paths (file-path-set-f new-files)
        added (set/difference new-file-paths old-file-paths)
        deleted (set/difference old-file-paths new-file-paths)
        modified (->> (set/intersection new-file-paths old-file-paths)
                      (filter (fn [path]
                                (not= (:file/content (get-file-f old-files path))
                                      (:file/content (get-file-f new-files path)))))
                      (set))]
    (prn ::compute-diffs :added (count added) :modified (count modified) :deleted (count deleted))
    {:added    added
     :modified modified
     :deleted  deleted}))

(defn- handle-diffs!
  "Compute directory diffs and (re)load repo"
  [repo nfs? old-files new-files re-index? ok-handler]
  (let [get-last-modified-at (fn [path] (some (fn [file]
                                                (when (= path (:file/path file))
                                                  (:file/last-modified-at file)))
                                              new-files))
        get-file-f (fn [path files] (some #(when (= (:file/path %) path) %) files))
        {:keys [added modified deleted]} (compute-diffs old-files new-files)
        ;; Use the same labels as isomorphic-git
        rename-f (fn [typ col] (mapv (fn [file] {:type typ :path file :last-modified-at (get-last-modified-at file)}) col))
        added-or-modified (set (concat added modified))]
    (-> (p/all (map (fn [path]
                      (when-let [file (get-file-f path new-files)]
                        (p/let [content (if nfs?
                                          (.text (:file/file file))
                                          (:file/content file))]
                          (assoc file :file/content content)))) added-or-modified))
        (p/then (fn [result]
                  (let [files (map #(dissoc % :file/file :file/handle) result)
                        [modified-files modified] (if re-index?
                                                    [files (set modified)]
                                                    (let [modified-files (filter (fn [file] (contains? added-or-modified (:file/path file))) files)]
                                                      [modified-files (set modified)]))
                        diffs (concat
                               (rename-f "remove" deleted)
                               (rename-f "add" added)
                               (rename-f "modify" modified))]
                    (when (or (and (seq diffs) (seq modified-files))
                              (seq diffs))
                      (-> (repo-handler/load-repo-to-db! repo
                                                         {:diffs     diffs
                                                          :nfs-files modified-files
                                                          :refresh? (not re-index?)
                                                          :new-graph? re-index?})
                          (p/then (fn [_state]
                                    (ok-handler)))
                          (p/catch (fn [error]
                                     (js/console.error "load-repo-to-db" error)))))

                    (when (and (util/electron?) (not re-index?))
                      (db/transact! repo new-files))))))))

(defn- reload-dir!
  "Handle refresh and re-index"
  [repo {:keys [re-index? ok-handler]
         :or {re-index? false}}]
  (when (and repo (config/local-file-based-graph? repo))
    (let [old-files (db/get-files-full repo)
          repo-dir (config/get-local-dir repo)
          handle-path (str "handle/" repo-dir)
          electron? (util/electron?)
          mobile-native? (mobile-util/native-platform?)
          nfs? (and (not electron?)
                    (not mobile-native?))]
      (when re-index?
        (state/set-graph-syncing? true))
      (->
       (p/let [handle (when-not electron? (idb/get-item handle-path))]
         (when (or handle electron? mobile-native?)
           (p/let [_ (when nfs? (nfs/verify-permission repo true))
                   local-files-result (fs/get-files repo-dir)
                   _ (when (config/global-config-enabled?)
                       ;; reload global config into state
                       (global-config-handler/restore-global-config!))
                   new-files (-> (->db-files (:files local-files-result) nfs?)
                                 (remove-ignore-files repo-dir nfs?))]
             (handle-diffs! repo nfs? old-files new-files re-index? ok-handler))))
       (p/catch (fn [error]
                  (log/error :nfs/load-files-error repo)
                  (log/error :exception error)))
       (p/finally (fn [_]
                    (state/set-graph-syncing? false)))))))

(defn rebuild-index!
  [repo ok-handler]
  (let [ok-handler (fn []
                     (ok-handler)
                     (state/set-nfs-refreshing! false))]
    (when repo
      (state/set-nfs-refreshing! true)
      (search/reset-indice! repo)
      (db/remove-conn! repo)
      (db/clear-query-state!)
      (db/start-db-conn! repo {:listen-handler db-listener/listen-and-persist!})
      (reload-dir! repo {:re-index? true
                         :ok-handler ok-handler}))))

;; TODO: move to frontend.handler.repo
(defn refresh!
  [repo ok-handler]
  (let [ok-handler (fn []
                     (ok-handler)
                     (state/set-nfs-refreshing! false))]
    (when (and repo
               (not (state/unlinked-dir? (config/get-repo-dir repo))))
      (state/set-nfs-refreshing! true)
      (reload-dir! repo {:ok-handler ok-handler}))))

(defn supported?
  []
  (or (utils/nfsSupported) (util/electron?)))<|MERGE_RESOLUTION|>--- conflicted
+++ resolved
@@ -21,11 +21,8 @@
             [lambdaisland.glogi :as log]
             [logseq.graph-parser.util :as gp-util]
             [promesa.core :as p]
-<<<<<<< HEAD
+            [logseq.common.path :as path]
             [frontend.db.listener :as db-listener]))
-=======
-            [logseq.common.path :as path]))
->>>>>>> 0cef9110
 
 (defn remove-ignore-files
   [files dir-name nfs?]
