(ns frontend.handler.web.nfs
  "The File System Access API, https://web.dev/file-system-access/."
  (:require ["/frontend/utils" :as utils]
            [cljs-bean.core :as bean]
            [clojure.set :as set]
            [clojure.string :as string]
            [frontend.config :as config]
            [frontend.db :as db]
            [frontend.fs :as fs]
            [frontend.fs.nfs :as nfs]
            [frontend.handler.common :as common-handler]
            [frontend.handler.repo :as repo-handler]
            [frontend.handler.route :as route-handler]
            [frontend.idb :as idb]
            [frontend.search :as search]
            [frontend.state :as state]
            [frontend.util :as util]
            [frontend.util.fs :as util-fs]
            [goog.object :as gobj]
            [lambdaisland.glogi :as log]
            [promesa.core :as p]
            [frontend.mobile.util :as mobile-util]
            [logseq.graph-parser.util :as gp-util]
            [logseq.graph-parser.config :as gp-config]
            [clojure.core.async :as async]
            [frontend.encrypt :as encrypt]))

(defn remove-ignore-files
  [files dir-name nfs?]
  (let [files (remove (fn [f]
                        (let [path (:file/path f)]
                          (or (string/starts-with? path ".git/")
                              (string/includes? path ".git/")
                              (and (util-fs/ignored-path? (if nfs? "" dir-name) path)
                                   (not= (:file/name f) ".gitignore")))))
                      files)]
    (if-let [ignore-file (some #(when (= (:file/name %) ".gitignore")
                                  %) files)]
      (if-let [file (:file/file ignore-file)]
        (p/let [content (.text file)]
          (when content
            (let [paths (set (common-handler/ignore-files content (map :file/path files)))]
              (when (seq paths)
                (filter (fn [f] (contains? paths (:file/path f))) files)))))
        (p/resolved files))
      (p/resolved files))))

(defn- ->db-files
  [mobile-native? electron? dir-name result]
  (->>
   (cond
     mobile-native?
     (map (fn [{:keys [uri content size mtime]}]
            {:file/path             (gp-util/path-normalize uri)
             :file/last-modified-at mtime
             :file/size             size
             :file/content content})
          result)

     electron?
     (map (fn [{:keys [path stat content]}]
            (let [{:keys [mtime size]} stat]
              {:file/path             (gp-util/path-normalize path)
               :file/last-modified-at mtime
               :file/size             size
               :file/content content}))
          result)

     :else
     (let [result (flatten (bean/->clj result))]
       (map (fn [file]
              (let [handle (gobj/get file "handle")
                    get-attr #(gobj/get file %)
                    path (-> (get-attr "webkitRelativePath")
                             (string/replace-first (str dir-name "/") ""))]
                {:file/name             (get-attr "name")
                 :file/path             (gp-util/path-normalize path)
                 :file/last-modified-at (get-attr "lastModified")
                 :file/size             (get-attr "size")
                 :file/type             (get-attr "type")
                 :file/file             file
                 :file/handle           handle})) result)))
   (sort-by :file/path)))

(defn- filter-markup-and-built-in-files
  [files]
  (filter (fn [file]
            (contains? (set/union config/markup-formats #{:css :edn})
                       (keyword (util/get-file-ext (:file/path file)))))
          files))

(defn- set-batch!
  [handles]
  (let [handles (map (fn [[path handle]]
                       {:key   path
                        :value handle}) handles)]
    (idb/set-batch! handles)))

(defn- set-files-aux!
  [handles]
  (when (seq handles)
    (let [[h t] (split-at 50 handles)]
      (p/let [_ (p/promise (fn [_]
                             (js/setTimeout (fn []
                                              (p/resolved nil)) 10)))
              _ (set-batch! h)]
        (when (seq t)
          (set-files-aux! t))))))

(defn- set-files!
  [handles]
  (let [handles (map (fn [[path handle]]
                       (let [handle-path (str config/local-handle-prefix path)]
                         [handle-path handle]))
                     handles)]
    (doseq [[path handle] handles]
      (nfs/add-nfs-file-handle! path handle))
    (set-files-aux! handles)))

;; TODO: extract code for `ls-dir-files` and `reload-dir!`
(defn ls-dir-files-with-handler!
  ([ok-handler] (ls-dir-files-with-handler! ok-handler nil))
  ([ok-handler {:keys [empty-dir?-or-pred dir-result-fn]}]
  (let [path-handles (atom {})
        electron? (util/electron?)
        mobile-native? (mobile-util/native-platform?)
        nfs? (and (not electron?)
                  (not mobile-native?))
        *repo (atom nil)]
    ;; TODO: add ext filter to avoid loading .git or other ignored file handlers
    (->
<<<<<<< HEAD
     (p/let [result (fs/open-dir (fn [path handle]
                                   (when nfs?
                                     (swap! path-handles assoc path handle))))
             root-handle (first result)
             dir-name (if nfs?
                        (gobj/get root-handle "name")
                        root-handle)
             repo (str config/local-db-prefix dir-name)
             _ (state/set-loading-files! repo true)
             _ (when-not (or (state/home?) (state/setups-picker?))
                 (route-handler/redirect-to-home! false))]
       (reset! *repo repo)
       (when-not (string/blank? dir-name)
         (p/let [root-handle-path (str config/local-handle-prefix dir-name)
                 _ (when nfs?
                     (idb/set-item! root-handle-path root-handle)
                     (nfs/add-nfs-file-handle! root-handle-path root-handle))
                 result (nth result 1)
                 files (-> (->db-files mobile-native? electron? dir-name result)
                           (remove-ignore-files dir-name nfs?))
                 _ (when nfs?
                     (let [file-paths (set (map :file/path files))]
                       (swap! path-handles (fn [handles]
                                             (->> handles
                                                  (filter (fn [[path _handle]]
                                                            (or
                                                             (contains? file-paths
                                                                        (string/replace-first path (str dir-name "/") ""))
                                                             (let [last-part (last (string/split path "/"))]
                                                               (contains? #{config/app-name
                                                                            gp-config/default-draw-directory
                                                                            (config/get-whiteboards-directory)
                                                                            (config/get-journals-directory)
                                                                            (config/get-pages-directory)}
                                                                          last-part)))))
                                                  (into {})))))
=======
      (p/let [result (if (fn? dir-result-fn)
                       (dir-result-fn {:path-handles path-handles :nfs? nfs?})
                       (fs/open-dir (fn [path handle]
                                      (when nfs?
                                        (swap! path-handles assoc path handle)))))
              _ (when-not (nil? empty-dir?-or-pred)
                  (cond
                    (boolean? empty-dir?-or-pred)
                    (and (not-empty (second result))
                         (throw (js/Error. "EmptyDirOnly")))
>>>>>>> c45a15d5

                    (fn? empty-dir?-or-pred)
                    (empty-dir?-or-pred result)))
              root-handle (first result)
              dir-name (if nfs?
                         (gobj/get root-handle "name")
                         root-handle)
              repo (str config/local-db-prefix dir-name)
              _ (state/set-loading-files! repo true)
              _ (when-not (or (state/home?) (state/setups-picker?))
                  (route-handler/redirect-to-home! false))]
             (reset! *repo repo)
             (when-not (string/blank? dir-name)
               (p/let [root-handle-path (str config/local-handle-prefix dir-name)
                       _ (when nfs?
                           (idb/set-item! root-handle-path root-handle)
                           (nfs/add-nfs-file-handle! root-handle-path root-handle))
                       result (nth result 1)
                       files (-> (->db-files mobile-native? electron? dir-name result)
                                 (remove-ignore-files dir-name nfs?))
                       _ (when nfs?
                           (let [file-paths (set (map :file/path files))]
                             (swap! path-handles (fn [handles]
                                                   (->> handles
                                                        (filter (fn [[path _handle]]
                                                                  (or
                                                                    (contains? file-paths
                                                                               (string/replace-first path (str dir-name "/") ""))
                                                                    (let [last-part (last (string/split path "/"))]
                                                                      (contains? #{config/app-name
                                                                                   gp-config/default-draw-directory
                                                                                   (config/get-journals-directory)
                                                                                   (config/get-pages-directory)}
                                                                                 last-part)))))
                                                        (into {})))))

                           (set-files! @path-handles))
                       markup-files (filter-markup-and-built-in-files files)]
                      (-> (p/all (map (fn [file]
                                        (p/let [content (if nfs?
                                                          (.text (:file/file file))
                                                          (:file/content file))
                                                content (encrypt/decrypt content)]
                                               (assoc file :file/content content))) markup-files))
                          (p/then (fn [result]
                                    (p/let [files (map #(dissoc % :file/file) result)
                                            graph-txid-meta (util-fs/read-graph-txid-info dir-name)
                                            graph-uuid (and (vector? graph-txid-meta) (second graph-txid-meta))]
                                      (if-let [exists-graph (state/get-sync-graph-by-uuid graph-uuid)]
                                        (state/pub-event!
                                         [:notification/show
                                          {:content (str "This graph already exists in \"" (:root exists-graph) "\"")
                                           :status :warning}])
                                        (do
                                          (repo-handler/start-repo-db-if-not-exists! repo)
                                          (async/go
                                            (let [_finished? (async/<! (repo-handler/load-repo-to-db! repo
                                                                                                      {:new-graph?   true
                                                                                                       :empty-graph? (nil? (seq markup-files))
                                                                                                       :nfs-files    files}))]
                                              (state/add-repo! {:url repo :nfs? true})
                                              (state/set-loading-files! repo false)
                                              (when ok-handler (ok-handler {:url repo}))
                                              (fs/watch-dir! dir-name)
                                              (db/persist-if-idle! repo))))))))
                          (p/catch (fn [error]
                                     (log/error :nfs/load-files-error repo)
                                     (log/error :exception error)))))))
      (p/catch (fn [error]
                 (log/error :exception error)
                 (when mobile-native?
                   (state/pub-event!
                    [:notification/show {:content (str error) :status :error}]))
                 (when (contains? #{"AbortError" "Error"} (gobj/get error "name"))
                   (when @*repo (state/set-loading-files! @*repo false))
                   (throw error)
                   )))))))

(defn ls-dir-files-with-path!
  ([path] (ls-dir-files-with-path! path nil))
  ([path opts]
   (when-let [dir-result-fn
              (and path (fn [{:keys [path-handles nfs?]}]
                          (p/let [files-result (fs/get-files
                                                path
                                                (fn [path handle]
                                                  (when nfs?
                                                    (swap! path-handles assoc path handle))))]
                                 [path files-result])))]
     (ls-dir-files-with-handler!
      (:ok-handler opts)
      (merge {:dir-result-fn dir-result-fn} opts)))))

(defn- compute-diffs
  [old-files new-files]
  (let [ks [:file/path :file/last-modified-at :file/content]
        ->set (fn [files ks]
                (when (seq files)
                  (->> files
                       (map #(select-keys % ks))
                       set)))
        old-files (->set old-files ks)
        new-files (->set new-files ks)
        file-path-set-f (fn [col] (set (map :file/path col)))
        get-file-f (fn [files path] (some #(when (= (:file/path %) path) %) files))
        old-file-paths (file-path-set-f old-files)
        new-file-paths (file-path-set-f new-files)
        added (set/difference new-file-paths old-file-paths)
        deleted (set/difference old-file-paths new-file-paths)
        modified (->> (set/intersection new-file-paths old-file-paths)
                      (filter (fn [path]
                                (not= (:file/content (get-file-f old-files path))
                                      (:file/content (get-file-f new-files path)))))
                      (set))]
    {:added    added
     :modified modified
     :deleted  deleted}))

(defn- handle-diffs!
  [repo nfs? old-files new-files handle-path path-handles re-index?]
  (let [get-last-modified-at (fn [path] (some (fn [file]
                                                (when (= path (:file/path file))
                                                  (:file/last-modified-at file)))
                                              new-files))
        get-file-f (fn [path files] (some #(when (= (:file/path %) path) %) files))
        {:keys [added modified deleted]} (compute-diffs old-files new-files)
        ;; Use the same labels as isomorphic-git
        rename-f (fn [typ col] (mapv (fn [file] {:type typ :path file :last-modified-at (get-last-modified-at file)}) col))
        _ (when (and nfs? (seq deleted))
            (let [deleted (doall
                           (-> (map (fn [path] (if (= "/" (first path))
                                                 path
                                                 (str "/" path))) deleted)
                               (distinct)))]
              (p/all (map (fn [path]
                            (let [handle-path (str handle-path path)]
                              (idb/remove-item! handle-path)
                              (nfs/remove-nfs-file-handle! handle-path))) deleted))))
        added-or-modified (set (concat added modified))
        _ (when (and nfs? (seq added-or-modified))
            (p/all (map (fn [path]
                          (when-let [handle (get @path-handles path)]
                            (idb/set-item! (str handle-path path) handle))) added-or-modified)))]
    (-> (p/all (map (fn [path]
                      (when-let [file (get-file-f path new-files)]
                        (p/let [content (if nfs?
                                          (.text (:file/file file))
                                          (:file/content file))
                                content (encrypt/decrypt content)]
                          (assoc file :file/content content)))) added-or-modified))
        (p/then (fn [result]
                  (let [files (map #(dissoc % :file/file :file/handle) result)
                        [modified-files modified] (if re-index?
                                                    [files (set modified)]
                                                    (let [modified-files (filter (fn [file] (contains? added-or-modified (:file/path file))) files)]
                                                      [modified-files (set modified)]))
                        diffs (concat
                               (rename-f "remove" deleted)
                               (rename-f "add" added)
                               (rename-f "modify" modified))]
                    (when (or (and (seq diffs) (seq modified-files))
                              (seq diffs))
                      (comment "re-index a local graph is handled here")
                      (repo-handler/load-repo-to-db! repo
                                                     {:diffs     diffs
                                                      :nfs-files modified-files
                                                      :refresh? (not re-index?)
                                                      :new-graph? re-index?}))
                    (when (and (util/electron?) (not re-index?))
                      (db/transact! repo new-files))))))))

(defn- reload-dir!
  ([repo]
   (reload-dir! repo false))
  ([repo re-index?]
   (when (and repo (config/local-db? repo))
     (let [old-files (db/get-files-full repo)
           dir-name (config/get-local-dir repo)
           handle-path (str config/local-handle-prefix dir-name)
           path-handles (atom {})
           electron? (util/electron?)
           mobile-native? (mobile-util/native-platform?)
           nfs? (and (not electron?)
                     (not mobile-native?))]
       (when re-index?
         (state/set-graph-syncing? true))
       (->
        (p/let [handle (when-not electron? (idb/get-item handle-path))]
          (when (or handle electron? mobile-native?)   ; electron doesn't store the file handle
            (p/let [_ (when handle (nfs/verify-permission repo handle true))
                    files-result (fs/get-files (if nfs? handle
                                                   (config/get-local-dir repo))
                                               (fn [path handle]
                                                 (when nfs?
                                                   (swap! path-handles assoc path handle))))
                    new-files (-> (->db-files mobile-native? electron? dir-name files-result)
                                  (remove-ignore-files dir-name nfs?))
                    _ (when nfs?
                        (let [file-paths (set (map :file/path new-files))]
                          (swap! path-handles (fn [handles]
                                                (->> handles
                                                     (filter (fn [[path _handle]]
                                                               (contains? file-paths
                                                                          (string/replace-first path (str dir-name "/") ""))))
                                                     (into {})))))
                        (set-files! @path-handles))]
              (handle-diffs! repo nfs? old-files new-files handle-path path-handles re-index?))))
        (p/catch (fn [error]
                   (log/error :nfs/load-files-error repo)
                   (log/error :exception error)))
        (p/finally (fn [_]
                     (state/set-graph-syncing? false))))))))

(defn rebuild-index!
  [repo ok-handler]
  (when repo
    (state/set-nfs-refreshing! true)
    (search/reset-indice! repo)
    (db/remove-conn! repo)
    (db/clear-query-state!)
    (db/start-db-conn! repo)
    (p/let [_ (reload-dir! repo true)
            _ (ok-handler)]
      (state/set-nfs-refreshing! false))))

;; TODO: move to frontend.handler.repo
(defn refresh!
  [repo ok-handler]
  (when (and repo
             (not (state/unlinked-dir? (config/get-repo-dir repo))))
    (state/set-nfs-refreshing! true)
    (p/let [_ (reload-dir! repo)
            _ (ok-handler)]
      (state/set-nfs-refreshing! false))))

(defn supported?
  []
  (or (utils/nfsSupported) (util/electron?)))<|MERGE_RESOLUTION|>--- conflicted
+++ resolved
@@ -129,44 +129,6 @@
         *repo (atom nil)]
     ;; TODO: add ext filter to avoid loading .git or other ignored file handlers
     (->
-<<<<<<< HEAD
-     (p/let [result (fs/open-dir (fn [path handle]
-                                   (when nfs?
-                                     (swap! path-handles assoc path handle))))
-             root-handle (first result)
-             dir-name (if nfs?
-                        (gobj/get root-handle "name")
-                        root-handle)
-             repo (str config/local-db-prefix dir-name)
-             _ (state/set-loading-files! repo true)
-             _ (when-not (or (state/home?) (state/setups-picker?))
-                 (route-handler/redirect-to-home! false))]
-       (reset! *repo repo)
-       (when-not (string/blank? dir-name)
-         (p/let [root-handle-path (str config/local-handle-prefix dir-name)
-                 _ (when nfs?
-                     (idb/set-item! root-handle-path root-handle)
-                     (nfs/add-nfs-file-handle! root-handle-path root-handle))
-                 result (nth result 1)
-                 files (-> (->db-files mobile-native? electron? dir-name result)
-                           (remove-ignore-files dir-name nfs?))
-                 _ (when nfs?
-                     (let [file-paths (set (map :file/path files))]
-                       (swap! path-handles (fn [handles]
-                                             (->> handles
-                                                  (filter (fn [[path _handle]]
-                                                            (or
-                                                             (contains? file-paths
-                                                                        (string/replace-first path (str dir-name "/") ""))
-                                                             (let [last-part (last (string/split path "/"))]
-                                                               (contains? #{config/app-name
-                                                                            gp-config/default-draw-directory
-                                                                            (config/get-whiteboards-directory)
-                                                                            (config/get-journals-directory)
-                                                                            (config/get-pages-directory)}
-                                                                          last-part)))))
-                                                  (into {})))))
-=======
       (p/let [result (if (fn? dir-result-fn)
                        (dir-result-fn {:path-handles path-handles :nfs? nfs?})
                        (fs/open-dir (fn [path handle]
@@ -177,7 +139,6 @@
                     (boolean? empty-dir?-or-pred)
                     (and (not-empty (second result))
                          (throw (js/Error. "EmptyDirOnly")))
->>>>>>> c45a15d5
 
                     (fn? empty-dir?-or-pred)
                     (empty-dir?-or-pred result)))
@@ -209,6 +170,7 @@
                                                                     (let [last-part (last (string/split path "/"))]
                                                                       (contains? #{config/app-name
                                                                                    gp-config/default-draw-directory
+                                                                                   (config/get-whiteboards-directory)
                                                                                    (config/get-journals-directory)
                                                                                    (config/get-pages-directory)}
                                                                                  last-part)))))
