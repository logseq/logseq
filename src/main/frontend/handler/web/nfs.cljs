--- conflicted
+++ resolved
@@ -138,7 +138,6 @@
                     (and (not-empty (second result))
                          (throw (js/Error. "EmptyDirOnly")))
 
-<<<<<<< HEAD
                     (fn? empty-dir?-or-pred)
                     (empty-dir?-or-pred result)))
               root-handle (first result)
@@ -184,7 +183,7 @@
                                                (assoc file :file/content content))) markup-files))
                           (p/then (fn [result]
                                     (let [files (map #(dissoc % :file/file) result)]
-                                      (repo-handler/start-repo-db-if-not-exists! repo {:db-type :local-native-fs})
+                                      (repo-handler/start-repo-db-if-not-exists! repo)
                                       (async/go
                                         (let [_finished? (async/<! (repo-handler/load-repo-to-db! repo
                                                                                                   {:new-graph?   true
@@ -204,38 +203,6 @@
                    (when @*repo (state/set-loading-files! @*repo false))
                    (throw error)
                    )))))))
-=======
-                     (set-files! @path-handles))
-                 markup-files (filter-markup-and-built-in-files files)]
-           (-> (p/all (map (fn [file]
-                             (p/let [content (if nfs?
-                                               (.text (:file/file file))
-                                               (:file/content file))
-                                     content (encrypt/decrypt content)]
-                               (assoc file :file/content content))) markup-files))
-               (p/then (fn [result]
-                         (let [files (map #(dissoc % :file/file) result)]
-                           (repo-handler/start-repo-db-if-not-exists! repo)
-                           (async/go
-                             (let [_finished? (async/<! (repo-handler/load-repo-to-db! repo
-                                                                                       {:new-graph?   true
-                                                                                        :empty-graph? (nil? (seq markup-files))
-                                                                                        :nfs-files    files}))]
-                               (state/add-repo! {:url repo :nfs? true})
-                               (state/set-loading-files! repo false)
-                               (when ok-handler (ok-handler))
-                               (fs/watch-dir! dir-name)
-                               (db/persist-if-idle! repo))))))
-               (p/catch (fn [error]
-                          (log/error :nfs/load-files-error repo)
-                          (log/error :exception error)))))))
-     (p/catch (fn [error]
-                (log/error :exception error)
-                (when (contains? #{"AbortError" "Error"} (gobj/get error "name"))
-                  (when @*repo (state/set-loading-files! @*repo false))
-                  ;; (log/error :nfs/open-dir-error error)
-                  ))))))
->>>>>>> 4c879aa4
 
 (defn- compute-diffs
   [old-files new-files]
