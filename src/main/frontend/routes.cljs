--- conflicted
+++ resolved
@@ -1,15 +1,9 @@
 (ns frontend.routes
-<<<<<<< HEAD
+  "Defines routes for use with reitit router"
   (:require [frontend.components.file :as file]
             [frontend.components.home :as home]
             [frontend.components.journal :as journal]
             [frontend.components.onboarding.setups :as setups]
-=======
-  "Defines routes for use with reitit router"
-  (:require [frontend.components.home :as home]
-            [frontend.components.repo :as repo]
-            [frontend.components.file :as file]
->>>>>>> dc90bcf3
             [frontend.components.page :as page]
             [frontend.components.plugins :as plugins]
             [frontend.components.repo :as repo]
