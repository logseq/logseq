--- conflicted
+++ resolved
@@ -297,9 +297,9 @@
 (defn <request [api-name & args]
   (let [name (str api-name (.now js/Date))]
     (go (swap! *on-flying-request conj name)
-        (let [r (<! (apply <request* api-name args))]
-          (swap! *on-flying-request disj name)
-          r))))
+      (let [r (<! (apply <request* api-name args))]
+        (swap! *on-flying-request disj name)
+        r))))
 
 (defn- remove-dir-prefix [dir path]
   (let [r (string/replace path (js/RegExp. (str "^" (gstring/regExpEscape dir))) "")]
@@ -323,18 +323,18 @@
 (defn relative-path [o]
   (let [repo-dir (config/get-repo-dir (state/get-current-repo))]
     (cond
-     (implements? IRelativePath o)
-     (-relative-path o)
-
-     ;; full path
-     (and (string? o) (string/starts-with? o repo-dir))
-     (string/replace o (str repo-dir "/") "")
-
-     (string? o)
-     (remove-user-graph-uuid-prefix o)
-
-     :else
-     (throw (js/Error. (str "unsupport type " (str o)))))))
+      (implements? IRelativePath o)
+      (-relative-path o)
+
+      ;; full path
+      (and (string? o) (string/starts-with? o repo-dir))
+      (string/replace o (str repo-dir "/") "")
+
+      (string? o)
+      (remove-user-graph-uuid-prefix o)
+
+      :else
+      (throw (js/Error. (str "unsupport type " (str o)))))))
 
 (defprotocol IChecksum
   (-checksum [this]))
@@ -343,7 +343,7 @@
   (-stop! [this]))
 (defprotocol IStopped?
   (-stopped? [this]))
-                                        ;from-path, to-path is relative path
+;from-path, to-path is relative path
 (deftype FileTxn [from-path to-path updated? deleted? txid checksum]
   Object
   (renamed? [_]
@@ -388,19 +388,19 @@
   (let [update? (= "update_files" TXType)
         delete? (= "delete_files" TXType)
         update-xf
-        (comp
-         (remove #(or (empty? (first %))
-                      (empty? (last %))))
-         (map #(->FileTxn (first %) (first %) update? delete? TXId (last %))))
+                (comp
+                 (remove #(or (empty? (first %))
+                              (empty? (last %))))
+                 (map #(->FileTxn (first %) (first %) update? delete? TXId (last %))))
         delete-xf
-        (comp
-         (remove #(empty? (first %)))
-         (map #(->FileTxn (first %) (first %) update? delete? TXId nil)))
+                (comp
+                 (remove #(empty? (first %)))
+                 (map #(->FileTxn (first %) (first %) update? delete? TXId nil)))
         rename-xf
-        (comp
-         (remove #(or (empty? (first %))
-                      (empty? (second %))))
-         (map #(->FileTxn (second %) (first %) false false TXId nil)))
+                (comp
+                 (remove #(or (empty? (first %))
+                              (empty? (second %))))
+                 (map #(->FileTxn (second %) (first %) false false TXId nil)))
         xf (case TXType
              "delete_files" delete-xf
              "update_files" update-xf
@@ -620,21 +620,21 @@
    #{} s1))
 
 (comment
-  (defn map->FileMetadata [m]
-    (apply ->FileMetadata ((juxt :size :etag :path :encrypted-path :last-modified :remote? (constantly nil)) m)))
-
-  (assert
-   (=
-    #{(map->FileMetadata {:size 1 :etag 2 :path 2 :encrypted-path 2 :last-modified 2})}
-    (diff-file-metadata-sets
-     (into #{}
-           (map map->FileMetadata)
-           [{:size 1 :etag 1 :path 1 :encrypted-path 1 :last-modified 1}
-            {:size 1 :etag 2 :path 2 :encrypted-path 2 :last-modified 2}])
-     (into #{}
-           (map map->FileMetadata)
-           [{:size 1 :etag 1 :path 1 :encrypted-path 1 :last-modified 1}
-            {:size 1 :etag 1 :path 2 :encrypted-path 2 :last-modified 1}])))))
+ (defn map->FileMetadata [m]
+   (apply ->FileMetadata ((juxt :size :etag :path :encrypted-path :last-modified :remote? (constantly nil)) m)))
+
+ (assert
+  (=
+   #{(map->FileMetadata {:size 1 :etag 2 :path 2 :encrypted-path 2 :last-modified 2})}
+   (diff-file-metadata-sets
+    (into #{}
+          (map map->FileMetadata)
+          [{:size 1 :etag 1 :path 1 :encrypted-path 1 :last-modified 1}
+           {:size 1 :etag 2 :path 2 :encrypted-path 2 :last-modified 2}])
+    (into #{}
+          (map map->FileMetadata)
+          [{:size 1 :etag 1 :path 1 :encrypted-path 1 :last-modified 1}
+           {:size 1 :etag 1 :path 2 :encrypted-path 2 :last-modified 1}])))))
 
 (extend-protocol IChecksum
   FileMetadata
@@ -1057,8 +1057,8 @@
      (go-loop []
        (let [{:keys [val stop]}
              (async/alt!
-               debug-print-sync-events-loop-stop-chan {:stop true}
-               out-ch ([v] {:val v}))]
+              debug-print-sync-events-loop-stop-chan {:stop true}
+              out-ch ([v] {:val v}))]
          (cond
            stop (do (async/unmix-all out-mix)
                     (doseq [[topic ch] topic&chs]
@@ -1074,28 +1074,28 @@
 
 
 (comment
-  ;; sub one type event example:
-  (def c1 (chan 10))
-  (async/sub sync-events-publication :created-local-version-file c1)
-  (offer! sync-events-chan {:event :created-local-version-file :data :xxx})
-  (poll! c1)
-
-  ;; sub multiple type events example:
-  ;; sub :created-local-version-file and :finished-remote->local events,
-  ;; output into channel c4-out
-  (def c2 (chan 10))
-  (def c3 (chan 10))
-  (def c4-out (chan 10))
-  (def mix-out (async/mix c4-out))
-  (async/admix mix-out c2)
-  (async/admix mix-out c3)
-  (async/sub sync-events-publication :created-local-version-file c2)
-  (async/sub sync-events-publication :finished-remote->local c3)
-  (offer! sync-events-chan {:event :created-local-version-file :data :xxx})
-  (offer! sync-events-chan {:event :finished-remote->local :data :xxx})
-  (poll! c4-out)
-  (poll! c4-out)
-  )
+ ;; sub one type event example:
+ (def c1 (chan 10))
+ (async/sub sync-events-publication :created-local-version-file c1)
+ (offer! sync-events-chan {:event :created-local-version-file :data :xxx})
+ (poll! c1)
+
+ ;; sub multiple type events example:
+ ;; sub :created-local-version-file and :finished-remote->local events,
+ ;; output into channel c4-out
+ (def c2 (chan 10))
+ (def c3 (chan 10))
+ (def c4-out (chan 10))
+ (def mix-out (async/mix c4-out))
+ (async/admix mix-out c2)
+ (async/admix mix-out c3)
+ (async/sub sync-events-publication :created-local-version-file c2)
+ (async/sub sync-events-publication :finished-remote->local c3)
+ (offer! sync-events-chan {:event :created-local-version-file :data :xxx})
+ (offer! sync-events-chan {:event :finished-remote->local :data :xxx})
+ (poll! c4-out)
+ (poll! c4-out)
+ )
 
 ;;; sync events ends
 
@@ -1145,98 +1145,31 @@
     (user/<wrap-ensure-id&access-token
      (<! (.<request this "user_info" {}))))
   (<get-remote-all-files-meta [this graph-uuid]
-<<<<<<< HEAD
-    (go
-      (let [file-meta-list      (transient #{})
-            encrypted-path-list (transient [])
-            exp-r
-            (<!
-             (go-loop [continuation-token nil]
-               (let [r (<! (.<request this "get_all_files"
-                                      (into
-                                       {}
-                                       (remove (comp nil? second)
-                                               {:GraphUUID graph-uuid :ContinuationToken continuation-token}))))]
-                 (if (instance? ExceptionInfo r)
-                   r
-                   (let [next-continuation-token (:NextContinuationToken r)
-                         objs                    (:Objects r)]
-                     (apply conj! encrypted-path-list (map (comp remove-user-graph-uuid-prefix :Key) objs))
-                     (apply conj! file-meta-list
-                       (map
-                         #(hash-map :checksum (:checksum %)
-                                    :encrypted-path (remove-user-graph-uuid-prefix (:Key %))
-                                    :size (:Size %)
-                                    :last-modified (:LastModified %))
-                         objs))
-                     (when-not (empty? next-continuation-token)
-                       (recur next-continuation-token)))))))]
-        (if (instance? ExceptionInfo exp-r)
-          exp-r
-          (let [file-meta-list*      (persistent! file-meta-list)
-                encrypted-path-list* (persistent! encrypted-path-list)
-                path-list-or-exp     (<! (<decrypt-fnames rsapi graph-uuid encrypted-path-list*))]
-            (if (instance? ExceptionInfo path-list-or-exp)
-              path-list-or-exp
-              (let [encrypted-path->path-map (zipmap encrypted-path-list* path-list-or-exp)]
-                (set
-                 (mapv
-                  #(->FileMetadata (:size %)
-                                   (:checksum %)
-                                   (get encrypted-path->path-map (:encrypted-path %))
-                                   (:encrypted-path %)
-                                   (:last-modified %)
-                                   true nil)
-                  file-meta-list*)))))))))
-
-  (<get-remote-files-meta [this graph-uuid filepaths]
-    {:pre [(coll? filepaths)]}
-    (go
-      (let [encrypted-paths* (<! (<encrypt-fnames rsapi graph-uuid filepaths))
-            r                (<! (.<request this "get_files_meta" {:GraphUUID graph-uuid :Files encrypted-paths*}))]
-        (if (instance? ExceptionInfo r)
-          r
-          (let [encrypted-paths (mapv :FilePath r)
-                paths-or-exp    (<! (<decrypt-fnames rsapi graph-uuid encrypted-paths))]
-            (if (instance? ExceptionInfo paths-or-exp)
-              paths-or-exp
-              (let [encrypted-path->path-map (zipmap encrypted-paths paths-or-exp)]
-                (into #{}
-                      (comp
-                       (filter #(not= "filepath too long" (:Error %)))
-                       (map #(->FileMetadata (:Size %)
-                                             (:Checksum %)
-                                             (get encrypted-path->path-map (:FilePath %))
-                                             (:FilePath %)
-                                             (:LastModified %)
-                                             true nil)))
-                      r))))))))
-=======
     (user/<wrap-ensure-id&access-token
      (let [file-meta-list      (transient #{})
            encrypted-path-list (transient [])
            exp-r
-           (<!
-            (go-loop [continuation-token nil]
-              (let [r (<! (.<request this "get_all_files"
-                                     (into
-                                      {}
-                                      (remove (comp nil? second)
-                                              {:GraphUUID graph-uuid :ContinuationToken continuation-token}))))]
-                (if (instance? ExceptionInfo r)
-                  r
-                  (let [next-continuation-token (:NextContinuationToken r)
-                        objs                    (:Objects r)]
-                    (apply conj! encrypted-path-list (map (comp remove-user-graph-uuid-prefix :Key) objs))
-                    (apply conj! file-meta-list
-                           (map
-                            #(hash-map :checksum (:checksum %)
-                                       :encrypted-path (remove-user-graph-uuid-prefix (:Key %))
-                                       :size (:Size %)
-                                       :last-modified (:LastModified %))
-                            objs))
-                    (when-not (empty? next-continuation-token)
-                      (recur next-continuation-token)))))))]
+                               (<!
+                                (go-loop [continuation-token nil]
+                                  (let [r (<! (.<request this "get_all_files"
+                                                         (into
+                                                          {}
+                                                          (remove (comp nil? second)
+                                                                  {:GraphUUID graph-uuid :ContinuationToken continuation-token}))))]
+                                    (if (instance? ExceptionInfo r)
+                                      r
+                                      (let [next-continuation-token (:NextContinuationToken r)
+                                            objs                    (:Objects r)]
+                                        (apply conj! encrypted-path-list (map (comp remove-user-graph-uuid-prefix :Key) objs))
+                                        (apply conj! file-meta-list
+                                               (map
+                                                #(hash-map :checksum (:checksum %)
+                                                           :encrypted-path (remove-user-graph-uuid-prefix (:Key %))
+                                                           :size (:Size %)
+                                                           :last-modified (:LastModified %))
+                                                objs))
+                                        (when-not (empty? next-continuation-token)
+                                          (recur next-continuation-token)))))))]
        (if (instance? ExceptionInfo exp-r)
          exp-r
          (let [file-meta-list*      (persistent! file-meta-list)
@@ -1277,7 +1210,6 @@
                                             (:LastModified %)
                                             true nil)))
                      r))))))))
->>>>>>> 1bfb7321
 
   (<get-remote-graph [this graph-name-opt graph-uuid-opt]
     {:pre [(or graph-name-opt graph-uuid-opt)]}
@@ -1298,70 +1230,6 @@
      (<! (.<request this "list_graphs"))))
 
   (<get-deletion-logs [this graph-uuid from-txid]
-<<<<<<< HEAD
-    (go
-      (let [r (<! (.<request this "get_deletion_log" {:GraphUUID graph-uuid :FromTXId from-txid}))]
-        (if (instance? ExceptionInfo r)
-          r
-          (let [txns-with-encrypted-paths (mapv #(update % :path remove-user-graph-uuid-prefix) (:Transactions r))
-                encrypted-paths           (mapv :path txns-with-encrypted-paths)
-                encrypted-path->path-map
-                (zipmap
-                 encrypted-paths
-                 (<! (<decrypt-fnames rsapi graph-uuid encrypted-paths)))
-                txns
-                (mapv
-                 (fn [txn] (update txn :path #(get encrypted-path->path-map %)))
-                 txns-with-encrypted-paths)]
-            txns)))))
-
-  (<get-diff [this graph-uuid from-txid]
-    ;; TODO: path in transactions should be relative path(now s3 key, which includes graph-uuid and user-uuid)
-    (go
-      (let [r (<! (.<request this "get_diff" {:GraphUUID graph-uuid :FromTXId from-txid}))]
-        (if (instance? ExceptionInfo r)
-          r
-          (let [txns-with-encrypted-paths (sort-by :TXId (:Transactions r))
-                txns-with-encrypted-paths*
-                (mapv
-                 (fn [txn]
-                   (assoc txn :TXContent
-                          (mapv
-                           (fn [[to-path from-path checksum]]
-                             [(remove-user-graph-uuid-prefix to-path)
-                              (some-> from-path remove-user-graph-uuid-prefix)
-                              checksum])
-                           (:TXContent txn))))
-                 txns-with-encrypted-paths)
-                encrypted-paths
-                (mapcat
-                 (fn [txn]
-                   (remove
-                    #(or (nil? %) (not (string/starts-with? % "e.")))
-                    (mapcat
-                     (fn [[to-path from-path _checksum]] [to-path from-path])
-                     (:TXContent txn))))
-                 txns-with-encrypted-paths*)
-                encrypted-path->path-map
-                (zipmap
-                 encrypted-paths
-                 (<! (<decrypt-fnames rsapi graph-uuid encrypted-paths)))
-                txns
-                (mapv
-                 (fn [txn]
-                   (assoc
-                    txn :TXContent
-                    (mapv
-                     (fn [[to-path from-path checksum]]
-                       [(get encrypted-path->path-map to-path to-path)
-                        (some->> from-path (get encrypted-path->path-map))
-                        checksum])
-                     (:TXContent txn))))
-                 txns-with-encrypted-paths*)]
-            [txns
-             (:TXId (last txns))
-             (:TXId (first txns))])))))
-=======
     (user/<wrap-ensure-id&access-token
      (let [r (<! (.<request this "get_deletion_log" {:GraphUUID graph-uuid :FromTXId from-txid}))]
        (if (instance? ExceptionInfo r)
@@ -1369,62 +1237,61 @@
          (let [txns-with-encrypted-paths (mapv #(update % :path remove-user-graph-uuid-prefix) (:Transactions r))
                encrypted-paths           (mapv :path txns-with-encrypted-paths)
                encrypted-path->path-map
-               (zipmap
-                encrypted-paths
-                (<! (<decrypt-fnames rsapi graph-uuid encrypted-paths)))
+                                         (zipmap
+                                          encrypted-paths
+                                          (<! (<decrypt-fnames rsapi graph-uuid encrypted-paths)))
                txns
-               (mapv
-                (fn [txn] (update txn :path #(get encrypted-path->path-map %)))
-                txns-with-encrypted-paths)]
+                                         (mapv
+                                          (fn [txn] (update txn :path #(get encrypted-path->path-map %)))
+                                          txns-with-encrypted-paths)]
            txns)))))
 
   (<get-diff [this graph-uuid from-txid]
-    ;; TODO: path in transactions should be relative path(now s3 key, which includes graph-uuid and user-uuid)
+   ;; TODO: path in transactions should be relative path(now s3 key, which includes graph-uuid and user-uuid)
     (user/<wrap-ensure-id&access-token
      (let [r (<! (.<request this "get_diff" {:GraphUUID graph-uuid :FromTXId from-txid}))]
        (if (instance? ExceptionInfo r)
          r
          (let [txns-with-encrypted-paths (sort-by :TXId (:Transactions r))
                txns-with-encrypted-paths*
-               (mapv
-                (fn [txn]
-                  (assoc txn :TXContent
-                         (mapv
-                          (fn [[to-path from-path checksum]]
-                            [(remove-user-graph-uuid-prefix to-path)
-                             (some-> from-path remove-user-graph-uuid-prefix)
-                             checksum])
-                          (:TXContent txn))))
-                txns-with-encrypted-paths)
+                                         (mapv
+                                          (fn [txn]
+                                            (assoc txn :TXContent
+                                                   (mapv
+                                                    (fn [[to-path from-path checksum]]
+                                                      [(remove-user-graph-uuid-prefix to-path)
+                                                       (some-> from-path remove-user-graph-uuid-prefix)
+                                                       checksum])
+                                                    (:TXContent txn))))
+                                          txns-with-encrypted-paths)
                encrypted-paths
-               (mapcat
-                (fn [txn]
-                  (remove
-                   #(or (nil? %) (not (string/starts-with? % "e.")))
-                   (mapcat
-                    (fn [[to-path from-path _checksum]] [to-path from-path])
-                    (:TXContent txn))))
-                txns-with-encrypted-paths*)
+                                         (mapcat
+                                          (fn [txn]
+                                            (remove
+                                             #(or (nil? %) (not (string/starts-with? % "e.")))
+                                             (mapcat
+                                              (fn [[to-path from-path _checksum]] [to-path from-path])
+                                              (:TXContent txn))))
+                                          txns-with-encrypted-paths*)
                encrypted-path->path-map
-               (zipmap
-                encrypted-paths
-                (<! (<decrypt-fnames rsapi graph-uuid encrypted-paths)))
+                                         (zipmap
+                                          encrypted-paths
+                                          (<! (<decrypt-fnames rsapi graph-uuid encrypted-paths)))
                txns
-               (mapv
-                (fn [txn]
-                  (assoc
-                   txn :TXContent
-                   (mapv
-                    (fn [[to-path from-path checksum]]
-                      [(get encrypted-path->path-map to-path to-path)
-                       (some->> from-path (get encrypted-path->path-map))
-                       checksum])
-                    (:TXContent txn))))
-                txns-with-encrypted-paths*)]
+                                         (mapv
+                                          (fn [txn]
+                                            (assoc
+                                              txn :TXContent
+                                              (mapv
+                                               (fn [[to-path from-path checksum]]
+                                                 [(get encrypted-path->path-map to-path to-path)
+                                                  (some->> from-path (get encrypted-path->path-map))
+                                                  checksum])
+                                               (:TXContent txn))))
+                                          txns-with-encrypted-paths*)]
            [txns
             (:TXId (last txns))
             (:TXId (first txns))])))))
->>>>>>> 1bfb7321
 
   (<create-graph [this graph-name]
     (user/<wrap-ensure-id&access-token
@@ -1562,12 +1429,12 @@
                       (.-deleted? e) :delete-filetxns
                       (.renamed? e)  :rename-filetxns)) filetxns)
         update-file-items (map
-                            (fn [filetxn]
-                              (let [path (relative-path filetxn)]
-                                {:remote->local-type :update
-                                 :checksum (-checksum filetxn)
-                                 :path path}))
-                            update-filetxns)
+                           (fn [filetxn]
+                             (let [path (relative-path filetxn)]
+                               {:remote->local-type :update
+                                :checksum (-checksum filetxn)
+                                :path path}))
+                           update-filetxns)
         rename-file-items (mapcat
                            (fn [^FileTxn filetxn]
                              (let [to-path (relative-path filetxn)
@@ -1580,12 +1447,12 @@
                                  :path from-path}]))
                            rename-filetxns)
         delete-file-items (map
-                            (fn [filetxn]
-                              (let [path (relative-path filetxn)]
-                                {:remote->local-type :delete
-                                 :checksum (-checksum filetxn)
-                                 :path path}))
-                            delete-filetxns)]
+                           (fn [filetxn]
+                             (let [path (relative-path filetxn)]
+                               {:remote->local-type :delete
+                                :checksum (-checksum filetxn)
+                                :path path}))
+                           delete-filetxns)]
     (set (concat update-file-items rename-file-items delete-file-items))))
 
 (defn- apply-filetxns
@@ -1620,8 +1487,8 @@
                      [recent-remote->local-file-item])
               (<! (<delete-local-files rsapi graph-uuid base-path [relative-p*]))
               (go (<! (timeout 5000))
-                  (swap! *sync-state sync-state--remove-recent-remote->local-files
-                         [recent-remote->local-file-item])))))
+                (swap! *sync-state sync-state--remove-recent-remote->local-files
+                       [recent-remote->local-file-item])))))
 
         (let [update-local-files-ch (<update-local-files rsapi graph-uuid base-path (map relative-path filetxns))
               r (<! (<with-pause update-local-files-ch *paused))]
@@ -1673,8 +1540,8 @@
                                                      (not (instance? ExceptionInfo r)))]
           ;; remove these recent-remote->local-file-items 5s later
           (go (<! (timeout 5000))
-              (swap! *sync-state sync-state--remove-recent-remote->local-files
-                     recent-remote->local-file-items))
+            (swap! *sync-state sync-state--remove-recent-remote->local-files
+                   recent-remote->local-file-items))
           (cond
             (instance? ExceptionInfo r) r
             @*paused                    {:pause true}
@@ -1774,7 +1641,7 @@
           path (relative-path e)]
       {:remote->local-type tp
        :checksum (if (= tp :delete) nil
-                     (val (first (<! (get-local-files-checksum graph-uuid (.-dir e) [path])))))
+                                    (val (first (<! (get-local-files-checksum graph-uuid (.-dir e) [path])))))
        :path path})))
 
 (defn- distinct-file-change-events-xf
@@ -1835,8 +1702,8 @@
     (go-loop []
       (let [{:keys [rename-event local-change]}
             (async/alt!
-              rename-page-event-chan ([v] {:rename-event v}) ;; {:repo X :old-path X :new-path}
-              local-changes-chan ([v] {:local-change v}))]
+             rename-page-event-chan ([v] {:rename-event v}) ;; {:repo X :old-path X :new-path}
+             local-changes-chan ([v] {:local-change v}))]
         (cond
           rename-event
           (let [repo-dir (config/get-repo-dir (:repo rename-event))
@@ -1849,7 +1716,7 @@
             (swap! *rename-events conj k1 k2)
             ;; remove rename-events after 2s
             (go (<! (timeout 3000))
-                (swap! *rename-events disj k1 k2))
+              (swap! *rename-events disj k1 k2))
             ;; add 2 simulated file-watcher events
             (>! ch (->FileChangeEvent "unlink" repo-dir (:old-path rename-event*) nil nil))
             (>! ch (->FileChangeEvent "add" repo-dir (:new-path rename-event*)
@@ -2296,8 +2163,8 @@
   if local-txid != remote-txid, return {:need-sync-remote true}"))
 
 (defrecord ^:large-vars/cleanup-todo
-    Remote->LocalSyncer [user-uuid graph-uuid base-path repo *txid *sync-state remoteapi
-                         ^:mutable local->remote-syncer *stopped *paused]
+  Remote->LocalSyncer [user-uuid graph-uuid base-path repo *txid *sync-state remoteapi
+                       ^:mutable local->remote-syncer *stopped *paused]
   Object
   (set-local->remote-syncer! [_ s] (set! local->remote-syncer s))
   (sync-files-remote->local!
@@ -2389,8 +2256,8 @@
                 diff-remote-files       (diff-file-metadata-sets remote-all-files-meta local-all-files-meta)
                 recent-10-days-range    ((juxt #(tc/to-long (t/minus % (t/days 10))) #(tc/to-long %)) (t/today))
                 sorted-diff-remote-files
-                (sort-by
-                 (sort-file-metadata-fn :recent-days-range recent-10-days-range) > diff-remote-files)
+                                        (sort-by
+                                         (sort-file-metadata-fn :recent-days-range recent-10-days-range) > diff-remote-files)
                 remote-graph-info-or-ex (<! (<get-remote-graph remoteapi nil graph-uuid))
                 latest-txid             (:TXId remote-graph-info-or-ex)]
             (if (or (instance? ExceptionInfo remote-graph-info-or-ex) (nil? latest-txid))
@@ -2404,7 +2271,7 @@
                     (swap! *sync-state #(sync-state-reset-full-remote->local-files % sorted-diff-remote-files))
                     (<! (.sync-files-remote->local!
                          this (map (juxt relative-path -checksum)
-                                filtered-files)
+                                   filtered-files)
                          latest-txid)))))))))))
 
 (defn- <file-changed?
@@ -2505,17 +2372,17 @@
          (comp
           (filter
            (fn [[path _]]
-                                        ; 950 = (- 1024 36 36 2)
-                                        ; 1024 - length of 'user-uuid/graph-uuid/'
+             ; 950 = (- 1024 36 36 2)
+             ; 1024 - length of 'user-uuid/graph-uuid/'
              (<= (count (get fnames-map path)) 950)))
           (map second))
          local-files-meta-map))))
 
 (defrecord ^:large-vars/cleanup-todo
-    Local->RemoteSyncer [user-uuid graph-uuid base-path repo *sync-state remoteapi
-                         ^:mutable rate *txid ^:mutable remote->local-syncer stop-chan *stopped *paused
-                         ;; control chans
-                         private-immediately-local->remote-chan private-recent-edited-chan]
+  Local->RemoteSyncer [user-uuid graph-uuid base-path repo *sync-state remoteapi
+                       ^:mutable rate *txid ^:mutable remote->local-syncer stop-chan *stopped *paused
+                       ;; control chans
+                       private-immediately-local->remote-chan private-recent-edited-chan]
   Object
   (filter-file-change-events-fn [_]
     (fn [^FileChangeEvent e]
@@ -2672,21 +2539,21 @@
                                             <!
                                             (sort-by (sort-file-metadata-fn :recent-days-range recent-10-days-range) >))
                 change-events
-                (sequence
-                 (comp
-                  ;; convert to FileChangeEvent
-                  (map #(->FileChangeEvent "change" base-path (.get-normalized-path ^FileMetadata %)
-                                           {:size (:size %)} (:etag %)))
-                  (remove ignored?))
-                 diff-local-files)
+                                       (sequence
+                                        (comp
+                                         ;; convert to FileChangeEvent
+                                         (map #(->FileChangeEvent "change" base-path (.get-normalized-path ^FileMetadata %)
+                                                                  {:size (:size %)} (:etag %)))
+                                         (remove ignored?))
+                                        diff-local-files)
                 distinct-change-events (-> (distinct-file-change-events change-events)
                                            filter-upload-files-with-reserved-chars)
                 _                      (swap! *sync-state #(sync-state-reset-full-local->remote-files % distinct-change-events))
                 change-events-partitions
-                (sequence
-                 ;; partition FileChangeEvents
-                 (partition-file-change-events upload-batch-size)
-                 distinct-change-events)]
+                                       (sequence
+                                        ;; partition FileChangeEvents
+                                        (partition-file-change-events upload-batch-size)
+                                        distinct-change-events)]
             (println "[full-sync(local->remote)]"
                      (count (flatten change-events-partitions)) "files need to sync and"
                      (count delete-local-files) "local files need to delete")
@@ -2707,8 +2574,8 @@
                              [fake-recent-remote->local-file-item])
                       (<! (<delete-local-files rsapi graph-uuid base-path [(relative-path f)]))
                       (go (<! (timeout 5000))
-                          (swap! *sync-state sync-state--remove-recent-remote->local-files
-                                 [fake-recent-remote->local-file-item])))))
+                        (swap! *sync-state sync-state--remove-recent-remote->local-files
+                               [fake-recent-remote->local-file-item])))))
                 (recur fs)))
 
             ;; 2. upload local files
@@ -2728,14 +2595,14 @@
 ;;; ### put all stuff together
 
 (defrecord ^:large-vars/cleanup-todo
-    SyncManager [graph-uuid base-path *sync-state
-                 ^Local->RemoteSyncer local->remote-syncer ^Remote->LocalSyncer remote->local-syncer remoteapi
-                 ^:mutable ratelimit-local-changes-chan
-                 *txid ^:mutable state ^:mutable remote-change-chan ^:mutable *ws *stopped? *paused?
-                 ^:mutable ops-chan
-                 ;; control chans
-                 private-full-sync-chan private-stop-sync-chan private-remote->local-sync-chan
-                 private-remote->local-full-sync-chan private-pause-resume-chan]
+  SyncManager [graph-uuid base-path *sync-state
+               ^Local->RemoteSyncer local->remote-syncer ^Remote->LocalSyncer remote->local-syncer remoteapi
+               ^:mutable ratelimit-local-changes-chan
+               *txid ^:mutable state ^:mutable remote-change-chan ^:mutable *ws *stopped? *paused?
+               ^:mutable ops-chan
+               ;; control chans
+               private-full-sync-chan private-stop-sync-chan private-remote->local-sync-chan
+               private-remote->local-full-sync-chan private-pause-resume-chan]
   Object
   (schedule [this next-state args reason]
     {:pre [(s/valid? ::state next-state)]}
@@ -2776,19 +2643,19 @@
     (go-loop []
       (let [{:keys [stop remote->local remote->local-full-sync local->remote-full-sync local->remote resume pause]}
             (async/alt!
-              private-stop-sync-chan {:stop true}
-              private-remote->local-full-sync-chan {:remote->local-full-sync true}
-              private-remote->local-sync-chan {:remote->local true}
-              private-full-sync-chan {:local->remote-full-sync true}
-              private-pause-resume-chan ([v] (if v {:resume true} {:pause true}))
-              remote-change-chan ([v] (println "remote change:" v) {:remote->local v})
-              ratelimit-local-changes-chan ([v]
-                                            (let [rest-v (util/drain-chan ratelimit-local-changes-chan)
-                                                  vs     (cons v rest-v)]
-                                              (println "local changes:" vs)
-                                              {:local->remote vs}))
-              (timeout (* 20 60 1000)) {:local->remote-full-sync true}
-              :priority true)]
+             private-stop-sync-chan {:stop true}
+             private-remote->local-full-sync-chan {:remote->local-full-sync true}
+             private-remote->local-sync-chan {:remote->local true}
+             private-full-sync-chan {:local->remote-full-sync true}
+             private-pause-resume-chan ([v] (if v {:resume true} {:pause true}))
+             remote-change-chan ([v] (println "remote change:" v) {:remote->local v})
+             ratelimit-local-changes-chan ([v]
+                                           (let [rest-v (util/drain-chan ratelimit-local-changes-chan)
+                                                 vs     (cons v rest-v)]
+                                             (println "local changes:" vs)
+                                             {:local->remote vs}))
+             (timeout (* 20 60 1000)) {:local->remote-full-sync true}
+             :priority true)]
         (cond
           stop
           (do (util/drain-chan ops-chan)
@@ -2981,13 +2848,13 @@
                 (.schedule this ::idle nil nil)))))))
 
   (local->remote [this {local-changes :local}]
-    ;; local-changes:: list of FileChangeEvent
+   ;; local-changes:: list of FileChangeEvent
     (assert (some? local-changes) local-changes)
     (go
       (let [distincted-local-changes (distinct-file-change-events local-changes)
             _ (swap! *sync-state #(sync-state-reset-full-local->remote-files % distincted-local-changes))
             change-events-partitions
-            (sequence (partition-file-change-events upload-batch-size) distincted-local-changes)
+                                     (sequence (partition-file-change-events upload-batch-size) distincted-local-changes)
             _ (put-sync-event! {:event :start
                                 :data  {:type       :local->remote
                                         :graph-uuid graph-uuid
@@ -3137,15 +3004,15 @@
   (go
     (let [r (<! (<list-remote-graphs remoteapi))
           result
-          (or
-           ;; if api call failed, assume this remote graph still exists
-           (instance? ExceptionInfo r)
-           (and
-            (contains? r :Graphs)
-            (->> (:Graphs r)
-                 (mapv :GraphUUID)
-                 set
-                 (#(contains? % local-graph-uuid)))))]
+            (or
+             ;; if api call failed, assume this remote graph still exists
+             (instance? ExceptionInfo r)
+             (and
+              (contains? r :Graphs)
+              (->> (:Graphs r)
+                   (mapv :GraphUUID)
+                   set
+                   (#(contains? % local-graph-uuid)))))]
 
       (when-not result
         (notification/show! (t :file-sync/graph-deleted) :warning false))
@@ -3173,49 +3040,13 @@
     (when (false? @*sync-entered?)
       (reset! *sync-entered? true)
       (let [*sync-state                 (atom (sync-state))
-<<<<<<< HEAD
-            current-user-uuid           (user/user-uuid)
-=======
             current-user-uuid           (<! (user/<user-uuid))
->>>>>>> 1bfb7321
             ;; put @graph-uuid & get-current-repo together,
             ;; prevent to get older repo dir and current graph-uuid.
             _                           (<! (p->c (persist-var/-load graphs-txid)))
             [user-uuid graph-uuid txid] @graphs-txid
             txid                        (or txid 0)
             repo                        (state/get-current-repo)]
-<<<<<<< HEAD
-        (when (and repo
-                   (graph-sync-off? repo) @network-online-cursor
-                   user-uuid graph-uuid txid
-                   (user/logged-in?)
-                   (not (config/demo-graph? repo)))
-          (try
-            (when-let [sm (sync-manager-singleton current-user-uuid graph-uuid
-                                                  (config/get-repo-dir repo) repo
-                                                  txid *sync-state)]
-              (when (check-graph-belong-to-current-user current-user-uuid user-uuid)
-                (if-not (<! (<check-remote-graph-exists graph-uuid)) ; remote graph has been deleted
-                  (clear-graphs-txid! repo)
-                  (do
-                    (state/set-file-sync-state graph-uuid @*sync-state)
-                    (state/set-file-sync-manager graph-uuid sm)
-
-                    ;; update global state when *sync-state changes
-                    (add-watch *sync-state ::update-global-state
-                               (fn [_ _ _ n]
-                                 (state/set-file-sync-state graph-uuid n)))
-
-                    (state/set-state! [:file-sync/graph-state :current-graph-uuid] graph-uuid)
-
-                    (.start sm)
-
-                    (offer! remote->local-full-sync-chan true)
-                    (offer! full-sync-chan true)))))
-            (catch :default e
-              (prn "Sync start error: ")
-              (log/error :exception e))))
-=======
         (when-not (instance? ExceptionInfo current-user-uuid)
           (when (and repo
                      (graph-sync-off? repo) @network-online-cursor
@@ -3247,7 +3078,6 @@
               (catch :default e
                 (prn "Sync start error: ")
                 (log/error :exception e)))))
->>>>>>> 1bfb7321
         (reset! *sync-entered? false)))))
 
 ;;; ### some add-watches
@@ -3299,7 +3129,7 @@
 
 ;;; add-tap
 (comment
-  (def *x (atom nil))
-  (add-tap (fn [v] (reset! *x v)))
-
-  )+ (def *x (atom nil))
+ (add-tap (fn [v] (reset! *x v)))
+
+ )