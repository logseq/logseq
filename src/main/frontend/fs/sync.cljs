(ns frontend.fs.sync
  "Main ns for providing file sync functionality"
  (:require [cljs-http.client :as http]
            [cljs-time.core :as t]
            [cljs-time.format :as tf]
            [cljs-time.coerce :as tc]
            [cljs.core.async :as async :refer [go timeout go-loop offer! poll! chan <! >!]]
            [cljs.core.async.impl.channels]
            [cljs.core.async.interop :refer [p->c]]
            [cljs.spec.alpha :as s]
            [clojure.set :as set]
            [clojure.string :as string]
            [clojure.pprint :as pp]
            [electron.ipc :as ipc]
            [goog.string :as gstring]
            [frontend.config :as config]
            [frontend.debug :as debug]
            [frontend.handler.user :as user]
            [frontend.state :as state]
            [frontend.mobile.util :as mobile-util]
            [frontend.util :as util]
            [frontend.util.persist-var :as persist-var]
            [frontend.handler.notification :as notification]
            [frontend.context.i18n :refer [t]]
            [frontend.diff :as diff]
            [frontend.db :as db]
            [frontend.fs :as fs]
            [frontend.encrypt :as encrypt]
            [medley.core :refer [dedupe-by]]
            [rum.core :as rum]
            [promesa.core :as p]
            [lambdaisland.glogi :as log]))

;;; ### Commentary
;; file-sync related local files/dirs:
;; - logseq/graphs-txid.edn
;;   this file contains [user-uuid graph-uuid transaction-id]
;;   graph-uuid: the unique identifier of the graph on the server
;;   transaction-id: sync progress of local files
;; - logseq/version-files
;;   downloaded version-files
;; files included by `get-ignored-files` will not be synchronized.
;;
;; sync strategy:
;; - when toggle file-sync on,
;;   trigger remote->local-full-sync first, then local->remote-full-sync
;;   local->remote-full-sync will compare local-files with remote-files (by md5),
;;   and upload new-added-files to remote server.
;; - if local->remote sync(normal-sync or full-sync) return :need-sync-remote,
;;   then trigger a remote->local sync
;; - if remote->local sync return :need-remote->local-full-sync,
;;   then we need a remote->local-full-sync,
;;   which compare local-files with remote-files, sync diff-remote-files to local
;; - local->remote-full-sync will be triggered after 20mins of idle
;; - every 20s, flush local changes, and sync to remote

;; TODO: use access-token instead of id-token
;; TODO: a remote delete-diff cause local related-file deleted, then trigger a `FileChangeEvent`,
;;       and re-produce a new same-file-delete diff.

;;; ### specs
(s/def ::state #{;; do following jobs when ::starting:
                 ;; - wait seconds for file-change-events from file-watcher
                 ;; - drop redundant file-change-events
                 ;; - setup states in `frontend.state`
                 ::starting
                 ::need-password
                 ::idle
                 ;; sync local-changed files
                 ::local->remote
                 ;; sync remote latest-transactions
                 ::remote->local
                 ;; local->remote full sync
                 ::local->remote-full-sync
                 ;; remote->local full sync
                 ::remote->local-full-sync
                 ;; snapshot state when switching between apps on iOS
                 ::pause
                 ::stop})
(s/def ::path string?)
(s/def ::time t/date?)
(s/def ::remote->local-type #{:delete :update
                              ;; :rename=:delete+:update
                              })
(s/def ::current-syncing-graph-uuid (s/or :nil nil? :graph-uuid string?))
(s/def ::recent-remote->local-file-item (s/keys :req-un [::remote->local-type ::checksum ::path]))
(s/def ::current-local->remote-files (s/coll-of ::path :kind set?))
(s/def ::current-remote->local-files (s/coll-of ::path :kind set?))
(s/def ::recent-remote->local-files (s/coll-of ::recent-remote->local-file-item :kind set?))
(s/def ::history-item (s/keys :req-un [::path ::time]))
(s/def ::history (s/coll-of ::history-item :kind seq?))
(s/def ::sync-state (s/keys :req-un [::current-syncing-graph-uuid
                                     ::state
                                     ::current-local->remote-files
                                     ::current-remote->local-files
                                     ::queued-local->remote-files
                                     ;; Downloading files from remote will trigger filewatcher events,
                                     ;; causes unreasonable information in the content of ::queued-local->remote-files,
                                     ;; use ::recent-remote->local-files to filter such events
                                     ::recent-remote->local-files
                                     ::history]))

;; diff
(s/def ::TXId pos-int?)
(s/def ::TXType #{"update_files" "delete_files" "rename_file"})
(s/def ::TXContent-to-path string?)
(s/def ::TXContent-from-path (s/or :some string? :none nil?))
(s/def ::TXContent-checksum (s/or :some string? :none nil?))
(s/def ::TXContent-item (s/tuple ::TXContent-to-path
                                 ::TXContent-from-path
                                 ::TXContent-checksum))
(s/def ::TXContent (s/coll-of ::TXContent-item))
(s/def ::diff (s/keys :req-un [::TXId ::TXType ::TXContent]))

(s/def ::succ-map #(= {:succ true} %))
(s/def ::unknown-map (comp some? :unknown))
(s/def ::stop-map #(= {:stop true} %))
(s/def ::pause-map #(= {:pause true} %))
(s/def ::need-sync-remote #(= {:need-sync-remote true} %))
(s/def ::graph-has-been-deleted #(= {:graph-has-been-deleted true} %))

(s/def ::sync-local->remote!-result
  (s/or :succ ::succ-map
        :pause ::pause-map
        :need-sync-remote ::need-sync-remote
        :graph-has-been-deleted ::graph-has-been-deleted
        :unknown ::unknown-map))

(s/def ::sync-remote->local!-result
  (s/or :succ ::succ-map
        :need-remote->local-full-sync
        #(= {:need-remote->local-full-sync true} %)
        :stop ::stop-map
        :pause ::pause-map
        :unknown ::unknown-map))

(s/def ::sync-local->remote-all-files!-result
  (s/or :succ ::succ-map
        :stop ::stop-map
        :need-sync-remote ::need-sync-remote
        :graph-has-been-deleted ::graph-has-been-deleted
        :unknown ::unknown-map))

;; sync-event type
(s/def ::event #{:created-local-version-file
                 :finished-local->remote
                 :finished-remote->local
                 :start
                 :pause
                 :resume
                 :exception-decrypt-failed
                 :remote->local-full-sync-failed
                 :local->remote-full-sync-failed
                 })

(s/def ::sync-event (s/keys :req-un [::event ::data]))

(defonce download-batch-size 100)
(defonce upload-batch-size 20)
(def ^:private current-sm-graph-uuid (atom nil))

;;; ### configs in config.edn
;; - :file-sync/ignore-files

(defn- get-ignored-files
  []
  (into #{#"logseq/graphs-txid.edn$"
          #"logseq/version-files/"
          #"logseq/bak/"
          #"node_modules/"
          ;; path starts with `.` in the root directory, e.g. .gitignore
          #"^\.[^.]+"
          ;; path includes `/.`, e.g. .git, .DS_store
          #"/\."
          ;; Emacs/Vim backup files end with `~` by default
          #"~$"}
        (map re-pattern)
        (:file-sync/ignore-files (state/get-config))))

;;; ### configs ends

(def ws-addr config/WS-URL)

;; Warning: make sure to `persist-var/-load` graphs-txid before using it.
(defonce graphs-txid (persist-var/persist-var nil "graphs-txid"))

(declare assert-local-txid<=remote-txid)
(defn <update-graphs-txid!
  [latest-txid graph-uuid user-uuid repo]
  {:pre [(int? latest-txid) (>= latest-txid 0)]}
  (-> (p/let [_ (persist-var/-reset-value! graphs-txid [user-uuid graph-uuid latest-txid] repo)
              _ (persist-var/persist-save graphs-txid)]
        (state/pub-event! [:graph/refresh])
        (when (state/developer-mode?) (assert-local-txid<=remote-txid)))
      p->c))

(defn clear-graphs-txid! [repo]
  (persist-var/-reset-value! graphs-txid nil repo)
  (persist-var/persist-save graphs-txid))

(defn- ws-ping-loop [ws]
  (go-loop []
    (let [state (.-readyState ws)]
      ;; not closing or closed state
      (when (not (contains? #{2 3} state))
        (if (not= 1 state)
          ;; when connecting, wait 1s
          (do (<! (timeout 1000))
              (recur))
          (do (.send ws "PING")
              (<! (timeout 30000))
              (recur)))))))

(defn- ws-stop! [*ws]
  (when *ws
    (swap! *ws (fn [o] (assoc o :stop true)))
    (when-let [ws (:ws @*ws)]
      (.close ws))))

(defn- ws-listen!*
  [graph-uuid *ws remote-changes-chan]
  (reset! *ws {:ws (js/WebSocket. (util/format ws-addr graph-uuid)) :stop false})
  (ws-ping-loop (:ws @*ws))
  ;; (set! (.-onopen (:ws @*ws)) #(println (util/format "ws opened: graph '%s'" graph-uuid %)))
  (set! (.-onclose (:ws @*ws)) (fn [_e]
                                 (when-not (true? (:stop @*ws))
                                   (go
                                     (timeout 1000)
                                     (println "re-connecting graph" graph-uuid)
                                     (ws-listen!* graph-uuid *ws remote-changes-chan)))))
  (set! (.-onmessage (:ws @*ws)) (fn [e]
                                   (let [data (js->clj (js/JSON.parse (.-data e)) :keywordize-keys true)]
                                     (when (some? (:txid data))
                                       (if-let [v (poll! remote-changes-chan)]
                                         (let [last-txid (:txid v)
                                               current-txid (:txid data)]
                                           (if (> last-txid current-txid)
                                             (offer! remote-changes-chan v)
                                             (offer! remote-changes-chan data)))
                                         (offer! remote-changes-chan data)))))))

(defn ws-listen!
  "return channel which output messages from server"
  [graph-uuid *ws]
  (let [remote-changes-chan (chan (async/sliding-buffer 1))]
    (ws-listen!* graph-uuid *ws remote-changes-chan)
    remote-changes-chan))

(defn- get-json-body [body]
  (or (and (not (string? body)) body)
      (or (string/blank? body) nil)
      (js->clj (js/JSON.parse body) :keywordize-keys true)))

(defn- get-resp-json-body [resp]
  (-> resp (:body) (get-json-body)))

(defn- <request-once [api-name body token]
  (go
    (let [resp (http/post (str "https://" config/API-DOMAIN "/file-sync/" api-name)
                          {:oauth-token token
                           :body (js/JSON.stringify (clj->js body))
                           :with-credentials? false})]
      {:resp (<! resp)
       :api-name api-name
       :body body})))

;; For debug
(def *on-flying-request
  "requests not finished"
  (atom #{}))

(def stoppable-apis #{"get_all_files"})

(defn- <request*
  "max retry count is 5.
  *stop: volatile var, stop retry-request when it's true,
          and return :stop"
  ([api-name body token refresh-token-fn *stop] (<request* api-name body token refresh-token-fn 0 *stop))
  ([api-name body token refresh-token-fn retry-count *stop]
   (go
     (if (and *stop @*stop (contains? stoppable-apis api-name))
       :stop
       (let [resp (<! (<request-once api-name body token))]
         (if (and
              (= 401 (get-in resp [:resp :status]))
              (= "Unauthorized" (:message (get-json-body (get-in resp [:resp :body])))))
           (if (> retry-count 5)
             (throw (js/Error. :file-sync-request))
             (do (println "will retry after" (min 60000 (* 1000 retry-count)) "ms")
                 (<! (timeout (min 60000 (* 1000 retry-count))))
                 (let [token (<! (refresh-token-fn))]
                   (<! (<request* api-name body token refresh-token-fn (inc retry-count) *stop)))))
           (:resp resp)))))))

(defn <request [api-name & args]
  (let [name (str api-name (.now js/Date))]
    (go (swap! *on-flying-request conj name)
      (let [r (<! (apply <request* api-name args))]
        (swap! *on-flying-request disj name)
        r))))

(defn- remove-dir-prefix [dir path]
  (let [r (string/replace path (js/RegExp. (str "^" (gstring/regExpEscape dir))) "")]
    (if (string/starts-with? r "/")
      (string/replace-first r "/" "")
      r)))

(defn- remove-user-graph-uuid-prefix
  "<user-uuid>/<graph-uuid>/path -> path"
  [path]
  (let [parts (string/split path "/")]
    (if (and (< 2 (count parts))
             (= 36 (count (parts 0)))
             (= 36 (count (parts 1))))
      (string/join "/" (drop 2 parts))
      path)))

(defprotocol IRelativePath
  (-relative-path [this]))

(defn relative-path [o]
  (cond
    (implements? IRelativePath o)
    (-relative-path o)

    (string? o)
    (remove-user-graph-uuid-prefix o)

    :else
    (throw (js/Error. (str "unsupport type " (str o))))))

(defprotocol IChecksum
  (-checksum [this]))

(defprotocol IStoppable
  (-stop! [this]))
(defprotocol IStopped?
  (-stopped? [this]))
;from-path, to-path is relative path
(deftype FileTxn [from-path to-path updated? deleted? txid checksum]
  Object
  (renamed? [_]
    (not= from-path to-path))

  IRelativePath
  (-relative-path [_] (remove-user-graph-uuid-prefix to-path))

  IEquiv
  (-equiv [_ ^FileTxn other]
    (and (= from-path (.-from-path other))
         (= to-path (.-to-path other))
         (= updated? (.-updated? other))
         (= deleted? (.-deleted? other))))
  IHash
  (-hash [_] (hash [from-path to-path updated? deleted?]))

  IComparable
  (-compare [_ ^FileTxn other]
    (compare txid (.-txid other)))

  IPrintWithWriter
  (-pr-writer [coll w _opts]
    (write-all w "#FileTxn[\"" from-path "\" -> \"" to-path
               "\" (updated? " updated? ", renamed? " (.renamed? coll) ", deleted? " deleted?
               ", txid " txid ", checksum " checksum ")]")))

(defn- assert-filetxns
  [filetxns]
  (every? true?
          (mapv
           (fn [^FileTxn filetxn]
             (if (.-updated? filetxn)
               (some? (-checksum filetxn))
               true))
           filetxns)))

(defn- diff->filetxns
  "convert diff(`<get-diff`) to `FileTxn`"
  [{:keys [TXId TXType TXContent]}]
  {:post [(assert-filetxns %)]}
  (let [update? (= "update_files" TXType)
        delete? (= "delete_files" TXType)
        update-xf
                (comp
                 (remove #(or (empty? (first %))
                              (empty? (last %))))
                 (map #(->FileTxn (first %) (first %) update? delete? TXId (last %))))
        delete-xf
                (comp
                 (remove #(empty? (first %)))
                 (map #(->FileTxn (first %) (first %) update? delete? TXId nil)))
        rename-xf
                (comp
                 (remove #(or (empty? (first %))
                              (empty? (second %))))
                 (map #(->FileTxn (second %) (first %) false false TXId nil)))
        xf (case TXType
             "delete_files" delete-xf
             "update_files" update-xf
             "rename_file" rename-xf)]
    (sequence xf TXContent)))

(defn- distinct-update-filetxns-xf
  "transducer.
  remove duplicate update&delete `FileTxn`s."
  [rf]
  (let [seen-update&delete-filetxns (volatile! #{})]
    (fn
      ([] (rf))
      ([result] (rf result))
      ([result ^FileTxn filetxn]
       (if (and
            (or (.-updated? filetxn) (.-deleted? filetxn))
            (contains? @seen-update&delete-filetxns filetxn))
         result
         (do (vswap! seen-update&delete-filetxns conj filetxn)
             (rf result filetxn)))))))

(defn- remove-deleted-filetxns-xf
  "transducer.
  remove update&rename filetxns if they are deleted later(in greater txid filetxn)."
  [rf]
  (let [seen-deleted-paths (volatile! #{})]
    (fn
      ([] (rf))
      ([result] (rf result))
      ([result ^FileTxn filetxn]
       (let [to-path (.-to-path filetxn)
             from-path (.-from-path filetxn)]
         (if (contains? @seen-deleted-paths to-path)
           (do (when (not= to-path from-path)
                 (vswap! seen-deleted-paths disj to-path)
                 (vswap! seen-deleted-paths conj from-path))
               result)
           (do (vswap! seen-deleted-paths conj to-path)
               (rf result filetxn))))))))

(defn- partition-filetxns
  "return transducer.
  partition filetxns, at most N update-filetxns in each partition,
  for delete and rename type, only one filetxn in each partition."
  [n]
  (comp
   (partition-by #(.-updated? ^FileTxn %))
   (map (fn [ts]
          (if (some-> (first ts) (.-updated?))
            (partition-all n ts)
            (map list ts))))
   cat))

(defn- contains-path? [regexps path]
  (reduce #(when (re-find %2 path) (reduced true)) false regexps))

(defn ignored?
  "Whether file is ignored when syncing."
  [path]
  (->
   (get-ignored-files)
   (contains-path? (relative-path path))
   (boolean)))

(defn- diffs->partitioned-filetxns
  "transducer.
  1. diff -> `FileTxn` , see also `<get-diff`
  2. distinct redundant update type filetxns
  3. partition filetxns, each partition contains same type filetxns,
     for update type, at most N items in each partition
     for delete & rename type, only 1 item in each partition.
  4. remove update or rename filetxns if they are deleted in later filetxns.
  NOTE: this xf should apply on reversed diffs sequence (sort by txid)"
  [n]
  (comp
   (map diff->filetxns)
   cat
   (remove ignored?)
   distinct-update-filetxns-xf
   remove-deleted-filetxns-xf
   (partition-filetxns n)))

(defn- filepath+checksum->diff
  [index {:keys [relative-path checksum user-uuid graph-uuid]}]
  {:post [(s/valid? ::diff %)]}
  {:TXId (inc index)
   :TXType "update_files"
   :TXContent [[(string/join "/" [user-uuid graph-uuid relative-path]) nil checksum]]})

(defn filepath+checksum-coll->partitioned-filetxns
  "transducer.
  1. filepath+checksum-coll -> diff
  2. diffs->partitioned-filetxns
  3. filter by config"
  [n graph-uuid user-uuid]
  (comp
   (map (fn [p]
          {:relative-path (first p) :user-uuid user-uuid :graph-uuid graph-uuid :checksum (second p)}))
   (map-indexed filepath+checksum->diff)
   (diffs->partitioned-filetxns n)))


(deftype FileMetadata [size etag path encrypted-path last-modified remote? ^:mutable normalized-path]
  Object
  (get-normalized-path [_]
    (assert (string? path) path)
    (when-not normalized-path
      (set! normalized-path
            (cond-> path
              (string/starts-with? path "/") (string/replace-first "/" "")
              remote? (remove-user-graph-uuid-prefix))))
    normalized-path)

  IRelativePath
  (-relative-path [_] path)

  IEquiv
  (-equiv [o ^FileMetadata other]
    (and (= (.get-normalized-path o) (.get-normalized-path other))
         (= etag (.-etag other))))

  IHash
  (-hash [_] (hash {:etag etag :path path}))

  ILookup
  (-lookup [o k] (-lookup o k nil))
  (-lookup [_ k not-found]
    (case k
      :size size
      :etag etag
      :path path
      :encrypted-path encrypted-path
      :last-modified last-modified
      :remote? remote?
      not-found))


  IPrintWithWriter
  (-pr-writer [_ w _opts]
    (write-all w (str {:size size :etag etag :path path :remote? remote? :last-modified last-modified}))))



(def ^:private higher-priority-remote-files
  "when diff all remote files and local files, following remote files always need to download(when checksum not matched),
  even local-file's last-modified > remote-file's last-modified.
  because these files will be auto created when the graph created, we dont want them to re-write related remote files."
  #{"logseq/config.edn" "logseq/custom.css"
    "pages/contents.md" "pages/contents.org"
    "logseq/metadata.edn"})

;; TODO: use fn some to filter FileMetadata here, it cause too much loop
(defn diff-file-metadata-sets
  "Find the `FileMetadata`s that exists in s1 and does not exist in s2,
  compare by path+checksum+last-modified,
  if s1.path = s2.path & s1.checksum <> s2.checksum & s1.last-modified > s2.last-modified
  (except some default created files),
  keep this `FileMetadata` in result"
  [s1 s2]
  (reduce
   (fn [result item]
     (let [path (:path item)
           encrypted-path (:encrypted-path item)
           checksum (:etag item)
           last-modified (:last-modified item)]
       (if (some
            #(cond
               (not= encrypted-path (:encrypted-path %))
               false
               (= checksum (:etag %))
               true
               (>= last-modified (:last-modified %))
               false
               ;; these special files have higher priority in s1
               (contains? higher-priority-remote-files path)
               false
               (< last-modified (:last-modified %))
               true)
            s2)
         result
         (conj result item))))
   #{} s1))

(comment
 (defn map->FileMetadata [m]
   (apply ->FileMetadata ((juxt :size :etag :path :encrypted-path :last-modified :remote? (constantly nil)) m)))

 (assert
  (=
   #{(map->FileMetadata {:size 1 :etag 2 :path 2 :encrypted-path 2 :last-modified 2})}
   (diff-file-metadata-sets
    (into #{}
          (map map->FileMetadata)
          [{:size 1 :etag 1 :path 1 :encrypted-path 1 :last-modified 1}
           {:size 1 :etag 2 :path 2 :encrypted-path 2 :last-modified 2}])
    (into #{}
          (map map->FileMetadata)
          [{:size 1 :etag 1 :path 1 :encrypted-path 1 :last-modified 1}
           {:size 1 :etag 1 :path 2 :encrypted-path 2 :last-modified 1}])))))

(extend-protocol IChecksum
  FileMetadata
  (-checksum [this] (.-etag this))
  FileTxn
  (-checksum [this] (.-checksum this)))

(defn- sort-file-metadata-fn
  ":recent-days-range > :favorite-pages > small-size pages > ...
  :recent-days-range : [<min-inst-ms> <max-inst-ms>]
"
  [& {:keys [recent-days-range favorite-pages]}]
  {:pre [(or (nil? recent-days-range)
             (every? number? recent-days-range))]}
  (let [favorite-pages* (set favorite-pages)]
    (fn [^FileMetadata item]
      (let [path (relative-path item)
            journal? (string/starts-with? path
                                          (str (config/get-journals-directory) "/"))
            journal-day
            (when journal?
              (try
                (tc/to-long
                 (tf/parse (tf/formatter "yyyy_MM_dd")
                           (-> path
                               (string/replace-first "journals/" "")
                               (string/replace-first ".md" ""))))
                (catch :default _)))]
        (cond
          (and recent-days-range
               journal-day
               (<= (first recent-days-range)
                   ^number journal-day
                   (second recent-days-range)))
          journal-day

          (string/includes? path "logseq/")
          9999

          (string/includes? path "content.")
          10000

          (contains? favorite-pages* path)
          (count path)

          :else
          (- (.-size item)))))))

;;; ### APIs
;; `RSAPI` call apis through rsapi package, supports operations on files

(defprotocol IRSAPI
  (rsapi-ready? [this graph-uuid] "return true when rsapi ready")
  (<key-gen [this] "generate public+private keys")
  (<set-env [this graph-uuid prod? private-key public-key] "set environment")
  (<get-local-files-meta [this graph-uuid base-path filepaths] "get local files' metadata")
  (<get-local-all-files-meta [this graph-uuid base-path] "get all local files' metadata")
  (<rename-local-file [this graph-uuid base-path from to])
  (<update-local-files [this graph-uuid base-path filepaths] "remote -> local")
  (<download-version-files [this graph-uuid base-path filepaths])
  (<delete-local-files [this graph-uuid base-path filepaths])
  (<update-remote-files [this graph-uuid base-path filepaths local-txid] "local -> remote, return err or txid")
  (<delete-remote-files [this graph-uuid base-path filepaths local-txid] "return err or txid")
  (<encrypt-fnames [this graph-uuid fnames])
  (<decrypt-fnames [this graph-uuid fnames])
  (<cancel-all-requests [this]))

(defprotocol IRemoteAPI
  (<user-info [this] "user info")
  (<get-remote-all-files-meta [this graph-uuid] "get all remote files' metadata")
  (<get-remote-files-meta [this graph-uuid filepaths] "get remote files' metadata")
  (<get-remote-graph [this graph-name-opt graph-uuid-opt] "get graph info by GRAPH-NAME-OPT or GRAPH-UUID-OPT")
  (<get-remote-file-versions [this graph-uuid filepath] "get file's version list")
  (<list-remote-graphs [this] "list all remote graphs")
  (<get-deletion-logs [this graph-uuid from-txid] "get deletion logs from FROM-TXID")
  (<get-diff [this graph-uuid from-txid] "get diff from FROM-TXID, return [txns, latest-txid, min-txid]")
  (<create-graph [this graph-name] "create graph")
  (<delete-graph [this graph-uuid] "delete graph")
  (<get-graph-salt [this graph-uuid] "return httpcode 410 when salt expired")
  (<create-graph-salt [this graph-uuid] "return httpcode 409 when salt already exists and not expired yet")
  (<get-graph-encrypt-keys [this graph-uuid])
  (<upload-graph-encrypt-keys [this graph-uuid public-key encrypted-private-key]))

(defprotocol IToken
  (<get-token [this])
  (<refresh-token [this]))


(defn <case-different-local-file-exist?
  "e.g. filepath=\"pages/Foo.md\"
  found-filepath=\"pages/foo.md\"
  it happens on macos (case-insensitive fs)

  return canonicalized filepath if exists"
  [graph-uuid irsapi base-path filepath]
  (go
    (let [r (<! (<get-local-files-meta irsapi graph-uuid base-path [filepath]))]
      (when (some-> r first :path (not= filepath))
        (-> r first :path)))))


(defn <local-file-not-exist?
  [graph-uuid irsapi base-path filepath]
  (go
    (let [r (<! (<get-local-files-meta irsapi graph-uuid base-path [filepath]))]

      (or
       ;; not found at all
       (empty? r)
       ;; or,
       ;; e.g. filepath="pages/Foo.md"
       ;; found-filepath="pages/foo.md"
       ;; it happens on macos (case-insensitive fs)
       (not= filepath (:path (first r)))))))

(defn- <retry-rsapi [f]
  (go-loop [n 3]
    (let [r (<! (f))]
      (if (and (instance? ExceptionInfo r)
               (string/index-of (str (ex-cause r)) "operation timed out")
               (> n 0))
        (do
          (print (str "retry(" n ") ..."))
          (recur (dec n)))
        r))))

(declare <rsapi-cancel-all-requests)

(deftype RSAPI [^:mutable graph-uuid' ^:mutable private-key' ^:mutable public-key']
  IToken
  (<get-token [this]
    (go
      (or (state/get-auth-id-token)
          (<! (<refresh-token this)))))
  (<refresh-token [_]
    (go
      (<! (user/<refresh-id-token&access-token))
      (state/get-auth-id-token)))

  IRSAPI
  (rsapi-ready? [_ graph-uuid] (and (= graph-uuid graph-uuid') private-key' public-key'))
  (<key-gen [_] (go (js->clj (<! (p->c (ipc/ipc "key-gen")))
                             :keywordize-keys true)))
  (<set-env [_ graph-uuid prod? private-key public-key]
    (when (not-empty private-key)
      (print (util/format "[%s] setting sync age-encryption passphrase..." graph-uuid)))
    (set! graph-uuid' graph-uuid)
    (set! private-key' private-key)
    (set! public-key' public-key)
    (p->c (ipc/ipc "set-env" graph-uuid (if prod? "prod" "dev") private-key public-key)))
  (<get-local-all-files-meta [_ graph-uuid base-path]
    (go
      (let [r (<! (<retry-rsapi #(p->c (ipc/ipc "get-local-all-files-meta" graph-uuid base-path))))]
        (if (instance? ExceptionInfo r)
          r
          (->> r
               js->clj
               (map (fn [[path metadata]]
                      (->FileMetadata (get metadata "size") (get metadata "md5") path
                                      (get metadata "encryptedFname") (get metadata "mtime") false nil)))
               set)))))
  (<get-local-files-meta [_ graph-uuid base-path filepaths]
    (go
      (let [r (<! (<retry-rsapi #(p->c (ipc/ipc "get-local-files-meta" graph-uuid base-path filepaths))))]
        (assert (not (instance? ExceptionInfo r)) "get-local-files-meta shouldn't return exception")
        (->> r
             js->clj
             (map (fn [[path metadata]]
                    (->FileMetadata (get metadata "size") (get metadata "md5") path
                                    (get metadata "encryptedFname") (get metadata "mtime") false nil)))))))
  (<rename-local-file [_ graph-uuid base-path from to]
    (<retry-rsapi #(p->c (ipc/ipc "rename-local-file" graph-uuid base-path from to))))
  (<update-local-files [this graph-uuid base-path filepaths]
    (println "update-local-files" graph-uuid base-path filepaths)
    (go
      (<! (<rsapi-cancel-all-requests))
      (let [token (<! (<get-token this))]
        (<! (p->c (ipc/ipc "update-local-files" graph-uuid base-path filepaths token))))))
  (<download-version-files [this graph-uuid base-path filepaths]
    (go
      (let [token (<! (<get-token this))
            r (<! (<retry-rsapi
                   #(p->c (ipc/ipc "download-version-files" graph-uuid base-path filepaths token))))]
        r)))

  (<delete-local-files [_ graph-uuid base-path filepaths]
    (go
      (println "delete-local-files" filepaths)
      (let [r (<! (<retry-rsapi #(p->c (ipc/ipc "delete-local-files" graph-uuid base-path filepaths))))]
        r)))

  (<update-remote-files [this graph-uuid base-path filepaths local-txid]
    (go
      (<! (<rsapi-cancel-all-requests))
      (let [token (<! (<get-token this))]
        (<! (<retry-rsapi
             #(p->c (ipc/ipc "update-remote-files" graph-uuid base-path filepaths local-txid token)))))))

  (<delete-remote-files [this graph-uuid base-path filepaths local-txid]
    (go
      (let [token (<! (<get-token this))]
        (<!
         (<retry-rsapi
          #(p->c (ipc/ipc "delete-remote-files" graph-uuid base-path filepaths local-txid token)))))))
  (<encrypt-fnames [_ graph-uuid fnames] (go (js->clj (<! (p->c (ipc/ipc "encrypt-fnames" graph-uuid fnames))))))
  (<decrypt-fnames [_ graph-uuid fnames] (go
                                           (let [r (<! (p->c (ipc/ipc "decrypt-fnames" graph-uuid fnames)))]
                                             (if (instance? ExceptionInfo r)
                                               (ex-info "decrypt-failed" {:fnames fnames} (ex-cause r))
<<<<<<< HEAD
                                               (js->clj r))))))
=======
                                               (js->clj r)))))
  (<cancel-all-requests [_]
    (p->c (ipc/ipc "cancel-all-requests"))))
>>>>>>> 6007d606


(deftype ^:large-vars/cleanup-todo CapacitorAPI [^:mutable graph-uuid' ^:mutable private-key ^:mutable public-key']
  IToken
  (<get-token [this]
    (go
      (or (state/get-auth-id-token)
          (<! (<refresh-token this)))))
  (<refresh-token [_]
    (go
      (<! (user/<refresh-id-token&access-token))
      (state/get-auth-id-token)))

  IRSAPI
  (rsapi-ready? [_ graph-uuid] (and (= graph-uuid graph-uuid') private-key public-key'))
  (<key-gen [_]
    (go (let [r (<! (p->c (.keygen mobile-util/file-sync #js {})))]
          (-> r
              (js->clj :keywordize-keys true)))))
  (<set-env [_ graph-uuid prod? secret-key public-key]
    (set! graph-uuid' graph-uuid)
    (set! private-key secret-key)
    (set! public-key' public-key)
    (p->c (.setEnv mobile-util/file-sync (clj->js {:graphUUID graph-uuid
                                                   :env (if prod? "prod" "dev")
                                                   :secretKey secret-key
                                                   :publicKey public-key}))))

  (<get-local-all-files-meta [_ graph-uuid base-path]
    (go
      (let [r (<! (p->c (.getLocalAllFilesMeta mobile-util/file-sync (clj->js {:graphUUID graph-uuid
                                                                               :basePath base-path}))))]
        (if (instance? ExceptionInfo r)
          r
          (->> (.-result r)
               js->clj
               (map (fn [[path metadata]]
                      (->FileMetadata (get metadata "size") (get metadata "md5") path
                                      (get metadata "encryptedFname") (get metadata "mtime") false nil)))
               set)))))

  (<get-local-files-meta [_ graph-uuid base-path filepaths]
    (go
      (let [r (<! (p->c (.getLocalFilesMeta mobile-util/file-sync
                                            (clj->js {:graphUUID graph-uuid
                                                      :basePath base-path
                                                      :filePaths filepaths}))))]
        (assert (not (instance? ExceptionInfo r)) "get-local-files-meta shouldn't return exception")
        (->> (.-result r)
             js->clj
             (map (fn [[path metadata]]
                    (->FileMetadata (get metadata "size") (get metadata "md5") path
                                    (get metadata "encryptedFname") (get metadata "mtime") false nil)))
             set))))

  (<rename-local-file [_ graph-uuid base-path from to]
    (p->c (.renameLocalFile mobile-util/file-sync
                            (clj->js {:graphUUID graph-uuid
                                      :basePath base-path
                                      :from from
                                      :to to}))))

  (<update-local-files [this graph-uuid base-path filepaths]
    (go
      (let [token (<! (<get-token this))]
        (<! (p->c (.updateLocalFiles mobile-util/file-sync (clj->js {:graphUUID graph-uuid
                                                                     :basePath base-path
                                                                     :filePaths filepaths
                                                                     :token token})))))))

  (<download-version-files [this graph-uuid base-path filepaths]
    (go
      (let [token (<! (<get-token this))
            r (<! (<retry-rsapi
                   #(p->c (.updateLocalVersionFiles mobile-util/file-sync
                                                    (clj->js {:graphUUID graph-uuid
                                                              :basePath base-path
                                                              :filePaths filepaths
                                                              :token token})))))]
        r)))

  (<delete-local-files [_ graph-uuid base-path filepaths]
    (go
      (let [r (<! (<retry-rsapi #(p->c (.deleteLocalFiles mobile-util/file-sync
                                                          (clj->js {:graphUUID graph-uuid
                                                                    :basePath base-path
                                                                    :filePaths filepaths})))))]
        r)))

  (<update-remote-files [this graph-uuid base-path filepaths local-txid]
    (go
      (let [token (<! (<get-token this))
            r (<! (p->c (.updateRemoteFiles mobile-util/file-sync
                                            (clj->js {:graphUUID graph-uuid
                                                      :basePath base-path
                                                      :filePaths filepaths
                                                      :txid local-txid
                                                      :token token
                                                      :fnameEncryption true}))))]
        (if (instance? ExceptionInfo r)
          r
          (get (js->clj r) "txid")))))

  (<delete-remote-files [this graph-uuid _base-path filepaths local-txid]
    (go
      (let [token (<! (<get-token this))
            r (<! (p->c (.deleteRemoteFiles mobile-util/file-sync
                                            (clj->js {:graphUUID graph-uuid
                                                      :filePaths filepaths
                                                      :txid local-txid
                                                      :token token}))))]
        (if (instance? ExceptionInfo r)
          r
          (get (js->clj r) "txid")))))

  (<encrypt-fnames [_ graph-uuid fnames]
    (go
      (let [r (<! (p->c (.encryptFnames mobile-util/file-sync
                                        (clj->js {:graphUUID graph-uuid
                                                  :filePaths fnames}))))]
        (if (instance? ExceptionInfo r)
          (.-cause r)
          (get (js->clj r) "value")))))
  (<decrypt-fnames [_ graph-uuid fnames]
    (go (let [r (<! (p->c (.decryptFnames mobile-util/file-sync
                                          (clj->js {:graphUUID graph-uuid
                                                    :filePaths fnames}))))]
          (if (instance? ExceptionInfo r)
            (ex-info "decrypt-failed" {:fnames fnames} (ex-cause r))
            (get (js->clj r) "value")))))
  (<cancel-all-requests [_]
    (p->c (.cancelAllRequests mobile-util/file-sync))))

(def rsapi (cond
             (util/electron?)
             (->RSAPI nil nil nil)

             (mobile-util/native-ios?)
             (->CapacitorAPI nil nil nil)

             (mobile-util/native-android?)
             (->CapacitorAPI nil nil nil)

             :else
             nil))

(defn <rsapi-cancel-all-requests []
  (go
    (when rsapi
      (<! (<cancel-all-requests rsapi)))))

;;; ### remote & rs api exceptions
(defn sync-stop-when-api-flying?
  [exp]
  (some-> (ex-data exp) :err (= :stop)))

(defn storage-exceed-limit?
  [exp]
  (some->> (ex-data exp)
           :err
           ((juxt :status (comp :message :body)))
           ((fn [[status msg]] (and (= 403 status) (= msg "storage-limit"))))))

(defn graph-count-exceed-limit?
  [exp]
  (some->> (ex-data exp)
           :err
           ((juxt :status (comp :message :body)))
           ((fn [[status msg]] (and (= 403 status) (= msg "graph-count-exceed-limit"))))))

(defn decrypt-exp?
  [exp]
  (some-> exp ex-message #(= % "decrypt-failed")))

;;; remote api exceptions ends

;;; ### sync events

;; "`SyncManager` will put some internal sync events to this chan.
;;   see also spec `::sync-event`"
(defonce ^:private sync-events-chan
  (chan (async/sliding-buffer 1000)))
;; see also spec `::event` for topic list
(defonce sync-events-publication
  (async/pub sync-events-chan :event))

(defn- put-sync-event!
  [val]
  {:pre [(s/valid? ::sync-event val)]}
  (async/put! sync-events-chan val))

(def ^:private debug-print-sync-events-loop-stop-chan (chan 1))
(defn debug-print-sync-events-loop
  ([] (debug-print-sync-events-loop [:created-local-version-file
                                     :finished-local->remote
                                     :finished-remote->local
                                     :pause
                                     :resume
                                     :exception-decrypt-failed
                                     :remote->local-full-sync-failed
                                     :local->remote-full-sync-failed]))
  ([topics]
   (util/drain-chan debug-print-sync-events-loop-stop-chan)
   (let [topic&chs (map (juxt identity #(chan 10)) topics)
         out-ch (chan 10)
         out-mix (async/mix out-ch)]
     (doseq [[topic ch] topic&chs]
       (async/sub sync-events-publication topic ch)
       (async/admix out-mix ch))
     (go-loop []
       (let [{:keys [val stop]}
             (async/alt!
              debug-print-sync-events-loop-stop-chan {:stop true}
              out-ch ([v] {:val v}))]
         (cond
           stop (do (async/unmix-all out-mix)
                    (doseq [[topic ch] topic&chs]
                      (async/unsub sync-events-publication topic ch)))

           val (do (pp/pprint [:debug :sync-event val])
                   (recur))))))))


(defn stop-debug-print-sync-events-loop
  []
  (offer! debug-print-sync-events-loop-stop-chan true))


(comment
 ;; sub one type event example:
 (def c1 (chan 10))
 (async/sub sync-events-publication :created-local-version-file c1)
 (offer! sync-events-chan {:event :created-local-version-file :data :xxx})
 (poll! c1)

 ;; sub multiple type events example:
 ;; sub :created-local-version-file and :finished-remote->local events,
 ;; output into channel c4-out
 (def c2 (chan 10))
 (def c3 (chan 10))
 (def c4-out (chan 10))
 (def mix-out (async/mix c4-out))
 (async/admix mix-out c2)
 (async/admix mix-out c3)
 (async/sub sync-events-publication :created-local-version-file c2)
 (async/sub sync-events-publication :finished-remote->local c3)
 (offer! sync-events-chan {:event :created-local-version-file :data :xxx})
 (offer! sync-events-chan {:event :finished-remote->local :data :xxx})
 (poll! c4-out)
 (poll! c4-out)
 )

;;; sync events ends

(defn- fire-file-sync-storage-exceed-limit-event!
  [exp]
  (when (storage-exceed-limit? exp)
    (state/pub-event! [:file-sync/storage-exceed-limit])
    true))

(defn- fire-file-sync-graph-count-exceed-limit-event!
  [exp]
  (when (graph-count-exceed-limit? exp)
    (state/pub-event! [:file-sync/graph-count-exceed-limit])
    true))

(deftype RemoteAPI [*stopped?]
  Object

  (<request [this api-name body]
    (go
      (let [resp (<! (<request api-name body (<! (<get-token this)) #(<refresh-token this) *stopped?))]
        (if (http/unexceptional-status? (:status resp))
          (get-resp-json-body resp)
          (let [exp (ex-info "request failed"
                             {:err          resp
                              :body         (get-resp-json-body resp)
                              :api-name     api-name
                              :request-body body})]
            (fire-file-sync-storage-exceed-limit-event! exp)
            (fire-file-sync-graph-count-exceed-limit-event! exp)
            exp)))))

  ;; for test
  (update-files [this graph-uuid txid files]
    {:pre [(map? files)
           (number? txid)]}
    (.<request this "update_files" {:GraphUUID graph-uuid :TXId txid :Files files}))

  IToken
  (<get-token [this]
    (go
      (or (state/get-auth-id-token)
          (<! (<refresh-token this)))))

  (<refresh-token [_]
    (go
      (<! (user/<refresh-id-token&access-token))
      (state/get-auth-id-token))))

(extend-type RemoteAPI
  IRemoteAPI
  (<user-info [this] (.<request this "user_info" {}))
  (<get-remote-all-files-meta [this graph-uuid]
    (go
      (let [file-meta-list      (transient #{})
            encrypted-path-list (transient [])
            exp-r
                                (<!
                                 (go-loop [continuation-token nil]
                                   (let [r (<! (.<request this "get_all_files"
                                                          (into
                                                           {}
                                                           (remove (comp nil? second)
                                                                   {:GraphUUID graph-uuid :ContinuationToken continuation-token}))))]
                                     (if (instance? ExceptionInfo r)
                                       r
                                       (let [next-continuation-token (:NextContinuationToken r)
                                             objs                    (:Objects r)]
                                         (apply conj! encrypted-path-list (map (comp remove-user-graph-uuid-prefix :Key) objs))
                                         (apply conj! file-meta-list
                                                (map
                                                 #(hash-map :checksum (:checksum %)
                                                            :encrypted-path (remove-user-graph-uuid-prefix (:Key %))
                                                            :size (:Size %)
                                                            :last-modified (:LastModified %))
                                                 objs))
                                         (when-not (empty? next-continuation-token)
                                           (recur next-continuation-token)))))))]
        (if (instance? ExceptionInfo exp-r)
          exp-r
          (let [file-meta-list*      (persistent! file-meta-list)
                encrypted-path-list* (persistent! encrypted-path-list)
                path-list-or-exp     (<! (<decrypt-fnames rsapi graph-uuid encrypted-path-list*))]
            (if (instance? ExceptionInfo path-list-or-exp)
              path-list-or-exp
              (let [encrypted-path->path-map (zipmap encrypted-path-list* path-list-or-exp)]
                (set
                 (mapv
                  #(->FileMetadata (:size %)
                                   (:checksum %)
                                   (get encrypted-path->path-map (:encrypted-path %))
                                   (:encrypted-path %)
                                   (:last-modified %)
                                   true nil)
                  file-meta-list*)))))))))

  (<get-remote-files-meta [this graph-uuid filepaths]
    {:pre [(coll? filepaths)]}
    (go
      (let [encrypted-paths* (<! (<encrypt-fnames rsapi graph-uuid filepaths))
            r                (<! (.<request this "get_files_meta" {:GraphUUID graph-uuid :Files encrypted-paths*}))]
        (if (instance? ExceptionInfo r)
          r
          (let [encrypted-paths (mapv :FilePath r)
                paths-or-exp    (<! (<decrypt-fnames rsapi graph-uuid encrypted-paths))]
            (if (instance? ExceptionInfo paths-or-exp)
              paths-or-exp
              (let [encrypted-path->path-map (zipmap encrypted-paths paths-or-exp)]
                (into #{}
                      (map #(->FileMetadata (:Size %)
                                            (:Checksum %)
                                            (get encrypted-path->path-map (:FilePath %))
                                            (:FilePath %)
                                            (:LastModified %)
                                            true nil))
                      r))))))))

  (<get-remote-graph [this graph-name-opt graph-uuid-opt]
    {:pre [(or graph-name-opt graph-uuid-opt)]}
    (.<request this "get_graph" (cond-> {}
                                  (seq graph-name-opt)
                                  (assoc :GraphName graph-name-opt)
                                  (seq graph-uuid-opt)
                                  (assoc :GraphUUID graph-uuid-opt))))

  (<get-remote-file-versions [this graph-uuid filepath]
    (go
      (let [encrypted-path (first (<! (<encrypt-fnames rsapi graph-uuid [filepath])))]
        (<! (.<request this "get_file_version_list" {:GraphUUID graph-uuid :File encrypted-path})))))

  (<list-remote-graphs [this]
    (.<request this "list_graphs"))

  (<get-deletion-logs [this graph-uuid from-txid]
    (go
      (let [r (<! (.<request this "get_deletion_log" {:GraphUUID graph-uuid :FromTXId from-txid}))]
        (if (instance? ExceptionInfo r)
          r
          (let [txns-with-encrypted-paths (mapv #(update % :path remove-user-graph-uuid-prefix) (:Transactions r))
                encrypted-paths           (mapv :path txns-with-encrypted-paths)
                encrypted-path->path-map
                                          (zipmap
                                           encrypted-paths
                                           (<! (<decrypt-fnames rsapi graph-uuid encrypted-paths)))
                txns
                                          (mapv
                                           (fn [txn] (update txn :path #(get encrypted-path->path-map %)))
                                           txns-with-encrypted-paths)]
            txns)))))

  (<get-diff [this graph-uuid from-txid]
   ;; TODO: path in transactions should be relative path(now s3 key, which includes graph-uuid and user-uuid)
    (go
      (let [r (<! (.<request this "get_diff" {:GraphUUID graph-uuid :FromTXId from-txid}))]
        (if (instance? ExceptionInfo r)
          r
          (let [txns-with-encrypted-paths (sort-by :TXId (:Transactions r))
                txns-with-encrypted-paths*
                                          (mapv
                                           (fn [txn]
                                             (assoc txn :TXContent
                                                    (mapv
                                                     (fn [[to-path from-path checksum]]
                                                       [(remove-user-graph-uuid-prefix to-path)
                                                        (some-> from-path remove-user-graph-uuid-prefix)
                                                        checksum])
                                                     (:TXContent txn))))
                                           txns-with-encrypted-paths)
                encrypted-paths
                                          (mapcat
                                           (fn [txn]
                                             (remove
                                              #(or (nil? %) (not (string/starts-with? % "e.")))
                                              (mapcat
                                               (fn [[to-path from-path _checksum]] [to-path from-path])
                                               (:TXContent txn))))
                                           txns-with-encrypted-paths*)
                encrypted-path->path-map
                                          (zipmap
                                           encrypted-paths
                                           (<! (<decrypt-fnames rsapi graph-uuid encrypted-paths)))
                txns
                                          (mapv
                                           (fn [txn]
                                             (assoc
                                               txn :TXContent
                                               (mapv
                                                (fn [[to-path from-path checksum]]
                                                  [(get encrypted-path->path-map to-path to-path)
                                                   (some->> from-path (get encrypted-path->path-map))
                                                   checksum])
                                                (:TXContent txn))))
                                           txns-with-encrypted-paths*)]
            [txns
             (:TXId (last txns))
             (:TXId (first txns))])))))

  (<create-graph [this graph-name]
    (.<request this "create_graph" {:GraphName graph-name}))

  (<delete-graph [this graph-uuid]
    (.<request this "delete_graph" {:GraphUUID graph-uuid}))

  (<get-graph-salt [this graph-uuid]
    (.<request this "get_graph_salt" {:GraphUUID graph-uuid}))

  (<create-graph-salt [this graph-uuid]
    (.<request this "create_graph_salt" {:GraphUUID graph-uuid}))

  (<get-graph-encrypt-keys [this graph-uuid]
    (.<request this "get_graph_encrypt_keys" {:GraphUUID graph-uuid}))

  (<upload-graph-encrypt-keys [this graph-uuid public-key encrypted-private-key]
    (.<request this "upload_graph_encrypt_keys" {:GraphUUID             graph-uuid
                                                 :public-key            public-key
                                                 :encrypted-private-key encrypted-private-key})))


(def remoteapi (->RemoteAPI nil))


(def ^:private *get-graph-salt-memoize-cache (atom {}))
(defn update-graph-salt-cache [graph-uuid v]
  {:pre [(map? v)
         (= #{:value :expired-at} (set (keys v)))]}
  (swap! *get-graph-salt-memoize-cache conj [graph-uuid v]))

(defn <get-graph-salt-memoize [remoteapi graph-uuid]
  (go
    (let [r          (get @*get-graph-salt-memoize-cache graph-uuid)
          expired-at (:expired-at r)
          now        (tc/to-long (t/now))]
      (if (< now expired-at)
        r
        (let [r (<! (<get-graph-salt remoteapi graph-uuid))]
          (swap! *get-graph-salt-memoize-cache conj [graph-uuid r])
          r)))))

(def ^:private *get-graph-encrypt-keys-memoize-cache (atom {}))
(defn update-graph-encrypt-keys-cache [graph-uuid v]
  {:pre [(map? v)
         (= #{:public-key :encrypted-private-key} (set (keys v)))]}
  (swap! *get-graph-encrypt-keys-memoize-cache conj [graph-uuid v]))

(defn <get-graph-encrypt-keys-memoize [remoteapi graph-uuid]
  (go
    (or (get @*get-graph-encrypt-keys-memoize-cache graph-uuid)
        (let [{:keys [public-key encrypted-private-key] :as r}
              (<! (<get-graph-encrypt-keys remoteapi graph-uuid))]
          (when (and public-key encrypted-private-key)
            (swap! *get-graph-encrypt-keys-memoize-cache conj [graph-uuid r]))
          r))))

(defn add-new-version-file
  [repo path content]
  ;; TODO @leizhe mobile implementation
  (ipc/ipc "addVersionFile" (config/get-local-dir repo) path content))

(defn- is-journals-or-pages?
  [filetxn]
  (let [rel-path (relative-path filetxn)]
    (or (string/starts-with? rel-path "journals/")
        (string/starts-with? rel-path "pages/"))))

(defn- need-add-version-file?
  "when we need to create a new version file:
  1. when apply a 'update' filetxn, it already exists(same page name) locally and has delete diffs
  2. when apply a 'delete' filetxn, its origin remote content and local content are different
     - TODO: we need to store origin remote content md5 in server db
  3. create version files only for files under 'journals/', 'pages/' dir"
  [^FileTxn filetxn origin-db-content]
  (go
    (cond
      (.renamed? filetxn)
      false
      (.-deleted? filetxn)
      false
      (.-updated? filetxn)
      (let [path (relative-path filetxn)
            repo (state/get-current-repo)
            file-path (config/get-file-path repo path)
            content (<! (p->c (fs/read-file "" file-path)))]
        (and (seq origin-db-content)
             (or (nil? content)
                 (some :removed (diff/diff origin-db-content content))))))))

(defn- <with-pause
  [ch *paused]
  (go-loop []
    (if @*paused
      {:pause true}
      (let [{:keys [timeout val]}
            (async/alt! ch ([v] {:val v})
                        (timeout 1000) {:timeout true})]
        (cond
          val val
          timeout (recur))))))




(defn- assert-local-txid<=remote-txid
  []
  (when-let [local-txid (last @graphs-txid)]
    (go (let [remote-txid (:TXId (<! (<get-remote-graph remoteapi nil (second @graphs-txid))))]
          (assert (<= local-txid remote-txid)
                  [@graphs-txid local-txid remote-txid])))))

(defn- get-local-files-checksum
  [graph-uuid base-path relative-paths]
  (go
    (into {}
          (map (juxt #(.-path ^FileMetadata %) #(.-etag ^FileMetadata %)))
          (<! (<get-local-files-meta rsapi graph-uuid base-path relative-paths)))))

(declare sync-state--add-current-local->remote-files
         sync-state--add-current-remote->local-files
         sync-state--remove-current-local->remote-files
         sync-state--remove-current-remote->local-files
         sync-state--add-recent-remote->local-files
         sync-state--remove-recent-remote->local-files
         sync-state--stopped?)


(defn- filetxns=>recent-remote->local-files
  [filetxns]
  (let [{:keys [update-filetxns delete-filetxns rename-filetxns]}
        (group-by (fn [^FileTxn e]
                    (cond
                      (.-updated? e) :update-filetxns
                      (.-deleted? e) :delete-filetxns
                      (.renamed? e)  :rename-filetxns)) filetxns)
        update-file-items (map
                           (fn [filetxn]
                             (let [path (relative-path filetxn)]
                               {:remote->local-type :update
                                :checksum (-checksum filetxn)
                                :path path}))
                           update-filetxns)
        rename-file-items (mapcat
                           (fn [^FileTxn filetxn]
                             (let [to-path (relative-path filetxn)
                                   from-path (.-from-path filetxn)]
                               [{:remote->local-type :update
                                 :checksum (-checksum filetxn)
                                 :path to-path}
                                {:remote->local-type :delete
                                 :checksum nil
                                 :path from-path}]))
                           rename-filetxns)
        delete-file-items (map
                           (fn [filetxn]
                             (let [path (relative-path filetxn)]
                               {:remote->local-type :delete
                                :checksum (-checksum filetxn)
                                :path path}))
                           delete-filetxns)]
    (set (concat update-file-items rename-file-items delete-file-items))))

(defn- apply-filetxns
  [*sync-state graph-uuid base-path filetxns *paused]
  (go
    (cond
      (.renamed? (first filetxns))
      (let [^FileTxn filetxn (first filetxns)
            from-path (.-from-path filetxn)
            to-path (.-to-path filetxn)]
        (assert (= 1 (count filetxns)))
        (<! (<rename-local-file rsapi graph-uuid base-path
                                (relative-path from-path)
                                (relative-path to-path))))

      (.-updated? (first filetxns))
      (let [repo (state/get-current-repo)
            txn->db-content-vec (->> filetxns
                                     (mapv
                                      #(when (is-journals-or-pages? %)
                                         [% (db/get-file repo (config/get-file-path repo (relative-path %)))]))
                                     (remove nil?))]

        (doseq [relative-p (map relative-path filetxns)]
          (when-some [relative-p*
                      (<! (<case-different-local-file-exist? graph-uuid rsapi base-path relative-p))]
            (let [recent-remote->local-file-item {:remote->local-type :delete
                                                  :checksum nil
                                                  :path relative-p*}]
              (println :debug "found case-different-same-local-file" relative-p relative-p*)
              (swap! *sync-state sync-state--add-recent-remote->local-files
                     [recent-remote->local-file-item])
              (<! (<delete-local-files rsapi graph-uuid base-path [relative-p*]))
              (go (<! (timeout 5000))
                (swap! *sync-state sync-state--remove-recent-remote->local-files
                       [recent-remote->local-file-item])))))

        (let [update-local-files-ch (<update-local-files rsapi graph-uuid base-path (map relative-path filetxns))
              r (<! (<with-pause update-local-files-ch *paused))]
          (doseq [[filetxn origin-db-content] txn->db-content-vec]
            (when (<! (need-add-version-file? filetxn origin-db-content))
              (add-new-version-file repo (relative-path filetxn) origin-db-content)
              (put-sync-event! {:event :created-local-version-file
                                :data {:graph-uuid graph-uuid
                                       :repo repo
                                       :path (relative-path filetxn)
                                       :epoch (tc/to-epoch (t/now))}})))
          r))

      (.-deleted? (first filetxns))
      (let [filetxn (first filetxns)]
        (assert (= 1 (count filetxns)))
        (if (<! (<local-file-not-exist? graph-uuid rsapi base-path (relative-path filetxn)))
          ;; not exist, ignore
          true
          (let [r (<! (<delete-local-files rsapi graph-uuid base-path [(relative-path filetxn)]))]
            (if (and (instance? ExceptionInfo r)
                     (string/index-of (str (ex-cause r)) "No such file or directory"))
              true
              r)))))))

(defn apply-filetxns-partitions
  "won't call <update-graphs-txid! when *txid is nil"
  [*sync-state user-uuid graph-uuid base-path filetxns-partitions repo *txid *stopped *paused]
  (assert (some? *sync-state))

  (go-loop [filetxns-partitions* filetxns-partitions]
    (cond
      @*stopped {:stop true}
      @*paused  {:pause true}
      :else
      (when (seq filetxns-partitions*)
        (let [filetxns                        (first filetxns-partitions*)
              paths                           (map relative-path filetxns)
              recent-remote->local-file-items (filetxns=>recent-remote->local-files filetxns)
              ;; update recent-remote->local-files
              _                               (swap! *sync-state sync-state--add-recent-remote->local-files
                                                     recent-remote->local-file-items)
              _                               (swap! *sync-state sync-state--add-current-remote->local-files paths)
              r                               (<! (apply-filetxns *sync-state graph-uuid base-path filetxns *paused))
              _                               (swap! *sync-state sync-state--remove-current-remote->local-files paths
                                                     (not (instance? ExceptionInfo r)))]
          ;; remove these recent-remote->local-file-items 5s later
          (go (<! (timeout 5000))
            (swap! *sync-state sync-state--remove-recent-remote->local-files
                   recent-remote->local-file-items))
          (cond
            (instance? ExceptionInfo r) r
            @*paused                    {:pause true}
            :else
            (let [latest-txid (apply max (map #(.-txid ^FileTxn %) filetxns))]
              ;; update local-txid
              (when *txid
                (reset! *txid latest-txid)
                (<! (<update-graphs-txid! latest-txid graph-uuid user-uuid repo)))
              (recur (next filetxns-partitions*)))))))))

(defmulti need-sync-remote? (fn [v] (cond
                                      (= :max v)
                                      :max

                                      (and (vector? v) (number? (first v)))
                                      :txid

                                      (instance? ExceptionInfo v)
                                      :exceptional-response

                                      (instance? cljs.core.async.impl.channels/ManyToManyChannel v)
                                      :chan)))

(defmethod need-sync-remote? :max [_] true)
(defmethod need-sync-remote? :txid [[txid remote->local-syncer]]
  (let [remote-txid txid
        local-txid (.-txid remote->local-syncer)]
    (or (nil? local-txid)
        (> remote-txid local-txid))))

(defmethod need-sync-remote? :exceptional-response [resp]
  (let [data (ex-data resp)
        cause (ex-cause resp)]
    (or
     (and (= (:error data) :promise-error)
          (when-let [r (re-find #"(\d+), txid_to_validate = (\d+)" (str cause))]
            (> (nth r 1) (nth r 2))))
     (= 409 (get-in data [:err :status])))))

(defmethod need-sync-remote? :chan [c]
  (go (need-sync-remote? (<! c))))
(defmethod need-sync-remote? :default [_] false)

(defn- need-reset-local-txid?
  [r]
  (when-let [cause (ex-cause r)]
    (when-let [r (re-find #"(\d+), txid_to_validate = (\d+)" (str cause))]
      (< (nth r 1) (nth r 2)))))

(defn- graph-has-been-deleted?
  [r]
  (some->> (ex-cause r) str (re-find #"graph-not-exist")))


;; type = "change" | "add" | "unlink"
(deftype FileChangeEvent [type dir path stat checksum]
  IRelativePath
  (-relative-path [_] (remove-dir-prefix dir path))

  IEquiv
  (-equiv [_ ^FileChangeEvent other]
    (and (= dir (.-dir other))
         (= type (.-type other))
         (= path (.-path other))
         (= checksum (.-checksum other))))

  IHash
  (-hash [_]
    (hash {:dir dir
           :type type
           :path path
           :checksum checksum}))

  ILookup
  (-lookup [o k] (-lookup o k nil))
  (-lookup [_ k not-found]
    (case k
      :type type
      :dir  dir
      :path path
      :stat stat
      :checksum checksum
      not-found))

  IPrintWithWriter
  (-pr-writer [_ w _opts]
    (write-all w (str {:type type :base-path dir :path path :size (:size stat) :checksum checksum}))))


(defn- <file-change-event=>recent-remote->local-file-item
  [graph-uuid ^FileChangeEvent e]
  (go
    (let [tp (case (.-type e)
               ("add" "change") :update
               "unlink" :delete)
          path (relative-path e)]
      {:remote->local-type tp
       :checksum (if (= tp :delete) nil
                                    (val (first (<! (get-local-files-checksum graph-uuid (.-dir e) [path])))))
       :path path})))

(defn- distinct-file-change-events-xf
  "transducer.
  distinct `FileChangeEvent`s by their path, keep the first one."
  [rf]
  (let [seen (volatile! #{})]
    (fn
      ([] (rf))
      ([result] (rf result))
      ([result ^FileChangeEvent e]
       (if (contains? @seen (.-path e))
         result
         (do (vswap! seen conj (.-path e))
             (rf result e)))))))

(defn- distinct-file-change-events
  "distinct `FileChangeEvent`s by their path, keep the last one."
  [es]
  (transduce distinct-file-change-events-xf conj '() (reverse es)))

(defn- partition-file-change-events
  "return transducer.
  partition `FileChangeEvent`s, at most N file-change-events in each partition.
  only one type in a partition."
  [n]
  (comp
   (partition-by (fn [^FileChangeEvent e]
                   (case (.-type e)
                     ("add" "change") :add-or-change
                     "unlink"         :unlink)))
   (map #(partition-all n %))
   cat))

(declare sync-state--valid-to-accept-filewatcher-event?)
(defonce local-changes-chan (chan (async/dropping-buffer 1000)))
(defn file-watch-handler
  "file-watcher callback"
  [type {:keys [dir path _content stat] :as _payload}]
  (when-let [current-graph (state/get-current-repo)]
    (when (string/ends-with? current-graph dir)
      (when-let [sync-state (state/get-file-sync-state (state/get-current-file-sync-graph-uuid))]
        (when (sync-state--valid-to-accept-filewatcher-event? sync-state)
          (when (or (:mtime stat) (= type "unlink"))
            (go
              (let [path (remove-dir-prefix dir path)
                    files-meta (and (not= "unlink" type)
                                    (<! (<get-local-files-meta
                                         rsapi (:current-syncing-graph-uuid sync-state) dir [path])))
                    checksum (and (coll? files-meta) (some-> files-meta first :etag))]
                (>! local-changes-chan (->FileChangeEvent type dir path stat checksum))))))))))

(defn local-changes-revised-chan-builder
  "return chan"
  [local-changes-chan rename-page-event-chan]
  (let [*rename-events (atom #{})
        ch (chan 1000)]
    (go-loop []
      (let [{:keys [rename-event local-change]}
            (async/alt!
             rename-page-event-chan ([v] {:rename-event v}) ;; {:repo X :old-path X :new-path}
             local-changes-chan ([v] {:local-change v}))]
        (cond
          rename-event
          (let [repo-dir (config/get-repo-dir (:repo rename-event))
                remove-dir-prefix-fn #(remove-dir-prefix repo-dir %)
                rename-event* (-> rename-event
                                  (update :old-path remove-dir-prefix-fn)
                                  (update :new-path remove-dir-prefix-fn))
                k1 [:old-path (:old-path rename-event*) repo-dir]
                k2 [:new-path (:new-path rename-event*) repo-dir]]
            (swap! *rename-events conj k1 k2)
            ;; remove rename-events after 2s
            (go (<! (timeout 3000))
              (swap! *rename-events disj k1 k2))
            ;; add 2 simulated file-watcher events
            (>! ch (->FileChangeEvent "unlink" repo-dir (:old-path rename-event*) nil nil))
            (>! ch (->FileChangeEvent "add" repo-dir (:new-path rename-event*)
                                      {:mtime (tc/to-long (t/now))} "fake-checksum"))
            (recur))
          local-change
          (cond
            (and (= "change" (.-type local-change))
                 (or (contains? @*rename-events [:old-path (.-path local-change) (.-dir local-change)])
                     (contains? @*rename-events [:new-path (.-path local-change) (.-dir local-change)])))
            (do (println :debug "ignore" local-change)
                ;; ignore
                (recur))

            (and (= "add" (.-type local-change))
                 (contains? @*rename-events [:new-path (.-path local-change) (.-dir local-change)]))
            ;; ignore
            (do (println :debug "ignore" local-change)
                (recur))
            (and (= "unlink" (.-type local-change))
                 (contains? @*rename-events [:old-path (.-path local-change) (.-dir local-change)]))
            (do (println :debug "ignore" local-change)
                (recur))
            :else
            (do (>! ch local-change)
                (recur))))))
    ch))

(defonce local-changes-revised-chan
  (local-changes-revised-chan-builder local-changes-chan (state/get-file-rename-event-chan)))

;;; ### encryption
(def pwd-map
  "graph-uuid->{:pwd xxx :public-key xxx :private-key xxx}"
  (atom {}))

(defonce *pwd-map-changed-chan
  (atom {}))

(defn- get-graph-pwd-changed-chan
  [graph-uuid]
  (if-let [result (get @*pwd-map-changed-chan graph-uuid)]
    result
    (let [c (chan (async/sliding-buffer 1))]
      (swap! *pwd-map-changed-chan assoc graph-uuid c)
      c)))

(defn- <encrypt-content
  [content key*]
  (p->c (encrypt/encrypt-with-passphrase key* content)))

(defn- decrypt-content
  [encrypted-content key*]
  (go
    (let [r (<! (p->c (encrypt/decrypt-with-passphrase key* encrypted-content)))]
      (when-not (instance? ExceptionInfo r) r))))

(defn- local-storage-pwd-path
  [graph-uuid]
  (str "encrypted-pwd/" graph-uuid))

(defn- persist-pwd!
  [pwd graph-uuid]
  {:pre [(string? pwd)]}
  (js/localStorage.setItem (local-storage-pwd-path graph-uuid) pwd))

(defn- remove-pwd!
  [graph-uuid]
  (js/localStorage.removeItem (local-storage-pwd-path graph-uuid)))

(defn get-pwd
  [graph-uuid]
  (js/localStorage.getItem (local-storage-pwd-path graph-uuid)))

(defn remove-all-pwd!
  []
  (doseq [k (filter #(string/starts-with? % "encrypted-pwd/") (js->clj (js-keys js/localStorage)))]
    (js/localStorage.removeItem k))
  (reset! pwd-map {}))


(defn encrypt+persist-pwd!
  "- persist encrypted pwd at local-storage"
  [pwd graph-uuid]
  (go
    (let [[value expired-at gone?]
          ((juxt :value :expired-at #(-> % ex-data :err :status (= 410)))
           (<! (<get-graph-salt-memoize remoteapi graph-uuid)))
          [salt-value _expired-at]
          (if gone?
            (let [r (<! (<create-graph-salt remoteapi graph-uuid))]
              (update-graph-salt-cache graph-uuid r)
              ((juxt :value :expired-at) r))
            [value expired-at])
          encrypted-pwd (<! (<encrypt-content pwd salt-value))]
      (persist-pwd! encrypted-pwd graph-uuid))))

(defn restore-pwd!
  "restore pwd from persisted encrypted-pwd, update `pwd-map`"
  [graph-uuid]
  (go
    (let [encrypted-pwd (get-pwd graph-uuid)]
      (if (nil? encrypted-pwd)
        {:restore-pwd-failed true}
        (let [[salt-value _expired-at gone?]
              ((juxt :value :expired-at #(-> % ex-data :err :status (= 410)))
               (<! (<get-graph-salt-memoize remoteapi graph-uuid)))]
          (if (or gone? (empty? salt-value))
            {:restore-pwd-failed "expired salt"}
            (let [pwd (<! (decrypt-content encrypted-pwd salt-value))]
              (if (nil? pwd)
                {:restore-pwd-failed (str "decrypt-pwd failed, salt: " salt-value)}
                (swap! pwd-map assoc-in [graph-uuid :pwd] pwd)))))))))

(defn- set-keys&notify
  [graph-uuid public-key private-key]
  (swap! pwd-map assoc-in [graph-uuid :public-key] public-key)
  (swap! pwd-map assoc-in [graph-uuid :private-key] private-key)
  (offer! (get-graph-pwd-changed-chan graph-uuid) true))

(defn- <set-graph-encryption-keys!
  [graph-uuid pwd public-key encrypted-private-key]
  (go
    (let [private-key (when (and pwd encrypted-private-key)
                        (<! (decrypt-content encrypted-private-key pwd)))]
      (when (and private-key (string/starts-with? private-key "AGE-SECRET-KEY"))
        (set-keys&notify graph-uuid public-key private-key)))))


(def <restored-pwd (chan (async/sliding-buffer 1)))
(def <restored-pwd-pub (async/pub <restored-pwd :graph-uuid))

(defn- <ensure-pwd-exists!
  "return password or nil when restore pwd from localstorage failed"
  [repo graph-uuid init-graph-keys]
  (go
    (let [{:keys [restore-pwd-failed]} (<! (restore-pwd! graph-uuid))
          pwd (get-in @pwd-map [graph-uuid :pwd])]
      (if restore-pwd-failed
        (do (state/pub-event! [:modal/remote-encryption-input-pw-dialog repo
                               (state/get-remote-graph-info-by-uuid graph-uuid)
                               :input-pwd-remote
                               {:GraphUUID graph-uuid
                                :init-graph-keys init-graph-keys
                                :after-input-password #(go (<! (restore-pwd! graph-uuid))
                                                         (offer! <restored-pwd {:graph-uuid graph-uuid :value true}))}])
            nil)
        pwd))))

(defn clear-pwd!
  "- clear pwd in `pwd-map`
  - remove encrypted-pwd in local-storage"
  [graph-uuid]
  (swap! pwd-map dissoc graph-uuid)
  (remove-pwd! graph-uuid))


(defn- <loop-ensure-pwd&keys
  [graph-uuid repo *stopped?]
  (let [<restored-pwd-sub-chan (chan 1)]
    (async/sub <restored-pwd-pub graph-uuid <restored-pwd-sub-chan)
    (go-loop []
      (if @*stopped?
        ::stop
        (let [{:keys [public-key encrypted-private-key] :as r}
              (<! (<get-graph-encrypt-keys-memoize remoteapi graph-uuid))
              init-graph-keys (some-> (ex-data r) :err :status (= 404))
              pwd (<! (<ensure-pwd-exists! repo graph-uuid init-graph-keys))]

          (cond
            (not pwd)
            (do (println :debug "waiting password...")
                (<! <restored-pwd-sub-chan)      ;loop to wait password
                (println :debug "waiting password...DONE" graph-uuid)
                (recur))

            init-graph-keys
            ;; when public+private keys not stored at server
            ;; generate a new key pair and upload them
            (let [next-state
                  (let [{public-key :publicKey private-key :secretKey}
                        (<! (<key-gen rsapi))
                        encrypted-private-key (<! (<encrypt-content private-key pwd))
                        _ (assert (string? encrypted-private-key)
                                  {:encrypted-private-key encrypted-private-key
                                   :private-key private-key
                                   :pwd pwd})
                        upload-r (<! (<upload-graph-encrypt-keys remoteapi graph-uuid public-key encrypted-private-key))]
                    (if (instance? ExceptionInfo upload-r)
                      (do (js/console.log "upload-graph-encrypt-keys err" upload-r)
                          ::stop)
                      (do (update-graph-encrypt-keys-cache graph-uuid {:public-key public-key
                                                                       :encrypted-private-key encrypted-private-key})
                          :recur)))]
              (if (= :recur next-state)
                (recur)
                next-state))
            :else
            ;; pwd, public-key, encrypted-private-key all exist
            (do (assert (and pwd public-key encrypted-private-key) {:encrypted-private-key encrypted-private-key
                                                                    :public-key public-key
                                                                    :pwd pwd})
                (<! (<set-graph-encryption-keys! graph-uuid pwd public-key encrypted-private-key))
                (if (get-in @pwd-map [graph-uuid :private-key])
                  (do (when (state/modal-opened?)
                        (state/set-state! [:ui/loading? :set-graph-password] false)
                        (notification/show! "Password successfully matched" :success)
                        (state/close-modal!))
                      ::idle)
                  ;; bad pwd
                  (do (when (state/modal-opened?)
                        (when (state/sub [:ui/loading? :set-graph-password])
                          (state/set-state! [:file-sync/set-remote-graph-password-result]
                                            {:fail "Incorrect password. Please try again"}))
                        (state/set-state! [:ui/loading? :set-graph-password] false))
                      (clear-pwd! graph-uuid)
                      (recur))))))))))


(defn- <set-env&keys
  [prod? graph-uuid]
  (let [{:keys [private-key public-key]} (get @pwd-map graph-uuid)]
    (assert (and private-key public-key) (pr-str :private-key private-key :public-key public-key
                                                 :pwd-map @pwd-map))
    (<set-env rsapi graph-uuid prod? private-key public-key)))

(defn- <ensure-set-env&keys
  [graph-uuid *stopped?]
  (go-loop []
    (let [{:keys [change timeout]}
          (async/alt! (get-graph-pwd-changed-chan graph-uuid) {:change true}
                      (timeout 10000) {:timeout true})]
      (cond
        @*stopped? nil
        change (<! (<set-env&keys config/FILE-SYNC-PROD? graph-uuid))
        timeout (recur)))))

;;; ### chans to control sync process
(def full-sync-chan
  "offer `true` to this chan will trigger a local->remote full sync"
  (chan 1))
(def full-sync-mult (async/mult full-sync-chan))

(def stop-sync-chan
  "offer `true` to this chan will stop current `SyncManager`"
  (chan 1))
(def stop-sync-mult (async/mult stop-sync-chan))

(def remote->local-sync-chan
  "offer `true` to this chan will trigger a remote->local sync"
  (chan 1))
(def remote->local-sync-mult (async/mult remote->local-sync-chan))

(def remote->local-full-sync-chan
  "offer `true` to this chan will trigger a remote->local full sync"
  (chan 1))
(def remote->local-full-sync-mult (async/mult remote->local-full-sync-chan))

(def immediately-local->remote-chan
  "Immediately trigger upload of files in waiting queue"
  (chan))
(def immediately-local->remote-mult (async/mult immediately-local->remote-chan))

(def pause-resume-chan
  "false -> pause, true -> resume.
  see also `*resume-state`"
  (chan 1))
(def pause-resume-mult (async/mult pause-resume-chan))
(def app-state-changed-cursor (rum/cursor state/state :mobile/app-state-change))
(add-watch app-state-changed-cursor "sync"
           (fn [_ _ _ {:keys [is-active?]}]
             (offer! pause-resume-chan is-active?)))

(def recent-edited-chan
  "Triggered when there is content editing"
  (chan 1))
(def recent-edited-mult (async/mult recent-edited-chan))
(def last-input-time-cursor (rum/cursor state/state :editor/last-input-time))
(add-watch last-input-time-cursor "sync"
           (fn [_ _ _ _]
             (offer! recent-edited-chan true)))


;;; ### sync state

(def *resume-state
  "key: graph-uuid"
  (atom {}))

(defn resume-state--add-remote->local-state
  [graph-uuid]
  (swap! *resume-state assoc graph-uuid {:remote->local true}))

(defn resume-state--add-remote->local-full-sync-state
  [graph-uuid]
  (swap! *resume-state assoc graph-uuid {:remote->local-full-sync true}))

(defn resume-state--add-local->remote-state
  [graph-uuid local-changes]
  (swap! *resume-state assoc graph-uuid {:local->remote local-changes}))

;; (defn resume-state--add-local->remote-full-sync-state
;;   [graph-uuid]
;;   (swap! *resume-state assoc graph-uuid {:local->remote-full-sync true}))

(defn resume-state--reset
  [graph-uuid]
  (swap! *resume-state dissoc graph-uuid))

(defn sync-state
  "create a new sync-state"
  []
  {:post [(s/valid? ::sync-state %)]}
  {:current-syncing-graph-uuid  nil
   :state                       ::starting
   :full-local->remote-files    #{}
   :current-local->remote-files #{}
   :full-remote->local-files    #{}
   :current-remote->local-files #{}
   :queued-local->remote-files  #{}
   :recent-remote->local-files  #{}
   :history                     '()})

(defn- sync-state--update-current-syncing-graph-uuid
  [sync-state graph-uuid]
  {:pre  [(s/valid? ::sync-state sync-state)]
   :post [(s/valid? ::sync-state %)]}
  (assoc sync-state :current-syncing-graph-uuid graph-uuid))

(defn- sync-state--update-state
  [sync-state next-state]
  {:pre  [(s/valid? ::state next-state)]
   :post [(s/valid? ::sync-state %)]}
  (assoc sync-state :state next-state))

(defn sync-state--add-current-remote->local-files
  [sync-state paths]
  {:post [(s/valid? ::sync-state %)]}
  (update sync-state :current-remote->local-files into paths))

(defn sync-state--add-current-local->remote-files
  [sync-state paths]
  {:post [(s/valid? ::sync-state %)]}
  (update sync-state :current-local->remote-files into paths))

(defn sync-state--add-queued-local->remote-files
  [sync-state event]
  {:post [(s/valid? ::sync-state %)]}
  (update sync-state :queued-local->remote-files
          (fn [o event]
            (->> (concat o [event])
                 (util/distinct-by-last-wins (fn [e] (.-path e))))) event))

(defn sync-state--remove-queued-local->remote-files
  [sync-state event]
  {:post [(s/valid? ::sync-state %)]}
  (update sync-state :queued-local->remote-files
          (fn [o event]
            (remove #{event} o)) event))

(defn sync-state-reset-queued-local->remote-files
  [sync-state]
  {:post [(s/valid? ::sync-state %)]}
  (assoc sync-state :queued-local->remote-files nil))

(defn sync-state--add-recent-remote->local-files
  [sync-state items]
  {:pre [(s/valid? (s/coll-of ::recent-remote->local-file-item) items)]
   :post [(s/valid? ::sync-state %)]}
  (update sync-state :recent-remote->local-files (partial apply conj) items))

(defn sync-state--remove-recent-remote->local-files
  [sync-state items]
  {:post [(s/valid? ::sync-state %)]}
  (update sync-state :recent-remote->local-files set/difference items))

(defn sync-state-reset-full-local->remote-files
  [sync-state events]
  {:post [(s/valid? ::sync-state %)]}
  (assoc sync-state :full-local->remote-files events))

(defn sync-state-reset-full-remote->local-files
  [sync-state events]
  {:post [(s/valid? ::sync-state %)]}
  (assoc sync-state :full-remote->local-files events))

(defn- add-history-items
  [history paths now]
  (sequence
   (comp
    ;; only reserve the latest one of same-path-items
    (dedupe-by :path)
    ;; reserve the latest 20 history items
    (take 20))
   (into (filter (fn [o]
                   (not (contains? (set paths) (:path o)))) history)
         (map (fn [path] {:path path :time now}) paths))))

(defn sync-state--remove-current-remote->local-files
  [sync-state paths add-history?]
  {:post [(s/valid? ::sync-state %)]}
  (let [now (t/now)]
    (cond-> sync-state
      true         (update :current-remote->local-files set/difference paths)
      add-history? (update :history add-history-items paths now))))

(defn sync-state--remove-current-local->remote-files
  [sync-state paths add-history?]
  {:post [(s/valid? ::sync-state %)]}
  (let [now (t/now)]
    (cond-> sync-state
      true         (update :current-local->remote-files set/difference paths)
      add-history? (update :history add-history-items paths now))))

(defn sync-state--stopped?
  "Graph syncing is stopped"
  [sync-state]
  {:pre [(s/valid? ::sync-state sync-state)]}
  (= ::stop (:state sync-state)))

(defn sync-state--valid-to-accept-filewatcher-event?
  [sync-state]
  {:pre [(s/valid? ::sync-state sync-state)]}
  (contains? #{::idle ::local->remote ::remote->local ::local->remote-full-sync ::remote->local-full-sync}
             (:state sync-state)))


;;; ### remote->local syncer & local->remote syncer

(defprotocol IRemote->LocalSync
  (stop-remote->local! [this])
  (<sync-remote->local! [this] "return ExceptionInfo when error occurs")
  (<sync-remote->local-all-files! [this] "sync all files, return ExceptionInfo when error occurs"))

(defprotocol ILocal->RemoteSync
  (setup-local->remote! [this])
  (stop-local->remote! [this])
  (<ratelimit [this from-chan] "get watched local file-change events from FROM-CHAN,
  return chan returning events with rate limited")
  (<sync-local->remote! [this es] "es is a sequence of `FileChangeEvent`, all items have same type.")
  (<sync-local->remote-all-files! [this] "compare all local files to remote ones, sync when not equal.
  if local-txid != remote-txid, return {:need-sync-remote true}"))

(defrecord Remote->LocalSyncer [user-uuid graph-uuid base-path repo *txid *sync-state remoteapi
                                ^:mutable local->remote-syncer *stopped *paused]
  Object
  (set-local->remote-syncer! [_ s] (set! local->remote-syncer s))
  (sync-files-remote->local!
    [_ relative-filepath+checksum-coll latest-txid]
    (go
      (let [partitioned-filetxns
            (sequence (filepath+checksum-coll->partitioned-filetxns
                       download-batch-size graph-uuid user-uuid)
                      relative-filepath+checksum-coll)
            r
            (if (empty? (flatten partitioned-filetxns))
              {:succ true}
              (do
                (put-sync-event! {:event :start
                                  :data  {:type :full-remote->local
                                          :graph-uuid graph-uuid
                                          :full-sync? true
                                          :epoch      (tc/to-epoch (t/now))}})
                (<! (apply-filetxns-partitions
                     *sync-state user-uuid graph-uuid base-path partitioned-filetxns repo
                     nil *stopped *paused))))]
        (cond
          (instance? ExceptionInfo r) {:unknown r}
          @*stopped                   {:stop true}
          @*paused                    {:pause true}
          :else
          (do (<! (<update-graphs-txid! latest-txid graph-uuid user-uuid repo))
              (reset! *txid latest-txid)
              {:succ true})))))

  IRemote->LocalSync
  (stop-remote->local! [_] (vreset! *stopped true))
  (<sync-remote->local! [_]
    (go
      (let [r
            (let [diff-r (<! (<get-diff remoteapi graph-uuid @*txid))]
              (if (instance? ExceptionInfo diff-r)
                diff-r
                (let [[diff-txns latest-txid min-txid] diff-r]
                  (if (> (dec min-txid) @*txid) ;; min-txid-1 > @*txid, need to remote->local-full-sync
                    (do (println "min-txid" min-txid "request-txid" @*txid)
                        {:need-remote->local-full-sync true})

                    (when (pos-int? latest-txid)
                      (let [partitioned-filetxns (transduce (diffs->partitioned-filetxns download-batch-size)
                                                            (completing (fn [r i] (conj r (reverse i)))) ;reverse
                                                            '()
                                                            (reverse diff-txns))]
                        (put-sync-event! {:event :start
                                          :data  {:type :remote->local
                                                  :graph-uuid graph-uuid
                                                  :full-sync? false
                                                  :epoch      (tc/to-epoch (t/now))}})
                        (if (empty? (flatten partitioned-filetxns))
                          (do (<! (<update-graphs-txid! latest-txid graph-uuid user-uuid repo))
                              (reset! *txid latest-txid)
                              {:succ true})
                          (<! (apply-filetxns-partitions
                               *sync-state user-uuid graph-uuid base-path
                               partitioned-filetxns repo *txid *stopped *paused)))))))))]
        (cond
          (instance? ExceptionInfo r)       {:unknown r}
          @*stopped                         {:stop true}
          @*paused                          {:pause true}
          (:need-remote->local-full-sync r) r
          :else                             {:succ true}))))

  (<sync-remote->local-all-files! [this]
    (go
      (let [remote-all-files-meta-c      (<get-remote-all-files-meta remoteapi graph-uuid)
            local-all-files-meta-c       (<get-local-all-files-meta rsapi graph-uuid base-path)
            remote-all-files-meta-or-exp (<! remote-all-files-meta-c)]
        (if (or (storage-exceed-limit? remote-all-files-meta-or-exp)
                (sync-stop-when-api-flying? remote-all-files-meta-or-exp)
                (decrypt-exp? remote-all-files-meta-or-exp))
          (do (put-sync-event! {:event :exception-decrypt-failed
                                :data {:graph-uuid graph-uuid
                                       :exp remote-all-files-meta-or-exp
                                       :epoch (tc/to-epoch (t/now))}})
              {:stop true})
          (let [remote-all-files-meta remote-all-files-meta-or-exp
                local-all-files-meta  (<! local-all-files-meta-c)
                diff-remote-files     (diff-file-metadata-sets remote-all-files-meta local-all-files-meta)
                recent-10-days-range  ((juxt #(tc/to-long (t/minus % (t/days 10))) #(tc/to-long %)) (t/today))
                sorted-diff-remote-files
                                      (sort-by
                                       (sort-file-metadata-fn :recent-days-range recent-10-days-range) > diff-remote-files)
                latest-txid           (:TXId (<! (<get-remote-graph remoteapi nil graph-uuid)))]
            (println "[full-sync(remote->local)]" (count sorted-diff-remote-files) "files need to sync")
            (swap! *sync-state #(sync-state-reset-full-remote->local-files % sorted-diff-remote-files))
            (<! (.sync-files-remote->local!
                 this (map (juxt relative-path -checksum)
                           sorted-diff-remote-files)
                 latest-txid))))))))

(defn- <file-changed?
  "return true when file changed compared with remote"
  [graph-uuid file-path-without-base-path base-path]
  {:pre [(string? file-path-without-base-path)]}
  (go
    (let [remote-meta (first (<! (<get-remote-files-meta remoteapi graph-uuid [file-path-without-base-path])))
          local-meta (first (<! (<get-local-files-meta rsapi graph-uuid base-path [file-path-without-base-path])))]
      (not= remote-meta local-meta))))

(defn- <filter-local-changes-pred
  "filter local-change events:
  - for 'unlink' event
    - when related file exists on local dir, ignore this event
  - for 'add' | 'change' event
    - when related file's content is same as remote file, ignore it"
  [^FileChangeEvent e basepath graph-uuid]
  (go
    (let [r-path (relative-path e)]
      (case (.-type e)
        "unlink"
        ;; keep this e when it's not found
        (<! (<local-file-not-exist? graph-uuid rsapi basepath r-path))

        ("add" "change")
        ;; 1. local file exists
        ;; 2. compare with remote file, and changed
        (and (not (<! (<local-file-not-exist? graph-uuid rsapi basepath r-path)))
             (<! (<file-changed? graph-uuid r-path basepath)))))))

(defn- <filter-checksum-not-consistent
  "filter out FileChangeEvents checksum changed,
  compare checksum in FileChangeEvent and checksum calculated now"
  [graph-uuid es]
  {:pre [(or (nil? es) (coll? es))
         (every? #(instance? FileChangeEvent %) es)]}
  (go
    (when (seq es)
      (if (= "unlink" (.-type ^FileChangeEvent (first es)))
        es
        (let [base-path            (.-dir (first es))
              files-meta           (<! (<get-local-files-meta
                                        rsapi graph-uuid base-path (mapv relative-path es)))
              current-checksum-map (when (coll? files-meta) (into {} (mapv (juxt :path :etag) files-meta)))
              origin-checksum-map  (into {} (mapv (juxt relative-path #(.-checksum ^FileChangeEvent %)) es))
              origin-map           (into {} (mapv (juxt relative-path identity) es))]
          (->>
           (merge-with
            #(boolean (or (nil? %1) (= "fake-checksum" %1) (= %1 %2)))
            origin-checksum-map current-checksum-map)
           (filterv (comp true? second))
           (mapv first)
           (select-keys origin-map)
           vals))))))

(def ^:private file-size-limit (* 100 1000 1024)) ;100MB
(defn- filter-too-huge-files-aux
  [e]
  {:post [(boolean? %)]}
  (if (= "unlink" (.-type ^FileChangeEvent e))
    true
    (boolean
     (when-some [size (:size (.-stat e))]
       (< size file-size-limit)))))

(defn- filter-too-huge-files
  "filter out files > `file-size-limit`"
  [es]
  {:pre [(or (nil? es) (coll? es))
         (every? #(instance? FileChangeEvent %) es)]}
  (filterv filter-too-huge-files-aux es))

(defn- filter-local-files-in-deletion-logs
  [local-all-files-meta deletion-logs]
  (let [deletion-logs-map (into {} (map (juxt :path identity)) deletion-logs)
        *keep             (transient #{})
        *delete           (transient #{})]
    (doseq [f local-all-files-meta]
      (let [epoch-long (some-> (get deletion-logs-map (:path f))
                               :epoch
                               (* 1000))]
        (if (and epoch-long (> epoch-long (:last-modified f)))
          (conj! *delete f)
          (conj! *keep f))))
    {:keep   (persistent! *keep)
     :delete (persistent! *delete)}))


(defrecord ^:large-vars/cleanup-todo
  Local->RemoteSyncer [user-uuid graph-uuid base-path repo *sync-state remoteapi
                       ^:mutable rate *txid ^:mutable remote->local-syncer stop-chan *stopped *paused
                       ;; control chans
                       private-immediately-local->remote-chan private-recent-edited-chan]
  Object
  (filter-file-change-events-fn [_]
    (fn [^FileChangeEvent e]
      (go (and (instance? FileChangeEvent e)
               (if-let [mtime (:mtime (.-stat e))]
                 ;; if mtime is not nil, it should be after (- now 1min)
                 ;; ignore events too early
                 (> (* 1000 mtime) (tc/to-long (t/minus (t/now) (t/minutes 1))))
                 true)
               (or (string/starts-with? (.-dir e) base-path)
                   (string/starts-with? (str "file://" (.-dir e)) base-path)) ; valid path prefix
               (not (ignored? e))     ;not ignored
               ;; download files will also trigger file-change-events, ignore them
               (not (contains? (:recent-remote->local-files @*sync-state)
                               (<! (<file-change-event=>recent-remote->local-file-item
                                    graph-uuid e))))))))

  (set-remote->local-syncer! [_ s] (set! remote->local-syncer s))

  ILocal->RemoteSync
  (setup-local->remote! [_]
    (async/tap immediately-local->remote-mult private-immediately-local->remote-chan)
    (async/tap recent-edited-mult private-recent-edited-chan))

  (stop-local->remote! [_]
    (async/untap immediately-local->remote-mult private-immediately-local->remote-chan)
    (async/untap recent-edited-mult private-recent-edited-chan)
    (async/close! stop-chan)
    (vreset! *stopped true))

  (<ratelimit [this from-chan]
    (let [<fast-filter-e-fn (.filter-file-change-events-fn this)]
      (util/<ratelimit
       from-chan rate
       :filter-fn
       (fn [e]
         (go
           (and (rsapi-ready? rsapi graph-uuid)
                (<! (<fast-filter-e-fn e))
                (do
                  (swap! *sync-state sync-state--add-queued-local->remote-files e)
                  (let [v (<! (<filter-local-changes-pred e base-path graph-uuid))]
                    (when-not v
                      (swap! *sync-state sync-state--remove-queued-local->remote-files e))
                    v)))))
       :flush-fn #(swap! *sync-state sync-state-reset-queued-local->remote-files)
       :stop-ch stop-chan
       :distinct-coll? true
       :flush-now-ch private-immediately-local->remote-chan
       :refresh-timeout-ch private-recent-edited-chan)))

  (<sync-local->remote! [_ es]
    (if (empty? es)
      (go {:succ true})
      (let [type         (.-type ^FileChangeEvent (first es))
            es->paths-xf (comp
                          (map #(relative-path %))
                          (remove ignored?))]
        (go
          (let [es*   (<! (<filter-checksum-not-consistent graph-uuid es))
                _     (when (not= (count es*) (count es))
                        (println :debug :filter-checksum-changed
                                 (mapv relative-path (set/difference (set es) (set es*)))))
                es**  (filter-too-huge-files es*)
                _     (when (not= (count es**) (count es*))
                        (println :debug :filter-too-huge-files
                                 (mapv relative-path (set/difference (set es*) (set es**)))))
                paths (sequence es->paths-xf es**)
                _     (println :sync-local->remote type paths)
                r     (if (empty? paths)
                        (go @*txid)
                        (case type
                          ("add" "change")
                          (<with-pause (<update-remote-files rsapi graph-uuid base-path paths @*txid) *paused)

                          "unlink"
                          (<with-pause (<delete-remote-files rsapi graph-uuid base-path paths @*txid) *paused)))
                _               (swap! *sync-state sync-state--add-current-local->remote-files paths)
                r*              (<! r)
                [succ? paused?] ((juxt number? :pause) r*)
                _               (swap! *sync-state sync-state--remove-current-local->remote-files paths succ?)]
            (cond
              (need-sync-remote? r*)
              (do (println :need-sync-remote r*)
                  {:need-sync-remote true})

              (need-reset-local-txid? r*) ;; TODO: this cond shouldn't be true,
              ;; but some potential bugs cause local-txid > remote-txid
              (let [remote-txid (:TXId (<! (<get-remote-graph remoteapi nil graph-uuid)))]
                (<! (<update-graphs-txid! remote-txid graph-uuid user-uuid repo))
                (reset! *txid remote-txid)
                {:succ true})

              (graph-has-been-deleted? r*)
              (do (println :graph-has-been-deleted r*)
                  {:graph-has-been-deleted true})

              paused?
              {:pause true}

              succ?                   ; succ
              (do
                (println "sync-local->remote! update txid" r*)
                ;; persist txid
                (<! (<update-graphs-txid! r* graph-uuid user-uuid repo))
                (reset! *txid r*)
                {:succ true})

              :else
              (do
                (println "sync-local->remote unknown:" r*)
                {:unknown r*})))))))

  (<sync-local->remote-all-files! [this]
    (go
      (let [remote-all-files-meta-c      (<get-remote-all-files-meta remoteapi graph-uuid)
            local-all-files-meta-c       (<get-local-all-files-meta rsapi graph-uuid base-path)
            deletion-logs-c              (<get-deletion-logs remoteapi graph-uuid @*txid)
            remote-all-files-meta-or-exp (<! remote-all-files-meta-c)
            deletion-logs                (<! deletion-logs-c)]
        (if (or (storage-exceed-limit? remote-all-files-meta-or-exp)
                (sync-stop-when-api-flying? remote-all-files-meta-or-exp)
                (decrypt-exp? remote-all-files-meta-or-exp))
          (do (put-sync-event! {:event :exception-decrypt-failed
                                :data  {:graph-uuid graph-uuid
                                        :exp        remote-all-files-meta-or-exp
                                        :epoch      (tc/to-epoch (t/now))}})
              {:stop true})
          (let [remote-all-files-meta remote-all-files-meta-or-exp
                local-all-files-meta  (<! local-all-files-meta-c)
                {local-all-files-meta :keep delete-local-files :delete}
                (filter-local-files-in-deletion-logs local-all-files-meta deletion-logs)
                recent-10-days-range  ((juxt #(tc/to-long (t/minus % (t/days 10))) #(tc/to-long %)) (t/today))
                diff-local-files      (->> (diff-file-metadata-sets local-all-files-meta remote-all-files-meta)
                                           (sort-by (sort-file-metadata-fn :recent-days-range recent-10-days-range) >))
                change-events
                                      (sequence
                                       (comp
                                        ;; convert to FileChangeEvent
                                        (map #(->FileChangeEvent "change" base-path (.get-normalized-path ^FileMetadata %)
                                                                 {:size (:size %)} (:etag %)))
                                        (remove ignored?))
                                       diff-local-files)
                distinct-change-events (distinct-file-change-events change-events)
                _ (swap! *sync-state #(sync-state-reset-full-local->remote-files % distinct-change-events))
                change-events-partitions
                (sequence
                 ;; partition FileChangeEvents
                 (partition-file-change-events upload-batch-size)
                 distinct-change-events)]
            (println "[full-sync(local->remote)]"
                     (count (flatten change-events-partitions)) "files need to sync and"
                     (count delete-local-files) "local files need to delete")
            (put-sync-event! {:event :start
                              :data  {:type :full-local->remote
                                      :graph-uuid graph-uuid
                                      :full-sync? true
                                      :epoch      (tc/to-epoch (t/now))}})
            ;; 1. delete local files
            (loop [[f & fs] delete-local-files]
              (when f
                (let [relative-p (relative-path f)]
                  (when-not (<! (<local-file-not-exist? graph-uuid rsapi base-path relative-p))
                    (let [fake-recent-remote->local-file-item {:remote->local-type :delete
                                                               :checksum nil
                                                               :path relative-p}]
                      (swap! *sync-state sync-state--add-recent-remote->local-files
                             [fake-recent-remote->local-file-item])
                      (<! (<delete-local-files rsapi graph-uuid base-path [(relative-path f)]))
                      (go (<! (timeout 5000))
                        (swap! *sync-state sync-state--remove-recent-remote->local-files
                               [fake-recent-remote->local-file-item])))))
                (recur fs)))

            ;; 2. upload local files
            (loop [es-partitions change-events-partitions]
              (if @*stopped
                {:stop true}
                (if (empty? es-partitions)
                  {:succ true}
                  (let [{:keys [succ need-sync-remote graph-has-been-deleted unknown] :as r}
                        (<! (<sync-local->remote! this (first es-partitions)))]
                    (s/assert ::sync-local->remote!-result r)
                    (cond
                      succ
                      (recur (next es-partitions))
                      (or need-sync-remote graph-has-been-deleted unknown) r)))))))))))

;;; ### put all stuff together

(defrecord ^:large-vars/cleanup-todo
  SyncManager [graph-uuid base-path *sync-state
               ^Local->RemoteSyncer local->remote-syncer ^Remote->LocalSyncer remote->local-syncer remoteapi
               ^:mutable ratelimit-local-changes-chan
               *txid ^:mutable state ^:mutable remote-change-chan ^:mutable *ws *stopped? *paused?
               ^:mutable ops-chan
               ;; control chans
               private-full-sync-chan private-stop-sync-chan private-remote->local-sync-chan
               private-remote->local-full-sync-chan private-pause-resume-chan]
  Object
  (schedule [this next-state args reason]
    {:pre [(s/valid? ::state next-state)]}
    (println "[SyncManager" graph-uuid "]"
             (and state (name state)) "->" (and next-state (name next-state)) :reason reason :now (tc/to-string (t/now)))
    (set! state next-state)
    (swap! *sync-state sync-state--update-state next-state)
    (go
      (case state
        ::need-password
        (<! (.need-password this))
        ::idle
        (<! (.idle this))
        ::local->remote
        (<! (.local->remote this args))
        ::remote->local
        (<! (.remote->local this nil args))
        ::local->remote-full-sync
        (<! (.full-sync this))
        ::remote->local-full-sync
        (<! (.remote->local-full-sync this args))
        ::pause
        (<! (.pause this))
        ::stop
        (-stop! this))))

  (start [this]
    (set! ops-chan (chan (async/dropping-buffer 10)))
    (set! *ws (atom nil))
    (set! remote-change-chan (ws-listen! graph-uuid *ws))
    (set! ratelimit-local-changes-chan (<ratelimit local->remote-syncer local-changes-revised-chan))
    (setup-local->remote! local->remote-syncer)
    (async/tap full-sync-mult private-full-sync-chan)
    (async/tap stop-sync-mult private-stop-sync-chan)
    (async/tap remote->local-sync-mult private-remote->local-sync-chan)
    (async/tap remote->local-full-sync-mult private-remote->local-full-sync-chan)
    (async/tap pause-resume-mult private-pause-resume-chan)
    (go-loop []
      (let [{:keys [stop remote->local remote->local-full-sync local->remote-full-sync local->remote resume pause]}
            (async/alt!
             private-stop-sync-chan {:stop true}
             private-remote->local-full-sync-chan {:remote->local-full-sync true}
             private-remote->local-sync-chan {:remote->local true}
             private-full-sync-chan {:local->remote-full-sync true}
             private-pause-resume-chan ([v] (if v {:resume true} {:pause true}))
             remote-change-chan ([v] (println "remote change:" v) {:remote->local v})
             ratelimit-local-changes-chan ([v]
                                           (let [rest-v (util/drain-chan ratelimit-local-changes-chan)
                                                 vs     (cons v rest-v)]
                                             (println "local changes:" vs)
                                             {:local->remote vs}))
             (timeout (* 20 60 1000)) {:local->remote-full-sync true}
             :priority true)]
        (cond
          stop
          (do (util/drain-chan ops-chan)
              (>! ops-chan {:stop true}))
          remote->local-full-sync
          (do (util/drain-chan ops-chan)
              (>! ops-chan {:remote->local-full-sync true})
              (recur))
          remote->local
          (let [txid
                (if (true? remote->local)
                  {:txid (:TXId (<! (<get-remote-graph remoteapi nil graph-uuid)))}
                  remote->local)]
            (when (some? txid)
              (>! ops-chan {:remote->local txid}))
            (recur))
          local->remote
          (do (>! ops-chan {:local->remote local->remote})
              (recur))
          local->remote-full-sync
          (do (util/drain-chan ops-chan)
              (>! ops-chan {:local->remote-full-sync true})
              (recur))
          resume
          (do (>! ops-chan {:resume true})
              (recur))
          pause
          (do (vreset! *paused? true)
              (>! ops-chan {:pause true})
              (recur)))))
    (.schedule this ::need-password nil nil))

  (need-password
    [this]
    (go
      (let [next-state (<! (<loop-ensure-pwd&keys graph-uuid (state/get-current-repo) *stopped?))]
        (assert (s/valid? ::state next-state) next-state)
        (when (= next-state ::idle)
          (<! (<ensure-set-env&keys graph-uuid *stopped?))
          ;; wait seconds to receive all file change events,
          ;; and then drop all of them.
          ;; WHY: when opening a graph(or switching to another graph),
          ;;      file-watcher will send a lot of file-change-events,
          ;;      actually, each file corresponds to a file-change-event,
          ;;      we need to ignore all of them.
          (<! (timeout 3000))
          (println :drain-local-changes-chan-at-starting
                   (count (util/drain-chan local-changes-revised-chan))))
        (if @*stopped?
          (.schedule this ::stop nil nil)
          (.schedule this next-state nil nil)))))

  (pause [this]
    (put-sync-event! {:event :pause
                      :data  {:graph-uuid graph-uuid
                              :epoch      (tc/to-epoch (t/now))}})
    (go-loop []
      (let [{:keys [resume]} (<! ops-chan)]
        (if resume
          (let [{:keys [remote->local remote->local-full-sync local->remote local->remote-full-sync] :as resume-state}
                (get @*resume-state graph-uuid)]
            (resume-state--reset graph-uuid)
            (vreset! *paused? false)
            (cond
              remote->local
              (offer! private-remote->local-sync-chan true)
              remote->local-full-sync
              (offer! private-remote->local-full-sync-chan true)
              local->remote
              (>! ops-chan {:local->remote local->remote})
              local->remote-full-sync
              (offer! private-full-sync-chan true)
              :else
              ;; if resume-state = nil, try a remote->local to sync recent diffs
              (offer! private-remote->local-sync-chan true))
            (put-sync-event! {:event :resume
                              :data  {:graph-uuid   graph-uuid
                                      :resume-state resume-state
                                      :epoch        (tc/to-epoch (t/now))}})
            (<! (.schedule this ::idle nil :resume)))
          (recur)))))

  (idle [this]
    (go
      (let [{:keys [stop remote->local local->remote local->remote-full-sync remote->local-full-sync pause]}
            (<! ops-chan)]
        (cond
          stop
          (<! (.schedule this ::stop nil nil))
          remote->local
          (<! (.schedule this ::remote->local {:remote remote->local} {:remote-changed remote->local}))
          local->remote
          (<! (.schedule this ::local->remote {:local local->remote} {:local-changed local->remote}))
          local->remote-full-sync
          (<! (.schedule this ::local->remote-full-sync nil nil))
          remote->local-full-sync
          (<! (.schedule this ::remote->local-full-sync nil nil))
          pause
          (<! (.schedule this ::pause nil nil))
          :else
          (<! (.schedule this ::stop nil nil))))))

  (full-sync [this]
    (go
      (let [{:keys [succ need-sync-remote graph-has-been-deleted unknown stop] :as r}
            (<! (<sync-local->remote-all-files! local->remote-syncer))]
        (s/assert ::sync-local->remote-all-files!-result r)
        (cond
          succ
          (do (put-sync-event! {:event :finished-local->remote
                                :data  {:graph-uuid graph-uuid
                                        :full-sync? true
                                        :epoch      (tc/to-epoch (t/now))}})
              (.schedule this ::idle nil nil))
          need-sync-remote
          (do (util/drain-chan ops-chan)
              (>! ops-chan {:remote->local true})
              (>! ops-chan {:local->remote-full-sync true})
              (.schedule this ::idle nil nil))

          graph-has-been-deleted
          (.schedule this ::stop nil :graph-has-been-deleted)

          stop
          (.schedule this ::stop nil nil)
          unknown
          (do
            (put-sync-event! {:event :local->remote-full-sync-failed
                              :data  {:graph-uuid graph-uuid
                                      :epoch      (tc/to-epoch (t/now))}})
            (.schedule this ::idle nil nil))))))

  (remote->local-full-sync [this _]
    (go
      (let [{:keys [succ unknown stop pause]}
            (<! (<sync-remote->local-all-files! remote->local-syncer))]
        (cond
          succ
          (do (put-sync-event! {:event :finished-remote->local
                                :data  {:graph-uuid graph-uuid
                                        :full-sync? true
                                        :epoch      (tc/to-epoch (t/now))}})
              (.schedule this ::idle nil nil))
          stop
          (.schedule this ::stop nil nil)
          pause
          (do (resume-state--add-remote->local-full-sync-state graph-uuid)
              (.schedule this ::pause nil nil))
          unknown
          (do
            (put-sync-event! {:event :remote->local-full-sync-failed
                              :data  {:graph-uuid graph-uuid
                                      :exp        unknown
                                      :epoch      (tc/to-epoch (t/now))}})
            ;; if any exception occurred, re-exec remote->local-full-sync
            (.schedule this ::remote->local-full-sync nil nil))))))

  (remote->local [this _next-state {remote-val :remote}]
    (go
      (if (some-> remote-val :txid (<= @*txid))
        (.schedule this ::idle nil nil)
        (let [origin-txid @*txid
              {:keys [succ unknown stop pause need-remote->local-full-sync] :as r}
              (<! (<sync-remote->local! remote->local-syncer))]
          (s/assert ::sync-remote->local!-result r)
          (cond
            need-remote->local-full-sync
            (do (util/drain-chan ops-chan)
                (>! ops-chan {:remote->local-full-sync true})
                (>! ops-chan {:local->remote-full-sync true})
                (.schedule this ::idle nil nil))
            succ
            (do (put-sync-event! {:event :finished-remote->local
                                  :data  {:graph-uuid graph-uuid
                                          :full-sync? false
                                          :from-txid  origin-txid
                                          :to-txid    @*txid
                                          :epoch      (tc/to-epoch (t/now))}})
                (.schedule this ::idle nil nil))
            stop
            (.schedule this ::stop nil nil)
            pause
            (do (resume-state--add-remote->local-state graph-uuid)
                (.schedule this ::pause nil nil))
            unknown
            (do (prn "remote->local err" unknown)
                (.schedule this ::idle nil nil)))))))

  (local->remote [this {local-changes :local}]
   ;; local-changes:: list of FileChangeEvent
    (assert (some? local-changes) local-changes)
    (go
      (let [distincted-local-changes (distinct-file-change-events local-changes)
            _ (swap! *sync-state #(sync-state-reset-full-local->remote-files % distincted-local-changes))
            change-events-partitions
                                     (sequence (partition-file-change-events upload-batch-size) distincted-local-changes)
            _ (put-sync-event! {:event :start
                                :data  {:type       :local->remote
                                        :graph-uuid graph-uuid
                                        :full-sync? false
                                        :epoch      (tc/to-epoch (t/now))}})
            {:keys [succ need-sync-remote graph-has-been-deleted unknown stop pause]}
            (loop [es-partitions change-events-partitions]
              (cond
                @*stopped?             {:stop true}
                @*paused?              {:pause true}
                (empty? es-partitions) {:succ true}
                :else
                (let [{:keys [succ need-sync-remote graph-has-been-deleted pause unknown] :as r}
                      (<! (<sync-local->remote! local->remote-syncer (first es-partitions)))]
                  (s/assert ::sync-local->remote!-result r)
                  (cond
                    succ
                    (recur (next es-partitions))
                    (or need-sync-remote graph-has-been-deleted unknown pause) r))))]
        (cond
          succ
          (do (put-sync-event! {:event :finished-local->remote
                                :data  {:graph-uuid         graph-uuid
                                        :full-sync?         false
                                        :file-change-events distincted-local-changes
                                        :epoch              (tc/to-epoch (t/now))}})
              (.schedule this ::idle nil nil))

          need-sync-remote
          (do (util/drain-chan ops-chan)
              (>! ops-chan {:remote->local true})
              (>! ops-chan {:local->remote local-changes})
              (.schedule this ::idle nil nil))

          graph-has-been-deleted
          (.schedule this ::stop nil :graph-has-been-deleted)

          stop
          (.schedule this ::stop nil nil)

          pause
          (do (resume-state--add-local->remote-state graph-uuid local-changes)
              (.schedule this ::pause nil nil))

          unknown
          (do
            (debug/pprint "local->remote" unknown)
            (.schedule this ::idle nil nil))))))
  IStoppable
  (-stop! [_]
    (go
      (when-not @*stopped?
        (vreset! *stopped? true)
        (ws-stop! *ws)
        (offer! private-stop-sync-chan true)
        (async/untap full-sync-mult private-full-sync-chan)
        (async/untap stop-sync-mult private-stop-sync-chan)
        (async/untap remote->local-sync-mult private-remote->local-sync-chan)
        (async/untap remote->local-full-sync-mult private-remote->local-full-sync-chan)
        (async/untap pause-resume-mult private-pause-resume-chan)
        (when ops-chan (async/close! ops-chan))
        (stop-local->remote! local->remote-syncer)
        (stop-remote->local! remote->local-syncer)
        (<! (<rsapi-cancel-all-requests))
        (debug/pprint ["stop sync-manager, graph-uuid" graph-uuid "base-path" base-path])
        (swap! *sync-state sync-state--update-state ::stop)
        (loop []
          (if (not= ::stop state)
            (do
              (<! (timeout 100))
              (recur))
            (reset! current-sm-graph-uuid nil))))))

  IStopped?
  (-stopped? [_]
    @*stopped?))

(defn sync-manager [user-uuid graph-uuid base-path repo txid *sync-state]
  (let [*txid (atom txid)
        *stopped? (volatile! false)
        *paused? (volatile! false)
        remoteapi-with-stop (->RemoteAPI *stopped?)
        local->remote-syncer (->Local->RemoteSyncer user-uuid graph-uuid
                                                    base-path
                                                    repo *sync-state remoteapi-with-stop
                                                    20000
                                                    *txid nil (chan) *stopped? *paused?
                                                    (chan 1) (chan 1))
        remote->local-syncer (->Remote->LocalSyncer user-uuid graph-uuid base-path
                                                    repo *txid *sync-state remoteapi-with-stop
                                                    nil *stopped? *paused?)]
    (.set-remote->local-syncer! local->remote-syncer remote->local-syncer)
    (.set-local->remote-syncer! remote->local-syncer local->remote-syncer)
    (swap! *sync-state sync-state--update-current-syncing-graph-uuid graph-uuid)
    (->SyncManager graph-uuid base-path *sync-state local->remote-syncer remote->local-syncer remoteapi-with-stop
                   nil *txid nil nil nil *stopped? *paused? nil (chan 1) (chan 1) (chan 1) (chan 1) (chan 1))))

(defn sync-manager-singleton
  [user-uuid graph-uuid base-path repo txid *sync-state]
  (when-not @current-sm-graph-uuid
    (reset! current-sm-graph-uuid graph-uuid)
    (sync-manager user-uuid graph-uuid base-path repo txid *sync-state)))

(defn <sync-stop []
  (go
    (when-let [sm ^SyncManager (state/get-file-sync-manager (state/get-current-file-sync-graph-uuid))]
      (println "[SyncManager" (:graph-uuid sm) "]" "stopping")

      (state/clear-file-sync-state! (:graph-uuid sm))

      (<! (-stop! sm))

      (println "[SyncManager" (:graph-uuid sm) "]" "stopped"))

    (reset! current-sm-graph-uuid nil)))

(defn sync-need-password!
  []
  (when-let [sm ^SyncManager (state/get-file-sync-manager (state/get-current-file-sync-graph-uuid))]
    (.need-password sm)))

(defn check-graph-belong-to-current-user
  [current-user-uuid graph-user-uuid]
  (cond
    (nil? current-user-uuid)
    false

    (= current-user-uuid graph-user-uuid)
    true

    :else
    (do (notification/show! (t :file-sync/other-user-graph) :warning false)
        false)))

(defn <check-remote-graph-exists
  [local-graph-uuid]
  {:pre [(util/uuid-string? local-graph-uuid)]}
  (go
    (let [r (<! (<list-remote-graphs remoteapi))
          result
            (or
             ;; if api call failed, assume this remote graph still exists
             (instance? ExceptionInfo r)
             (and
              (contains? r :Graphs)
              (->> (:Graphs r)
                   (mapv :GraphUUID)
                   set
                   (#(contains? % local-graph-uuid)))))]

      (when-not result
        (notification/show! (t :file-sync/graph-deleted) :warning false))
      result)))

(defn sync-off?
  [sync-state]
  (or (nil? sync-state) (sync-state--stopped? sync-state)))

(defn graph-sync-off?
  "Is sync not running for this `graph-uuid`?"
  [graph-uuid]
  (sync-off? (state/get-file-sync-state graph-uuid)))

(defn graph-encrypted?
  []
  (when-let [graph-uuid (second @graphs-txid)]
    (get-pwd graph-uuid)))

(declare network-online-cursor)

(defn sync-start
  []
  (go
    (let [*sync-state                 (atom (sync-state))
          current-user-uuid           (user/user-uuid)
          ;; put @graph-uuid & get-current-repo together,
          ;; prevent to get older repo dir and current graph-uuid.
          _                           (<! (p->c (persist-var/-load graphs-txid)))
          [user-uuid graph-uuid txid] @graphs-txid
          repo                        (state/get-current-repo)]
      (when (and (graph-sync-off? repo) @network-online-cursor)
        (when (and user-uuid graph-uuid txid
                   (user/logged-in?)
                   repo
                   (not (config/demo-graph? repo)))
          (try
            (when-some [sm (sync-manager-singleton current-user-uuid graph-uuid
                                                   (config/get-repo-dir repo) repo
                                                   txid *sync-state)]
              (when (check-graph-belong-to-current-user current-user-uuid user-uuid)
                (if-not (<! (<check-remote-graph-exists graph-uuid)) ; remote graph has been deleted
                  (clear-graphs-txid! repo)
                  (do
                    (state/set-file-sync-state graph-uuid @*sync-state)
                    (state/set-file-sync-manager graph-uuid sm)

                    ;; update global state when *sync-state changes
                    (add-watch *sync-state ::update-global-state
                               (fn [_ _ _ n]
                                 (state/set-file-sync-state graph-uuid n)))

                    (state/set-state! [:file-sync/graph-state :current-graph-uuid] graph-uuid)

                    (.start sm)

                    (offer! remote->local-full-sync-chan true)
                    (offer! full-sync-chan true)))))
            (catch :default e
              (prn "Sync start error: ")
              (log/error :exception e))))))))

;;; ### some add-watches

;; TOOD: replace this logic by pause/resume state
(defonce network-online-cursor (rum/cursor state/state :network/online?))
(add-watch network-online-cursor "sync-manage"
           (fn [_k _r o n]
             (cond
               (and (true? o) (false? n))
               (<sync-stop)

               (and (false? o) (true? n))
               (sync-start)

               :else
               nil)))

(defonce auth-id-token-cursor (rum/cursor state/state :auth/id-token))
(add-watch auth-id-token-cursor "sync-manage"
           (fn [_k _r _o n]
             (when (nil? n)
               (<sync-stop))))



;;; ### some sync events handler

;; re-exec remote->local-full-sync when it failed before
(def re-remote->local-full-sync-chan (chan 1))
(async/sub sync-events-publication :remote->local-full-sync-failed re-remote->local-full-sync-chan)
(go-loop []
  (let [{{graph-uuid :graph-uuid} :data} (<! re-remote->local-full-sync-chan)
        {:keys [current-syncing-graph-uuid]}
        (state/get-file-sync-state graph-uuid)]
    (when (= graph-uuid current-syncing-graph-uuid)
      (offer! remote->local-full-sync-chan true))
    (recur)))

;; re-exec local->remote-full-sync when it failed
(def re-local->remote-full-sync-chan (chan 1))
(async/sub sync-events-publication :local->remote-full-sync-failed re-local->remote-full-sync-chan)
(go-loop []
  (let [{{graph-uuid :graph-uuid} :data} (<! re-local->remote-full-sync-chan)
        {:keys [current-syncing-graph-uuid]} (state/get-file-sync-state graph-uuid)]
    (when (= graph-uuid current-syncing-graph-uuid)
      (offer! full-sync-chan true))
    (recur)))

<<<<<<< HEAD


;;; debug funcs
(comment
 ;; (<get-remote-all-files-meta remoteapi graph-uuid)
 (<get-local-all-files-meta rsapi graph-uuid
                            (config/get-repo-dir (state/get-current-repo)))
 (def base-path (config/get-repo-dir (state/get-current-repo)))

 ;; upload
 (def full-upload-files (:full-local->remote-files (state/sub [:file-sync/sync-state (state/get-current-repo)])))

 ;; queued
 (:queued-local->remote-files (state/sub [:file-sync/sync-state (state/get-current-repo)]))

 ;; download
 (:current-remote->local-files (state/sub [:file-sync/sync-state (state/get-current-repo)]))
 )


=======
>>>>>>> 6007d606
;;; add-tap
(comment
 (def *x (atom nil))
 (add-tap (fn [v] (reset! *x v)))

 )<|MERGE_RESOLUTION|>--- conflicted
+++ resolved
@@ -803,14 +803,9 @@
                                            (let [r (<! (p->c (ipc/ipc "decrypt-fnames" graph-uuid fnames)))]
                                              (if (instance? ExceptionInfo r)
                                                (ex-info "decrypt-failed" {:fnames fnames} (ex-cause r))
-<<<<<<< HEAD
-                                               (js->clj r))))))
-=======
                                                (js->clj r)))))
   (<cancel-all-requests [_]
     (p->c (ipc/ipc "cancel-all-requests"))))
->>>>>>> 6007d606
-
 
 (deftype ^:large-vars/cleanup-todo CapacitorAPI [^:mutable graph-uuid' ^:mutable private-key ^:mutable public-key']
   IToken
@@ -3017,29 +3012,6 @@
       (offer! full-sync-chan true))
     (recur)))
 
-<<<<<<< HEAD
-
-
-;;; debug funcs
-(comment
- ;; (<get-remote-all-files-meta remoteapi graph-uuid)
- (<get-local-all-files-meta rsapi graph-uuid
-                            (config/get-repo-dir (state/get-current-repo)))
- (def base-path (config/get-repo-dir (state/get-current-repo)))
-
- ;; upload
- (def full-upload-files (:full-local->remote-files (state/sub [:file-sync/sync-state (state/get-current-repo)])))
-
- ;; queued
- (:queued-local->remote-files (state/sub [:file-sync/sync-state (state/get-current-repo)]))
-
- ;; download
- (:current-remote->local-files (state/sub [:file-sync/sync-state (state/get-current-repo)]))
- )
-
-
-=======
->>>>>>> 6007d606
 ;;; add-tap
 (comment
  (def *x (atom nil))
