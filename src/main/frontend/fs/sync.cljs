--- conflicted
+++ resolved
@@ -1214,13 +1214,12 @@
                path-list-or-exp     (<! (<decrypt-fnames rsapi graph-uuid encrypted-path-list*))]
            (if (instance? ExceptionInfo path-list-or-exp)
              path-list-or-exp
-<<<<<<< HEAD
              (let [encrypted-path->path-map (zipmap encrypted-path-list* path-list-or-exp)
                    result (set
                            (mapv
                             #(->FileMetadata (:size %)
                                              (:checksum %)
-                                             (path-normalize (get encrypted-path->path-map (:encrypted-path %)))
+                                             (get encrypted-path->path-map (:encrypted-path %))
                                              (:encrypted-path %)
                                              (:last-modified %)
                                              true nil)
@@ -1230,18 +1229,7 @@
                                                         (map :path result)
                                                         (map :etag result)))
                result)))))))
-=======
-             (let [encrypted-path->path-map (zipmap encrypted-path-list* path-list-or-exp)]
-               (set
-                (mapv
-                 #(->FileMetadata (:size %)
-                                  (:checksum %)
-                                  (get encrypted-path->path-map (:encrypted-path %))
-                                  (:encrypted-path %)
-                                  (:last-modified %)
-                                  true nil)
-                 (filter-files-with-unnormalized-path file-meta-list* encrypted-path->path-map))))))))))
->>>>>>> 7a5310eb
+
 
   (<get-remote-files-meta [this graph-uuid filepaths]
     {:pre [(coll? filepaths)]}
@@ -1765,7 +1753,6 @@
   [type {:keys [dir path content stat]}]
   (when-let [current-graph (state/get-current-repo)]
     (when (string/ends-with? current-graph dir)
-<<<<<<< HEAD
       (let [graph-uuid (state/get-current-file-sync-graph-uuid)]
         (when graph-uuid
           (let [full-path (path-normalize path)
@@ -1783,18 +1770,6 @@
                                 (not (file-checksum-matched? graph-uuid path checksum)))
                         (println :files-watch (->FileChangeEvent type dir path stat checksum))
                         (>! local-changes-chan (->FileChangeEvent type dir path stat checksum))))))))))))))
-=======
-      (when-let [sync-state (state/get-file-sync-state (state/get-current-file-sync-graph-uuid))]
-        (when (sync-state--valid-to-accept-filewatcher-event? sync-state)
-          (when (or (:mtime stat) (= type "unlink"))
-            (go
-              (let [path (path-normalize (remove-dir-prefix dir path))
-                    files-meta (and (not= "unlink" type)
-                                    (<! (<get-local-files-meta
-                                         rsapi (:current-syncing-graph-uuid sync-state) dir [path])))
-                    checksum (and (coll? files-meta) (some-> files-meta first :etag))]
-                (>! local-changes-chan (->FileChangeEvent type dir path stat checksum))))))))))
->>>>>>> 7a5310eb
 
 (defn local-changes-revised-chan-builder
   "return chan"
