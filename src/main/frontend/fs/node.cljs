(ns frontend.fs.node
  (:require [frontend.fs.protocol :as protocol]
            [frontend.util :as util]
            [frontend.db :as db]
            [clojure.string :as string]
            [promesa.core :as p]
            [electron.ipc :as ipc]
            [cljs-bean.core :as bean]
            [goog.object :as gobj]
            [lambdaisland.glogi :as log]
            [frontend.config :as config]
            [frontend.encrypt :as encrypt]
            [frontend.handler.notification :as notification]
            [frontend.state :as state]))

(defn concat-path
  [dir path]
  (cond
    (nil? path)
    dir

    (string/starts-with? path dir)
    path

    :else
    (str (string/replace dir #"/$" "")
         (when path
           (str "/" (string/replace path #"^/" ""))))))

(defn- contents-matched?
  [disk-content db-content]
  (when (and (string? disk-content) (string? db-content))
    (if (encrypt/encrypted-db? (state/get-current-repo))
      (p/let [decrypted-content (encrypt/decrypt disk-content)]
        (= (string/trim decrypted-content) (string/trim db-content)))
      (p/resolved (= (string/trim disk-content) (string/trim db-content))))))

(defn- write-file-impl!
  [this repo dir path content {:keys [ok-handler error-handler skip-compare?] :as opts} stat]
  (if skip-compare?
    (p/catch
      (p/let [result (ipc/ipc "writeFile" path content)]
        (when ok-handler
          (ok-handler repo path result)))
      (fn [error]
        (if error-handler
          (error-handler error)
          (log/error :write-file-failed error))))

    (p/let [disk-content (when (not= stat :not-found)
                           (-> (protocol/read-file this dir path nil)
                               (p/catch (fn [error]
                                          (js/console.error error)
                                          nil))))
            disk-content (or disk-content "")
            ext (string/lower-case (util/get-file-ext path))
            file-page (db/get-file-page-id path)
            page-empty? (and file-page (db/page-empty? repo file-page))
            db-content (or (db/get-file repo path) "")
            contents-matched? (contents-matched? disk-content db-content)
            pending-writes (state/get-write-chan-length)]
      (cond
        (and
<<<<<<< HEAD
          (not= stat :not-found)         ; file on the disk was deleted
          (not contents-matched?)
          (not (contains? #{"excalidraw" "edn"} ext))
          (not (string/includes? path "/.recycle/"))
          (zero? pending-writes))
=======
         (not= stat :not-found)         ; file on the disk was deleted
         (not contents-matched?)
         (not (contains? #{"excalidraw" "edn"} ext))
         (not (string/includes? path "/.recycle/"))
         (zero? pending-writes))
>>>>>>> 2fdc601c
        (state/pub-event! [:file/not-matched-from-disk path disk-content content])

        :else
        (->
<<<<<<< HEAD
          (p/let [result (ipc/ipc "writeFile" path content)
                  mtime (gobj/get result "mtime")]
            (db/set-file-last-modified-at! repo path mtime)
            (p/let [content (if (encrypt/encrypted-db? (state/get-current-repo))
                              (encrypt/decrypt content)
                              content)]
              (db/set-file-content! repo path content))
            (when ok-handler
              (ok-handler repo path result))
            result)
          (p/catch (fn [error]
                     (if error-handler
                       (error-handler error)
                       (log/error :write-file-failed error)))))))))
=======
         (p/let [result (ipc/ipc "writeFile" path content)
                 mtime (gobj/get result "mtime")]
           (db/set-file-last-modified-at! repo path mtime)
           (p/let [content (if (encrypt/encrypted-db? (state/get-current-repo))
                             (encrypt/decrypt content)
                             content)]
             (db/set-file-content! repo path content))
           (when ok-handler
             (ok-handler repo path result))
           result)
         (p/catch (fn [error]
                    (if error-handler
                      (error-handler error)
                      (log/error :write-file-failed error)))))))))
>>>>>>> 2fdc601c

(defrecord Node []
  protocol/Fs
  (mkdir! [this dir]
    (ipc/ipc "mkdir" dir))
  (mkdir-recur! [this dir]
    (ipc/ipc "mkdir-recur" dir))
  (readdir [this dir]                   ; recursive
    (ipc/ipc "readdir" dir))
  (unlink! [this repo path _opts]
    (ipc/ipc "unlink"
             (config/get-repo-dir repo)
             path))
  (rmdir! [this dir]
    ;; Too dangerious!!! We'll never implement this.
    nil)
  (read-file [this dir path _options]
    (let [path (concat-path dir path)]
      (ipc/ipc "readFile" path)))
  (write-file! [this repo dir path content {:keys [ok-handler error-handler] :as opts}]
    (let [path (concat-path dir path)]
      (p/let [stat (p/catch
<<<<<<< HEAD
                     (protocol/stat this dir path)
                     (fn [_e] :not-found))
=======
                       (protocol/stat this dir path)
                       (fn [_e] :not-found))
>>>>>>> 2fdc601c
              sub-dir (first (util/get-dir-and-basename path))
              _ (protocol/mkdir-recur! this sub-dir)]
        (write-file-impl! this repo dir path content opts stat))))
  (rename! [this repo old-path new-path]
    (ipc/ipc "rename" old-path new-path))
  (stat [this dir path]
    (let [path (concat-path dir path)]
      (ipc/ipc "stat" path)))
  (open-dir [this ok-handler]
    (ipc/ipc "openDir" {}))
  (get-files [this path-or-handle ok-handler]
    (ipc/ipc "getFiles" path-or-handle))
  (watch-dir! [this dir]
    (ipc/ipc "addDirWatcher" dir)))<|MERGE_RESOLUTION|>--- conflicted
+++ resolved
@@ -39,13 +39,13 @@
   [this repo dir path content {:keys [ok-handler error-handler skip-compare?] :as opts} stat]
   (if skip-compare?
     (p/catch
-      (p/let [result (ipc/ipc "writeFile" path content)]
-        (when ok-handler
-          (ok-handler repo path result)))
-      (fn [error]
-        (if error-handler
-          (error-handler error)
-          (log/error :write-file-failed error))))
+        (p/let [result (ipc/ipc "writeFile" path content)]
+          (when ok-handler
+            (ok-handler repo path result)))
+        (fn [error]
+          (if error-handler
+            (error-handler error)
+            (log/error :write-file-failed error))))
 
     (p/let [disk-content (when (not= stat :not-found)
                            (-> (protocol/read-file this dir path nil)
@@ -61,39 +61,15 @@
             pending-writes (state/get-write-chan-length)]
       (cond
         (and
-<<<<<<< HEAD
-          (not= stat :not-found)         ; file on the disk was deleted
-          (not contents-matched?)
-          (not (contains? #{"excalidraw" "edn"} ext))
-          (not (string/includes? path "/.recycle/"))
-          (zero? pending-writes))
-=======
          (not= stat :not-found)         ; file on the disk was deleted
          (not contents-matched?)
          (not (contains? #{"excalidraw" "edn"} ext))
          (not (string/includes? path "/.recycle/"))
          (zero? pending-writes))
->>>>>>> 2fdc601c
         (state/pub-event! [:file/not-matched-from-disk path disk-content content])
 
         :else
         (->
-<<<<<<< HEAD
-          (p/let [result (ipc/ipc "writeFile" path content)
-                  mtime (gobj/get result "mtime")]
-            (db/set-file-last-modified-at! repo path mtime)
-            (p/let [content (if (encrypt/encrypted-db? (state/get-current-repo))
-                              (encrypt/decrypt content)
-                              content)]
-              (db/set-file-content! repo path content))
-            (when ok-handler
-              (ok-handler repo path result))
-            result)
-          (p/catch (fn [error]
-                     (if error-handler
-                       (error-handler error)
-                       (log/error :write-file-failed error)))))))))
-=======
          (p/let [result (ipc/ipc "writeFile" path content)
                  mtime (gobj/get result "mtime")]
            (db/set-file-last-modified-at! repo path mtime)
@@ -108,7 +84,6 @@
                     (if error-handler
                       (error-handler error)
                       (log/error :write-file-failed error)))))))))
->>>>>>> 2fdc601c
 
 (defrecord Node []
   protocol/Fs
@@ -131,13 +106,8 @@
   (write-file! [this repo dir path content {:keys [ok-handler error-handler] :as opts}]
     (let [path (concat-path dir path)]
       (p/let [stat (p/catch
-<<<<<<< HEAD
-                     (protocol/stat this dir path)
-                     (fn [_e] :not-found))
-=======
                        (protocol/stat this dir path)
                        (fn [_e] :not-found))
->>>>>>> 2fdc601c
               sub-dir (first (util/get-dir-and-basename path))
               _ (protocol/mkdir-recur! this sub-dir)]
         (write-file-impl! this repo dir path content opts stat))))
