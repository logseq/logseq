--- conflicted
+++ resolved
@@ -55,12 +55,7 @@
                    mtime (gobj/get result "mtime")]
              (when-not contents-matched?
                (ipc/ipc "backupDbFile" (config/get-local-dir repo) rpath disk-content content))
-<<<<<<< HEAD
-             (db/set-file-last-modified-at! repo rpath mtime)
-=======
              (when-not skip-transact? (db/set-file-last-modified-at! repo rpath mtime))
-             (when-not skip-transact? (db/set-file-content! repo rpath content))
->>>>>>> 3f3cf8b1
              (when ok-handler
                (ok-handler repo rpath result))
              result)
