--- conflicted
+++ resolved
@@ -275,23 +275,10 @@
             {:keys [path localDocumentsPath]} (p/chain
                                                (.pickFolder mobile-util/folder-picker)
                                                #(js->clj % :keywordize-keys true))
-<<<<<<< HEAD
             _ (when (and (mobile-util/native-ios?) 
                          (not (or (local-container-path? path localDocumentsPath)
                                   (iCloud-container-path? path))))
                 (state/pub-event! [:modal/show-instruction]))
-=======
-            _ (when (mobile-util/native-ios?)
-                (cond
-                  (not (or (local-container-path? path localDocumentsPath)
-                           (mobile-util/iCloud-container-path? path)))
-                  (state/pub-event! [:modal/show-instruction])
-
-                  (mobile-util/iCloud-container-path? path)
-                  (mobile-util/sync-icloud-repo path)
-
-                  :else nil))
->>>>>>> 7c8ae989
             files (readdir path)
             files (js->clj files :keywordize-keys true)]
       (into [] (concat [{:path path}] files))))
