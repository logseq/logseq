(ns frontend.fs.capacitor-fs
  (:require ["@capacitor/filesystem" :refer [Encoding Filesystem]]
            [cljs-bean.core :as bean]
            [clojure.string :as string]
            [frontend.config :as config]
            [frontend.db :as db]
            [frontend.encrypt :as encrypt]
            [frontend.fs.protocol :as protocol]
            [frontend.mobile.util :as mobile-util]
            [frontend.state :as state]
            [frontend.util :as util]
            [lambdaisland.glogi :as log]
            [promesa.core :as p]
            [rum.core :as rum]))

(when (mobile-util/native-ios?)
  (defn iOS-ensure-documents!
    []
    (.ensureDocuments mobile-util/ios-file-container)))

(defn check-permission-android []
  (p/let [permission (.checkPermissions Filesystem)
          permission (-> permission
                         bean/->clj
                         :publicStorage)]
    (when-not (= permission "granted")
      (p/do!
       (.requestPermissions Filesystem)))))

(defn- clean-uri
  [uri]
  (when (string? uri)
    (util/url-decode uri)))

(defn- read-file-utf8
  [path]
  (when-not (string/blank? path)
    (.readFile Filesystem
               (clj->js
                {:path path
                 :encoding (.-UTF8 Encoding)}))))

(defn readdir
  "readdir recursively"
  [path]
  (p/let [result (p/loop [result []
                          dirs [path]]
                   (if (empty? dirs)
                     result
                     (p/let [d (first dirs)
                             files (.readdir Filesystem (clj->js {:path d}))
                             files (-> files
                                       js->clj
                                       (get "files" []))
                             files (->> files
                                        (remove (fn [file]
                                                  (or (string/starts-with? file ".")
                                                      (and (mobile-util/native-android?)
                                                           (or (string/includes? file "#")
                                                               (string/includes? file "%")))
                                                      (= file "bak")))))
                             files (->> files
                                        (map (fn [file]
                                               (str (string/replace d #"/+$" "")
                                                    "/"
                                                    (if (mobile-util/native-ios?)
                                                      (util/url-encode file)
                                                      file)))))
                             files-with-stats (p/all
                                               (mapv
                                                (fn [file]
                                                  (p/chain
                                                   (.stat Filesystem (clj->js {:path file}))
                                                   #(js->clj % :keywordize-keys true)))
                                                files))
                             files-dir (->> files-with-stats
                                            (filterv
                                             (fn [{:keys [type]}]
                                               (contains? #{"directory" "NSFileTypeDirectory"} type)))
                                            (mapv :uri))
                             files-result
                             (p/all
                              (->> files-with-stats
                                   (filter
                                    (fn [{:keys [type]}]
                                      (contains? #{"file" "NSFileTypeRegular"} type)))
                                   (filter
                                    (fn [{:keys [uri]}]
                                      (some #(string/ends-with? uri %)
                                            [".md" ".markdown" ".org" ".edn" ".css"])))
                                   (mapv
                                    (fn [{:keys [uri] :as file-result}]
                                      (p/chain
                                       (read-file-utf8 uri)
                                       #(js->clj % :keywordize-keys true)
                                       :data
                                       #(assoc file-result :content %))))))]
                       (p/recur (concat result files-result)
                                (concat (rest dirs) files-dir)))))
          result (js->clj result :keywordize-keys true)]
    (map (fn [result] (update result :uri clean-uri)) result)))

(defn- contents-matched?
  [disk-content db-content]
  (when (and (string? disk-content) (string? db-content))
    (if (encrypt/encrypted-db? (state/get-current-repo))
      (p/let [decrypted-content (encrypt/decrypt disk-content)]
        (= (string/trim decrypted-content) (string/trim db-content)))
      (p/resolved (= (string/trim disk-content) (string/trim db-content))))))

(def backup-dir "logseq/bak")
(defn- get-backup-dir
  [repo-dir path ext]
  (let [relative-path (-> (string/replace path repo-dir "")
                          (string/replace (str "." ext) ""))]
    (str repo-dir backup-dir "/" relative-path)))

(defn- truncate-old-versioned-files!
  "reserve the latest 3 version files"
  [dir]
  (p/let [files (readdir dir)
          files (js->clj files :keywordize-keys true)
          old-versioned-files (drop 3 (reverse (sort-by :mtime files)))]
    (mapv (fn [file]
            (.deleteFile Filesystem (clj->js {:path (js/encodeURI (:uri file))})))
          old-versioned-files)))

(defn backup-file
  [repo-dir path content ext]
  (let [backup-dir (get-backup-dir repo-dir path ext)
        new-path (str backup-dir "/" (string/replace (.toISOString (js/Date.)) ":" "_") "." ext)]
    (.writeFile Filesystem (clj->js {:data content
                                     :path new-path
                                     :encoding (.-UTF8 Encoding)
                                     :recursive true}))
    (truncate-old-versioned-files! backup-dir)))

(defn- write-file-impl!
  [_this repo _dir path content {:keys [ok-handler error-handler old-content skip-compare?]} stat]
  (if skip-compare?
    (p/catch
     (p/let [result (.writeFile Filesystem (clj->js {:path path
                                                     :data content
                                                     :encoding (.-UTF8 Encoding)
                                                     :recursive true}))]
       (when ok-handler
         (ok-handler repo path result)))
     (fn [error]
       (if error-handler
         (error-handler error)
         (log/error :write-file-failed error))))

    (p/let [disk-content (-> (p/chain (read-file-utf8 path)
                                      #(js->clj % :keywordize-keys true)
                                      :data)
                             (p/catch (fn [error]
                                        (js/console.error error)
                                        nil)))
            disk-content (or disk-content "")
            repo-dir (config/get-local-dir repo)
            ext (string/lower-case (util/get-file-ext path))
            db-content (or old-content (db/get-file repo (js/decodeURI path)) "")
            contents-matched? (contents-matched? disk-content db-content)
            pending-writes (state/get-write-chan-length)]
      (cond
        (and
         (not= stat :not-found)   ; file on the disk was deleted
         (not contents-matched?)
         (not (contains? #{"excalidraw" "edn" "css"} ext))
         (not (string/includes? path "/.recycle/"))
         (zero? pending-writes))
        (p/let [disk-content (encrypt/decrypt disk-content)]
          (state/pub-event! [:file/not-matched-from-disk path disk-content content]))

        :else
        (->
         (p/let [result (.writeFile Filesystem (clj->js {:path path
                                                         :data content
                                                         :encoding (.-UTF8 Encoding)
                                                         :recursive true}))
                 mtime (-> (js->clj stat :keywordize-keys true)
                           :mtime)]
           (when-not contents-matched?
             (backup-file repo-dir path disk-content ext))
           (db/set-file-last-modified-at! repo path mtime)
           (p/let [content (if (encrypt/encrypted-db? (state/get-current-repo))
                             (encrypt/decrypt content)
                             content)]
             (db/set-file-content! repo (js/decodeURI path) content))
           (when ok-handler
             (ok-handler repo path result))
           result)
         (p/catch (fn [error]
                    (if error-handler
                      (error-handler error)
                      (log/error :write-file-failed error)))))))))

(defn get-file-path [dir path]
  (let [[dir path] (map #(some-> %
                                 js/decodeURI)
                        [dir path])
        dir (some-> dir (string/replace #"/+$" ""))
        path (some-> path (string/replace #"^/+" ""))
        path (cond (nil? path)
                   dir

                   (nil? dir)
                   path

                   (string/starts-with? path dir)
                   path

                   :else
                   (str dir "/" path))]
    (if (mobile-util/native-ios?)
      (js/encodeURI (js/decodeURI path))
      path)))

(defn- local-container-path?
  "Check whether `path' is logseq's container `localDocumentsPath' on iOS"
  [path localDocumentsPath]
  (string/includes? path localDocumentsPath))

(rum/defc instruction
  []
  [:div.instruction
   [:h1.title "Please choose a valid directory!"]
   [:p.leading-6 "Logseq app can only save or access your graphs stored in a specific directory with a "
    [:strong "Logseq icon"]
    " inside, located either in \"iCloud Drive\", \"On My iPhone\" or \"On My iPad\"."]
   [:p.leading-6 "Please watch the following short instruction video. "
    [:small.text-gray-500 "(may take few seconds to load...)"]]
   [:iframe
    {:src "https://www.loom.com/embed/dae612ae5fd94e508bd0acdf02efb888"
     :frame-border "0"
     :position "relative"
     :allow-full-screen "allowfullscreen"
     :webkit-allow-full-screen "webkitallowfullscreen"
     :height "100%"}]])

(defrecord Capacitorfs []
  protocol/Fs
  (mkdir! [_this dir]
    (-> (.mkdir Filesystem
                (clj->js
                 {:path dir}))
        (p/catch (fn [error]
                   (log/error :mkdir! {:path dir
                                       :error error})))))
  (mkdir-recur! [_this dir]
    (p/let [result (.mkdir Filesystem
                           (clj->js
                            {:path dir
                             ;; :directory (.-ExternalStorage Directory)
                             :recursive true}))]
      (js/console.log result)
      result))
  (readdir [_this dir]                  ; recursive
    (readdir dir))
<<<<<<< HEAD
  (unlink! [_this repo path {:keys [ok-handler error-handler]}]
    (let [path (get-file-path nil path)]
      (prn :unlink :path path)
      (p/catch
          (p/let [result (.deleteFile Filesystem
                                      (clj->js
                                       {:path path}))]
            (when ok-handler
              (ok-handler repo path result)))
          (fn [error]
            (if error-handler
              (error-handler error)
              (log/error :delete-file-failed error))))))
=======
  (unlink! [this repo path _opts]
    (p/let [path (get-file-path nil path)
            repo-dir (config/get-local-dir repo)
            recycle-dir (str repo-dir config/app-name "/.recycle")
            file-name (-> (string/replace path repo-dir "")
                          (string/replace "/" "_")
                          (string/replace "\\" "_"))
            new-path (str recycle-dir "/" file-name)]
      (protocol/mkdir! this recycle-dir)
      (protocol/rename! this repo path new-path)))
>>>>>>> 56afc593
  (rmdir! [_this _dir]
    ;; Too dangerious!!! We'll never implement this.
    nil)
  (read-file [_this dir path _options]
    (let [path (get-file-path dir path)]
      (->
       (p/let [content (read-file-utf8 path)
               content (-> (js->clj content :keywordize-keys true)
                           :data
                           clj->js)]
         content)
       (p/catch (fn [error]
                  (log/error :read-file-failed error))))))
<<<<<<< HEAD
  (delete-file! [_this _repo _dir _path _opts]
    nil)
=======
>>>>>>> 56afc593
  (write-file! [this repo dir path content opts]
    (let [path (get-file-path dir path)]
      (p/let [stat (p/catch
                       (.stat Filesystem (clj->js {:path path}))
                       (fn [_e] :not-found))]
        (write-file-impl! this repo dir path content opts stat))))
  (rename! [_this _repo old-path new-path]
    (let [[old-path new-path] (map #(get-file-path "" %) [old-path new-path])]
      (p/catch
       (p/let [_ (.rename Filesystem
                          (clj->js
                           {:from old-path
                            :to new-path}))])
       (fn [error]
         (log/error :rename-file-failed error)))))
  (stat [_this dir path]
    (let [path (get-file-path dir path)]
      (p/let [result (.stat Filesystem (clj->js
                                        {:path path
                                         ;; :directory (.-ExternalStorage Directory)
                                         }))]
        result)))
  (open-dir [_this _ok-handler]
    (p/let [_    (when (= (mobile-util/platform) "android") (check-permission-android))
            {:keys [path localDocumentsPath]} (p/chain
                                               (.pickFolder mobile-util/folder-picker)
                                               #(js->clj % :keywordize-keys true))
            _ (when (and (mobile-util/native-ios?) 
                         (not (or (local-container-path? path localDocumentsPath)
                                  (mobile-util/iCloud-container-path? path))))
                (state/pub-event! [:modal/show-instruction]))
            files (readdir path)
            files (js->clj files :keywordize-keys true)]
      (into [] (concat [{:path path}] files))))
  (get-files [_this path-or-handle _ok-handler]
    (readdir path-or-handle))
  (watch-dir! [_this dir]
    (p/do!
     (.unwatch mobile-util/fs-watcher)
     (.watch mobile-util/fs-watcher #js {:path dir})))
  (unwatch-dir! [_this _dir]
    (.unwatch mobile-util/fs-watcher)))<|MERGE_RESOLUTION|>--- conflicted
+++ resolved
@@ -257,21 +257,6 @@
       result))
   (readdir [_this dir]                  ; recursive
     (readdir dir))
-<<<<<<< HEAD
-  (unlink! [_this repo path {:keys [ok-handler error-handler]}]
-    (let [path (get-file-path nil path)]
-      (prn :unlink :path path)
-      (p/catch
-          (p/let [result (.deleteFile Filesystem
-                                      (clj->js
-                                       {:path path}))]
-            (when ok-handler
-              (ok-handler repo path result)))
-          (fn [error]
-            (if error-handler
-              (error-handler error)
-              (log/error :delete-file-failed error))))))
-=======
   (unlink! [this repo path _opts]
     (p/let [path (get-file-path nil path)
             repo-dir (config/get-local-dir repo)
@@ -282,9 +267,8 @@
             new-path (str recycle-dir "/" file-name)]
       (protocol/mkdir! this recycle-dir)
       (protocol/rename! this repo path new-path)))
->>>>>>> 56afc593
   (rmdir! [_this _dir]
-    ;; Too dangerious!!! We'll never implement this.
+    ;; Too dangerous!!! We'll never implement this.
     nil)
   (read-file [_this dir path _options]
     (let [path (get-file-path dir path)]
@@ -296,11 +280,6 @@
          content)
        (p/catch (fn [error]
                   (log/error :read-file-failed error))))))
-<<<<<<< HEAD
-  (delete-file! [_this _repo _dir _path _opts]
-    nil)
-=======
->>>>>>> 56afc593
   (write-file! [this repo dir path content opts]
     (let [path (get-file-path dir path)]
       (p/let [stat (p/catch
