(ns frontend.fs.capacitor-fs
  (:require ["@capacitor/filesystem" :refer [Encoding Filesystem]]
            [cljs-bean.core :as bean]
            [clojure.string :as string]
            [frontend.config :as config]
            [frontend.db :as db]
            [frontend.encrypt :as encrypt]
            [frontend.fs.protocol :as protocol]
            [frontend.mobile.util :as mobile-util]
            [frontend.state :as state]
            [frontend.util :as util]
            [lambdaisland.glogi :as log]
            [promesa.core :as p]
            [rum.core :as rum]))

(when (mobile-util/native-ios?)
  (defn iOS-ensure-documents!
    []
    (.ensureDocuments mobile-util/ios-file-container)))

(when (mobile-util/native-android?)
  (defn- android-check-permission []
    (p/let [permission (.checkPermissions Filesystem)
            permission (-> permission
                           bean/->clj
                           :publicStorage)]
      (when-not (= permission "granted")
        (p/do!
         (.requestPermissions Filesystem))))))

(defn- <write-file-with-utf8
  [path content]
  (when-not (string/blank? path)
    (-> (p/chain (.writeFile Filesystem (clj->js {:path path
                                                  :data content
                                                  :encoding (.-UTF8 Encoding)
                                                  :recursive true}))
                 #(js->clj % :keywordize-keys true))
        (p/catch (fn [error]
                   (js/console.error "writeFile Error: " path ": " error)
                   nil)))))

(defn- <read-file-with-utf8
  [path]
  (when-not (string/blank? path)
    (-> (p/chain (.readFile Filesystem (clj->js {:path path
                                                 :encoding (.-UTF8 Encoding)}))
                 #(js->clj % :keywordize-keys true)
                 #(get % :data nil))
        (p/catch (fn [error]
                   (js/console.error "readFile Error: " path ": " error)
                   nil)))))

(defn- <readdir [path]
  (-> (p/chain (.readdir Filesystem (clj->js {:path path}))
               js->clj
               #(get % "files" nil))
      (p/catch (fn [error]
                 (js/console.error "readdir Error: " path ": " error)
                 nil))))

(defn- <stat [path]
  (-> (p/chain (.stat Filesystem (clj->js {:path path}))
               #(js->clj % :keywordize-keys true)
               #(update % :type (fn [v]
                                  (case v
                                    "NSFileTypeDirectory" "directory"
                                    "NSFileTypeRegular" "file"
                                    v))))
      (p/catch (fn [error]
                 (js/console.error "stat Error: " path ": " error)
                 nil))))

(defn readdir
  "readdir recursively"
  [path]
  (p/let [result (p/loop [result []
                          dirs [path]]
                   (if (empty? dirs)
                     result
                     (p/let [d (first dirs)
                             files (<readdir d)
                             files (->> files
                                        (remove (fn [file]
                                                  (or (string/starts-with? file ".")
                                                      (and (mobile-util/native-android?)
                                                           (or (string/includes? file "#")
                                                               (string/includes? file "%")))
                                                      (= file "bak")))))
                             files (->> files
                                        (map (fn [file]
                                               ;; TODO: use uri-join
                                               (str (string/replace d #"/+$" "")
                                                    "/"
                                                    (if (mobile-util/native-ios?)
                                                      (js/encodeURI file)
                                                      file)))))
                             files-with-stats (p/all (mapv <stat files))
                             files-dir (->> files-with-stats
                                            (filterv #(= (:type %) "directory"))
                                            (mapv :uri))
                             files-result
                             (p/all
                              (->> files-with-stats
                                   (filter #(= (:type %) "file"))
                                   (filter
                                    (fn [{:keys [uri]}]
                                      (some #(string/ends-with? uri %)
                                            [".md" ".markdown" ".org" ".edn" ".css"])))
                                   (mapv
                                    (fn [{:keys [uri] :as file-result}]
                                      (p/chain (<read-file-with-utf8 uri)
                                               #(assoc file-result :content %))))))]
                       (p/recur (concat result files-result)
                                (concat (rest dirs) files-dir)))))]
    (js->clj result :keywordize-keys true)))

(defn- contents-matched?
  [disk-content db-content]
  (when (and (string? disk-content) (string? db-content))
    (if (encrypt/encrypted-db? (state/get-current-repo))
      (p/let [decrypted-content (encrypt/decrypt disk-content)]
        (= (string/trim decrypted-content) (string/trim db-content)))
      (p/resolved (= (string/trim disk-content) (string/trim db-content))))))

(def backup-dir "logseq/bak")
(defn- get-backup-dir
  [repo-dir path ext]
  (let [relative-path (-> (string/replace path repo-dir "")
                          (string/replace (str "." ext) ""))]
    (util/safe-path-join repo-dir (str backup-dir "/" relative-path))))

(defn- truncate-old-versioned-files!
  "reserve the latest 6 version files"
  [dir]
  (p/let [files (readdir dir)
          files (js->clj files :keywordize-keys true)
          old-versioned-files (drop 6 (reverse (sort-by :mtime files)))]
    (mapv (fn [file]
            (.deleteFile Filesystem (clj->js {:path (:uri file)})))
          old-versioned-files)))

(defn backup-file
  [repo-dir path content ext]
  (let [backup-dir (get-backup-dir repo-dir path ext)
        new-path (str backup-dir "/" (string/replace (.toISOString (js/Date.)) ":" "_") "." ext)]
    (<write-file-with-utf8 new-path content)
    (truncate-old-versioned-files! backup-dir)))

(defn backup-file-handle-changed!
  [repo-dir file-path content]
  (let [divider-schema    "://"
        file-schema       (string/split file-path divider-schema)
        file-schema       (if (> (count file-schema) 1) (first file-schema) "")
        dir-schema?       (and (string? repo-dir)
                               (string/includes? repo-dir divider-schema))
        repo-dir          (if-not dir-schema?
                            (str file-schema divider-schema repo-dir) repo-dir)
        repo-dir          (js/decodeURI repo-dir)
        file-path         (js/decodeURI file-path)
        backup-root       (util/safe-path-join repo-dir backup-dir)
        backup-dir-parent (util/node-path.dirname file-path)
        backup-dir-parent (string/replace backup-dir-parent repo-dir "")
<<<<<<< HEAD
        backup-dir-name (util/node-path.name file-path)
        file-extname (.extname util/node-path file-path)
        file-root (util/safe-path-join backup-root backup-dir-parent backup-dir-name)
        file-path (util/safe-path-join file-root
                                       (str (string/replace (.toISOString (js/Date.)) ":" "_") "." (mobile-util/platform) file-extname))]
    (<write-file-with-utf8 file-path content)
    (truncate-old-versioned-files! file-root)))
=======
        backup-dir-name   (util/node-path.name file-path)
        file-extname      (.extname util/node-path file-path)
        file-root         (util/safe-path-join backup-root backup-dir-parent backup-dir-name)
        file-path         (util/safe-path-join file-root
                                               (str (string/replace (.toISOString (js/Date.)) ":" "_") "." (mobile-util/platform) file-extname))]
    (.writeFile Filesystem (clj->js {:data      content
                                     :path      (js/encodeURI file-path)
                                     :encoding  (.-UTF8 Encoding)
                                     :recursive true}))
    (truncate-old-versioned-files! (js/encodeURI file-root))))
>>>>>>> 0bc0504e

(defn- write-file-impl!
  [_this repo _dir path content {:keys [ok-handler error-handler old-content skip-compare?]} stat]
  (if skip-compare?
    (p/catch
     (p/let [result (<write-file-with-utf8 path content)]
       (when ok-handler
         (ok-handler repo path result)))
     (fn [error]
       (if error-handler
         (error-handler error)
         (log/error :write-file-failed error))))

    ;; Compare with disk content and backup if not equal
    (p/let [disk-content (<read-file-with-utf8 path)
            disk-content (or disk-content "")
            repo-dir (config/get-local-dir repo)
            ext (util/get-file-ext path)
            db-content (or old-content (db/get-file repo path) "")
            contents-matched? (contents-matched? disk-content db-content)
            pending-writes (state/get-write-chan-length)]
      (cond
        (and
         (not= stat :not-found)   ; file on the disk was deleted
         (not contents-matched?)
         (not (contains? #{"excalidraw" "edn" "css"} ext))
         (not (string/includes? path "/.recycle/"))
         (zero? pending-writes))
        (p/let [disk-content (encrypt/decrypt disk-content)]
          (state/pub-event! [:file/not-matched-from-disk path disk-content content]))

        :else
        (->
         (p/let [result (<write-file-with-utf8 path content)
                 mtime (-> (js->clj stat :keywordize-keys true)
                           :mtime)]
<<<<<<< HEAD
           (prn "====>>> Write File:" path "matched?" contents-matched?)
=======
>>>>>>> 0bc0504e
           (when-not contents-matched?
             (backup-file repo-dir path disk-content ext))
           (db/set-file-last-modified-at! repo path mtime)
           (p/let [content (if (encrypt/encrypted-db? (state/get-current-repo))
                             (encrypt/decrypt content)
                             content)]
             (db/set-file-content! repo path content))
           (when ok-handler
             (ok-handler repo path result))
           result)
         (p/catch (fn [error]
                    (if error-handler
                      (error-handler error)
                      (log/error :write-file-failed error)))))))))

(defn get-file-path [dir path]
  (let [dir (some-> dir (string/replace #"/+$" ""))
        path (some-> path (string/replace #"^/+" ""))]
    (cond (nil? path)
          dir

          (nil? dir)
          path

          (string/starts-with? path dir)
          path

          :else
          (str dir "/" path))))

(defn- local-container-path?
  "Check whether `path' is logseq's container `localDocumentsPath' on iOS"
  [path localDocumentsPath]
  (string/includes? path localDocumentsPath))

(rum/defc instruction
  []
  [:div.instruction
   [:h1.title "Please choose a valid directory!"]
   [:p.leading-6 "Logseq app can only save or access your graphs stored in a specific directory with a "
    [:strong "Logseq icon"]
    " inside, located either in \"iCloud Drive\", \"On My iPhone\" or \"On My iPad\"."]
   [:p.leading-6 "Please watch the following short instruction video. "
    [:small.text-gray-500 "(may take few seconds to load...)"]]
   [:iframe
    {:src "https://www.loom.com/embed/dae612ae5fd94e508bd0acdf02efb888"
     :frame-border "0"
     :position "relative"
     :allow-full-screen "allowfullscreen"
     :webkit-allow-full-screen "webkitallowfullscreen"
     :height "100%"}]])

(defrecord Capacitorfs []
  protocol/Fs
  (mkdir! [_this dir]
    (-> (.mkdir Filesystem
                (clj->js
                 {:path dir}))
        (p/catch (fn [error]
                   (log/error :mkdir! {:path dir
                                       :error error})))))
  (mkdir-recur! [_this dir]
    (p/let [result (.mkdir Filesystem
                           (clj->js
                            {:path dir
                             ;; :directory (.-ExternalStorage Directory)
                             :recursive true}))]
      (js/console.log result)
      result))
  (readdir [_this dir]                  ; recursive
    (readdir dir))
  (unlink! [this repo path _opts]
    (p/let [path (get-file-path nil path)
            path (if (string/starts-with? path "file://")
                   (string/replace-first path "file://" "")
                   path)
            repo-dir (config/get-local-dir repo)
            recycle-dir (str repo-dir config/app-name "/.recycle") ;; logseq/.recycle
            file-name (-> (string/replace path repo-dir "")
                          (string/replace "/" "_")
                          (string/replace "\\" "_"))
            new-path (str recycle-dir "/" file-name)]
      (protocol/mkdir! this recycle-dir)
      (protocol/rename! this repo path new-path)))
  (rmdir! [_this _dir]
    ;; Too dangerious!!! We'll never implement this.
    nil)
  (read-file [_this dir path _options]
    (let [path (get-file-path dir path)]
      (->
       (<read-file-with-utf8 path)
       (p/catch (fn [error]
                  (log/error :read-file-failed error))))))
  (write-file! [this repo dir path content opts]
    (let [path (get-file-path dir path)]
      (p/let [stat (p/catch
                    (.stat Filesystem (clj->js {:path path}))
                    (fn [_e] :not-found))]
        ;; `path` is full-path
        (write-file-impl! this repo dir path content opts stat))))
  (rename! [_this _repo old-path new-path]
    (let [[old-path new-path] (map #(get-file-path "" %) [old-path new-path])]
      (p/catch
       (p/let [_ (.rename Filesystem
                          (clj->js
                           {:from old-path
                            :to new-path}))])
       (fn [error]
         (log/error :rename-file-failed error)))))
  (stat [_this dir path]
    (let [path (get-file-path dir path)]
      (p/let [result (.stat Filesystem (clj->js
                                        {:path path
                                         ;; :directory (.-ExternalStorage Directory)
                                         }))]
        result)))
  (open-dir [_this _ok-handler]
    (p/let [_ (when (mobile-util/native-android?) (android-check-permission))
            {:keys [path localDocumentsPath]} (-> (.pickFolder mobile-util/folder-picker)
                                                  (p/then #(js->clj % :keywordize-keys true))
                                                  (p/catch (fn [e]
                                                             (js/alert (str e))
                                                             nil))) ;; NOTE: If pick folder fails, let it crash
            _ (when (and (mobile-util/native-ios?)
                         (not (or (local-container-path? path localDocumentsPath)
                                  (mobile-util/iCloud-container-path? path))))
                (state/pub-event! [:modal/show-instruction]))
            _ (js/console.log "Opening or Creating graph at directory: " path)
            files (readdir path)
            files (js->clj files :keywordize-keys true)]
      (into [] (concat [{:path path}] files))))
  (get-files [_this path-or-handle _ok-handler]
    (readdir path-or-handle))
  (watch-dir! [_this dir]
    (p/do!
     (.unwatch mobile-util/fs-watcher)
     (.watch mobile-util/fs-watcher (clj->js {:path dir}))))
  (unwatch-dir! [_this _dir]
    (.unwatch mobile-util/fs-watcher)))<|MERGE_RESOLUTION|>--- conflicted
+++ resolved
@@ -161,7 +161,6 @@
         backup-root       (util/safe-path-join repo-dir backup-dir)
         backup-dir-parent (util/node-path.dirname file-path)
         backup-dir-parent (string/replace backup-dir-parent repo-dir "")
-<<<<<<< HEAD
         backup-dir-name (util/node-path.name file-path)
         file-extname (.extname util/node-path file-path)
         file-root (util/safe-path-join backup-root backup-dir-parent backup-dir-name)
@@ -169,18 +168,6 @@
                                        (str (string/replace (.toISOString (js/Date.)) ":" "_") "." (mobile-util/platform) file-extname))]
     (<write-file-with-utf8 file-path content)
     (truncate-old-versioned-files! file-root)))
-=======
-        backup-dir-name   (util/node-path.name file-path)
-        file-extname      (.extname util/node-path file-path)
-        file-root         (util/safe-path-join backup-root backup-dir-parent backup-dir-name)
-        file-path         (util/safe-path-join file-root
-                                               (str (string/replace (.toISOString (js/Date.)) ":" "_") "." (mobile-util/platform) file-extname))]
-    (.writeFile Filesystem (clj->js {:data      content
-                                     :path      (js/encodeURI file-path)
-                                     :encoding  (.-UTF8 Encoding)
-                                     :recursive true}))
-    (truncate-old-versioned-files! (js/encodeURI file-root))))
->>>>>>> 0bc0504e
 
 (defn- write-file-impl!
   [_this repo _dir path content {:keys [ok-handler error-handler old-content skip-compare?]} stat]
@@ -217,10 +204,6 @@
          (p/let [result (<write-file-with-utf8 path content)
                  mtime (-> (js->clj stat :keywordize-keys true)
                            :mtime)]
-<<<<<<< HEAD
-           (prn "====>>> Write File:" path "matched?" contents-matched?)
-=======
->>>>>>> 0bc0504e
            (when-not contents-matched?
              (backup-file repo-dir path disk-content ext))
            (db/set-file-last-modified-at! repo path mtime)
