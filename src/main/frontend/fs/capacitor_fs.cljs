--- conflicted
+++ resolved
@@ -77,10 +77,10 @@
   (mkdir! [this dir]
     (prn "mkdir: " dir)
     (p/let [result (.mkdir Filesystem
-                      (clj->js
-                       {:path dir
-                        ;; :directory (.-ExternalStorage Directory)
-                        }))]
+                           (clj->js
+                            {:path dir
+                             ;; :directory (.-ExternalStorage Directory)
+                             }))]
       (js/console.log result)
       result))
   (mkdir-recur! [this dir]
@@ -101,10 +101,10 @@
   (read-file [this dir path _options]
     (let [path (str dir path)]
       (p/let [content (.readFile Filesystem
-                              (clj->js
-                               {:path path
-                                :directory (.-ExternalStorage Directory)
-                                :encoding (.-UTF8 Encoding)}))]
+                                 (clj->js
+                                  {:path path
+                                   :directory (.-ExternalStorage Directory)
+                                   :encoding (.-UTF8 Encoding)}))]
         content)))
   (write-file! [this repo dir path content {:keys [ok-handler error-handler] :as opts}]
     (let [path (cond
@@ -118,18 +118,18 @@
                  (-> (str dir "/" path)
                      (string/replace "//" "/")))]
       (p/catch
-         (p/let [result (.writeFile Filesystem
-                                    (clj->js
-                                     {:path path
-                                      :data content
-                                      :encoding (.-UTF8 Encoding)
-                                      :recursive true}))]
-           (when ok-handler
-             (ok-handler repo path result)))
-         (fn [error]
-           (if error-handler
-             (error-handler error)
-             (log/error :write-file-failed error))))))
+          (p/let [result (.writeFile Filesystem
+                                     (clj->js
+                                      {:path path
+                                       :data content
+                                       :encoding (.-UTF8 Encoding)
+                                       :recursive true}))]
+            (when ok-handler
+              (ok-handler repo path result)))
+          (fn [error]
+            (if error-handler
+              (error-handler error)
+              (log/error :write-file-failed error))))))
   (rename! [this repo old-path new-path]
     nil)
   (stat [this dir path]
@@ -138,9 +138,8 @@
                                         {:path path
                                          ;; :directory (.-ExternalStorage Directory)
                                          }))]
-       result)))
+        result)))
   (open-dir [this ok-handler]
-<<<<<<< HEAD
     (p/let [_    (when (= (util/platform) "android") (check-permission-android))
             path (p/chain
                   (.pickFolder util/folder-picker)
@@ -150,23 +149,8 @@
       (js/console.log path)
       (js/console.log files)
       (into [] (concat [{:path path}] files))))
-  (get-files [this path-or-handle ok-handler]
-    nil)
-=======
-    (case (util/platform)
-      "android"
-      (p/let [_    (check-permission-android)
-              path (p/chain
-                    (.pickFolder util/folder-picker)
-                    #(js->clj % :keywordize-keys true)
-                    :path)
-              files (readdir path)]
-        (js/console.log path)
-        (js/console.log files)
-        (into [] (concat [{:path path}] files)))))
   (get-files [this path-or-handle _ok-handler]
     (readdir path-or-handle))
->>>>>>> a75bfe22
   (watch-dir! [this dir]
     nil))
 
