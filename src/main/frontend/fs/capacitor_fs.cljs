--- conflicted
+++ resolved
@@ -10,12 +10,9 @@
             [frontend.util :as util]
             [lambdaisland.glogi :as log]
             [promesa.core :as p]
-<<<<<<< HEAD
-            [rum.core :as rum]))
-=======
+            [rum.core :as rum]
             [frontend.state :as state]
             [frontend.db :as db]))
->>>>>>> 93836524
 
 (when (mobile-util/native-ios?)
   (defn iOS-ensure-documents!
