--- conflicted
+++ resolved
@@ -40,7 +40,6 @@
                    (js/console.error "writeFile Error: " path ": " error)
                    nil)))))
 
-<<<<<<< HEAD
 (defn- fix-file-uri-schema
   [uri]
   (if (mobile-util/native-android?)
@@ -58,7 +57,6 @@
                (clj->js
                 {:path     (fix-file-uri-schema path)
                  :encoding (.-UTF8 Encoding)}))))
-=======
 (defn- <read-file-with-utf8
   [path]
   (when-not (string/blank? path)
@@ -89,7 +87,6 @@
       (p/catch (fn [error]
                  (js/console.error "stat Error: " path ": " error)
                  nil))))
->>>>>>> 7eff2b5c
 
 (defn readdir
   "readdir recursively"
