--- conflicted
+++ resolved
@@ -67,15 +67,6 @@
                  :else (config/get-local-repo dir))
           repo-dir (config/get-local-dir repo)
           {:keys [mtime]} stat
-<<<<<<< HEAD
-          db-content (db/get-file repo path)
-          exists-in-db? (not (nil? db-content))
-          db-content (or db-content "")]
-      (when (or content (contains? #{"unlink" "unlinkDir" "addDir"} type))
-        (cond
-          (and (= "unlinkDir" type) dir)
-          (state/pub-event! [:graph/dir-gone dir])
-=======
           ext (keyword (path/file-ext path))]
       (when (contains? #{:org :md :markdown :css :js :edn :excalidraw :tldr} ext)
         (let [db-content (db/get-file repo path)
@@ -88,7 +79,6 @@
 
               (and (= "addDir" type) dir)
               (state/pub-event! [:graph/dir-back repo dir])
->>>>>>> b7c2a7b8
 
               (contains? (:file/unlinked-dirs @state/state) dir)
               nil
