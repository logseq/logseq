(ns frontend.fs.memory-fs
  "Memory FS backed by lightning-fs

   Paths are denoted by `memory://`. No open-dir/get-files support."
  (:require [cljs-bean.core :as bean]
            [frontend.db :as db]
            [frontend.fs.protocol :as protocol]
            [logseq.common.path :as path]
            [promesa.core :as p]))

(defn- <readdir
  "Read dir recursively, return all paths

   accept dir as path, without memory:// prefix for simplicity"
  [dir]
  (p/let [result (p/loop [result []
                          dirs [dir]]
                   (if (empty? dirs)
                     result
                     (p/let [dir (first dirs)
                             stat (js/window.pfs.stat dir)
                             is-file? (= (.-type stat) "file")
                             result (if is-file?
                                      (conj result dir)
                                      result)
                             dir-content (when-not is-file?
                                           (-> (js/window.pfs.readdir dir)
                                               (p/then bean/->clj)
                                               (p/then (fn [rpaths]
                                                         (mapv #(path/path-join dir %) rpaths)))))]
                       (p/recur result (concat (rest dirs) dir-content)))))]
    result))


(defn- <ensure-dir!
  "dir is path, without memory:// prefix for simplicity"
  [dir]
  (-> (p/let [stat (js/window.pfs.stat dir)]
        (cond
          (= (.-type stat) "file")
          (p/rejected "Path is a file")

          :else
          (p/resolved nil)))
      (p/catch (fn [_error]
                 (js/window.pfs.mkdir dir)))))

(defrecord MemoryFs []
  protocol/Fs
  (mkdir! [_this dir]
    (when js/window.pfs
      (let [fpath (path/url-to-path dir)]
        (-> (js/window.pfs.mkdir fpath)
            (p/catch (fn [error] (println "(memory-fs)Mkdir error: " error)))))))
<<<<<<< HEAD
  (mkdir-recur! [this dir]
    (p/let [parent (path/parent dir)
            _ (when parent (<ensure-dir! parent))]
      (protocol/mkdir! this dir)))
=======

  (mkdir-recur! [_this dir]
    (when js/window.pfs
      (let [fpath (path/url-to-path dir)]
        (-> (js/window.pfs.mkdir fpath #js {:recursive true})
            (p/catch (fn [error] (println "(memory-fs)Mkdir-recur error: " error)))))))

>>>>>>> fc450f53
  (readdir [_this dir]
    (when js/window.pfs
      (let [fpath (path/url-to-path dir)]
        (-> (<readdir fpath)
            (p/then (fn [rpaths]
                      (mapv #(path/path-join "memory://" %) rpaths)))
            (p/catch (fn [error]
                       (println "(memory-fs)Readdir error: " error)
                       (p/rejected error)))))))

  (unlink! [_this _repo path opts]
    (when js/window.pfs
      (p/let [fpath (path/url-to-path path)
              stat (js/window.pfs.stat fpath)]
        (if (= (.-type stat) "file")
          (js/window.pfs.unlink fpath opts)
          (p/rejected "Unlinking a directory is not allowed, use rmdir! instead")))))
  (rmdir! [_this dir]
    (let [fpath (path/url-to-path dir)]
      (js/window.workerThread.rimraf fpath)))
  (read-file [_this dir path options]
    (let [fpath (path/url-to-path (path/path-join dir path))]
      (js/window.pfs.readFile fpath (clj->js options))))
  (write-file! [_this _repo dir rpath content _opts]
    (p/let [fpath (path/url-to-path (path/path-join dir rpath))
            containing-dir (path/parent fpath)
            _ (<ensure-dir! containing-dir)
            _ (js/window.pfs.writeFile fpath content)]
<<<<<<< HEAD

      ;; TODO: store file metadata
      ;; (db/set-file-content! repo rpath content)
      ;; (db/set-file-last-modified-at! repo rpath (js/Date.))
      ))
=======
      (db/set-file-content! repo rpath content)
      (db/set-file-last-modified-at! repo rpath (js/Date.))))
>>>>>>> fc450f53
  (rename! [_this _repo old-path new-path]
    (let [old-path (path/url-to-path old-path)
          new-path (path/url-to-path new-path)]
      (js/window.pfs.rename old-path new-path)))
  (stat [_this fpath]
    (let [fpath (path/url-to-path fpath)]
      (js/window.pfs.stat fpath)))

  (open-dir [_this _dir]
    nil)
  (get-files [_this _path-or-handle]
    nil)
  (watch-dir! [_this _dir _options]
    nil)
  (unwatch-dir! [_this _dir]
    nil))<|MERGE_RESOLUTION|>--- conflicted
+++ resolved
@@ -3,7 +3,6 @@
 
    Paths are denoted by `memory://`. No open-dir/get-files support."
   (:require [cljs-bean.core :as bean]
-            [frontend.db :as db]
             [frontend.fs.protocol :as protocol]
             [logseq.common.path :as path]
             [promesa.core :as p]))
@@ -52,20 +51,12 @@
       (let [fpath (path/url-to-path dir)]
         (-> (js/window.pfs.mkdir fpath)
             (p/catch (fn [error] (println "(memory-fs)Mkdir error: " error)))))))
-<<<<<<< HEAD
-  (mkdir-recur! [this dir]
-    (p/let [parent (path/parent dir)
-            _ (when parent (<ensure-dir! parent))]
-      (protocol/mkdir! this dir)))
-=======
-
   (mkdir-recur! [_this dir]
     (when js/window.pfs
       (let [fpath (path/url-to-path dir)]
         (-> (js/window.pfs.mkdir fpath #js {:recursive true})
             (p/catch (fn [error] (println "(memory-fs)Mkdir-recur error: " error)))))))
 
->>>>>>> fc450f53
   (readdir [_this dir]
     (when js/window.pfs
       (let [fpath (path/url-to-path dir)]
@@ -94,16 +85,11 @@
             containing-dir (path/parent fpath)
             _ (<ensure-dir! containing-dir)
             _ (js/window.pfs.writeFile fpath content)]
-<<<<<<< HEAD
 
       ;; TODO: store file metadata
       ;; (db/set-file-content! repo rpath content)
       ;; (db/set-file-last-modified-at! repo rpath (js/Date.))
       ))
-=======
-      (db/set-file-content! repo rpath content)
-      (db/set-file-last-modified-at! repo rpath (js/Date.))))
->>>>>>> fc450f53
   (rename! [_this _repo old-path new-path]
     (let [old-path (path/url-to-path old-path)
           new-path (path/url-to-path new-path)]
