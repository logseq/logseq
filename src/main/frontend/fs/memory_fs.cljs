(ns frontend.fs.memory-fs
  "Memory FS backed by lightning-fs

   Paths are denoted by `memory://`. No open-dir/get-files support."
  (:require [cljs-bean.core :as bean]
            [frontend.fs.protocol :as protocol]
            [logseq.common.path :as path]
            [promesa.core :as p]))

(defn- <readdir
  "Read dir recursively, return all paths

   accept dir as path, without memory:// prefix for simplicity"
  [dir]
  (p/let [result (p/loop [result []
                          dirs [dir]]
                   (if (empty? dirs)
                     result
                     (p/let [dir (first dirs)
                             stat (js/window.pfs.stat dir)
                             is-file? (= (.-type stat) "file")
                             result (if is-file?
                                      (conj result dir)
                                      result)
                             dir-content (when-not is-file?
                                           (-> (js/window.pfs.readdir dir)
                                               (p/then bean/->clj)
                                               (p/then (fn [rpaths]
                                                         (mapv #(path/path-join dir %) rpaths)))))]
                       (p/recur result (concat (rest dirs) dir-content)))))]
    result))


(defn- <ensure-dir!
  "dir is path, without memory:// prefix for simplicity"
  [dir]
  (-> (p/let [stat (js/window.pfs.stat dir)]
        (cond
          (= (.-type stat) "file")
          (p/rejected "Path is a file")

          :else
          (p/resolved nil)))
      (p/catch (fn [_error]
                 (js/window.pfs.mkdir dir)))))

<<<<<<< HEAD
=======

(defn- <exists?
  "dir is path, without memory:// prefix for simplicity"
  [dir]
  (-> (js/window.pfs.stat dir)
      (p/then (fn [stat]
                (not (nil? stat))))
      (p/catch (fn [_]
                 nil))))

(defn- <mkdir-recur!
  "mkdir, recursively create parent directories if not exist

   lightning-fs does not support's :recursive in mkdir options"
  [dir]
  (p/let [fpath (path/url-to-path dir)
          sub-dirs (p/loop [top-parent fpath
                            remains []]
                     (p/let [exists? (<exists? top-parent)]
                       (if exists?
                         (reverse remains) ;; top-parent is the first non-exist dir
                         (p/recur (path/parent top-parent)
                                  (conj remains top-parent)))))]
    (p/loop [remains sub-dirs]
      (if (empty? remains)
        (p/resolved nil)
        (p/do! (js/window.pfs.mkdir (first remains))
               (p/recur (rest remains)))))))

>>>>>>> 9e412168
(defrecord MemoryFs []
  protocol/Fs
  (mkdir! [_this dir]
    (when js/window.pfs
      (let [fpath (path/url-to-path dir)]
        (-> (js/window.pfs.mkdir fpath)
            (p/catch (fn [error] (println "(memory-fs)Mkdir error: " error)))))))
  (mkdir-recur! [this dir]
    ;; FIXME: replace this with a recurisve implementation
    (when js/window.pfs
<<<<<<< HEAD
      (p/let [dir' (path/url-to-path dir)
              parent (path/parent dir')
              _ (when parent (<ensure-dir! parent))]
        (protocol/mkdir! this dir'))))
=======
      (let [fpath (path/url-to-path dir)]
        (-> (<mkdir-recur! fpath)
            (p/catch (fn [error] (println "(memory-fs)Mkdir-recur error: " error)))))))
>>>>>>> 9e412168

  (readdir [_this dir]
    (when js/window.pfs
      (let [fpath (path/url-to-path dir)]
        (-> (<readdir fpath)
            (p/then (fn [rpaths]
                      (mapv #(path/path-join "memory://" %) rpaths)))
            (p/catch (fn [error]
                       (println "(memory-fs)Readdir error: " error)
                       (p/rejected error)))))))

  (unlink! [_this _repo path opts]
    (when js/window.pfs
      (p/let [fpath (path/url-to-path path)
              stat (js/window.pfs.stat fpath)]
        (if (= (.-type stat) "file")
          (js/window.pfs.unlink fpath opts)
          (p/rejected "Unlinking a directory is not allowed, use rmdir! instead")))))
  (rmdir! [_this dir]
    (let [fpath (path/url-to-path dir)]
      (js/window.workerThread.rimraf fpath)))
  (read-file [_this dir path options]
    (let [fpath (path/url-to-path (path/path-join dir path))]
      (js/window.pfs.readFile fpath (clj->js options))))
  (write-file! [_this _repo dir rpath content _opts]
    (p/let [fpath (path/url-to-path (path/path-join dir rpath))
            containing-dir (path/parent fpath)
            _ (<ensure-dir! containing-dir)
            _ (js/window.pfs.writeFile fpath content)]

      ;; TODO: store file metadata
      ;; (db/set-file-content! repo rpath content)
      ;; (db/set-file-last-modified-at! repo rpath (js/Date.))
      ))
  (rename! [_this _repo old-path new-path]
    (let [old-path (path/url-to-path old-path)
          new-path (path/url-to-path new-path)]
      (js/window.pfs.rename old-path new-path)))
  (stat [_this fpath]
    (let [fpath (path/url-to-path fpath)]
      (js/window.pfs.stat fpath)))

  (open-dir [_this _dir]
    nil)
  (get-files [_this _path-or-handle]
    nil)
  (watch-dir! [_this _dir _options]
    nil)
  (unwatch-dir! [_this _dir]
    nil))<|MERGE_RESOLUTION|>--- conflicted
+++ resolved
@@ -44,9 +44,6 @@
       (p/catch (fn [_error]
                  (js/window.pfs.mkdir dir)))))
 
-<<<<<<< HEAD
-=======
-
 (defn- <exists?
   "dir is path, without memory:// prefix for simplicity"
   [dir]
@@ -75,7 +72,6 @@
         (p/do! (js/window.pfs.mkdir (first remains))
                (p/recur (rest remains)))))))
 
->>>>>>> 9e412168
 (defrecord MemoryFs []
   protocol/Fs
   (mkdir! [_this dir]
@@ -83,19 +79,11 @@
       (let [fpath (path/url-to-path dir)]
         (-> (js/window.pfs.mkdir fpath)
             (p/catch (fn [error] (println "(memory-fs)Mkdir error: " error)))))))
-  (mkdir-recur! [this dir]
-    ;; FIXME: replace this with a recurisve implementation
+  (mkdir-recur! [_this dir]
     (when js/window.pfs
-<<<<<<< HEAD
-      (p/let [dir' (path/url-to-path dir)
-              parent (path/parent dir')
-              _ (when parent (<ensure-dir! parent))]
-        (protocol/mkdir! this dir'))))
-=======
       (let [fpath (path/url-to-path dir)]
         (-> (<mkdir-recur! fpath)
             (p/catch (fn [error] (println "(memory-fs)Mkdir-recur error: " error)))))))
->>>>>>> 9e412168
 
   (readdir [_this dir]
     (when js/window.pfs
