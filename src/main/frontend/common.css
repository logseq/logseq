:root {
  --ls-tag-text-opacity: 0.8;
  --ls-tag-text-hover-opacity: 1;
  --ls-page-text-size: 1em;
  --ls-page-title-size: 36px;
  --ls-main-content-max-width: 810px;
  --ls-main-content-max-width-wide: 1280px;
  --ls-font-family: Inter;
  --ls-scrollbar-width: 6px;
  --ls-border-radius-low: 4px;
  --ls-border-radius-medium: 8px;
  --ls-headbar-height: 3rem;
  --ls-headbar-inner-top-padding: 0px;
  --ls-left-sidebar-width: 246px;
  --ls-left-sidebar-sm-width: 74vw;
  --ls-left-sidebar-nav-btn-size: 38px;
  --ls-native-kb-height: 0px;
  --ls-error-color: var(--color-red-500);
  --ls-warning-color: var(--color-orange-500);
  --ls-success-color: var(--color-green-500);
  --ls-highlight-color-default: var(--ls-secondary-background-color);
}

@media (prefers-color-scheme: dark) {
  html {
    background-color: #002b36;
  }

  html[data-theme='light'] {
    background-color: transparent;
  }
}

@supports (font-variation-settings: normal) {
  html {
    font-family: 'Inter var', sans-serif;
  }
}

.dark-theme,
html[data-theme='dark'] {
  --ls-primary-background-color: #002b36;
  --ls-secondary-background-color: #023643;
  --ls-tertiary-background-color: #08404f;
  --ls-quaternary-background-color: #094b5a;
  --ls-table-tr-even-background-color: #03333f;
  --ls-active-primary-color: #8ec2c2;
  --ls-active-secondary-color: #d0e8e8;
  --ls-block-properties-background-color: #06323e;
  --ls-page-properties-background-color: #06323e;
  --ls-block-ref-link-text-color: #1a6376;
  --ls-border-color: #0e5263;
  --ls-secondary-border-color: #126277;
  --ls-tertiary-border-color: rgba(0, 2, 0, 0.1);
  --ls-guideline-color: #0b4a5a;
  --ls-menu-hover-color: var(--ls-secondary-background-color);
  --ls-primary-text-color: #a4b5b6;
  --ls-secondary-text-color: #dfdfdf;
  --ls-title-text-color: #93a1a1;
  --ls-link-text-color: rgb(138, 187, 187);
  --ls-link-text-hover-color: var(--ls-active-secondary-color);
  --ls-link-ref-text-color: var(--ls-link-text-color);
  --ls-link-ref-text-hover-color: var(--ls-link-text-hover-color);
  --ls-tag-text-color: var(--ls-secondary-text-color);
  --ls-tag-text-hover-color: var(--ls-link-text-hover-color);
  --ls-slide-background-color: var(--ls-primary-background-color);
  --ls-block-bullet-border-color: #0f4958;
  --ls-block-bullet-color: #608e91;
  --ls-block-highlight-color: #0a3d4b;
  --ls-selection-background-color: #338fff;
  --ls-selection-text-color: #fff;
  --ls-page-checkbox-color: #6093a0;
  --ls-page-checkbox-border-color: var(--ls-primary-background-color);
  --ls-page-blockquote-color: var(--ls-primary-text-color);
  --ls-page-blockquote-bg-color: var(--ls-secondary-background-color);
  --ls-page-blockquote-border-color: var(--ls-border-color);
  --ls-page-mark-color: #262626;
  --ls-page-mark-bg-color: #fef3ac;
  --ls-page-inline-code-color: var(--ls-primary-text-color);
  --ls-page-inline-code-bg-color: #01222a;
  --ls-scrollbar-foreground-color: #11505f;
  --ls-scrollbar-background-color: rgba(30, 60, 67, 0.1);
  --ls-scrollbar-thumb-hover-color: rgba(255, 255, 255, 0.2);
  --ls-cloze-text-color: #8fbc8f;
  --ls-icon-color: var(--ls-link-text-color);
  --ls-search-icon-color: var(--ls-primary-text-color);
  --ls-search-icon-hover-color: var(--ls-secondary-text-color);
  --ls-a-chosen-bg: var(--ls-quaternary-background-color);
  --ls-pie-bg-color: #01303b;
  --ls-pie-fg-color: #0b5869;
  --ls-highlight-color-gray: var(--color-gray-900);
  --ls-highlight-color-red: var(--color-red-900);
  --ls-highlight-color-yellow: var(--color-yellow-900);
  --ls-highlight-color-green: var(--color-green-900);
  --ls-highlight-color-blue: var(--color-blue-900);
  --ls-highlight-color-purple: var(--color-purple-900);
  --ls-highlight-color-pink: var(--color-pink-900);
  --ls-error-text-color: var(--color-red-400);
  --ls-error-background-color: var(--color-red-900);
  --ls-warning-text-color: var(--color-yellow-400);
  --ls-warning-background-color: var(--color-yellow-900);
  --ls-success-text-color: var(--color-green-100);
  --ls-success-background-color: var(--color-green-900);
  --ls-focus-ring-color: rgba(18, 98, 119, 0.5);
  --ls-header-button-background: #dee4ea;
  --ls-left-sidebar-text-color: var(--lx-gray-11);
  --ls-button-background-hsl: 200 98% 35%;
  --ls-button-background: hsl(var(--ls-button-background-hsl));
  --color-level-1: var(--ls-secondary-background-color);
  --color-level-2: var(--ls-tertiary-background-color);
  --color-level-3: var(--ls-quaternary-background-color);
  --color-level-4: #195d6c;
  --color-level-5: #266c7d;
  --color-level-6: #3a7e8e;
}

/* You should always use .light-theme for light mode, the .white-theme is just for backward compatibility.

See: https://github.com/logseq/logseq/pull/4652. */
.white-theme,
.light-theme,
html[data-theme='light'] {
  --ls-primary-background-color: #ffffff;
  --ls-secondary-background-color: #f7f7f7;
  --ls-tertiary-background-color: #eaeaea;
  --ls-quaternary-background-color: #dcdcdc;
  --ls-table-tr-even-background-color: var(--ls-secondary-background-color);
  --ls-active-primary-color: rgb(0, 105, 182);
  --ls-active-secondary-color: #00477c;
  --ls-block-properties-background-color: var(--ls-secondary-background-color);
  --ls-page-properties-background-color: var(--ls-secondary-background-color);
  --ls-block-ref-link-text-color: #d8e1e8;
  --ls-border-color: #ccc;
  --ls-secondary-border-color: #e2e2e2;
  --ls-tertiary-border-color: rgba(200, 200, 200, 0.3);
  --ls-guideline-color: rgba(46, 27, 5, 0.08);
  --ls-menu-hover-color: var(--ls-a-chosen-bg);
  --ls-primary-text-color: #433f38;
  --ls-secondary-text-color: #161e2e;
  --ls-title-text-color: var(--ls-header-button-background);
  --ls-link-text-color: #106ba3;
  --ls-link-text-hover-color: #1a537c;
  --ls-link-ref-text-color: var(--ls-link-text-color);
  --ls-link-ref-text-hover-color: var(--ls-link-text-hover-color);
  --ls-tag-text-color: var(--ls-secondary-text-color);
  --ls-tag-text-hover-color: var(--ls-link-ref-text-hover-color);
  --ls-slide-background-color: #fff;
  --ls-block-bullet-border-color: #dedede;
  --ls-block-bullet-color: rgba(67, 63, 56, 0.25);
  --ls-block-highlight-color: #c0e6fd;
  --ls-selection-background-color: #e4f2ff;
  --ls-selection-text-color: var(--ls-secondary-text-color);
  --ls-page-checkbox-color: #9dbbd8;
  --ls-page-checkbox-border-color: var(--ls-page-checkbox-color);
  --ls-page-blockquote-color: var(--ls-primary-text-color);
  --ls-page-blockquote-bg-color: var(--lx-gray-03, #fbfaf8);
  --ls-page-blockquote-border-color: var(--lx-gray-08, #799bbc);
  --ls-page-mark-color: #262626;
  --ls-page-mark-bg-color: #fef3ac;
  --ls-page-inline-code-bg-color: var(--ls-secondary-background-color);
  --ls-page-inline-code-color: var(--ls-primary-text-color);
  --ls-scrollbar-foreground-color: rgba(0, 0, 0, 0.1);
  --ls-scrollbar-background-color: rgba(0, 0, 0, 0.05);
  --ls-scrollbar-thumb-hover-color: rgba(0, 0, 0, 0.2);
  --ls-cloze-text-color: #0000cd;
  --ls-icon-color: #646464;
  --ls-search-icon-color: var(--ls-primary-text-color);
  --ls-search-icon-hover-color: var(--ls-secondary-text-color);
  --ls-a-chosen-bg: var(--ls-quaternary-background-color);
  --ls-pie-bg-color: #e1e1e1;
  --ls-pie-fg-color: #0a4a5d;
  --ls-highlight-color-gray: var(--color-gray-100);
  --ls-highlight-color-red: var(--color-red-100);
  --ls-highlight-color-yellow: var(--color-yellow-100);
  --ls-highlight-color-green: var(--color-green-100);
  --ls-highlight-color-blue: var(--color-blue-100);
  --ls-highlight-color-purple: var(--color-purple-100);
  --ls-highlight-color-pink: var(--color-pink-100);
  --ls-error-text-color: var(--color-red-600);
  --ls-error-background-color: var(--color-red-100);
  --ls-warning-text-color: var(--color-yellow-700);
  --ls-warning-background-color: var(--color-yellow-100);
  --ls-success-text-color: var(--color-green-800);
  --ls-success-background-color: var(--color-green-100);
  --ls-focus-ring-color: rgba(66, 133, 244, 0.5);
  --ls-header-button-background: rgba(15, 20, 25, 1);
  --ls-left-sidebar-text-color: var(--lx-gray-12);
  --ls-button-background-hsl: 200 98% 35%;
  --ls-button-background: hsl(var(--ls-button-background-hsl));
  --color-level-1: var(--ls-secondary-background-color);
  --color-level-2: var(--ls-tertiary-background-color);
  --color-level-3: var(--ls-quaternary-background-color);
  --color-level-4: #d0e6fa;
  --color-level-5: #bbdaf6;
  --color-level-6: #a7cef1;
}

html:not(.is-native-android) {
  font-family: var(--ls-font-family), sans-serif, system-ui, -apple-system,
  BlinkMacSystemFont, 'Segoe UI', Roboto, 'Helvetica Neue', Arial, 'Noto Sans',
  serif, Apple Color Emoji, Segoe UI Emoji, Segoe UI Symbol !important;
}

/* region Reset top elements */
html {
  overflow: hidden;
}

body {
  color: or(--ls-default-text-color, --lx-gray-12, --ls-primary-text-color);
  line-height: 1.5;
  background-color: transparent;
  min-height: 100%;
  word-break: break-word; /* compatible for overflow-wrap: anywhere */
}

<<<<<<< HEAD
svg {
  pointer-events: none;
}

textarea {
  overflow: hidden;
  padding: 8px;
  border: 1px solid;
  border-color: or(--lx-gray-07, rgba(39, 41, 43, 0.15));
  border-radius: var(--ls-border-radius-low);
  font-size: 1em;
  line-height: 1.5;
  width: 100%;
  resize: none;
  outline: none;
  font-weight: inherit;
  letter-spacing: inherit;
  text-size-adjust: 100%;
  background: var(--ls-primary-background-color);
}
=======
@layer base {
  svg {
    pointer-events: none;
  }
>>>>>>> c4341c18

  textarea {
    overflow: hidden;
    padding: 8px;
    border: 1px solid rgba(39, 41, 43, 0.15);
    border-radius: var(--ls-border-radius-low);
    font-size: 1em;
    line-height: 1.5;
    width: 100%;
    resize: none;
    outline: none;
    font-weight: inherit;
    letter-spacing: inherit;
    text-size-adjust: 100%;
    background: var(--ls-primary-background-color);
  }

  ul {
    list-style: circle;
    margin-left: 1.2em;
  }

  ol {
    list-style: decimal;
    margin-left: 1.2em;
  }

  p {
    line-height: 1.5;
    margin: 0.5rem 0;
    color: var(--ls-primary-text-color);
  }

  li {
    margin: 0.25rem 0;
  }

  pre {
    background: var(--ls-secondary-background-color, #f6f8fa);
    margin: 1rem 0;
    line-height: 1.45em;
    overflow: auto;
  }

  a {
    cursor: pointer;
    color: or(--ls-anchor-link-text-color, --lx-accent-11, --ls-link-text-color, #045591);
    text-decoration: none;
  }

  a:hover {
    color: or(--ls-anchor-link-text-color-hover, --lx-accent-12, --ls-link-text-hover-color, #000);
  }

  code {
    font-size: 85%;
  }

  pre.code {
    background: #282a36;
    background: var(--ls-secondary-background-color);
    color: var(--ls-primary-text-color, #f8f8f2);
  }

  dl {
    margin: 1rem 0;
  }

  dt {
    margin-bottom: 0.25rem;
    font-weight: bold;
  }

  blockquote {
    display: block;
    text-indent: 0;
    padding: 8px 20px;
    border-left: 4px solid;
    border-left-color: var(--ls-page-blockquote-border-color, #d3d3d3);
    background-color: var(--ls-page-blockquote-bg-color, #f7f7f7);
    margin: 1rem 0;
    color: var(--ls-page-blockquote-color, #24292e);
    font-size: 1rem;
  }


  input[type='text'],
  input[type='password'] {
    color: var(--ls-primary-text-color);
    background: transparent;
    font-size: inherit;
  }

  summary {
    outline: none;
  }

  iframe {
    width: 100%;
    margin: 1rem 0;
  }

  img,
  video {
    margin-left: auto;
    margin-right: auto;
  }

  ::selection {
    background: var(--ls-selection-background-color);
    color: var(--ls-primary-text-color);
  }

  ::-moz-selection {
    background: var(--ls-selection-background-color);
    color: var(--ls-primary-text-color);
  }
}
/* endregion */

/** region App utilities **/
.ls-center {
  position: absolute;
  top: 50%;
  left: 50%;
  transform: translate(-50%, -50%);
}

li p:first-child,
.block-body p:first-child {
  margin-top: 0;
}

li p:last-child,
.block-body p:last-child,
.block-body ul:last-child,
.block-body ol:last-child,
.block-body dl:last-child {
  margin-bottom: 0;
}

.bg-base-2 {
  background-color: var(--ls-secondary-background-color, #f0f8ff);
}

.bg-base-3 {
  background-color: var(--ls-primary-background-color, #fff);
}

.bg-base-4 {
  background-color: var(--ls-tertiary-background-color);
}

.pre-white-space {
  white-space: pre;
}

.pre-wrap-white-space {
  white-space: pre-wrap;
}

.pre-line-white-space {
  white-space: pre-line;
}

.cursor-pointer,
.cursor {
  cursor: pointer;
}

.external-link {
  text-decoration: none;
  border-bottom: 1px solid;

  &:hover {
    cursor: alias;
  }
}

.noscroll {
  position: fixed;
  overflow-y: scroll;
}

.canceled,
.cancelled,
.done {
  text-decoration: line-through;
  opacity: 0.6;
}

.opacity-30 {
  opacity: 0.3;
}

.opacity-70 {
  opacity: 0.7;
}

.opacity-80 {
  opacity: 0.8;
}

.done > input {
  opacity: 1;
}

.page-drop-options {
  width: 18em;
}

.fixed-width {
  max-width: calc(var(--ls-main-content-max-width) - 30px);
}

.center,
.foldable-title {
  margin: 0 auto;
}

.translate-x-5 {
  --transform-translate-x: 1.25rem;
}

.done,
.canceled,
.cancelled {
  opacity: 0.7;
}

.tip-shadow {
  -webkit-filter: drop-shadow(1px 1px 2px rgba(155, 155, 0, 0.8));
  filter: drop-shadow(1px 1px 2px rgba(155, 155, 0, 0.8));
}

.admonition-icon {
  border-right: 1px solid;
  border-right-color: var(--ls-border-color, #ccc);
}

i.ti {
  /*
  compensates the wrong top spacing in the iconfont.
  See https://github.com/tabler/tabler-icons/issues/118/
  */
  transform: translateY(-1px);
}

.dnd-separator {
  border-bottom: 3px solid #ccc;
}

.aspect-ratio-square {
  padding-top: 100%;
}

.aspect-ratio-16\/9 {
  padding-top: 56.25%;
}

.aspect-ratio-4\/3 {
  padding-top: 75%;
}

.aspect-ratio-21\/9 {
  padding-top: 42.86%;
}

.admonitionblock {
  margin: 2rem 0;
}

.abstract {
  margin: 2rem 0;
  width: 80%;
  font-style: italic;
}

.abstract p:last-of-type::before {
  content: '    ';
  white-space: pre;
}

.dropdown-overflow-auto {
  max-height: 400px;
  overflow-y: auto;
}

.heading-bg {
  border-radius: 50%;
  width: 18px;
  height: 18px;

  &.remove {
    @apply border flex items-center justify-center;

    border-color: var(--border-color);
  }
}

.to-heading-button {
  @apply px-1 text-lg !important;
}

/** endregion **/

/* region FIXME: override elements (?) */
h1.title, h1.title input {
  color: or(--ls-journal-title-color, --lx-gray-12, --ls-title-text-color, #222);
  font-size: var(--ls-page-title-size, 36px);
  font-weight: 500;
}

h1.title {
  margin-bottom: 1.5rem;
}

.title .page-icon {
  margin-right: 12px;
}

.block-highlight,
.content .selected {
  transition: background-color 0.2s cubic-bezier(0, 1, 0, 1);
  background-color: var(--ls-block-highlight-color);
  padding: -1px;
}

span.timestamp {
  margin: 0 0.25rem;
}

span.priority {
  color: #6b7280;
}

.form-checkbox:not(:checked):focus {
  box-shadow: none;
}

.form-checkbox:checked:focus {
  box-shadow: none;
}

a.nav-item:hover,
a.star-page:hover {
  background-color: #00242d;
}

button.menu {
  border-right: 1px solid;
  border-right-color: var(--ls-secondary-background-color, #f0f8ff);
  color: var(--ls-link-text-color, #24292e);
}

.menu-link:hover,
button.pull:hover,
button.menu:focus {
  background-color: or(--ls-settings-list-item-hover-background-color, --lx-gray-05, --ls-menu-hover-color, #f4f5f7);
}

.menu-links-wrapper,
.menu-links-outer {
  @apply py-2 rounded-md shadow-lg overflow-y-auto;

  max-height: calc(100vh - 100px) !important;
  background-color: or(--ls-settings-dropdown-background, --lx-gray-03, --ls-primary-background-color, #fff);
  min-width: 12rem;
}

.menu-backdrop {
  @apply w-full h-full fixed top-0 left-0;

  z-index: var(--ls-z-index-level-1);
}

.menu-link {
  background-color: or(--ls-settings-dropdown-link-item-background, --lx-gray-03, --ls-primary-background-color, #fff);
  color: or(--ls-settings-dropdown-link-text-color, --lx-gray-11, --ls-primary-text-color);
  user-select: none;
}

.menu-separator {
  @apply my-1;

  opacity: 0.5;
  border-top-width: 1px;
  border-color: var(--ls-border-color, #ccc);
}

a.login {
  color: var(--ls-link-text-color, #444);
}

a.login:hover {
  color: var(--ls-link-text-hover-color, #000);
}

a.tooltip-priority {
  display: contents;
  position: absolute;
  left: 0;
}

a.tooltip-priority::after {
  content: attr(priority);
  margin-right: 10px;
}

a.chosen {
  background: var(--ls-a-chosen-bg);
}

a.warning,
span.warning,
div.warning:not(.admonitionblock),
p.warning {
  background: var(--ls-warning-background-color);
  padding: 0.1em 0.4em;
  border-radius: var(--ls-border-radius-low);
  color: var(--ls-warning-text-color);
}

.text-warning {
  color: var(--ls-warning-text-color);
}

.bg-warning {
  background: var(--ls-warning-background-color);
}

a.error,
span.error {
  background: var(--ls-error-background-color);
  padding: 0.1em 0.4em;
  border-radius: var(--ls-border-radius-low);
  color: var(--ls-error-text-color);
}

.text-error {
  color: var(--ls-error-text-color);
}

.bg-error {
  background: var(--ls-error-background-color);
}

.text-success {
  color: var(--ls-success-text-color);
}

.bg-success {
  background: var(--ls-success-background-color);
}

img.small {
  display: inline;
  width: 20px;
  height: 20px;
  margin-top: 0;
  margin-bottom: 0;
}

a.tag {
  text-align: center;
  text-decoration: none;
  display: inline-block;
  cursor: pointer;
<<<<<<< HEAD
  /* padding: 0 2px; */
  /* border-radius: 4px; */
  /* background: or(--ls-tag-background, --lx-accent-05, transparent); */
  /* color: or(--ls-tag-text, --lx-accent-11, --ls-tag-text-color, #045591); */
  opacity: var(--ls-tag-text-opacity, 0.8);
=======
  padding: 0 2px;
  border-radius: 4px;
  color: or(--ls-tag-text, --lx-accent-11, --ls-tag-text-color, #045591);
  opacity: var(--ls-tag-text-opacity, 0.7);
>>>>>>> c4341c18
}

a.tag:hover {
  opacity: var(--ls-tag-text-hover-opacity, 1);
<<<<<<< HEAD
  /* background: or(--ls-tag-background-hover, --lx-accent-06, transparent); */
  /* color: or(--ls-tag-text-hvoer, --lx-accent-12, --ls-tag-text-hover-color, #045591); */
=======
  text-decoration: underline;
>>>>>>> c4341c18
}

svg.note {
  color: var(--ls-primary-text-color, #19407c);
}

svg.tip {
  color: var(--ls-active-primary-color);
}

/* endregion */

/* region FIXME: CodeMirror override (?) */
.CodeMirror pre.CodeMirror-line,
.CodeMirror-scroll,
.CodeMirror-sizer,
.CodeMirror-gutter,
.CodeMirror-gutters,
.CodeMirror-linenumber {
  font-size: 14px;
}

/* endregion */

hr {
  margin: 2rem 0;
  border-color: var(--ls-border-color, #ccc);
}

.resize {
  resize: both;
  overflow: hidden;
  max-width: -webkit-fill-available;
}

/* ideas from https://github.com/PiotrSss/logseq-bujo-theme/blob/main/main.css */

/***************************************************************
***************************** TOP ******************************
***************************************************************/

.cp__header-logo,
.fade-link {
  opacity: 0.8;
  transition: 0.3s;
  color: var(--ls-primary-text-color);
}

a.fade-link:hover {
  opacity: 1;
}

/* import (arrows) icon */

#head .refresh svg {
  height: 20px;
}

.svg-small svg {
  transform: scale(0.6);
  display: inline;
}

/* < > buttons */

a.navigation {
  border-radius: 3px;
  transition: 0.3s;
}

/* text mark/highlight */

mark {
  background: var(--ls-page-mark-bg-color);
  color: var(--ls-page-mark-color);
  padding: 2px 4px;
  border-radius: 3px;
}

/* page reference */

.page-reference {
  border-radius: 3px;
  padding: 2px 0px;
  transition: 0.3s;
}

.page-reference .bracket {
  opacity: 0.3;
}

/* block references */
.block-ref .block-ref {
  padding: 6px 5px;
  border: none;
}

/* inline code */
:not(pre) > code {
  border-radius: 3px;
  font-size: 0.9em;
  font-style: normal;
  font-family: MonoLisa, 'Fira Code', Monaco, Menlo, Consolas, 'COURIER NEW',
  monospace;
  letter-spacing: 0;
  background-color: or(--ls-inline-code-background, --lx-gray-06, --ls-page-inline-code-bg-color, #eee);
  color: or(--ls-inline-code-text, --lx-gray-11, --ls-page-inline-code-color);
  background-color: var(--ls-page-inline-code-bg-color, #eee);
  color: var(--ls-page-inline-code-color);
  text-rendering: optimizeSpeed;
}

:not(pre):not(mark) > code {
  line-height: 1.45;
  padding: 3px 5px !important;
  border-radius: var(--ls-border-radius-low);
  -webkit-border-radius: var(--ls-border-radius-low);
}

mark > code {
  padding: 0;
  line-height: inherit !important;
  background: #fef3ac !important;
  color: #262626 !important;
}

b > code {
  font-weight: bold !important;
}

i > code {
  font-style: italic !important;
}

a {
  transition: 0.3s;
}

a.tooltip-priority {
  transition: none;
}

.page-reference:hover {
  background: or(--ls-page-reference-hover-background, --lx-accent-04-alpha, --ls-secondary-background-color);
}

.references-blocks .page-reference:hover {
  background: or(--ls-page-reference-block-hover-background, --lx-accent-04-alpha, --ls-tertiary-background-color);
}

#head .fade-link {
  font-weight: 600;
  font-size: 13px;
}

.text-link {
  color: var(--ls-primary-text-color);
}

.katex * {
  border-color: var(--ls-primary-text-color);
}

#help-latex .katex-html {
  text-align: right;
}

a.page-op svg {
  transform: scale(0.9);
}

.search-more {
  background: var(--ls-a-chosen-bg);
}

.keyboard-shortcut > code {
  margin: 2px;
  background-color: var(--ls-quaternary-background-color);
  padding: 2px 4px !important;
  border-radius: 6px;
  color: var(--ls-secondary-text-color);
}

html[data-theme='light'] .keyboard-shortcut > code {
  box-shadow: inset 0 -1px 0 #433f3855, 0 0 1px 1px #433f3822;
}

html[data-theme='dark'] .keyboard-shortcut > code {
  box-shadow: inset 0 -1px 0 var(--ls-primary-background-color),
  0 0 1px 1px rgba(255, 255, 255, 0.2);
}

.ui__modal-panel {
  border-radius: 8px;
}

.overflow-y-scroll {
  overflow-y: scroll;
}

.text-ellipsis-wrapper {
  white-space: nowrap;
  overflow: hidden;
  text-overflow: ellipsis;
}

.lazy-visibility {
  min-width: 1px;
  min-height: 1px;
}

.katex .tag {
  overflow-x: clip;
}

html.is-mobile {
  h1.title {
    margin-bottom: 10px;
  }

  #journals .journal-item:first-child {
    margin-top: 5px;
  }

  main.theme-inner {
    @apply overflow-x-hidden;
  }
}

@layer base {
  .ls-grid-cols {
    @apply grid grid-flow-col auto-cols-max;
    place-items: center;
  }

  /* fixes an html2canvas issue */
  img {
    @apply inline-block;
  }
}

h1.title {
    @apply text-2xl;
}
h2.title {
    @apply text-xl;
}
h3.title {
    @apply text-lg;
}<|MERGE_RESOLUTION|>--- conflicted
+++ resolved
@@ -214,33 +214,10 @@
   word-break: break-word; /* compatible for overflow-wrap: anywhere */
 }
 
-<<<<<<< HEAD
-svg {
-  pointer-events: none;
-}
-
-textarea {
-  overflow: hidden;
-  padding: 8px;
-  border: 1px solid;
-  border-color: or(--lx-gray-07, rgba(39, 41, 43, 0.15));
-  border-radius: var(--ls-border-radius-low);
-  font-size: 1em;
-  line-height: 1.5;
-  width: 100%;
-  resize: none;
-  outline: none;
-  font-weight: inherit;
-  letter-spacing: inherit;
-  text-size-adjust: 100%;
-  background: var(--ls-primary-background-color);
-}
-=======
 @layer base {
   svg {
     pointer-events: none;
   }
->>>>>>> c4341c18
 
   textarea {
     overflow: hidden;
@@ -709,28 +686,15 @@
   text-decoration: none;
   display: inline-block;
   cursor: pointer;
-<<<<<<< HEAD
-  /* padding: 0 2px; */
-  /* border-radius: 4px; */
-  /* background: or(--ls-tag-background, --lx-accent-05, transparent); */
-  /* color: or(--ls-tag-text, --lx-accent-11, --ls-tag-text-color, #045591); */
-  opacity: var(--ls-tag-text-opacity, 0.8);
-=======
   padding: 0 2px;
   border-radius: 4px;
   color: or(--ls-tag-text, --lx-accent-11, --ls-tag-text-color, #045591);
   opacity: var(--ls-tag-text-opacity, 0.7);
->>>>>>> c4341c18
 }
 
 a.tag:hover {
   opacity: var(--ls-tag-text-hover-opacity, 1);
-<<<<<<< HEAD
-  /* background: or(--ls-tag-background-hover, --lx-accent-06, transparent); */
-  /* color: or(--ls-tag-text-hvoer, --lx-accent-12, --ls-tag-text-hover-color, #045591); */
-=======
   text-decoration: underline;
->>>>>>> c4341c18
 }
 
 svg.note {
