:root {
  --ls-tag-text-opacity: 0.8;
  --ls-tag-text-hover-opacity: 1;
  --ls-page-text-size: 1em;
  --ls-page-title-size: 36px;
  --ls-main-content-max-width: 810px;
  --ls-main-content-max-width-wide: 1280px;
  --ls-font-family: Inter;
  --ls-scrollbar-width: 6px;
  --ls-border-radius-low: 4px;
  --ls-border-radius-medium: 8px;
  --ls-headbar-height: 3rem;
  --ls-headbar-inner-top-padding: 0px;
  --ls-left-sidebar-width: 246px;
  --ls-left-sidebar-sm-width: 74vw;
  --ls-left-sidebar-nav-btn-size: 38px;
  --ls-native-kb-height: 0px;
  --ls-error-color: var(--color-red-500);
  --ls-warning-color: var(--color-orange-500);
  --ls-success-color: var(--color-green-500);
  --ls-highlight-color-default: var(--ls-secondary-background-color);
}

@media (prefers-color-scheme: dark) {
  html {
    background-color: #002b36;
  }

  html[data-theme='light'] {
    background-color: transparent;
  }
}

@supports (font-variation-settings: normal) {
  html {
    font-family: 'Inter var', sans-serif;
  }
}

.dark-theme,
html[data-theme='dark'] {
  --ls-primary-background-color: #002b36;
  --ls-secondary-background-color: #023643;
  --ls-tertiary-background-color: #08404f;
  --ls-quaternary-background-color: #094b5a;
  --ls-table-tr-even-background-color: #03333f;
  --ls-active-primary-color: #8ec2c2;
  --ls-active-secondary-color: #d0e8e8;
  --ls-block-properties-background-color: #06323e;
  --ls-page-properties-background-color: #06323e;
  --ls-block-ref-link-text-color: #1a6376;
  --ls-border-color: #0e5263;
  --ls-secondary-border-color: #126277;
  --ls-tertiary-border-color: rgba(0, 2, 0, 0.1);
  --ls-guideline-color: #0b4a5a;
  --ls-menu-hover-color: var(--ls-secondary-background-color);
  --ls-primary-text-color: #a4b5b6;
  --ls-secondary-text-color: #dfdfdf;
  --ls-title-text-color: #93a1a1;
  --ls-link-text-color: rgb(138, 187, 187);
  --ls-link-text-hover-color: var(--ls-active-secondary-color);
  --ls-link-ref-text-color: var(--ls-link-text-color);
  --ls-link-ref-text-hover-color: var(--ls-link-text-hover-color);
  --ls-tag-text-color: var(--ls-secondary-text-color);
  --ls-tag-text-hover-color: var(--ls-link-text-hover-color);
  --ls-slide-background-color: var(--ls-primary-background-color);
  --ls-block-bullet-border-color: #0f4958;
  --ls-block-bullet-color: #608e91;
  --ls-block-highlight-color: #0a3d4b;
  --ls-selection-background-color: #338fff;
  --ls-selection-text-color: #fff;
  --ls-page-checkbox-color: #6093a0;
  --ls-page-checkbox-border-color: var(--ls-primary-background-color);
  --ls-page-blockquote-color: var(--ls-primary-text-color);
  --ls-page-blockquote-bg-color: var(--ls-secondary-background-color);
  --ls-page-blockquote-border-color: var(--ls-border-color);
  --ls-page-mark-color: #262626;
  --ls-page-mark-bg-color: #fef3ac;
  --ls-page-inline-code-color: var(--ls-primary-text-color);
  --ls-page-inline-code-bg-color: #01222a;
  --ls-scrollbar-foreground-color: #11505f;
  --ls-scrollbar-background-color: rgba(30, 60, 67, 0.1);
  --ls-scrollbar-thumb-hover-color: rgba(255, 255, 255, 0.2);
  --ls-cloze-text-color: #8fbc8f;
  --ls-icon-color: var(--ls-link-text-color);
  --ls-search-icon-color: var(--ls-primary-text-color);
  --ls-search-icon-hover-color: var(--ls-secondary-text-color);
  --ls-a-chosen-bg: var(--ls-quaternary-background-color);
  --ls-pie-bg-color: #01303b;
  --ls-pie-fg-color: #0b5869;
  --ls-highlight-color-gray: var(--color-gray-900);
  --ls-highlight-color-red: var(--color-red-900);
  --ls-highlight-color-yellow: var(--color-yellow-900);
  --ls-highlight-color-green: var(--color-green-900);
  --ls-highlight-color-blue: var(--color-blue-900);
  --ls-highlight-color-purple: var(--color-purple-900);
  --ls-highlight-color-pink: var(--color-pink-900);
  --ls-error-text-color: var(--color-red-400);
  --ls-error-background-color: var(--color-red-900);
  --ls-warning-text-color: var(--color-yellow-400);
  --ls-warning-background-color: var(--color-yellow-900);
  --ls-success-text-color: var(--color-green-100);
  --ls-success-background-color: var(--color-green-900);
  --ls-focus-ring-color: rgba(18, 98, 119, 0.5);
  --ls-header-button-background: #dee4ea;
  --ls-left-sidebar-text-color: var(--lx-gray-11);
  --ls-button-background-hsl: 200 98% 35%;
  --ls-button-background: hsl(var(--ls-button-background-hsl));
  --color-level-1: var(--ls-secondary-background-color);
  --color-level-2: var(--ls-tertiary-background-color);
  --color-level-3: var(--ls-quaternary-background-color);
  --color-level-4: #195d6c;
  --color-level-5: #266c7d;
  --color-level-6: #3a7e8e;
}

/* You should always use .light-theme for light mode, the .white-theme is just for backward compatibility.

See: https://github.com/logseq/logseq/pull/4652. */
.white-theme,
.light-theme,
html[data-theme='light'] {
  --ls-primary-background-color: #ffffff;
  --ls-secondary-background-color: #f7f7f7;
  --ls-tertiary-background-color: #eaeaea;
  --ls-quaternary-background-color: #dcdcdc;
  --ls-table-tr-even-background-color: var(--ls-secondary-background-color);
  --ls-active-primary-color: rgb(0, 105, 182);
  --ls-active-secondary-color: #00477c;
  --ls-block-properties-background-color: var(--ls-secondary-background-color);
  --ls-page-properties-background-color: var(--ls-secondary-background-color);
  --ls-block-ref-link-text-color: #d8e1e8;
  --ls-border-color: #ccc;
  --ls-secondary-border-color: #e2e2e2;
  --ls-tertiary-border-color: rgba(200, 200, 200, 0.3);
  --ls-guideline-color: rgba(46, 27, 5, 0.08);
  --ls-menu-hover-color: var(--ls-a-chosen-bg);
  --ls-primary-text-color: #433f38;
  --ls-secondary-text-color: #161e2e;
  --ls-title-text-color: var(--ls-header-button-background);
  --ls-link-text-color: #106ba3;
  --ls-link-text-hover-color: #1a537c;
  --ls-link-ref-text-color: var(--ls-link-text-color);
  --ls-link-ref-text-hover-color: var(--ls-link-text-hover-color);
  --ls-tag-text-color: var(--ls-secondary-text-color);
  --ls-tag-text-hover-color: var(--ls-link-ref-text-hover-color);
  --ls-slide-background-color: #fff;
  --ls-block-bullet-border-color: #dedede;
  --ls-block-bullet-color: rgba(67, 63, 56, 0.25);
  --ls-block-highlight-color: #c0e6fd;
  --ls-selection-background-color: #e4f2ff;
  --ls-selection-text-color: var(--ls-secondary-text-color);
  --ls-page-checkbox-color: #9dbbd8;
  --ls-page-checkbox-border-color: var(--ls-page-checkbox-color);
  --ls-page-blockquote-color: var(--ls-primary-text-color);
  --ls-page-blockquote-bg-color: var(--lx-gray-03, #fbfaf8);
  --ls-page-blockquote-border-color: var(--lx-gray-08, #799bbc);
  --ls-page-mark-color: #262626;
  --ls-page-mark-bg-color: #fef3ac;
  --ls-page-inline-code-bg-color: var(--ls-secondary-background-color);
  --ls-page-inline-code-color: var(--ls-primary-text-color);
  --ls-scrollbar-foreground-color: rgba(0, 0, 0, 0.1);
  --ls-scrollbar-background-color: rgba(0, 0, 0, 0.05);
  --ls-scrollbar-thumb-hover-color: rgba(0, 0, 0, 0.2);
  --ls-cloze-text-color: #0000cd;
  --ls-icon-color: #646464;
  --ls-search-icon-color: var(--ls-primary-text-color);
  --ls-search-icon-hover-color: var(--ls-secondary-text-color);
  --ls-a-chosen-bg: var(--ls-quaternary-background-color);
  --ls-pie-bg-color: #e1e1e1;
  --ls-pie-fg-color: #0a4a5d;
  --ls-highlight-color-gray: var(--color-gray-100);
  --ls-highlight-color-red: var(--color-red-100);
  --ls-highlight-color-yellow: var(--color-yellow-100);
  --ls-highlight-color-green: var(--color-green-100);
  --ls-highlight-color-blue: var(--color-blue-100);
  --ls-highlight-color-purple: var(--color-purple-100);
  --ls-highlight-color-pink: var(--color-pink-100);
  --ls-error-text-color: var(--color-red-600);
  --ls-error-background-color: var(--color-red-100);
  --ls-warning-text-color: var(--color-yellow-700);
  --ls-warning-background-color: var(--color-yellow-100);
  --ls-success-text-color: var(--color-green-800);
  --ls-success-background-color: var(--color-green-100);
  --ls-focus-ring-color: rgba(66, 133, 244, 0.5);
  --ls-header-button-background: rgba(15, 20, 25, 1);
  --ls-left-sidebar-text-color: var(--lx-gray-12);
  --ls-button-background-hsl: 200 98% 35%;
  --ls-button-background: hsl(var(--ls-button-background-hsl));
  --color-level-1: var(--ls-secondary-background-color);
  --color-level-2: var(--ls-tertiary-background-color);
  --color-level-3: var(--ls-quaternary-background-color);
  --color-level-4: #d0e6fa;
  --color-level-5: #bbdaf6;
  --color-level-6: #a7cef1;
}

html:not(.is-native-android) {
  font-family: var(--ls-font-family), sans-serif, system-ui, -apple-system,
  BlinkMacSystemFont, 'Segoe UI', Roboto, 'Helvetica Neue', Arial, 'Noto Sans',
  serif, Apple Color Emoji, Segoe UI Emoji, Segoe UI Symbol !important;
}

/* region Reset top elements */
html {
  overflow: hidden;
}

body {
  color: or(--ls-default-text-color, --lx-gray-12, --ls-primary-text-color);
  line-height: 1.5;
  background-color: transparent;
  min-height: 100%;
  word-break: break-word; /* compatible for overflow-wrap: anywhere */
}

<<<<<<< HEAD
svg {
  pointer-events: none;
}

textarea {
  overflow: hidden;
  padding: 8px;
  border: 1px solid;
  border-color: or(--lx-gray-07, rgba(39, 41, 43, 0.15));
  border-radius: var(--ls-border-radius-low);
  font-size: 1em;
  line-height: 1.5;
  width: 100%;
  resize: none;
  outline: none;
  font-weight: inherit;
  letter-spacing: inherit;
  text-size-adjust: 100%;
  background: var(--ls-primary-background-color);
}
=======
@layer base {
  svg {
    pointer-events: none;
  }
>>>>>>> b6382d5c

  textarea {
    overflow: hidden;
    padding: 8px;
    border: 1px solid rgba(39, 41, 43, 0.15);
    border-radius: var(--ls-border-radius-low);
    font-size: 1em;
    line-height: 1.5;
    width: 100%;
    resize: none;
    outline: none;
    font-weight: inherit;
    letter-spacing: inherit;
    text-size-adjust: 100%;
    background: var(--ls-primary-background-color);
  }

  ul {
    list-style: circle;
    margin-left: 1.2em;
  }

  ol {
    list-style: decimal;
    margin-left: 1.2em;
  }

  p {
    line-height: 1.5;
    margin: 0.5rem 0;
    color: var(--ls-primary-text-color);
  }

  li {
    margin: 0.25rem 0;
  }

  pre {
    background: var(--ls-secondary-background-color, #f6f8fa);
    margin: 1rem 0;
    line-height: 1.45em;
    overflow: auto;
  }

  a {
    cursor: pointer;
    color: or(--ls-anchor-link-text-color, --lx-accent-11, --ls-link-text-color, #045591);
    text-decoration: none;
  }

  a:hover {
    color: or(--ls-anchor-link-text-color-hover, --lx-accent-12, --ls-link-text-hover-color, #000);
  }

  code {
    font-size: 85%;
  }

  pre.code {
    background: #282a36;
    background: var(--ls-secondary-background-color);
    color: var(--ls-primary-text-color, #f8f8f2);
  }

  dl {
    margin: 1rem 0;
  }

  dt {
    margin-bottom: 0.25rem;
    font-weight: bold;
  }

  blockquote {
    display: block;
    text-indent: 0;
    padding: 8px 20px;
    border-left: 4px solid;
    border-left-color: var(--ls-page-blockquote-border-color, #d3d3d3);
    background-color: var(--ls-page-blockquote-bg-color, #f7f7f7);
    margin: 1rem 0;
    color: var(--ls-page-blockquote-color, #24292e);
    font-size: 1rem;
  }


  input[type='text'],
  input[type='password'] {
    color: var(--ls-primary-text-color);
    background: transparent;
    font-size: inherit;
  }

  summary {
    outline: none;
  }

  iframe {
    width: 100%;
    margin: 1rem 0;
  }

  img,
  video {
    margin-left: auto;
    margin-right: auto;
  }

  ::selection {
    background: var(--ls-selection-background-color);
    color: var(--ls-primary-text-color);
  }

  ::-moz-selection {
    background: var(--ls-selection-background-color);
    color: var(--ls-primary-text-color);
  }
}
/* endregion */

/** region App utilities **/
.ls-center {
  position: absolute;
  top: 50%;
  left: 50%;
  transform: translate(-50%, -50%);
}

li p:first-child,
.block-body p:first-child {
  margin-top: 0;
}

li p:last-child,
.block-body p:last-child,
.block-body ul:last-child,
.block-body ol:last-child,
.block-body dl:last-child {
  margin-bottom: 0;
}

.bg-base-2 {
  background-color: var(--ls-secondary-background-color, #f0f8ff);
}

.bg-base-3 {
  background-color: var(--ls-primary-background-color, #fff);
}

.bg-base-4 {
  background-color: var(--ls-tertiary-background-color);
}

.pre-white-space {
  white-space: pre;
}

.pre-wrap-white-space {
  white-space: pre-wrap;
}

.pre-line-white-space {
  white-space: pre-line;
}

.cursor-pointer,
.cursor {
  cursor: pointer;
}

.external-link {
  text-decoration: none;
  border-bottom: 1px solid;

  &:hover {
    cursor: alias;
  }
}

.noscroll {
  position: fixed;
  overflow-y: scroll;
}

.canceled,
.cancelled,
.done {
  text-decoration: line-through;
  opacity: 0.6;
}

.opacity-30 {
  opacity: 0.3;
}

.opacity-70 {
  opacity: 0.7;
}

.opacity-80 {
  opacity: 0.8;
}

.done > input {
  opacity: 1;
}

.page-drop-options {
  width: 18em;
}

.fixed-width {
  max-width: calc(var(--ls-main-content-max-width) - 30px);
}

.center,
.foldable-title {
  margin: 0 auto;
}

.translate-x-5 {
  --transform-translate-x: 1.25rem;
}

.done,
.canceled,
.cancelled {
  opacity: 0.7;
}

.tip-shadow {
  -webkit-filter: drop-shadow(1px 1px 2px rgba(155, 155, 0, 0.8));
  filter: drop-shadow(1px 1px 2px rgba(155, 155, 0, 0.8));
}

.admonition-icon {
  border-right: 1px solid;
  border-right-color: var(--ls-border-color, #ccc);
}

i.ti {
  /*
  compensates the wrong top spacing in the iconfont.
  See https://github.com/tabler/tabler-icons/issues/118/
  */
  transform: translateY(-1px);
}

.dnd-separator {
  border-bottom: 3px solid #ccc;
}

.aspect-ratio-square {
  padding-top: 100%;
}

.aspect-ratio-16\/9 {
  padding-top: 56.25%;
}

.aspect-ratio-4\/3 {
  padding-top: 75%;
}

.aspect-ratio-21\/9 {
  padding-top: 42.86%;
}

.admonitionblock {
  margin: 2rem 0;
}

.abstract {
  margin: 2rem 0;
  width: 80%;
  font-style: italic;
}

.abstract p:last-of-type::before {
  content: '    ';
  white-space: pre;
}

.dropdown-overflow-auto {
  max-height: 400px;
  overflow-y: auto;
}

.heading-bg {
  border-radius: 50%;
  width: 18px;
  height: 18px;

  &.remove {
    @apply border flex items-center justify-center;

    border-color: var(--border-color);
  }
}

.to-heading-button {
  @apply px-1 text-lg !important;
}

/** endregion **/

/* region FIXME: override elements (?) */
h1.title, h1.title input {
  color: or(--ls-journal-title-color, --lx-gray-12, --ls-title-text-color, #222);
  font-size: var(--ls-page-title-size, 36px);
  font-weight: 500;
}

h1.title {
  margin-bottom: 1.5rem;
}

.title .page-icon {
  margin-right: 12px;
}

.block-highlight,
.content .selected {
  transition: background-color 0.2s cubic-bezier(0, 1, 0, 1);
  background-color: var(--ls-block-highlight-color);
  padding: -1px;
}

span.timestamp {
  margin: 0 0.25rem;
}

span.priority {
  color: #6b7280;
}

.form-checkbox:not(:checked):focus {
  box-shadow: none;
}

.form-checkbox:checked:focus {
  box-shadow: none;
}

a.nav-item:hover,
a.star-page:hover {
  background-color: #00242d;
}

button.menu {
  border-right: 1px solid;
  border-right-color: var(--ls-secondary-background-color, #f0f8ff);
  color: var(--ls-link-text-color, #24292e);
}

.menu-link:hover,
button.pull:hover,
button.menu:focus {
  background-color: or(--ls-settings-list-item-hover-background-color, --lx-gray-05, --ls-menu-hover-color, #f4f5f7);
}

.menu-links-wrapper,
.menu-links-outer {
  @apply py-2 rounded-md shadow-lg overflow-y-auto;

  max-height: calc(100vh - 100px) !important;
  background-color: or(--ls-settings-dropdown-background, --lx-gray-03, --ls-primary-background-color, #fff);
  min-width: 12rem;
}

.menu-backdrop {
  @apply w-full h-full fixed top-0 left-0;

  z-index: var(--ls-z-index-level-1);
}

.menu-link {
  background-color: or(--ls-settings-dropdown-link-item-background, --lx-gray-03, --ls-primary-background-color, #fff);
  color: or(--ls-settings-dropdown-link-text-color, --lx-gray-11, --ls-primary-text-color);
  user-select: none;
}

.menu-separator {
  @apply my-1;

  opacity: 0.5;
  border-top-width: 1px;
  border-color: var(--ls-border-color, #ccc);
}

a.login {
  color: var(--ls-link-text-color, #444);
}

a.login:hover {
  color: var(--ls-link-text-hover-color, #000);
}

a.tooltip-priority {
  display: contents;
  position: absolute;
  left: 0;
}

a.tooltip-priority::after {
  content: attr(priority);
  margin-right: 10px;
}

a.chosen {
  background: var(--ls-a-chosen-bg);
}

a.warning,
span.warning,
div.warning:not(.admonitionblock),
p.warning {
  background: var(--ls-warning-background-color);
  padding: 0.1em 0.4em;
  border-radius: var(--ls-border-radius-low);
  color: var(--ls-warning-text-color);
}

.text-warning {
  color: var(--ls-warning-text-color);
}

.bg-warning {
  background: var(--ls-warning-background-color);
}

a.error,
span.error {
  background: var(--ls-error-background-color);
  padding: 0.1em 0.4em;
  border-radius: var(--ls-border-radius-low);
  color: var(--ls-error-text-color);
}

.text-error {
  color: var(--ls-error-text-color);
}

.bg-error {
  background: var(--ls-error-background-color);
}

.text-success {
  color: var(--ls-success-text-color);
}

.bg-success {
  background: var(--ls-success-background-color);
}

img.small {
  display: inline;
  width: 20px;
  height: 20px;
  margin-top: 0;
  margin-bottom: 0;
}

a.tag {
  text-align: center;
  text-decoration: none;
  display: inline-block;
  cursor: pointer;
<<<<<<< HEAD
  /* padding: 0 2px; */
  /* border-radius: 4px; */
  /* background: or(--ls-tag-background, --lx-accent-05, transparent); */
  /* color: or(--ls-tag-text, --lx-accent-11, --ls-tag-text-color, #045591); */
  opacity: var(--ls-tag-text-opacity, 0.8);
=======
  padding: 0 2px;
  border-radius: 4px;
  color: or(--ls-tag-text, --lx-accent-11, --ls-tag-text-color, #045591);
  opacity: var(--ls-tag-text-opacity, 0.7);
>>>>>>> b6382d5c
}

a.tag:hover {
  opacity: var(--ls-tag-text-hover-opacity, 1);
<<<<<<< HEAD
  /* background: or(--ls-tag-background-hover, --lx-accent-06, transparent); */
  /* color: or(--ls-tag-text-hvoer, --lx-accent-12, --ls-tag-text-hover-color, #045591); */
=======
  text-decoration: underline;
>>>>>>> b6382d5c
}

svg.note {
  color: var(--ls-primary-text-color, #19407c);
}

svg.tip {
  color: var(--ls-active-primary-color);
}

/* endregion */

/* region FIXME: CodeMirror override (?) */
.CodeMirror pre.CodeMirror-line,
.CodeMirror-scroll,
.CodeMirror-sizer,
.CodeMirror-gutter,
.CodeMirror-gutters,
.CodeMirror-linenumber {
  font-size: 14px;
}

/* endregion */

hr {
  margin: 2rem 0;
  border-color: var(--ls-border-color, #ccc);
}

.resize {
  resize: both;
  overflow: hidden;
  max-width: -webkit-fill-available;
}

/* ideas from https://github.com/PiotrSss/logseq-bujo-theme/blob/main/main.css */

/***************************************************************
***************************** TOP ******************************
***************************************************************/

.cp__header-logo,
.fade-link {
  opacity: 0.8;
  transition: 0.3s;
  color: var(--ls-primary-text-color);
}

a.fade-link:hover {
  opacity: 1;
}

/* import (arrows) icon */

#head .refresh svg {
  height: 20px;
}

.svg-small svg {
  transform: scale(0.6);
  display: inline;
}

/* < > buttons */

a.navigation {
  border-radius: 3px;
  transition: 0.3s;
}

/* text mark/highlight */

mark {
  background: var(--ls-page-mark-bg-color);
  color: var(--ls-page-mark-color);
  padding: 2px 4px;
  border-radius: 3px;
}

/* page reference */

.page-reference {
  border-radius: 3px;
  padding: 2px 0px;
  transition: 0.3s;
}

.page-reference .bracket {
  opacity: 0.3;
}

/* block references */
.block-ref .block-ref {
  padding: 6px 5px;
  border: none;
}

/* inline code */
:not(pre) > code {
  border-radius: 3px;
  font-size: 0.9em;
  font-style: normal;
  font-family: MonoLisa, 'Fira Code', Monaco, Menlo, Consolas, 'COURIER NEW',
  monospace;
  letter-spacing: 0;
  background-color: or(--ls-inline-code-background, --lx-gray-06, --ls-page-inline-code-bg-color, #eee);
  color: or(--ls-inline-code-text, --lx-gray-11, --ls-page-inline-code-color);
  background-color: var(--ls-page-inline-code-bg-color, #eee);
  color: var(--ls-page-inline-code-color);
  text-rendering: optimizeSpeed;
}

:not(pre):not(mark) > code {
  line-height: 1.45;
  padding: 3px 5px !important;
  border-radius: var(--ls-border-radius-low);
  -webkit-border-radius: var(--ls-border-radius-low);
}

mark > code {
  padding: 0;
  line-height: inherit !important;
  background: #fef3ac !important;
  color: #262626 !important;
}

b > code {
  font-weight: bold !important;
}

i > code {
  font-style: italic !important;
}

a {
  transition: 0.3s;
}

a.tooltip-priority {
  transition: none;
}

.page-reference:hover {
  background: or(--ls-page-reference-hover-background, --lx-accent-04-alpha, --ls-secondary-background-color);
}

.references-blocks .page-reference:hover {
  background: or(--ls-page-reference-block-hover-background, --lx-accent-04-alpha, --ls-tertiary-background-color);
}

#head .fade-link {
  font-weight: 600;
  font-size: 13px;
}

.text-link {
  color: var(--ls-primary-text-color);
}

.katex * {
  border-color: var(--ls-primary-text-color);
}

#help-latex .katex-html {
  text-align: right;
}

a.page-op svg {
  transform: scale(0.9);
}

.search-more {
  background: var(--ls-a-chosen-bg);
}

.keyboard-shortcut > code {
  margin: 2px;
  background-color: var(--ls-quaternary-background-color);
  padding: 2px 4px !important;
  border-radius: 6px;
  color: var(--ls-secondary-text-color);
}

html[data-theme='light'] .keyboard-shortcut > code {
  box-shadow: inset 0 -1px 0 #433f3855, 0 0 1px 1px #433f3822;
}

html[data-theme='dark'] .keyboard-shortcut > code {
  box-shadow: inset 0 -1px 0 var(--ls-primary-background-color),
  0 0 1px 1px rgba(255, 255, 255, 0.2);
}

.ui__modal-panel {
  border-radius: 8px;
}

.overflow-y-scroll {
  overflow-y: scroll;
}

.text-ellipsis-wrapper {
  white-space: nowrap;
  overflow: hidden;
  text-overflow: ellipsis;
}

.lazy-visibility {
  min-width: 1px;
  min-height: 1px;
}

.katex .tag {
  overflow-x: clip;
}

html.is-mobile {
  h1.title {
    margin-bottom: 10px;
  }

  #journals .journal-item:first-child {
    margin-top: 5px;
  }

  main.theme-inner {
    @apply overflow-x-hidden;
  }
}

@layer base {
  .ls-grid-cols {
    @apply grid grid-flow-col auto-cols-max;
    place-items: center;
  }

  /* fixes an html2canvas issue */
  img {
    @apply inline-block;
  }
}

h1.title {
    @apply text-2xl;
}
h2.title {
    @apply text-xl;
}
h3.title {
    @apply text-lg;
}<|MERGE_RESOLUTION|>--- conflicted
+++ resolved
@@ -61,7 +61,7 @@
   --ls-link-text-hover-color: var(--ls-active-secondary-color);
   --ls-link-ref-text-color: var(--ls-link-text-color);
   --ls-link-ref-text-hover-color: var(--ls-link-text-hover-color);
-  --ls-tag-text-color: var(--ls-secondary-text-color);
+  --ls-tag-text-color: var(--ls-link-text-color);
   --ls-tag-text-hover-color: var(--ls-link-text-hover-color);
   --ls-slide-background-color: var(--ls-primary-background-color);
   --ls-block-bullet-border-color: #0f4958;
@@ -142,7 +142,7 @@
   --ls-link-text-hover-color: #1a537c;
   --ls-link-ref-text-color: var(--ls-link-text-color);
   --ls-link-ref-text-hover-color: var(--ls-link-text-hover-color);
-  --ls-tag-text-color: var(--ls-secondary-text-color);
+  --ls-tag-text-color: var(--ls-link-ref-text-color);
   --ls-tag-text-hover-color: var(--ls-link-ref-text-hover-color);
   --ls-slide-background-color: #fff;
   --ls-block-bullet-border-color: #dedede;
@@ -214,33 +214,10 @@
   word-break: break-word; /* compatible for overflow-wrap: anywhere */
 }
 
-<<<<<<< HEAD
-svg {
-  pointer-events: none;
-}
-
-textarea {
-  overflow: hidden;
-  padding: 8px;
-  border: 1px solid;
-  border-color: or(--lx-gray-07, rgba(39, 41, 43, 0.15));
-  border-radius: var(--ls-border-radius-low);
-  font-size: 1em;
-  line-height: 1.5;
-  width: 100%;
-  resize: none;
-  outline: none;
-  font-weight: inherit;
-  letter-spacing: inherit;
-  text-size-adjust: 100%;
-  background: var(--ls-primary-background-color);
-}
-=======
 @layer base {
   svg {
     pointer-events: none;
   }
->>>>>>> b6382d5c
 
   textarea {
     overflow: hidden;
@@ -549,13 +526,10 @@
 
 /* region FIXME: override elements (?) */
 h1.title, h1.title input {
+  margin-bottom: 1.5rem;
   color: or(--ls-journal-title-color, --lx-gray-12, --ls-title-text-color, #222);
   font-size: var(--ls-page-title-size, 36px);
   font-weight: 500;
-}
-
-h1.title {
-  margin-bottom: 1.5rem;
 }
 
 .title .page-icon {
@@ -705,32 +679,20 @@
 }
 
 a.tag {
+  font-size: 0.9em;
   text-align: center;
   text-decoration: none;
   display: inline-block;
   cursor: pointer;
-<<<<<<< HEAD
-  /* padding: 0 2px; */
-  /* border-radius: 4px; */
-  /* background: or(--ls-tag-background, --lx-accent-05, transparent); */
-  /* color: or(--ls-tag-text, --lx-accent-11, --ls-tag-text-color, #045591); */
-  opacity: var(--ls-tag-text-opacity, 0.8);
-=======
   padding: 0 2px;
   border-radius: 4px;
   color: or(--ls-tag-text, --lx-accent-11, --ls-tag-text-color, #045591);
   opacity: var(--ls-tag-text-opacity, 0.7);
->>>>>>> b6382d5c
 }
 
 a.tag:hover {
   opacity: var(--ls-tag-text-hover-opacity, 1);
-<<<<<<< HEAD
-  /* background: or(--ls-tag-background-hover, --lx-accent-06, transparent); */
-  /* color: or(--ls-tag-text-hvoer, --lx-accent-12, --ls-tag-text-hover-color, #045591); */
-=======
   text-decoration: underline;
->>>>>>> b6382d5c
 }
 
 svg.note {
@@ -970,14 +932,4 @@
   img {
     @apply inline-block;
   }
-}
-
-h1.title {
-    @apply text-2xl;
-}
-h2.title {
-    @apply text-xl;
-}
-h3.title {
-    @apply text-lg;
 }