--- conflicted
+++ resolved
@@ -82,15 +82,6 @@
          (map (fn [k] (js->clj (gobj/get props k) {:keywordize-keys true})) ["id" "className" "options"])))
 
 (rum/defc keyboard-shortcut
-<<<<<<< HEAD
-  [props]
-  (let [action (gobj/get props "action")
-        sequence (or (gobj/get props "sequence")
-                     (ui/keyboard-shortcut-from-config (keyword action)))]
-    (cond
-      (string? sequence) (ui/render-keyboard-shortcut sequence)
-      :else (interpose " | " (map ui/render-keyboard-shortcut sequence)))))
-=======
   [^js props]
   (when-let [props (bean/->clj props)]
     (let [{:keys [action shortcut opts]} props
@@ -99,7 +90,6 @@
       (cond
         (string? shortcut) (ui/render-keyboard-shortcut shortcut opts)
         :else (interpose " | " (map #(ui/render-keyboard-shortcut % opts) shortcut))))))
->>>>>>> d0005bb6
 
 (def tldraw-renderers {:Page page-cp
                        :Block block-cp
