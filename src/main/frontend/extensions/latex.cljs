--- conflicted
+++ resolved
@@ -36,33 +36,19 @@
       (render! state))
     (when-not @*loading?
       (reset! *loading? true)
-<<<<<<< HEAD
-      (loader/load
-       ;; FIXME: use /js instead of /static/js after deploying to asset.logseq.com
-       (config/asset-uri "/static/js/katex.min.js")
-       (fn []
-         (loader/load
-          (config/asset-uri "/static/js/mhchem.min.js")
-          (fn []
-            (-> (when-let [enhancers (and config/lsp-enabled?
-                                          (seq (hook-extensions-enhancers-by-key :katex)))]
-                  (for [{f :enhancer} enhancers]
-                    (when (fn? f) (f js/window.katex))))
-=======
       (loader/load "/js/katex.min.js"
-        (fn []
-          (loader/load "/js/mhchem.min.js"
-            (fn []
-              (-> (when-let [enhancers (and config/lsp-enabled?
-                                         (seq (hook-extensions-enhancers-by-key :katex)))]
-                    (for [{f :enhancer} enhancers]
-                      (when (fn? f) (f js/window.katex))))
->>>>>>> cb65cb88
-                (p/all)
-                (p/finally (fn []
-                             (reset! *loading? false)
-                             (render! state)))))))
-        state))))
+                   (fn []
+                     (loader/load "/js/mhchem.min.js"
+                                  (fn []
+                                    (-> (when-let [enhancers (and config/lsp-enabled?
+                                                                  (seq (hook-extensions-enhancers-by-key :katex)))]
+                                          (for [{f :enhancer} enhancers]
+                                            (when (fn? f) (f js/window.katex))))
+                                        (p/all)
+                                        (p/finally (fn []
+                                                     (reset! *loading? false)
+                                                     (render! state)))))))
+                   state))))
 
 (defn- state-&-load-and-render!
   [state]
