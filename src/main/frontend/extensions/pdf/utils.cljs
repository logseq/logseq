--- conflicted
+++ resolved
@@ -3,10 +3,6 @@
             [cljs-bean.core :as bean]
             [frontend.util :as util]
             ["/frontend/extensions/pdf/utils" :as js-utils]
-<<<<<<< HEAD
-=======
-            [frontend.db :as db]
->>>>>>> dc90bcf3
             [frontend.loader :refer [load]]
             [datascript.core :as d]
             [logseq.graph-parser.config :as gp-config]
@@ -136,11 +132,7 @@
     (mapv #(if (map? %) % (bean/->clj %)) its)))
 
 (defn gen-uuid []
-<<<<<<< HEAD
   (d/squuid))
-=======
-  (db/new-block-id))
->>>>>>> dc90bcf3
 
 (defn js-load$
   [url]
