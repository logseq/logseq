--- conflicted
+++ resolved
@@ -26,17 +26,11 @@
   [full-path]
   (let [filename (util/node-path.basename full-path)
         url (cond
-<<<<<<< HEAD
-=======
               (util/absolute-path? full-path)
               (str "file://" full-path)
 
->>>>>>> 9f064393
               (string/starts-with? full-path "file:/")
               full-path
-
-              (util/absolute-path? full-path)
-              (str "file://" full-path)
 
               :else
               (util/node-path.join
