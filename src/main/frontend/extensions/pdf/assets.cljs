(ns frontend.extensions.pdf.assets
  (:require [cljs.reader :as reader]
            [clojure.string :as string]
            [fipp.edn :refer [pprint]]
            [frontend.config :as config]
            [frontend.context.i18n :refer [t]]
            [frontend.db :as db]
            [frontend.db.async :as db-async]
            [frontend.db.conn :as conn]
            [frontend.db.model :as db-model]
            [frontend.db.utils :as db-utils]
            [frontend.extensions.lightbox :as lightbox]
            [frontend.extensions.pdf.windows :as pdf-windows]
            [frontend.fs :as fs]
            [frontend.handler.assets :as assets-handler]
            [frontend.handler.editor :as editor-handler]
            [frontend.handler.notification :as notification]
            [frontend.handler.page :as page-handler]
            [frontend.handler.property :as property-handler]
            [frontend.handler.property.util :as pu]
            [frontend.handler.route :as route-handler]
            [frontend.ref :as ref]
            [frontend.state :as state]
            [frontend.ui :as ui]
            [frontend.util :as util]
            [logseq.common.config :as common-config]
            [logseq.common.path :as path]
            [logseq.publishing.db :as publish-db]
            [medley.core :as medley]
            [promesa.core :as p]
            [reitit.frontend.easy :as rfe]
            [rum.core :as rum]))

(defn get-in-repo-assets-full-filename
  [url]
  (let [repo-dir (config/get-repo-dir (state/get-current-repo))]
    (when (some-> url (string/trim) (string/includes? repo-dir))
      (some-> (string/split url repo-dir)
              (last)
              (string/replace-first "/assets/" "")))))

(defn inflate-asset
  [original-path & {:keys [href block]}]
  (let [web-link? (string/starts-with? original-path "http")
        blob-res? (some-> href (string/starts-with? "blob"))
        asset-res? (some-> href (string/starts-with? "assets"))
        filename  (util/node-path.basename original-path)
        ext-name  "pdf"
        url       (if blob-res? href
                      (assets-handler/normalize-asset-resource-url original-path))
        filename' (if (or asset-res? web-link? blob-res?) filename
                      (some-> (get-in-repo-assets-full-filename url)
                              (js/decodeURIComponent) (string/replace '"/" "_")))
        filekey   (util/safe-sanitize-file-name
                   (subs filename' 0 (- (count filename') (inc (count ext-name)))))]
    (when-let [key (and (not (string/blank? filekey))
                        (if web-link?
                          (str filekey "__" (hash url))
                          filekey))]
      {:key           key
       :block         block
       :identity      (subs key (- (count key) 15))
       :filename      filename
       :url           url
       :hls-file      (str "assets/" key ".edn")
       :original-path original-path})))

(defn resolve-area-image-file
  [img-stamp current {:keys [page id] :as _hl}]
  (when-let [key (:key current)]
    (-> common-config/local-assets-dir
        (str (if (config/db-based-graph?)
               (let [image-id (some-> id (db-utils/entity) :logseq.property.pdf/hl-image :block/uuid)]
                 (util/format "/%s.png" image-id))
               (util/format "/%s/%s_%s_%s.png" key page id img-stamp))))))

(defn file-based-ensure-ref-page!
  [pdf-current]
  ;; db version doesn't need a page for highlights data
  (when-not (config/db-based-graph? (state/get-current-repo))
    (when-let [page-name (util/trim-safe (:key pdf-current))]
      (p/let [page-name (str "hls__" page-name)
              repo (state/get-current-repo)
              page (db-async/<get-block repo page-name)
              file-path (:original-path pdf-current)
              format (state/get-preferred-format)
              repo-dir (config/get-repo-dir repo)
              asset-dir (util/node-path.join repo-dir common-config/local-assets-dir)
              url (if (string/includes? file-path asset-dir)
                    (str ".." (last (string/split file-path repo-dir)))
                    file-path)]
        (if-not page
          (let [label (:filename pdf-current)]
            (p/do!
             (page-handler/<create! page-name {:redirect?        false :create-first-block? false
                                               :split-namespace? false
                                               :format           format
                                               :properties       {:file
                                                                  (case format
                                                                    :markdown
                                                                    (util/format "[%s](%s)" label url)

                                                                    :org
                                                                    (util/format "[[%s][%s]]" url label)

                                                                    url)
                                                                  :file-path
                                                                  url}})
             (db-model/get-page page-name)))

          (do
          ;; try to update file path
            (when (nil? (some-> page
                                (:block/properties)
                                :file-path))
              (property-handler/add-page-property! page-name :file-path url))
            page))))))

(defn file-based-ensure-ref-block!
  [pdf-current {:keys [id content page properties] :as hl} insert-opts]
  (p/let [ref-page (when pdf-current (file-based-ensure-ref-page! pdf-current))]
    (when ref-page
      (let [ref-block (db-model/query-block-by-uuid id)]
        (if-not (nil? (:block/title ref-block))
          (do
            (println "[existed ref block]" ref-block)
            ref-block)
          (let [text       (:text content)
                wrap-props #(if-let [stamp (:image content)]
                              (assoc %
                                     :hl-type :area
                                     :hl-stamp stamp)
                              %)
                db-base? (config/db-based-graph? (state/get-current-repo))
                props (cond->
                       {(pu/get-pid :logseq.property/ls-type)  :annotation
                        (pu/get-pid :logseq.property.pdf/hl-page)  page
                        (pu/get-pid :logseq.property.pdf/hl-color) (:color properties)}

                        db-base?
                        (assoc (pu/get-pid :logseq.property.pdf/hl-value) hl)

                        (not db-base?)
                         ;; force custom uuid
                        (assoc :id (if (string? id) (uuid id) id)))
                properties (wrap-props props)]
            (when (string? text)
              (editor-handler/api-insert-new-block!
               text (merge {:page        (:block/name ref-page)
                            :custom-uuid id
                            :properties properties}
                           insert-opts)))))))))

(defn db-based-ensure-ref-block!
  [pdf-current {:keys [id content page properties] :as hl} insert-opts]
  (when-let [pdf-block (:block pdf-current)]
    (let [ref-block (db-model/query-block-by-uuid id)]
      (if (:block/title ref-block)
        (do
          (println "[existed ref block]" ref-block)
          ref-block)
        (let [text       (:text content)
              colors     (:property/closed-values (db/entity :logseq.property.pdf/hl-color))
              color-id   (some (fn [color] (when (= (:block/title color) (:color properties))
                                             (:db/id color))) colors)]
          (when color-id
            (let [properties (cond->
                              {:block/tags :logseq.class/Pdf-annotation
                               :logseq.property/ls-type  :annotation
                               :logseq.property.pdf/hl-color color-id
                               :logseq.property/asset (:db/id pdf-block)
                               :logseq.property.pdf/hl-page  page
                               :logseq.property.pdf/hl-value hl}
                               (:image content)
                               (assoc :logseq.property.pdf/hl-type :area
                                      :logseq.property.pdf/hl-image (:image content)))]
              (when (string? text)
                (editor-handler/api-insert-new-block!
                 text (merge {:block-uuid (:block/uuid pdf-block)
                              :sibling? false
                              :custom-uuid id
                              :properties properties}
                             (assoc insert-opts :edit-block? false)))))))))))

(defn ensure-ref-block!
  [pdf-current hl insert-opts]
  (if (config/db-based-graph? (state/get-current-repo))
    (db-based-ensure-ref-block! pdf-current hl insert-opts)
    (file-based-ensure-ref-block! pdf-current hl insert-opts)))

(defn construct-highlights-from-hls-page
  [hls-page]
  (p/let [result (db-async/<get-block (state/get-current-repo)
                                      (:block/uuid hls-page)
                                      {:children? true
                                       :nested-children? false})]
    {:highlights (keep :logseq.property.pdf/hl-value result)}))

(defn file-based-load-hls-data$
  [{:keys [hls-file]}]
  (when hls-file
    (let [repo (state/get-current-repo)
          repo-dir (config/get-repo-dir repo)
          db-base? (config/db-based-graph? repo)]
      (p/let [_    (fs/create-if-not-exists repo repo-dir hls-file "{:highlights []}")
              res  (fs/read-file repo-dir hls-file)
              data (if res (reader/read-string res) {})]
        (if db-base?
          (p/let [hls-page (file-based-ensure-ref-page! (state/get-current-pdf))]
            (construct-highlights-from-hls-page hls-page))
          data)))))

(defn file-based-persist-hls-data$
  [{:keys [hls-file]} highlights extra]
  (when hls-file
    (let [repo-cur (state/get-current-repo)
          repo-dir (config/get-repo-dir repo-cur)
          data     (with-out-str (pprint {:highlights highlights :extra extra}))]
      (fs/write-plain-text-file! repo-cur repo-dir hls-file data {:skip-compare? true}))))

(defn file-based-resolve-hls-data-by-key$
  [target-key]
  ;; TODO: fuzzy match
  (when-let [hls-file (and target-key (str common-config/local-assets-dir "/" target-key ".edn"))]
    (file-based-load-hls-data$ {:hls-file hls-file})))

(defn area-highlight?
  [hl]
  (and hl (not (nil? (get-in hl [:content :image])))))

(defn- file-based-persist-hl-area-image
  [repo-url repo-dir current new-hl old-hl png]
  (p/let [_          (js/console.time :write-area-image)
          ^js png    (.arrayBuffer png)
          {:keys [key]} current
                                  ;; dir
          fstamp     (get-in new-hl [:content :image])
          old-fstamp (and old-hl (get-in old-hl [:content :image]))
          fname      (str (:page new-hl) "_" (:id new-hl))
          fdir       (str common-config/local-assets-dir "/" key)
          _          (fs/mkdir-if-not-exists (path/path-join repo-dir fdir))
          new-fpath  (str fdir "/" fname "_" fstamp ".png")
          old-fpath  (and old-fstamp (str fdir "/" fname "_" old-fstamp ".png"))
          _          (and old-fpath (fs/rename! repo-url old-fpath new-fpath))
          _          (fs/write-file! repo-url repo-dir new-fpath png {:skip-compare? true})]

    (js/console.timeEnd :write-area-image)))

(defn- db-based-persist-hl-area-image
  [repo png]
  (let [file (js/File. #js [png] "pdf area highlight.png")]
    (editor-handler/db-based-save-assets! repo [file] {:pdf-area? true})))

(defn- persist-hl-area-image
  [repo-url repo-dir current new-hl old-hl png]
  (if (config/db-based-graph?)
    (p/let [result (db-based-persist-hl-area-image repo-url png)]
      (first result))
    (file-based-persist-hl-area-image repo-url repo-dir current new-hl old-hl png)))

(defn persist-hl-area-image$
  "Save pdf highlight area image"
  [^js viewer current new-hl old-hl {:keys [top left width height]}]
  (when-let [^js canvas (and (:key current) (.-canvas (.getPageView viewer (dec (:page new-hl)))))]
    (let [^js doc     (.-ownerDocument canvas)
          ^js canvas' (.createElement doc "canvas")
          dpr         js/window.devicePixelRatio
          repo-url    (state/get-current-repo)
          repo-dir    (config/get-repo-dir repo-url)
          dw          (* dpr width)
          dh          (* dpr height)]

      (set! (. canvas' -width) dw)
      (set! (. canvas' -height) dh)

      (when-let [^js ctx (.getContext canvas' "2d" #js{:alpha false})]
        (set! (. ctx -imageSmoothingEnabled) false)
        (.drawImage
         ctx canvas
         (* left dpr) (* top dpr) (* width dpr) (* height dpr)
         0 0 dw dh)

<<<<<<< HEAD
        (js/Promise.
         (fn [resolve reject]
           (.toBlob canvas'
                    (fn [^js png]
                      (p/catch
                       (resolve (persist-hl-area-image repo-url repo-dir current new-hl old-hl png))
                       (fn [err]
                         (reject err)
                         (js/console.error "[write area image Error]" err)))))))))))
=======
        (let [callback (fn [^js png]
                         ;; write image file
                         (p/catch
                          (p/let [_          (js/console.time :write-area-image)
                                  ^js png    (.arrayBuffer png)
                                  {:keys [key]} current
                                  ;; dir
                                  fstamp     (get-in new-hl [:content :image])
                                  old-fstamp (and old-hl (get-in old-hl [:content :image]))
                                  fname      (str (:page new-hl) "_" (:id new-hl))
                                  fdir       (str gp-config/local-assets-dir "/" key)
                                  _          (fs/mkdir-if-not-exists (path/path-join repo-dir fdir))
                                  new-fpath  (str fdir "/" fname "_" fstamp ".png")
                                  old-fpath  (and old-fstamp (str fdir "/" fname "_" old-fstamp ".png"))
                                  _          (and old-fpath (fs/rename! repo-url old-fpath new-fpath))
                                  _          (fs/write-plain-text-file! repo-url repo-dir new-fpath png {:skip-compare? true})]

                            (js/console.timeEnd :write-area-image))

                          (fn [err]
                            (js/console.error "[write area image Error]" err))))]

          (.toBlob canvas' callback))))))
>>>>>>> cf8947da

(defn update-hl-block!
  [highlight]
  (when-let [block (db-model/get-block-by-uuid (:id highlight))]
    (when-let [color (get-in highlight [:properties :color])]
      (let [k (pu/get-pid :logseq.property.pdf/hl-color)
            color' (if (config/db-based-graph?)
                     (let [colors     (:property/closed-values (db/entity :logseq.property.pdf/hl-color))]
                       (some (fn [color-block] (when (= (:block/title color-block) color)
                                                 (:db/id color-block))) colors))
                     color)]
        (property-handler/set-block-property! (state/get-current-repo) (:block/uuid block) k color')))))

(defn unlink-hl-area-image$
  [^js _viewer current hl]
  (when-let [fkey (and (area-highlight? hl) (:key current))]
    (let [repo-cur (state/get-current-repo)
          repo-dir (config/get-repo-dir repo-cur)
          fstamp   (get-in hl [:content :image])
          fname    (str (:page hl) "_" (:id hl))
          fdir     (str common-config/local-assets-dir "/" fkey)
          fpath    (util/node-path.join repo-dir (str fdir "/" fname "_" fstamp ".png"))]

      (fs/unlink! repo-cur fpath {}))))

(defn del-ref-block!
  [{:keys [id]}]
  (when-let [block (db-model/get-block-by-uuid id)]
    (editor-handler/delete-block-aux! block)))

(defn copy-hl-ref!
  [highlight ^js viewer]
  (p/let [ref-block (ensure-ref-block! (state/get-current-pdf) highlight nil)]
    (when ref-block
      (util/copy-to-clipboard!
       (ref/->block-ref (:block/uuid ref-block))
       :owner-window (pdf-windows/resolve-own-window viewer)))))

(defn file-based-open-block-ref!
  [block]
  (let [id (:block/uuid block)
        page (db/entity (:db/id (:block/page block)))
        page-name (:block/title page)
        file-path (get-in block [:block/properties :file-path])
        hl-page (pu/get-block-property-value block :logseq.property.pdf/hl-page)
        hl-value (pu/get-block-property-value block :logseq.property.pdf/hl-value)]
    (when-let [target-key (and page-name (subs page-name 5))]
      (p/let [hls (file-based-resolve-hls-data-by-key$ target-key)
              hls (and hls (:highlights hls))
              file-path (or file-path (str "../assets/" target-key ".pdf"))]
        (if-let [matched (or (and hls (medley/find-first #(= id (:id %)) hls))
                             (if hl-page {:page hl-page}
                                 (when-let [page (some-> hl-value :page)] {:page page})))]
          (do
            (state/set-state! :pdf/ref-highlight matched)
            ;; open pdf viewer
            (state/set-current-pdf! (inflate-asset file-path)))
          (js/console.debug "[Unmatched highlight ref]" block))))))

(defn db-based-open-block-ref!
  [block]
  (let [hl-value (:logseq.property.pdf/hl-value block)
        asset (:logseq.property/asset block)
        file-path (str "../assets/" (:block/uuid asset) ".pdf")]
    (if asset
      (->
       (p/let [href (assets-handler/<make-asset-url file-path)]
         (state/set-state! :pdf/ref-highlight hl-value)
        ;; open pdf viewer
         (state/set-current-pdf! (inflate-asset file-path {:href href :block asset})))
       (p/catch (fn [error]
                  (js/console.error error))))
      (js/console.error "Pdf asset no longer exists"))))

(defn open-block-ref!
  [block]
  (if (config/db-based-graph? (state/get-current-repo))
    (db-based-open-block-ref! block)
    (file-based-open-block-ref! block)))

(defn goto-block-ref!
  [{:keys [id] :as hl}]
  (when id
    (p/do!
     (ensure-ref-block!
      (state/get-current-pdf) hl {:edit-block? false})
     (rfe/push-state :page {:name (str id)}))))

(defn goto-annotations-page!
  ([current] (goto-annotations-page! current nil))
  ([current id]
   (when current
     (if (config/db-based-graph?)
       (rfe/push-state :page {:name (:block/uuid (:block current))} (if id {:anchor (str "block-content-" + id)} nil))
       (when-let [e (some->> (:key current) (str "hls__") (db-model/get-page))]
         (rfe/push-state :page {:name (str (:block/uuid e))} (if id {:anchor (str "block-content-" + id)} nil)))))))

(defn open-lightbox
  [e]
  (let [images (js/document.querySelectorAll ".hl-area img")
        images (to-array images)
        images (if-not (= (count images) 1)
                 (let [^js image (.closest (.-target e) ".hl-area")
                       image     (. image querySelector "img")]
                   (->> images
                        (sort-by (juxt #(.-y %) #(.-x %)))
                        (split-with (complement #{image}))
                        reverse
                        (apply concat)))
                 images)
        images (for [^js it images] {:src (.-src it)
                                     :w   (.-naturalWidth it)
                                     :h   (.-naturalHeight it)})]

    (when (seq images)
      (lightbox/preview-images! images))))

(rum/defcs area-display <
  (rum/local nil ::src)
  [state block]
  (let [*src (::src state)]
    (when-let [asset-path' (and block (publish-db/get-area-block-asset-url
                                       (conn/get-db (state/get-current-repo))
                                       block
                                       (db-utils/pull (:db/id (:block/page block)))))]
      (when (nil? @*src)
        (p/let [asset-path (assets-handler/<make-asset-url asset-path')]
          (reset! *src asset-path)))
      (when @*src
        (let [asset-block (some-> block (:logseq.property.pdf/hl-image))
              resize-metadata (some-> asset-block :logseq.property.asset/resize-metadata)
              style (when-let [w (:width resize-metadata)] {:style {:width w}})]
          [:div.hl-area style
           [:div.asset-container
            {:style {:width (if style "100%" "auto")}}
            [:span.asset-action-bar
             (when-let [asset-uuid (and (config/db-based-graph?)
                                        (some-> asset-block (:block/uuid)))]
               [:button.asset-action-btn
                {:title (t :asset/ref-block)
                 :tabIndex "-1"
                 :on-pointer-down util/stop
                 :on-click (fn [] (route-handler/redirect-to-page! asset-uuid))}
                (ui/icon "file-symlink")])

             (when-not config/publishing?
               [:button.asset-action-btn
                {:title (t :asset/copy)
                 :tabIndex "-1"
                 :on-pointer-down util/stop
                 :on-click (fn [e]
                             (util/stop e)
                             (-> (util/copy-image-to-clipboard (common-config/remove-asset-protocol @*src))
                                 (p/then #(notification/show! "Copied!" :success))))}
                (ui/icon "copy")])

             [:button.asset-action-btn
              {:title (t :asset/maximize)
               :tabIndex "-1"
               :on-pointer-down util/stop
               :on-click open-lightbox}

              (ui/icon "maximize")]]
            [:img.w-full {:src @*src}]]])))))<|MERGE_RESOLUTION|>--- conflicted
+++ resolved
@@ -242,7 +242,7 @@
           new-fpath  (str fdir "/" fname "_" fstamp ".png")
           old-fpath  (and old-fstamp (str fdir "/" fname "_" old-fstamp ".png"))
           _          (and old-fpath (fs/rename! repo-url old-fpath new-fpath))
-          _          (fs/write-file! repo-url repo-dir new-fpath png {:skip-compare? true})]
+          _          (fs/write-plain-text-file! repo-url repo-dir new-fpath png {:skip-compare? true})]
 
     (js/console.timeEnd :write-area-image)))
 
@@ -280,7 +280,6 @@
          (* left dpr) (* top dpr) (* width dpr) (* height dpr)
          0 0 dw dh)
 
-<<<<<<< HEAD
         (js/Promise.
          (fn [resolve reject]
            (.toBlob canvas'
@@ -290,31 +289,6 @@
                        (fn [err]
                          (reject err)
                          (js/console.error "[write area image Error]" err)))))))))))
-=======
-        (let [callback (fn [^js png]
-                         ;; write image file
-                         (p/catch
-                          (p/let [_          (js/console.time :write-area-image)
-                                  ^js png    (.arrayBuffer png)
-                                  {:keys [key]} current
-                                  ;; dir
-                                  fstamp     (get-in new-hl [:content :image])
-                                  old-fstamp (and old-hl (get-in old-hl [:content :image]))
-                                  fname      (str (:page new-hl) "_" (:id new-hl))
-                                  fdir       (str gp-config/local-assets-dir "/" key)
-                                  _          (fs/mkdir-if-not-exists (path/path-join repo-dir fdir))
-                                  new-fpath  (str fdir "/" fname "_" fstamp ".png")
-                                  old-fpath  (and old-fstamp (str fdir "/" fname "_" old-fstamp ".png"))
-                                  _          (and old-fpath (fs/rename! repo-url old-fpath new-fpath))
-                                  _          (fs/write-plain-text-file! repo-url repo-dir new-fpath png {:skip-compare? true})]
-
-                            (js/console.timeEnd :write-area-image))
-
-                          (fn [err]
-                            (js/console.error "[write area image Error]" err))))]
-
-          (.toBlob canvas' callback))))))
->>>>>>> cf8947da
 
 (defn update-hl-block!
   [highlight]
