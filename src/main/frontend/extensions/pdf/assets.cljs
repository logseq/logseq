--- conflicted
+++ resolved
@@ -24,39 +24,30 @@
 
 (defn inflate-asset
   [full-path]
-  (let [filename (util/node-path.basename full-path)
-        web-link?    (string/starts-with? full-path "http")
-        url (cond
-              web-link?
-              full-path
-
-              (util/absolute-path? full-path)
-              (str "file://" full-path)
-
-              (string/starts-with? full-path "file:/")
-              full-path
-
-              :else
-              (util/node-path.join
-<<<<<<< HEAD
-               "file://"                                  ;; TODO: bfs
-               (config/get-repo-dir (state/get-current-repo))
-               "assets" filename))]
+  (let [filename  (util/node-path.basename full-path)
+        web-link? (string/starts-with? full-path "http")
+        ext-name  (util/get-file-ext filename)
+        url       (cond
+                    web-link?
+                    full-path
+
+                    (util/absolute-path? full-path)
+                    (str "file://" full-path)
+
+                    (string/starts-with? full-path "file:/")
+                    full-path
+
+                    :else
+                    (util/node-path.join
+                     "file://"                                  ;; TODO: bfs
+                     (config/get-repo-dir (state/get-current-repo))
+                     "assets" filename))]
     (when-let [key
                (if web-link?
                  (str (hash url))
                  (and
-                  (string/ends-with? filename ".pdf")
-                  (string/replace-first filename ".pdf" "")))]
-=======
-                "file://"                                   ;; TODO: bfs
-                (config/get-repo-dir (state/get-current-repo))
-                "assets" filename))
-        ext-name (util/get-file-ext filename)]
-    (when-let [key (and
-                     (= ext-name "pdf")
-                     (subs filename 0 (- (count filename) 4)))]
->>>>>>> 125a4773
+                  (= ext-name "pdf")
+                  (subs filename 0 (- (count filename) 4))))]
       {:key      key
        :identity (subs key (- (count key) 15))
        :filename filename
