--- conflicted
+++ resolved
@@ -92,32 +92,6 @@
         lisp? (or clojure?
                   (contains? #{"scheme" "racket" "lisp"} mode))
         textarea (gdom/getElement id)
-<<<<<<< HEAD
-        editor (from-textarea textarea
-                              #js {:mode mode
-                                   :matchBrackets lisp?
-                                   :autoCloseBrackets true
-                                   :lineNumbers true
-                                   :extraKeys #js {"Esc" (fn [cm]
-                                                           (let [save! #(save-file-or-block-when-blur-or-esc! cm textarea config state)]
-                                                             (if-let [block-id (:block/uuid config)]
-                                                               (let [block (db-utils/pull [:block/uuid block-id])
-                                                                     value (.getValue cm)
-                                                                     textarea-value (gobj/get textarea "value")
-                                                                     changed? (not= value textarea-value)]
-                                                                 (if changed?
-                                                                   (save!)
-                                                                   (editor-handler/edit-block! block :max (:block/format block) block-id)))
-                                                               (save!))))}})]
-    (let [element (.getWrapperElement editor)]
-      (.on editor "blur" (fn []
-                           (save-file-or-block-when-blur-or-esc! editor textarea config state)))
-      (.addEventListener element "click"
-                         (fn [e]
-                           (util/stop e)))
-      (.save editor)
-      (.refresh editor))
-=======
         editor (when textarea
                  (from-textarea textarea
                                 #js {:mode mode
@@ -127,7 +101,7 @@
                                      :extraKeys #js {"Esc" (fn [cm]
                                                              (let [save! #(save-file-or-block-when-blur-or-esc! cm textarea config state)]
                                                                (if-let [block-id (:block/uuid config)]
-                                                                 (let [block (db/pull [:block/uuid block-id])
+                                                                 (let [block (db-utils/pull [:block/uuid block-id])
                                                                        value (.getValue cm)
                                                                        textarea-value (gobj/get textarea "value")
                                                                        changed? (not= value textarea-value)]
@@ -144,7 +118,6 @@
                              (util/stop e)))
         (.save editor)
         (.refresh editor)))
->>>>>>> 4b5eb4eb
     editor))
 
 (defn- load-and-render!
