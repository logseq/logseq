(ns frontend.extensions.code
  (:require [rum.core :as rum]
            [frontend.util :as util]
            [goog.dom :as gdom]
            [goog.object :as gobj]
            [medley.core :as medley]

            [frontend.state :as state]
            [frontend.handler.editor :as editor-handler]
            [frontend.handler.file :as file-handler]
            [clojure.string :as string]
            [frontend.utf8 :as utf8]
            ["codemirror" :as cm]
            ["codemirror/addon/edit/matchbrackets"]
            ["codemirror/addon/edit/closebrackets"]
            ["codemirror/mode/clojure/clojure"]
            ["codemirror/mode/javascript/javascript"]
            ["codemirror/mode/commonlisp/commonlisp"]
            ["codemirror/mode/coffeescript/coffeescript"]
            ["codemirror/mode/css/css"]
            ["codemirror/mode/dart/dart"]
            ["codemirror/mode/dockerfile/dockerfile"]
            ["codemirror/mode/elm/elm"]
            ["codemirror/mode/erlang/erlang"]
            ["codemirror/mode/go/go"]
            ["codemirror/mode/haskell/haskell"]
            ["codemirror/mode/lua/lua"]
            ["codemirror/mode/mathematica/mathematica"]
            ["codemirror/mode/perl/perl"]
            ["codemirror/mode/php/php"]
            ["codemirror/mode/python/python"]
            ["codemirror/mode/ruby/ruby"]
            ["codemirror/mode/rust/rust"]
            ["codemirror/mode/scheme/scheme"]
            ["codemirror/mode/shell/shell"]
            ["codemirror/mode/smalltalk/smalltalk"]
            ["codemirror/mode/sql/sql"]
            ["codemirror/mode/swift/swift"]
            ["codemirror/mode/xml/xml"]
    ;; ["parinfer-codemirror" :as par-cm]
            [frontend.db.simple :as db-simple]
            [frontend.db.utils :as db-utils]))

;; codemirror

(def from-textarea (gobj/get cm "fromTextArea"))

(defn- save-file-or-block-when-blur-or-esc!
  [editor textarea config state]
  (.save editor)
  (let [value (gobj/get textarea "value")
        default-value (gobj/get textarea "defaultValue")]
    (cond
      (:block/uuid config)
      (let [block (db-utils/pull [:block/uuid (:block/uuid config)])
            format (:block/format block)
            ;; Get newest state
            pos-meta (:pos-meta state)
            {:keys [start_pos end_pos]} @pos-meta
            value (str "\n" (string/trimr value) "\n")
            content (:block/content block)
            content' (utf8/insert! content
                                   start_pos
                                   end_pos
                                   value)]
        (reset! pos-meta {:start_pos start_pos
                          :end_pos (+ start_pos
                                      (utf8/length (utf8/encode value)))})
        (editor-handler/save-block-if-changed! block content'))

      (:file-path config)
      (let [path (:file-path config)
            content (db-simple/get-file-no-sub path)
            value (some-> (gdom/getElement path)
                          (gobj/get "value"))]
        (when (and
               (not (string/blank? value))
               (not= (string/trim value) (string/trim content)))
          (file-handler/alter-file (state/get-current-repo) path (string/trim value)
                                   {:re-render-root? true})))

      :else
      nil)))

(defn render!
  [state]
  (let [[config id attr code pos_meta] (:rum/args state)
        original-mode (get attr :data-lang)
        mode (or original-mode "javascript")
        clojure? (contains? #{"clojure" "clj" "text/x-clojure" "cljs" "cljc"} mode)
        mode (if clojure? "clojure" mode)
        lisp? (or clojure?
                  (contains? #{"scheme" "racket" "lisp"} mode))
        textarea (gdom/getElement id)
<<<<<<< HEAD
        editor (when textarea
                 (from-textarea textarea
                                #js {:mode mode
                                     :matchBrackets lisp?
                                     :autoCloseBrackets true
                                     :lineNumbers true
                                     :extraKeys #js {"Esc" (fn [cm]
                                                             (let [save! #(save-file-or-block-when-blur-or-esc! cm textarea config state)]
                                                               (if-let [block-id (:block/uuid config)]
                                                                 (let [block (db-utils/pull [:block/uuid block-id])
                                                                       value (.getValue cm)
                                                                       textarea-value (gobj/get textarea "value")
                                                                       changed? (not= value textarea-value)]
                                                                   (if changed?
                                                                     (save!)
                                                                     (editor-handler/edit-block! block :max (:block/format block) block-id)))
                                                                 (save!))))}}))]
=======
        editor (or
                @(:editor-atom state)
                (when textarea
                  (from-textarea textarea
                                 #js {:mode mode
                                      :matchBrackets lisp?
                                      :autoCloseBrackets true
                                      :lineNumbers true
                                      :extraKeys #js {"Esc" (fn [cm]
                                                              (let [save! #(save-file-or-block-when-blur-or-esc! cm textarea config state)]
                                                                (if-let [block-id (:block/uuid config)]
                                                                  (let [block (db/pull [:block/uuid block-id])
                                                                        value (.getValue cm)
                                                                        textarea-value (gobj/get textarea "value")
                                                                        changed? (not= value textarea-value)]
                                                                    (if changed?
                                                                      (save!)
                                                                      (editor-handler/edit-block! block :max (:block/format block) block-id)))
                                                                  (save!))))}})))]
>>>>>>> d34a405d
    (when editor
      (let [element (.getWrapperElement editor)]
        (.on editor "blur" (fn []
                             (save-file-or-block-when-blur-or-esc! editor textarea config state)))
        (.addEventListener element "click"
                           (fn [e]
                             (util/stop e)))
        (.save editor)
        (.refresh editor)))
    editor))

(defn- load-and-render!
  [state]
  (let [editor-atom (:editor-atom state)]
    (js/setTimeout (fn []
                     (let [editor (render! state)]
                       (reset! editor-atom editor))) 10)))

(rum/defcs editor < rum/reactive
  {:init (fn [state]
           (assoc state
                  :pos-meta (atom (last (:rum/args state)))
                  :editor-atom (atom nil)))
   :did-mount (fn [state]
                (load-and-render! state)
                state)
   :did-update (fn [state]
                 (when-let [editor-atom (:editor-atom state)]
                   (let [editor @editor-atom
                         code (nth (:rum/args state) 3)]
                     (when editor
                       (.setValue (.getDoc editor) code))))
                 (when-let [pos-meta (:pos-meta state)]
                   (reset! pos-meta (last (:rum/args state))))
                 (load-and-render! state)
                 state)}
  [state config id attr code pos_meta]
  [:div.extensions__code
   [:div.extensions__code-lang
    (let [mode (get attr :data-lang "javascript")]
      (if (= mode "text/x-clojure")
        "clojure"
        mode))]
   [:textarea (merge {:id id
                      :default-value code} attr)]])<|MERGE_RESOLUTION|>--- conflicted
+++ resolved
@@ -4,7 +4,6 @@
             [goog.dom :as gdom]
             [goog.object :as gobj]
             [medley.core :as medley]
-
             [frontend.state :as state]
             [frontend.handler.editor :as editor-handler]
             [frontend.handler.file :as file-handler]
@@ -92,25 +91,6 @@
         lisp? (or clojure?
                   (contains? #{"scheme" "racket" "lisp"} mode))
         textarea (gdom/getElement id)
-<<<<<<< HEAD
-        editor (when textarea
-                 (from-textarea textarea
-                                #js {:mode mode
-                                     :matchBrackets lisp?
-                                     :autoCloseBrackets true
-                                     :lineNumbers true
-                                     :extraKeys #js {"Esc" (fn [cm]
-                                                             (let [save! #(save-file-or-block-when-blur-or-esc! cm textarea config state)]
-                                                               (if-let [block-id (:block/uuid config)]
-                                                                 (let [block (db-utils/pull [:block/uuid block-id])
-                                                                       value (.getValue cm)
-                                                                       textarea-value (gobj/get textarea "value")
-                                                                       changed? (not= value textarea-value)]
-                                                                   (if changed?
-                                                                     (save!)
-                                                                     (editor-handler/edit-block! block :max (:block/format block) block-id)))
-                                                                 (save!))))}}))]
-=======
         editor (or
                 @(:editor-atom state)
                 (when textarea
@@ -122,7 +102,7 @@
                                       :extraKeys #js {"Esc" (fn [cm]
                                                               (let [save! #(save-file-or-block-when-blur-or-esc! cm textarea config state)]
                                                                 (if-let [block-id (:block/uuid config)]
-                                                                  (let [block (db/pull [:block/uuid block-id])
+                                                                  (let [block (db-utils/pull [:block/uuid block-id])
                                                                         value (.getValue cm)
                                                                         textarea-value (gobj/get textarea "value")
                                                                         changed? (not= value textarea-value)]
@@ -130,7 +110,6 @@
                                                                       (save!)
                                                                       (editor-handler/edit-block! block :max (:block/format block) block-id)))
                                                                   (save!))))}})))]
->>>>>>> d34a405d
     (when editor
       (let [element (.getWrapperElement editor)]
         (.on editor "blur" (fn []
