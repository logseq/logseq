--- conflicted
+++ resolved
@@ -130,12 +130,8 @@
             [frontend.db :as db]
             [frontend.extensions.calc :as calc]
             [frontend.handler.editor :as editor-handler]
-<<<<<<< HEAD
-            [frontend.handler.file :as file-handler]
             [frontend.handler.shell :as shell-handler]
-=======
             [frontend.handler.code :as code-handler]
->>>>>>> 53ee57ac
             [frontend.state :as state]
             [frontend.util :as util]
             [frontend.ui :as ui]
