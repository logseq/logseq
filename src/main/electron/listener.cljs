--- conflicted
+++ resolved
@@ -52,134 +52,6 @@
                          (when (file-sync-handler/enable-sync?)
                            (sync/file-watch-handler type payload)))))
 
-<<<<<<< HEAD
-  (js/window.apis.on "file-sync-progress"
-                     (fn [data]
-                       (let [payload (bean/->clj data)]
-                         (state/set-state! [:file-sync/graph-state (:graphUUID payload) :file-sync/progress (:file payload)] payload))))
-
-  (js/window.apis.on "notification"
-                     (fn [data]
-                       (let [{:keys [type payload]} (bean/->clj data)
-                             type (keyword type)
-                             comp [:div (str payload)]]
-                         (notification/show! comp type false))))
-
-  (js/window.apis.on "graphUnlinked"
-                     (fn [data]
-                       (let [repo (bean/->clj data)]
-                         (repo-handler/remove-repo! repo))))
-
-  (js/window.apis.on "setGitUsernameAndEmail"
-                     (fn []
-                       (state/pub-event! [:modal/set-git-username-and-email])))
-
-  (js/window.apis.on "getCurrentGraph"
-                     (fn []
-                       (when-let [graph (state/get-current-repo)]
-                         (ipc/ipc "setCurrentGraph" graph))))
-
-  (js/window.apis.on "redirect"
-                     (fn [data]
-                       (let [{:keys [payload]} (bean/->clj data)
-                             payload (update payload :to keyword)]
-                         (route-handler/redirect! payload))))
-
-  (js/window.apis.on "redirectWhenExists"
-                     ;;  Redirect to the given page or block when the provided page or block exists.
-                     ;;  Either :page-name or :block-id is required.
-                     ;;  :page-name : the original-name of the page.
-                     ;;  :block-id : uuid.
-                     (fn [data]
-                       (let [{:keys [page-name block-id file]} (bean/->clj data)]
-                         (cond
-                           page-name
-                           (let [db-page-name (db-model/get-redirect-page-name page-name)
-                                 whiteboard? (db-model/whiteboard-page? db-page-name)]
-                             ;; No error handling required, as a page name is always valid
-                             ;; Open new page if the page does not exist
-                             (if whiteboard?
-                               (route-handler/redirect-to-whiteboard! page-name {:block-id block-id})
-                               (editor-handler/insert-first-page-block-if-not-exists! db-page-name)))
-
-                           block-id
-                           (if (db-model/get-block-by-uuid block-id)
-                             (route-handler/redirect-to-page! block-id)
-                             (notification/show! (str "Open link failed. Block-id `" block-id "` doesn't exist in the graph.") :error false))
-
-                           file
-                           (if-let [db-page-name (db-model/get-file-page file false)]
-                             (route-handler/redirect-to-page! db-page-name)
-                             (notification/show! (str "Open link failed. File `" file "` doesn't exist in the graph.") :error false))))))
-
-  (js/window.apis.on "dbsync"
-                     (fn [data]
-                       (let [{:keys [graph tx-data]} (bean/->clj data)
-                             tx-data (db/string->db (:data tx-data))]
-                         (when-let [conn (db/get-db graph false)]
-                           (d/transact! conn tx-data {:dbsync? true}))
-                         (ui-handler/re-render-root!))))
-
-  (js/window.apis.on "persistGraph"
-                     ;; electron is requesting window for persisting a graph in it's db
-                     ;; fire back "broadcastPersistGraphDone" on done
-                     (fn [data]
-                       (let [repo (bean/->clj data)
-                             before-f #(notification/show!
-                                        (ui/loading (t :graph/persist))
-                                        :warning)
-                             after-f #(ipc/ipc "broadcastPersistGraphDone")
-                             error-f (fn []
-                                       (after-f)
-                                       (notification/show!
-                                        (t :graph/persist-error)
-                                        :error))
-                             handlers {:before     before-f
-                                       :on-success after-f
-                                       :on-error   error-f}]
-                         (repo-handler/persist-db! repo handlers))))
-
-  (js/window.apis.on "foundInPage"
-                     (fn [data]
-                       (let [data' (bean/->clj data)]
-                         (state/set-state! [:ui/find-in-page :matches] data')
-                         (dom/remove-style! (dom/by-id "search-in-page-input") :visibility)
-                         (dom/set-text! (dom/by-id "search-in-page-placeholder") "")
-                         (ui/focus-element "search-in-page-input")
-                         true)))
-
-  (js/window.apis.on "quickCapture"
-                     (fn [args]
-                       (state/pub-event! [:editor/quick-capture args])))
-
-  (js/window.apis.on "openNewWindowOfGraph"
-                     ;; Handle open new window in renderer, until the destination graph doesn't rely on setting local storage
-                     ;; No db cache persisting ensured. Should be handled by the caller
-                     (fn [repo]
-                       (ui-handler/open-new-window! repo)))
-
-  (js/window.apis.on "invokeLogseqAPI"
-                     (fn [^js data]
-                       (let [sync-id (.-syncId data)
-                             method  (.-method data)
-                             args    (.-args data)
-                             ret-fn! #(ipc/invoke (str :electron.server/sync! sync-id) %)]
-
-                         (try
-                           (println "invokeLogseqAPI:" method)
-                           (let [^js apis (aget js/window.logseq "api")]
-                             (when-not (aget apis method)
-                               (throw (js/Error. (str "MethodNotExist: " method))))
-                             (-> (p/promise (apply js-invoke apis method args))
-                                 (p/then #(ret-fn! %))
-                                 (p/catch #(ret-fn! {:error %}))))
-                           (catch js/Error e
-                             (ret-fn! {:error (.-message e)}))))))
-
-  (js/window.apis.on "syncAPIServerState"
-                     (fn [^js data]
-                       (state/set-state! :electron/server (bean/->clj data)))))
-=======
   (safe-api-call "file-sync-progress"
                  (fn [data]
                    (let [payload (bean/->clj data)]
@@ -309,7 +181,6 @@
   (safe-api-call "syncAPIServerState"
                  (fn [^js data]
                    (state/set-state! :electron/server (bean/->clj data)))))
->>>>>>> b5494f33
 
 (defn listen!
   []
