--- conflicted
+++ resolved
@@ -31,29 +31,14 @@
 (defn persist-dbs!
   []
   (when-let [repo (state/get-current-repo)]
-<<<<<<< HEAD
     (->
-     (p/let [_ (persistent-db/<export-db repo {})]
+     (p/let [_ (persist-db/<export-db repo {})]
        (ipc/ipc "persistent-dbs-saved"))
      (p/catch (fn [error]
                 (prn :debug :persist-db-failed :repo repo)
                 (js/console.error error)
                 (notification/show! error :error))))))
-=======
-    (let [error-handler (fn [error]
-                          (prn :debug :persist-db-failed :repo repo)
-                          (js/console.error error)
-                          (notification/show! error :error))]
-      (if (config/db-based-graph? repo)
-        (->
-         (p/let [_ (persist-db/<export-db repo {})]
-           (ipc/ipc "persistent-dbs-saved"))
-         (p/catch error-handler))
-        ;; TODO: Move all file based graphs to use the above persist approach
-        (repo-handler/persist-db! {:before     ui/notify-graph-persist!
-                                   :on-success #(ipc/ipc "persistent-dbs-saved")
-                                   :on-error   error-handler})))))
->>>>>>> 16aa7d3f
+
 
 
 (defn listen-persistent-dbs!
