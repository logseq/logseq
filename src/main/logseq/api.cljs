(ns ^:no-doc logseq.api
  (:require [cljs-bean.core :as bean]
            [cljs.reader]
            [clojure.string :as string]
            [datascript.core :as d]
            [electron.ipc :as ipc]
            [frontend.commands :as commands]
            [frontend.config :as config]
            [frontend.db :as db]
            [frontend.db.async :as db-async]
            [frontend.db.conn :as conn]
            [frontend.db.model :as db-model]
            [frontend.db.file-based.model :as file-model]
            [frontend.db.query-custom :as query-custom]
            [frontend.db.query-dsl :as query-dsl]
            [frontend.db.query-react :as query-react]
            [frontend.db.utils :as db-utils]
            [frontend.fs :as fs]
            [frontend.handler.code :as code-handler]
            [frontend.handler.command-palette :as palette-handler]
            [frontend.handler.common.page :as page-common-handler]
            [frontend.handler.common.plugin :as plugin-common-handler]
            [frontend.handler.config :as config-handler]
            [frontend.handler.db-based.property :as db-property-handler]
            [frontend.handler.dnd :as editor-dnd-handler]
            [frontend.handler.editor :as editor-handler]
            [frontend.handler.export :as export-handler]
            [frontend.handler.page :as page-handler]
            [frontend.handler.plugin :as plugin-handler]
            [frontend.handler.property :as property-handler]
            [frontend.handler.recent :as recent-handler]
            [frontend.handler.route :as route-handler]
            [frontend.handler.search :as search-handler]
            [frontend.handler.shell :as shell]
            [frontend.idb :as idb]
            [frontend.loader :as loader]
            [frontend.modules.layout.core]
            [frontend.modules.outliner.tree :as outliner-tree]
            [frontend.modules.shortcut.config :as shortcut-config]
            [frontend.modules.shortcut.core :as st]
            [frontend.state :as state]
            [frontend.util :as util]
            [frontend.util.cursor :as cursor]
            [frontend.version :as fv]
            [goog.date :as gdate]
            [goog.dom :as gdom]
            [goog.object :as gobj]
            [lambdaisland.glogi :as log]
            [logseq.api.block :as api-block]
            [logseq.common.util :as common-util]
            [logseq.common.util.date-time :as date-time-util]
            [logseq.db :as ldb]
            [logseq.db.common.property-util :as db-property-util]
            [logseq.outliner.core :as outliner-core]
            [logseq.sdk.assets :as sdk-assets]
            [logseq.sdk.core]
            [logseq.sdk.experiments]
            [logseq.sdk.git]
            [logseq.sdk.ui :as sdk-ui]
            [logseq.sdk.utils :as sdk-utils]
            [promesa.core :as p]
            [reitit.frontend.easy :as rfe]))

;; Alert: this namespace shouldn't invoke any reactive queries

(defn- <pull-block
  [id-or-name]
  (when id-or-name
    (let [eid (cond
                (uuid? id-or-name) [:block/uuid id-or-name]
                (and (vector? id-or-name) (= (count id-or-name) 2)) id-or-name
                (number? id-or-name) id-or-name
                (and (string? id-or-name) (util/uuid-string? id-or-name)) [:block/uuid (uuid id-or-name)]
                ;; Can still use block/name lookup ref here because the db_worker convert it to the actual eid
                :else [:block/name (util/page-name-sanity-lc id-or-name)])]
      (db-async/<pull (state/get-current-repo) eid))))

(defn- db-graph?
  []
  (some-> (state/get-current-repo)
          (config/db-based-graph?)))

(defn get-caller-plugin-id
  [] (gobj/get js/window "$$callerPluginID"))

(defn- sanitize-user-property-name
  [k]
  (if (string? k)
    (-> k (string/trim)
        (string/replace #"^[:_]+" "")
        (string/lower-case))
    k))

;; helpers
(defn ^:export install-plugin-hook
  [pid hook ^js opts]
  (state/install-plugin-hook pid hook (bean/->clj opts)))

(defn ^:export uninstall-plugin-hook
  [pid hook-or-all]
  (state/uninstall-plugin-hook pid hook-or-all))

(defn ^:export should-exec-plugin-hook
  [pid hook]
  (plugin-handler/plugin-hook-installed? pid hook))

;; base
(defn ^:export get_state_from_store
  [^js path]
  (when-let [path (if (string? path) [path] (bean/->clj path))]
    (some->> path
             (map #(if (string/starts-with? % "@")
                     (subs % 1)
                     (keyword %)))
             (get-in @state/state)
             (#(if (util/atom? %) @% %))
             (sdk-utils/normalize-keyword-for-json)
             (bean/->js))))

(defn ^:export set_state_from_store
  [^js path ^js value]
  (when-let [path (if (string? path) [path] (bean/->clj path))]
    (some->> path
             (map #(if (string/starts-with? % "@")
                     (subs % 1)
                     (keyword %)))
             (into [])
             (#(state/set-state! % (bean/->clj value))))))

(defn ^:export get_app_info
  ;; get app base info
  []
<<<<<<< HEAD
  (-> (sdk-utils/normalize-keyword-for-json
       {:version fv/version
        :supportDb true})
      (bean/->js)))
=======
  (bean/->js
   (sdk-utils/normalize-keyword-for-json
    {:version fv/version})))
>>>>>>> cf8947da

(def ^:export get_user_configs
  (fn []
    (bean/->js
     (sdk-utils/normalize-keyword-for-json
      {:preferred-language      (:preferred-language @state/state)
       :preferred-theme-mode    (:ui/theme @state/state)
       :preferred-format        (state/get-preferred-format)
       :preferred-workflow      (state/get-preferred-workflow)
       :preferred-todo          (state/get-preferred-todo)
       :preferred-date-format   (state/get-date-formatter)
       :preferred-start-of-week (state/get-start-of-week)
       :current-graph           (state/get-current-repo)
       :show-brackets           (state/show-brackets?)
       :enabled-journals        (state/enable-journals?)
       :enabled-flashcards      (state/enable-flashcards?)
       :me                      (state/get-me)}))))

(def ^:export get_current_graph_configs
  (fn [& keys]
    (some-> (state/get-config)
            (#(if (seq keys) (get-in % (map keyword keys)) %))
            (bean/->js))))

(def ^:export set_current_graph_configs
  (fn [^js configs]
    (when-let [configs (bean/->clj configs)]
      (when (map? configs)
        (doseq [[k v] configs]
          (config-handler/set-config! k v))))))

(def ^:export get_current_graph_favorites
  (fn []
    (if (db-graph?)
      (-> (page-handler/get-favorites)
          (p/then #(-> % (sdk-utils/normalize-keyword-for-json) (bean/->js))))
      (some->> (:favorites (state/get-config))
               (remove string/blank?)
               (filter string?)
               (bean/->js)))))

(def ^:export get_current_graph_recent
  (fn []
    (some->> (recent-handler/get-recent-pages)
             (map #(db-utils/entity (:db/id %)))
             (remove nil?)
             (sdk-utils/normalize-keyword-for-json)
             (bean/->js))))

(def ^:export get_current_graph_templates
  (fn []
    (when-let [repo (state/get-current-repo)]
      (p/let [templates (db-async/<get-all-templates repo)]
        (some-> templates
                (sdk-utils/normalize-keyword-for-json)
                (bean/->js))))))

(def ^:export get_current_graph
  (fn []
    (when-let [repo (state/get-current-repo)]
      (when-not (= config/demo-repo repo)
        (bean/->js {:url  repo
                    :name (util/node-path.basename repo)
                    :path (config/get-repo-dir repo)})))))

(def ^:export check_current_is_db_graph db-graph?)

(def ^:export show_themes
  (fn []
    (state/pub-event! [:modal/show-themes-modal])))

(def ^:export set_theme_mode
  (fn [mode]
    (state/set-theme-mode! mode)))

(def ^:export load_plugin_config
  (fn [path]
    (if (util/electron?)
      (fs/read-file nil (util/node-path.join path "package.json"))
      (js/console.log "TODO: load plugin package.json from web plugin."))))

(def ^:export load_plugin_readme
  (fn [path]
    (fs/read-file nil (util/node-path.join path "readme.md"))))

(def ^:export save_plugin_package_json
  (fn [path ^js data]
    (let [repo ""
          path (util/node-path.join path "package.json")]
      (fs/write-plain-text-file! repo nil path (js/JSON.stringify data nil 2) {:skip-compare? true}))))

(def ^:export save_focused_code_editor_content
  (fn []
    (code-handler/save-code-editor!)))

(defn ^:private write_rootdir_file
  [file content sub-root root-dir]
  (p/let [repo           ""
          path           (util/node-path.join root-dir sub-root)
          exist?         (fs/file-exists? path "")
          _              (when-not exist? (fs/mkdir-recur! path))
          user-path      (util/node-path.join path file)
          sub-dir?       (string/starts-with? user-path path)
          _              (when-not sub-dir?
                           (log/info :debug user-path)
                           (throw (js/Error. "write file denied")))
          user-path-root (util/node-path.dirname user-path)
          exist?         (fs/file-exists? user-path-root "")
          _              (when-not exist? (fs/mkdir-recur! user-path-root))
          _              (fs/write-plain-text-file! repo nil user-path content {:skip-compare? true})]
    user-path))

(defn ^:export write_dotdir_file
  [file content sub-root]
  (some-> (plugin-handler/get-ls-dotdir-root)
          (p/then #(write_rootdir_file file content sub-root %))))

(defn ^:export write_assetsdir_file
  [file content sub-root]
  (if-let [assets-dir (config/get-current-repo-assets-root)]
    (write_rootdir_file file content sub-root assets-dir)
    false))

(defn ^:private read_rootdir_file
  [file sub-root root-dir]
  (p/let [path      (util/node-path.join root-dir sub-root)
          user-path (util/node-path.join path file)
          sub-dir?  (string/starts-with? user-path path)
          _         (when-not sub-dir? (log/info :debug user-path) (throw (js/Error. "read file denied")))
          exist?    (fs/file-exists? "" user-path)
          _         (when-not exist? (log/info :debug user-path) (throw (js/Error. "file not existed")))
          content   (fs/read-file "" user-path)]
    content))

(defn ^:private read_dotdir_file
  [file sub-root]
  (some-> (plugin-handler/get-ls-dotdir-root)
          (p/then #(read_rootdir_file file sub-root %))))

(defn ^:private read_assetsdir_file
  [file sub-root]
  (when-let [root-dir (config/get-current-repo-assets-root)]
    (read_rootdir_file file sub-root root-dir)))

(defn ^:private unlink_rootdir_file!
  [file sub-root root-dir]
  (p/let [repo      ""
          path      (util/node-path.join root-dir sub-root)
          user-path (util/node-path.join path file)
          sub-dir?  (string/starts-with? user-path path)
          _         (when-not sub-dir? (log/info :debug user-path) (throw (js/Error. "access file denied")))
          exist?    (fs/file-exists? "" user-path)
          _         (when-not exist? (log/info :debug user-path) (throw (js/Error. "file not existed")))
          _         (fs/unlink! repo user-path {})]))

(defn ^:private unlink_dotdir_file!
  [file sub-root]
  (some-> (plugin-handler/get-ls-dotdir-root)
          (p/then #(unlink_rootdir_file! file sub-root %))))

(defn ^:private unlink_assetsdir_file!
  [file sub-root]
  (when-let [root-dir (config/get-current-repo-assets-root)]
    (unlink_rootdir_file! file sub-root root-dir)))

(def ^:export write_user_tmp_file
  (fn [file content]
    (write_dotdir_file file content "tmp")))

(def ^:export write_plugin_storage_file
  (fn [plugin-id file content assets?]
    (let [plugin-id (util/node-path.basename plugin-id)
          sub-root  (util/node-path.join "storages" plugin-id)]
      (if (true? assets?)
        (write_assetsdir_file file content sub-root)
        (write_dotdir_file file content sub-root)))))

(def ^:export read_plugin_storage_file
  (fn [plugin-id file assets?]
    (let [plugin-id (util/node-path.basename plugin-id)
          sub-root  (util/node-path.join "storages" plugin-id)]
      (if (true? assets?)
        (read_assetsdir_file file sub-root)
        (read_dotdir_file file sub-root)))))

(def ^:export unlink_plugin_storage_file
  (fn [plugin-id file assets?]
    (let [plugin-id (util/node-path.basename plugin-id)
          sub-root  (util/node-path.join "storages" plugin-id)]
      (if (true? assets?)
        (unlink_assetsdir_file! file sub-root)
        (unlink_dotdir_file! file sub-root)))))

(def ^:export exist_plugin_storage_file
  (fn [plugin-id file assets?]
    (p/let [root      (if (true? assets?)
                        (config/get-current-repo-assets-root)
                        (plugin-handler/get-ls-dotdir-root))
            plugin-id (util/node-path.basename plugin-id)
            exist?    (fs/file-exists?
                       (util/node-path.join root "storages" plugin-id)
                       file)]
      exist?)))

(def ^:export clear_plugin_storage_files
  (fn [plugin-id assets?]
    (p/let [root      (if (true? assets?)
                        (config/get-current-repo-assets-root)
                        (plugin-handler/get-ls-dotdir-root))
            plugin-id (util/node-path.basename plugin-id)]
      (fs/rmdir! (util/node-path.join root "storages" plugin-id)))))

(def ^:export list_plugin_storage_files
  (fn [plugin-id assets?]
    (p/let [root       (if (true? assets?)
                         (config/get-current-repo-assets-root)
                         (plugin-handler/get-ls-dotdir-root))
            plugin-id  (util/node-path.basename plugin-id)
            files-path (util/node-path.join root "storages" plugin-id)
            ^js files  (ipc/ipc :listdir files-path)]
      (when (js-iterable? files)
        (bean/->js
         (map #(some-> (string/replace-first % files-path "")
                       (string/replace #"^/+" "")) files))))))

(def ^:export load_user_preferences
  (fn []
    (let [repo ""
          path (plugin-handler/get-ls-dotdir-root)
          path (util/node-path.join path "preferences.json")]
      (if (util/electron?)
        (p/let [_ (fs/create-if-not-exists repo nil path)
                json (fs/read-file nil path)
                json (if (string/blank? json) "{}" json)]
          (js/JSON.parse json))
        (p/let [json (idb/get-item path)]
          (or json #js {}))))))

(def ^:export save_user_preferences
  (fn [^js data]
    (when data
<<<<<<< HEAD
      (let [repo ""
            path (plugin-handler/get-ls-dotdir-root)
            path (util/node-path.join path "preferences.json")]
        (if (util/electron?)
          (fs/write-file! repo nil path (js/JSON.stringify data nil 2) {:skip-compare? true})
          (idb/set-item! path data))))))
=======
      (p/let [repo ""
              path (plugin-handler/get-ls-dotdir-root)
              path (util/node-path.join path "preferences.json")]
        (fs/write-plain-text-file! repo nil path (js/JSON.stringify data nil 2) {:skip-compare? true})))))
>>>>>>> cf8947da

(def ^:export load_plugin_user_settings
  ;; results [path data]
  (plugin-handler/make-fn-to-load-dotdir-json "settings" #js {}))

(def ^:export save_plugin_user_settings
  (fn [key ^js data]
    ((plugin-handler/make-fn-to-save-dotdir-json "settings")
     key data)))

(defn ^:export load_installed_web_plugins
  []
  (let [getter (plugin-handler/make-fn-to-load-dotdir-json "installed-plugins-for-web" #js {})]
    (some-> (getter :all) (p/then second))))

(defn ^:export save_installed_web_plugin
  ([^js plugin] (save_installed_web_plugin plugin false))
  ([^js plugin remove?]
   (when-let [id (some-> plugin (.-key) (name))]
     (let [setter (plugin-handler/make-fn-to-save-dotdir-json "installed-plugins-for-web")
           plugin (js/JSON.parse (js/JSON.stringify plugin))]
       (p/let [^js plugins (or (load_installed_web_plugins) #js {})]
         (if (true? remove?)
           (when (aget plugins id)
             (js-delete plugins id))
           (gobj/set plugins id plugin))
         (setter :all plugins))))))

(defn ^:export unlink_installed_web_plugin
  [key]
  (save_installed_web_plugin #js {:key key} true))

(def ^:export unlink_plugin_user_settings
  (plugin-handler/make-fn-to-unlink-dotdir-json "settings"))

(def ^:export register_plugin_slash_command
  (fn [pid ^js cmd-actions]
    (when-let [[cmd actions] (bean/->clj cmd-actions)]
      (plugin-handler/register-plugin-slash-command
       pid [cmd (mapv #(into [(keyword (first %))]
                             (rest %)) actions)]))))

(def ^:export register_plugin_simple_command
  (fn [pid ^js cmd-action palette?]
    (when-let [[cmd action] (bean/->clj cmd-action)]
      (let [action      (assoc action 0 (keyword (first action)))
            cmd         (assoc cmd :key (-> (:key cmd) (string/trim) (string/replace ":" "-") (string/replace #"^([0-9])" "_$1")))
            key         (:key cmd)
            keybinding  (:keybinding cmd)
            palette-cmd (plugin-handler/simple-cmd->palette-cmd pid cmd action)
            action'     #(state/pub-event! [:exec-plugin-cmd {:type type :key key :pid pid :cmd cmd :action action}])]

        ;; handle simple commands
        (plugin-handler/register-plugin-simple-command pid cmd action)

        ;; handle palette commands
        (when palette?
          (palette-handler/register palette-cmd))

        ;; handle keybinding commands
        (when-let [shortcut-args (and keybinding (plugin-handler/simple-cmd-keybinding->shortcut-args pid key keybinding))]
          (let [dispatch-cmd (fn [_e]
                               (if palette?
                                 (palette-handler/invoke-command palette-cmd)
                                 (action')))
                [mode-id id shortcut-map] (update shortcut-args 2 merge cmd {:fn dispatch-cmd :cmd palette-cmd})]

            (cond
              ;; FIX ME: move to register logic
              (= mode-id :shortcut.handler/block-editing-only)
              (shortcut-config/add-shortcut! mode-id id shortcut-map)

              :else
              (do
                (println :shortcut/register-shortcut [mode-id id shortcut-map])
                (st/register-shortcut! mode-id id shortcut-map)))))))))

(defn ^:export unregister_plugin_simple_command
  [pid]
  ;; remove simple commands
  (plugin-handler/unregister-plugin-simple-command pid)

  ;; remove palette commands
  (let [cmds-matched (->> (vals @shortcut-config/*shortcut-cmds)
                          (filter #(string/includes? (str (:id %)) (str "plugin." pid))))]
    (when (seq cmds-matched)
      (doseq [cmd cmds-matched]
        (palette-handler/unregister (:id cmd))
        ;; remove keybinding commands
        (when (seq (:shortcut cmd))
          (println :shortcut/unregister-shortcut cmd)
          (st/unregister-shortcut! (:handler-id cmd) (:id cmd)))))))

(defn ^:export register_search_service
  [pid name ^js opts]
  (plugin-handler/register-plugin-search-service pid name (bean/->clj opts)))

(defn ^:export unregister_search_services
  [pid]
  (plugin-handler/unregister-plugin-search-services pid))

(def ^:export register_plugin_ui_item
  (fn [pid type ^js opts]
    (when-let [opts (bean/->clj opts)]
      (plugin-handler/register-plugin-ui-item
       pid (assoc opts :type type)))))

;; app
(def ^:export relaunch
  (fn []
    (ipc/ipc "relaunchApp")))

(def ^:export quit
  (fn []
    (ipc/ipc "quitApp")))

(def ^:export open_external_link
  (fn [url]
    (when (re-find #"https?://" url)
      (js/apis.openExternal url))))

(def ^:export invoke_external_command
  (fn [type & args]
    (when-let [id (and (string/starts-with? type "logseq.")
                       (-> (string/replace type #"^logseq." "")
                           (util/safe-lower-case)
                           (keyword)))]
      (when-let [action (get-in (palette-handler/get-commands-unique) [id :action])]
        (apply plugin-handler/hook-lifecycle-fn! id action args)))))

;; flag - boolean | 'toggle'
(def ^:export set_left_sidebar_visible
  (fn [flag]
    (if (= flag "toggle")
      (state/toggle-left-sidebar!)
      (state/set-state! :ui/left-sidebar-open? (boolean flag)))
    nil))

;; flag - boolean | 'toggle'
(def ^:export set_right_sidebar_visible
  (fn [flag]
    (if (= flag "toggle")
      (state/toggle-sidebar-open?!)
      (state/set-state! :ui/sidebar-open? (boolean flag)))
    nil))

(def ^:export clear_right_sidebar_blocks
  (fn [^js opts]
    (state/clear-sidebar-blocks!)
    (when-let [opts (and opts (bean/->clj opts))]
      (and (:close opts) (state/hide-right-sidebar!)))
    nil))

(def ^:export push_state
  (fn [^js k ^js params ^js query]
    (let [k (keyword k)
          page? (= k :page)
          params (bean/->clj params)
          query (bean/->clj query)]
      (if page?
        (-> (:name params)
            (route-handler/redirect-to-page! {:anchor (:anchor query) :push true}))
        (rfe/push-state k params query)))))

(def ^:export replace_state
  (fn [^js k ^js params ^js query]
    (let [k (keyword k)
          page? (= k :page)
          params (bean/->clj params)
          query (bean/->clj query)]
      (if-let [page-name (and page? (:name params))]
        (route-handler/redirect-to-page! page-name {:anchor (:anchor query) :push false})
        (rfe/replace-state k params query)))))

(defn ^:export get_external_plugin
  [pid]
  (when-let [^js pl (plugin-handler/get-plugin-inst pid)]
    (.toJSON pl)))

(defn ^:export invoke_external_plugin_cmd
  [pid cmd-group cmd-key cmd-args]
  (case (keyword cmd-group)
    :models
    (plugin-handler/call-plugin-user-model! pid cmd-key cmd-args)

    :commands
    (plugin-handler/call-plugin-user-command! pid cmd-key cmd-args)))

;; editor
(def ^:export check_editing
  (fn []
    (if (state/get-edit-input-id)
      (str (:block/uuid (state/get-edit-block))) false)))

(def ^:export exit_editing_mode
  (fn [select?]
    (editor-handler/escape-editing {:select? select?})
    nil))

(def ^:export insert_at_editing_cursor
  (fn [content]
    (when-let [input-id (state/get-edit-input-id)]
      (commands/simple-insert! input-id content {})
      (when-let [input (gdom/getElement input-id)]
        (.focus input)))))

(def ^:export restore_editing_cursor
  (fn []
    (when-let [input-id (state/get-edit-input-id)]
      (when-let [input (gdom/getElement input-id)]
        (when (util/el-visible-in-viewport? input)
          (.focus input))))))

(def ^:export get_editing_cursor_position
  (fn []
    (when-let [input-id (state/get-edit-input-id)]
      (bean/->js (sdk-utils/normalize-keyword-for-json (cursor/get-caret-pos (gdom/getElement input-id)))))))

(def ^:export get_editing_block_content
  (fn []
    (state/get-edit-content)))

(def ^:export get_selected_blocks
  (fn []
    (when-let [blocks (state/selection?)]
      (let [blocks (->> blocks
                        (map (fn [^js el] (some->
                                           (.getAttribute el "blockid")
                                           (db-model/query-block-by-uuid)
                                           (api-block/into-properties)))))]
        (bean/->js (sdk-utils/normalize-keyword-for-json blocks))))))

(def ^:export clear_selected_blocks
  (fn []
    (state/clear-selection!)))

(def ^:export get_current_page
  (fn []
    (when-let [page (state/get-current-page)]
      (p/let [page (<pull-block page)]
        (when-let [page (and (:block/name page)
                             (some->> page (api-block/into-properties (state/get-current-repo))))]
          (bean/->js (sdk-utils/normalize-keyword-for-json page)))))))

(defn ^:export get_page
  [id-or-page-name]
  (p/let [page (db-async/<pull (state/get-current-repo)
                               (cond
                                 (number? id-or-page-name)
                                 id-or-page-name
                                 (util/uuid-string? id-or-page-name)
                                 [:block/uuid (uuid id-or-page-name)]
                                 :else
                                 [:block/name (util/page-name-sanity-lc id-or-page-name)]))]
    (when-let [page (and (:block/name page)
                         (some->> page (api-block/into-properties (state/get-current-repo))))]
      (bean/->js (sdk-utils/normalize-keyword-for-json page)))))

(defn ^:export get_all_pages
  []
  (let [db (conn/get-db (state/get-current-repo))]
    (some->
     (->>
      (d/datoms db :avet :block/name)
      (map #(db-utils/pull (:e %)))
      (remove ldb/hidden?)
      (remove (fn [page]
                (common-util/uuid-string? (:block/name page)))))
     (sdk-utils/normalize-keyword-for-json)
     (bean/->js))))

(defn ^:export create_page
  [name ^js properties ^js opts]
  (let [properties (bean/->clj properties)
        db-base? (config/db-based-graph? (state/get-current-repo))
        {:keys [redirect createFirstBlock format journal]} (bean/->clj opts)]
    (p/let [page (<pull-block name)
            new-page (when-not page
                       (page-handler/<create!
                        name
                        (cond->
                         {:redirect? (if (boolean? redirect) redirect true)
                          :journal? journal
                          :create-first-block? (if (boolean? createFirstBlock) createFirstBlock true)
                          :format format}

                          (not db-base?)
                          (assoc :properties properties))))
            _ (when (and db-base? (seq properties))
                (api-block/save-db-based-block-properties! new-page properties))]
      (some-> (or page new-page)
              :db/id
              (db-utils/pull)
              (sdk-utils/normalize-keyword-for-json)
              (bean/->js)))))

<<<<<<< HEAD
(defn ^:export create_journal_page
  [^js date]
  (let [date (js/Date. date)]
    (when-let [datestr (and (not (js/isNaN (.getTime date)))
                            (-> (gdate/Date. date)
                                (date-time-util/format "yyyy-MM-dd")))]
      (create_page datestr nil #js {:journal true :redirect false}))))
=======
(def ^:export create_page
  (fn [name ^js properties ^js opts]
    (some-> (if-let [page (db-model/get-page name)]
              page
              (let [properties (bean/->clj properties)
                    {:keys [redirect createFirstBlock format journal]} (bean/->clj opts)
                    name       (page-handler/create!
                                name
                                {:redirect?           (if (boolean? redirect) redirect true)
                                 :journal?            journal
                                 :create-first-block? (if (boolean? createFirstBlock) createFirstBlock true)
                                 :format              format
                                 :properties          properties})]
                (db-model/get-page name)))
            (:db/id)
            (db-utils/pull)
            (sdk-utils/normalize-keyword-for-json)
            (bean/->js))))
>>>>>>> cf8947da

(defn ^:export delete_page
  [name]
  (page-handler/<delete! name nil))

(def ^:export rename_page
  page-handler/rename!)

(defn ^:export open_in_right_sidebar
  [block-id-or-uuid]
  (editor-handler/open-block-in-sidebar!
   (if (number? block-id-or-uuid)
     block-id-or-uuid
     (sdk-utils/uuid-or-throw-error block-id-or-uuid))))

(defn ^:export new_block_uuid []
  (str (db/new-block-id)))

(def ^:export select_block
  (fn [block-uuid]
    (when-let [block (db-model/get-block-by-uuid (sdk-utils/uuid-or-throw-error block-uuid))]
      (editor-handler/select-block! (:block/uuid block)) nil)))

(def ^:export edit_block
  (fn [block-uuid ^js opts]
    (when-let [block-uuid (and block-uuid (sdk-utils/uuid-or-throw-error block-uuid))]
      (when-let [block (db-model/query-block-by-uuid block-uuid)]
        (let [{:keys [pos] :or {pos :max}} (bean/->clj opts)]
          (editor-handler/edit-block! block pos {:container-id :unknown-container}))))))

;; TODO: perf improvement, some operations such as delete-block doesn't need to load the full page
;; instead, the db worker should provide those calls
(defn- <ensure-page-loaded
  [block-uuid-or-page-name]
  (p/let [repo (state/get-current-repo)
          block (db-async/<get-block repo (str block-uuid-or-page-name)
                                     {:children-props '[*]
                                      :nested-children? true})
          _ (when-let [page-id (:db/id (:block/page block))]
              (when-let [page-uuid (:block/uuid (db/entity page-id))]
                (db-async/<get-block repo page-uuid)))]
    block))

(def ^:export insert_block
  (fn [block-uuid-or-page-name content ^js opts]
    (when (string/blank? block-uuid-or-page-name)
      (throw (js/Error. "Page title or block UUID shouldn't be empty.")))
<<<<<<< HEAD
    (p/let [block? (util/uuid-string? (str block-uuid-or-page-name))
            block (<pull-block (str block-uuid-or-page-name))]
      (if (and block? (not block))
        (throw (js/Error. "Block not exists"))
        (p/let [{:keys [before sibling focus customUUID properties autoOrderedList]} (bean/->clj opts)
                [page-name block-uuid] (if (util/uuid-string? block-uuid-or-page-name)
                                         [nil (uuid block-uuid-or-page-name)]
                                         [block-uuid-or-page-name nil])
                page-name              (when page-name (util/page-name-sanity-lc page-name))
                _                      (when (and page-name
                                                  (nil? (ldb/get-page (db/get-db) page-name)))
                                         (page-handler/<create! block-uuid-or-page-name {:create-first-block? false}))
                custom-uuid            (or customUUID (:id properties))
                custom-uuid            (when custom-uuid (sdk-utils/uuid-or-throw-error custom-uuid))
                edit-block?            (if (nil? focus) true focus)
                _                      (when (and custom-uuid (db-model/query-block-by-uuid custom-uuid))
                                         (throw (js/Error.
                                                 (util/format "Custom block UUID already exists (%s)." custom-uuid))))
                block-uuid'            (if (and (not sibling) before block-uuid)
                                         (let [block       (db/entity [:block/uuid block-uuid])
                                               first-child (ldb/get-first-child (db/get-db) (:db/id block))]
                                           (if first-child
                                             (:block/uuid first-child)
                                             block-uuid))
                                         block-uuid)
                insert-at-first-child? (not= block-uuid' block-uuid)
                [sibling? before?] (if insert-at-first-child?
                                     [true true]
                                     [sibling before])
                before?                (if (and (false? sibling?) before? (not insert-at-first-child?))
                                         false
                                         before?)
                new-block              (editor-handler/api-insert-new-block!
                                        content
                                        {:block-uuid  block-uuid'
                                         :sibling?    sibling?
                                         :before?     before?
                                         :edit-block? edit-block?
                                         :page        page-name
                                         :custom-uuid custom-uuid
                                         :ordered-list? (if (boolean? autoOrderedList) autoOrderedList false)
                                         :properties  (merge properties
                                                             (when custom-uuid {:id custom-uuid}))})]
          (bean/->js (sdk-utils/normalize-keyword-for-json new-block)))))))

(def ^:export insert_batch_block
  (fn [block-uuid ^js batch-blocks ^js opts]
    (p/let [block (<ensure-page-loaded block-uuid)]
      (when block
        (when-let [bb (bean/->clj batch-blocks)]
          (let [bb (if-not (vector? bb) (vector bb) bb)
                {:keys [sibling keepUUID before]} (bean/->clj opts)
                keep-uuid? (or keepUUID false)
                _ (when keep-uuid? (doseq
                                    [block (outliner-core/tree-vec-flatten bb :children)]
                                     (let [uuid (:id (:properties block))]
                                       (when (and uuid (db-model/query-block-by-uuid (sdk-utils/uuid-or-throw-error uuid)))
                                         (throw (js/Error.
                                                 (util/format "Custom block UUID already exists (%s)." uuid)))))))
                block (if before
                        (db/pull (:db/id (ldb/get-left-sibling (db/entity (:db/id block))))) block)]
            (some-> (editor-handler/insert-block-tree-after-target
                     (:db/id block) sibling bb (get block :block/format :markdown) keep-uuid?)
                    (p/then (fn [results]
                              (some-> results :blocks (sdk-utils/normalize-keyword-for-json) (bean/->js)))))))))))
=======
    (let [{:keys [before sibling focus customUUID properties autoOrderedList]} (bean/->clj opts)
          [page-name block-uuid] (if (util/uuid-string? block-uuid-or-page-name)
                                   [nil (uuid block-uuid-or-page-name)]
                                   [block-uuid-or-page-name nil])
          page-name              (when page-name (util/page-name-sanity-lc page-name))
          _                      (when (and page-name (not (db/entity [:block/name page-name])))
                                   (page-handler/create! block-uuid-or-page-name {:create-first-block? false}))
          custom-uuid            (or customUUID (:id properties))
          custom-uuid            (when custom-uuid (sdk-utils/uuid-or-throw-error custom-uuid))
          edit-block?            (if (nil? focus) true focus)
          _                      (when (and custom-uuid (db-model/query-block-by-uuid custom-uuid))
                                   (throw (js/Error.
                                           (util/format "Custom block UUID already exists (%s)." custom-uuid))))
          block-uuid'            (if (and (not sibling) before block-uuid)
                                   (let [block       (db/entity [:block/uuid block-uuid])
                                         first-child (db-model/get-by-parent-&-left (db/get-db)
                                                                                    (:db/id block)
                                                                                    (:db/id block))]
                                     (if first-child
                                       (:block/uuid first-child)
                                       block-uuid))
                                   block-uuid)
          insert-at-first-child? (not= block-uuid' block-uuid)
          [sibling? before?] (if insert-at-first-child?
                               [true true]
                               [sibling before])
          before?                (if (and (false? sibling?) before? (not insert-at-first-child?))
                                   false
                                   before?)
          new-block              (editor-handler/api-insert-new-block!
                                  content
                                  {:block-uuid    block-uuid'
                                   :sibling?      sibling?
                                   :before?       before?
                                   :edit-block?   edit-block?
                                   :page          page-name
                                   :custom-uuid   custom-uuid
                                   :ordered-list? (if (boolean? autoOrderedList) autoOrderedList false)
                                   :properties    (merge properties
                                                         (when custom-uuid {:id custom-uuid}))})]
      (bean/->js (sdk-utils/normalize-keyword-for-json new-block)))))

(def ^:export insert_batch_block
  (fn [block-uuid ^js batch-blocks ^js opts]
    (when-let [block (db-model/query-block-by-uuid (sdk-utils/uuid-or-throw-error block-uuid))]
      (when-let [bb (bean/->clj batch-blocks)]
        (let [bb (if-not (vector? bb) (vector bb) bb)
              {:keys [sibling keepUUID before]} (bean/->clj opts)
              keep-uuid? (or keepUUID false)
              _ (when keep-uuid? (doseq
                                  [block (outliner/tree-vec-flatten bb :children)]
                                   (let [uuid (:id (:properties block))]
                                     (when (and uuid (db-model/query-block-by-uuid (sdk-utils/uuid-or-throw-error uuid)))
                                       (throw (js/Error.
                                               (util/format "Custom block UUID already exists (%s)." uuid)))))))
              block (if (and before sibling)
                      (db/pull (:db/id (:block/left block))) block)
              _ (editor-handler/insert-block-tree-after-target
                 (:db/id block) sibling bb (:block/format block) keep-uuid?)]
          nil)))))
>>>>>>> cf8947da

(def ^:export remove_block
  (fn [block-uuid ^js _opts]
    (p/let [repo            (state/get-current-repo)
            _ (<pull-block  block-uuid)]
      (editor-handler/delete-block-aux!
<<<<<<< HEAD
       {:block/uuid (sdk-utils/uuid-or-throw-error block-uuid) :repo repo}))))
=======
       {:block/uuid (sdk-utils/uuid-or-throw-error block-uuid) :repo repo} includeChildren)
      nil)))
>>>>>>> cf8947da

(def ^:export update_block
  (fn [block-uuid content ^js opts]
    (p/let [repo (state/get-current-repo)
            db-base? (config/db-based-graph? repo)
            block (<pull-block block-uuid)
            opts (bean/->clj opts)]
      (when block
        (p/do!
         (when (and db-base? (some? (:properties opts)))
           (api-block/save-db-based-block-properties! block (:properties opts)))
         (editor-handler/save-block! repo
                                     (sdk-utils/uuid-or-throw-error block-uuid) content
                                     (if db-base? (dissoc opts :properties) opts)))))))

(def ^:export move_block
  (fn [src-block-uuid target-block-uuid ^js opts]
    (p/let [_ (<pull-block src-block-uuid)
            _ (<pull-block target-block-uuid)]
      (let [{:keys [before children]} (bean/->clj opts)
            move-to      (cond
                           (boolean before)
                           :top

                           (boolean children)
                           :nested

                           :else
                           nil)
            src-block    (db-model/query-block-by-uuid (sdk-utils/uuid-or-throw-error src-block-uuid))
            target-block (db-model/query-block-by-uuid (sdk-utils/uuid-or-throw-error target-block-uuid))]
        (editor-dnd-handler/move-blocks nil [src-block] target-block nil move-to)))))

(def ^:export get_block
  (fn [id ^js opts]
    (p/let [_ (db-async/<get-block (state/get-current-repo) id)]
      (api-block/get_block id (or opts #js {:includePage true})))))

(def ^:export get_current_block
  (fn [^js opts]
    (let [block (state/get-edit-block)
          block (or block
                    (some-> (or (first (state/get-selection-blocks))
                                (gdom/getElement (state/get-editing-block-dom-id)))
                            (.getAttribute "blockid")
                            (db-model/get-block-by-uuid)))]
      (get_block (:block/uuid block) opts))))

(def ^:export get_previous_sibling_block
  (fn [block-uuid ^js opts]
    (p/let [id (sdk-utils/uuid-or-throw-error block-uuid)
            block (<pull-block id)
            ;; Load all children blocks
            _ (api-block/<sync-children-blocks! block)]
      (when block
        (when-let [sibling (ldb/get-left-sibling (db/entity (:db/id block)))]
          (get_block (:block/uuid sibling) opts))))))

(def ^:export get_next_sibling_block
  (fn [block-uuid ^js opts]
    (p/let [id (sdk-utils/uuid-or-throw-error block-uuid)
            block (<pull-block id)
            ;; Load all children blocks
            _ (api-block/<sync-children-blocks! block)]
      (when block
        (p/let [sibling (ldb/get-right-sibling (db/entity (:db/id block)))]
          (get_block (:block/uuid sibling) opts))))))

(def ^:export set_block_collapsed
  (fn [block-uuid ^js opts]
    (p/let [block-uuid (sdk-utils/uuid-or-throw-error block-uuid)
            _ (db-async/<get-block (state/get-current-repo) block-uuid :children? false)]
      (when-let [block (db-model/get-block-by-uuid block-uuid)]
        (let [opts (bean/->clj opts)
              opts (if (or (string? opts) (boolean? opts)) {:flag opts} opts)
              {:keys [flag]} opts
              flag (if (= "toggle" flag)
                     (not (util/collapsed? block))
                     (boolean flag))]
          (if flag (editor-handler/collapse-block! block-uuid)
              (editor-handler/expand-block! block-uuid))
          nil)))))

;; properties (db only)
(defn -resolve-property-prefix-for-db
  [^js plugin]
  (when (some-> js/window.LSPlugin (.-PluginLocal) (instance? plugin))
    (some-> (.-id plugin) (sanitize-user-property-name) (str "."))))

(defn -get-property
  [^js plugin k]
  (when-let [k' (and (string? k) (some-> k (sanitize-user-property-name) (keyword)))]
    (let [prefix (-resolve-property-prefix-for-db plugin)]
      (p/let [k (if (qualified-keyword? k') k'
                    (api-block/get-db-ident-for-user-property-name (str prefix k)))
              p (db-utils/pull k)] p))))

(defn ^:export get_property
  [k]
  (this-as this
           (p/let [prop (-get-property this k)]
             (-> prop
                 (assoc :type (:logseq.property/type prop))
                 (sdk-utils/normalize-keyword-for-json)
                 (bean/->js)))))

(defn ^:export upsert_property
  "schema:
    {:type :default | :keyword | :map | :date | :checkbox
     :cardinality :many | :one
     :hide? true
     :view-context :page
     :public? false}
  "
  [k ^js schema ^js opts]
  (this-as this
           (when-let [k' (and (string? k) (keyword k))]
             (let [prefix (when (some-> js/window.LSPlugin (.-PluginLocal) (instance? this))
                            (str (.-id this) "."))]
               (p/let [opts (or (some-> opts (bean/->clj)) {})
                       name (or (:name opts) (some-> (str k) (string/trim)))
                       k (if (qualified-keyword? k') k'
                             (api-block/get-db-ident-for-user-property-name (str prefix k)))
                       schema (or (some-> schema (bean/->clj)
                                          (update-keys #(if (contains? #{:hide :public} %)
                                                          (keyword (str (name %) "?")) %))) {})
                       schema (cond-> schema
                                (string? (:cardinality schema))
                                (update :cardinality keyword)
                                (string? (:type schema))
                                (-> (assoc :logseq.property/type (keyword (:type schema)))
                                    (dissoc :type)))
                       p (db-property-handler/upsert-property! k schema
                                                               (cond-> opts
                                                                 name
                                                                 (assoc :property-name name)))]
                 (bean/->js (sdk-utils/normalize-keyword-for-json p)))))))

(defn ^:export remove_property
  [k]
  (this-as this
           (p/let [prop (-get-property this k)]
             (when-let [uuid (:block/uuid prop)]
               (page-common-handler/<delete! uuid nil nil)))))

;; block properties
(defn ^:export upsert_block_property
  [block-uuid keyname value]
  (this-as this
           (p/let [keyname (sanitize-user-property-name keyname)
                   block-uuid (sdk-utils/uuid-or-throw-error block-uuid)
                   repo (state/get-current-repo)
                   _ (db-async/<get-block repo block-uuid :children? false)
                   db? (config/db-based-graph? repo)
                   key (-> (if (keyword? key) (name keyname) keyname) (util/safe-lower-case))
                   key (if db?
                         (api-block/get-db-ident-for-user-property-name
                          (str (-resolve-property-prefix-for-db this) key))
                         key)
                   _ (when (and db? (not (db-utils/entity key)))
                       (db-property-handler/upsert-property! key {} {:property-name keyname}))]
             (property-handler/set-block-property! repo block-uuid key value))))

(defn ^:export remove_block_property
  [block-uuid key]
  (this-as this
           (p/let [key (sanitize-user-property-name key)
                   block-uuid (sdk-utils/uuid-or-throw-error block-uuid)
                   _ (db-async/<get-block (state/get-current-repo) block-uuid :children? false)
                   db? (config/db-based-graph? (state/get-current-repo))
                   key-ns? (and (keyword? key) (namespace key))
                   key (if key-ns? key (-> (if (keyword? key) (name key) key) (util/safe-lower-case)))
                   key (if (and db? (not key-ns?))
                         (api-block/get-db-ident-for-user-property-name
                          (str (-resolve-property-prefix-for-db this) key))
                         key)]
             (property-handler/remove-block-property!
              (state/get-current-repo)
              block-uuid key))))

(defn ^:export get_block_property
  [block-uuid key]
  (this-as this
           (p/let [block-uuid (sdk-utils/uuid-or-throw-error block-uuid)
                   _ (db-async/<get-block (state/get-current-repo) block-uuid :children? false)]
             (when-let [properties (some-> block-uuid (db-model/get-block-by-uuid) (:block/properties))]
               (when (seq properties)
                 (let [key (sanitize-user-property-name key)
                       property-name (-> (if (keyword? key) (name key) key) (util/safe-lower-case))
                       property-value (or (get properties key)
                                          (get properties (keyword property-name))
                                          (get properties
                                               (api-block/get-db-ident-for-user-property-name
                                                (str (-resolve-property-prefix-for-db this) property-name))))
                       property-value (if-let [property-id (:db/id property-value)]
                                        (db/pull property-id) property-value)
                       ret (sdk-utils/normalize-keyword-for-json property-value)]
                   (bean/->js ret)))))))

(def ^:export get_block_properties
  (fn [block-uuid]
    (p/let [block-uuid (sdk-utils/uuid-or-throw-error block-uuid)
            _ (db-async/<get-block (state/get-current-repo) block-uuid :children? false)]
      (when-let [block (db-model/get-block-by-uuid block-uuid)]
        (let [properties (if (config/db-based-graph? (state/get-current-repo))
                           (api-block/into-readable-db-properties (:block/properties block))
                           (:block/properties block))]
          (bean/->js (sdk-utils/normalize-keyword-for-json properties)))))))

(def ^:export get_current_page_blocks_tree
  (fn []
    (when-let [page (state/get-current-page)]
      (let [page-id (:db/id (ldb/get-page (db/get-db) page))
            blocks (db-model/get-page-blocks-no-cache page-id)
            blocks (outliner-tree/blocks->vec-tree blocks page-id)
            ;; clean key
            blocks (sdk-utils/normalize-keyword-for-json blocks)]
        (bean/->js blocks)))))

(def ^:export get_page_blocks_tree
  (fn [id-or-page-name]
    (p/let [_ (<ensure-page-loaded id-or-page-name)]
      (when-let [page-id (:db/id (db-model/get-page id-or-page-name))]
        (let [blocks (db-model/get-page-blocks-no-cache page-id)
              blocks (outliner-tree/blocks->vec-tree blocks page-id)
              blocks (sdk-utils/normalize-keyword-for-json blocks)]
          (bean/->js blocks))))))

(defn ^:export get_page_linked_references
  [page-name-or-uuid]
  (p/let [repo (state/get-current-repo)
          block (db-async/<get-block repo page-name-or-uuid :children? false)
          ;; load refs to db
          _ (when-let [id (:db/id block)] (db-async/<get-block-refs repo id))
          page? (nil? (:block/page block))
          ref-blocks (if page?
                       (db-model/get-page-referenced-blocks-full (:db/id block))
                       (db-model/get-block-referenced-blocks (:db/id block)))
          ref-blocks (and (seq ref-blocks) (into [] ref-blocks))]
    (bean/->js (sdk-utils/normalize-keyword-for-json ref-blocks))))

(defn ^:export get_pages_from_namespace
  [ns]
  (when-let [repo (and ns (state/get-current-repo))]
    (when-let [pages (file-model/get-namespace-pages repo ns)]
      (bean/->js (sdk-utils/normalize-keyword-for-json pages)))))

(defn ^:export get_pages_tree_from_namespace
  [ns]
  (when-let [repo (and ns (state/get-current-repo))]
    (when-let [pages (file-model/get-namespace-hierarchy repo ns)]
      (bean/->js (sdk-utils/normalize-keyword-for-json pages)))))

(defn- first-child-of-block
  [block]
  (when-let [children (:block/_parent block)]
    (some-> children (db-model/sort-by-order) (first))))

(defn ^:export prepend_block_in_page
  [uuid-or-page-name content ^js opts]
  (p/let [_               (<pull-block uuid-or-page-name)
          page?           (not (util/uuid-string? uuid-or-page-name))
          page-not-exist? (and page? (nil? (db-model/get-page uuid-or-page-name)))
          _               (and page-not-exist? (page-handler/<create! uuid-or-page-name
                                                                      {:redirect?           false
                                                                       :create-first-block? false
                                                                       :format              (state/get-preferred-format)}))]
    (when-let [block (db-model/get-page uuid-or-page-name)]
      (-> (api-block/<sync-children-blocks! block)
          (p/then (fn []
                    (let [block' (first-child-of-block block)
                          opts (bean/->clj opts)
                          [block opts] (if block' [block' (assoc opts :before true :sibling true)] [block opts])
                          target (str (:block/uuid block))]
                      (insert_block target content (bean/->js opts)))))))))

(defn ^:export append_block_in_page
  [uuid-or-page-name content ^js opts]
  (p/let [_               (<ensure-page-loaded uuid-or-page-name)
          page?           (not (util/uuid-string? uuid-or-page-name))
          page-not-exist? (and page? (nil? (db-model/get-page uuid-or-page-name)))
          _               (and page-not-exist? (page-handler/<create! uuid-or-page-name
                                                                      {:redirect?           false
                                                                       :create-first-block? false
                                                                       :format              (state/get-preferred-format)}))]
    (when-let [block (db-model/get-page uuid-or-page-name)]
      (let [target   (str (:block/uuid block))]
        (insert_block target content opts)))))

;; plugins
(defn ^:export validate_external_plugins [urls]
  (ipc/ipc :validateUserExternalPlugins urls))

(def ^:export __install_plugin
  (fn [^js manifest]
    (when-let [{:keys [repo id] :as manifest} (bean/->clj manifest)]
      (if-not (and repo id)
        (throw (js/Error. "[required] :repo :id"))
        (plugin-common-handler/install-marketplace-plugin! manifest)))))

;; db
(defn ^:export q
  [query-string]
  (when-let [repo (state/get-current-repo)]
<<<<<<< HEAD
    (p/let [result (query-dsl/query repo query-string
                                    {:disable-reactive? true
                                     :return-promise? true})]
=======
    (when-let [result (query-dsl/query repo query-string
                                       {:disable-reactive? true})]
>>>>>>> cf8947da
      (bean/->js (sdk-utils/normalize-keyword-for-json (flatten @result))))))

(defn ^:export datascript_query
  [query & inputs]
  (when-let [repo (state/get-current-repo)]
    (when-let [db (db/get-db repo)]
      (p/let [query           (cljs.reader/read-string query)
              resolved-inputs (map #(cond
                                      (string? %)
                                      (some->> % (cljs.reader/read-string) (query-react/resolve-input db))

                                      (fn? %)
                                      (fn [& args]
                                        (.apply % nil (clj->js (mapv bean/->js args))))

                                      :else %)
                                   inputs)
              result          (apply db-async/<q repo {:transact-db? false}
                                     (cons query resolved-inputs))]
        (bean/->js (sdk-utils/normalize-keyword-for-json result false))))))

(defn ^:export custom_query
  [query-string]
  (p/let [result (let [query (cljs.reader/read-string query-string)]
                   (query-custom/custom-query {:query query
                                               :disable-reactive? true
                                               :return-promise? true}))]
    (bean/->js (sdk-utils/normalize-keyword-for-json (flatten result)))))

(defn ^:export download_graph_db
  []
  (when-let [repo (state/get-current-repo)]
    (export-handler/export-repo-as-sqlite-db! repo)))

(defn ^:export download_graph_pages
  []
  (when-let [repo (state/get-current-repo)]
    (export-handler/export-repo-as-zip! repo)))

(defn ^:export exec_git_command
  [^js args]
  (when-let [args (and args (seq (bean/->clj args)))]
    (shell/run-git-command! args)))

;; ui
(def ^:export show_msg sdk-ui/-show_msg)
(def ^:export query_element_rect sdk-ui/query_element_rect)
(def ^:export query_element_by_id sdk-ui/query_element_by_id)

;; assets
(def ^:export make_asset_url sdk-assets/make_url)

;; experiments
(defn ^:export exper_load_scripts
  [pid & scripts]
  (when-let [^js _pl (plugin-handler/get-plugin-inst pid)]
<<<<<<< HEAD
    (some-> (for [s scripts
                  :let [upt-status #(state/upt-plugin-resource pid :scripts s :status %)
                        init? (contains? #{:error nil} (:status (state/get-plugin-resource pid :scripts s)))]]
              (when init?
                (plugin-handler/register-plugin-resources pid :scripts {:key s :src s})
                (upt-status :pending)
                (-> (loader/load s nil {:attributes {:data-ref (name pid)}})
                    (p/then (fn [] (upt-status :done)))
                    (p/catch (fn [] (upt-status :error))))))
            (vec)
            (p/all))))

;; http request
=======
    (doseq [s scripts
            :let [upt-status #(state/upt-plugin-resource pid :scripts s :status %)
                  init?      (plugin-handler/register-plugin-resources pid :scripts {:key s :src s})]]
      (when init?
        (p/catch
         (p/then
          (do
            (upt-status :pending)
            (loader/load s nil {:attributes {:data-ref (name pid)}}))
          #(upt-status :done))
         #(upt-status :error))))))

(defn ^:export exper_register_fenced_code_renderer
  [pid type ^js opts]
  (when-let [^js _pl (plugin-handler/get-plugin-inst pid)]
    (plugin-handler/register-fenced-code-renderer
     (keyword pid) type (reduce #(assoc %1 %2 (aget opts (name %2))) {}
                                [:edit :before :subs :render]))))

(defn ^:export exper_register_extensions_enhancer
  [pid type enhancer]
  (when-let [^js _pl (and (fn? enhancer) (plugin-handler/get-plugin-inst pid))]
    (plugin-handler/register-extensions-enhancer
     (keyword pid) type {:enhancer enhancer})))

>>>>>>> cf8947da
(defonce *request-k (volatile! 0))

(defn ^:export exper_request
  [pid ^js options]
  (when-let [^js pl (plugin-handler/get-plugin-inst pid)]
    (let [req-id (vreset! *request-k (inc @*request-k))
          req-cb #(plugin-handler/request-callback pl req-id %)]
      (-> (ipc/ipc :httpRequest req-id options)
          (p/then #(req-cb %))
          (p/catch #(req-cb %)))
      req-id)))

(defn ^:export http_request_abort
  [req-id]
  (ipc/ipc :httpRequestAbort req-id))

;; templates
(defn ^:export get_template
  [name]
  (p/let [block (when name (db-async/<get-template-by-name name))]
    (some-> block
            (sdk-utils/normalize-keyword-for-json)
            (bean/->js))))

(defn ^:export insert_template
  [target-uuid template-name]
  (p/let [exists? (page-handler/<template-exists? template-name)]
    (when exists?
      (when-let [target (db-model/get-block-by-uuid target-uuid)]
        (editor-handler/insert-template! nil template-name {:target target}) nil))))

(defn ^:export exist_template
  [name]
  (page-handler/<template-exists? name))

(defn ^:export create_template
  [target-uuid template-name ^js opts]
  (when (and template-name (db-model/get-block-by-uuid target-uuid))
    (p/let [{:keys [overwrite]} (bean/->clj opts)
            block (db-async/<get-template-by-name template-name)
            repo (state/get-current-repo)]
      (if (or (not block) (true? overwrite))
        (do (when-let [old-target block]
              (let [k (db-property-util/get-pid repo :logseq.property/template)]
                (property-handler/remove-block-property! repo (:block/uuid old-target) k)))
            (property-handler/set-block-property! repo target-uuid :logseq.property/template template-name))
        (throw (js/Error. "Template already exists!"))))))

(defn ^:export remove_template
  [name]
  (p/let [block (when name (db-async/<get-template-by-name name))]
    (when block
      (let [repo (state/get-current-repo)
            k (db-property-util/get-pid repo :logseq.property/template)]
        (property-handler/remove-block-property! repo (:block/uuid block) k)))))

;; search
(defn ^:export search
  [q']
  (-> (search-handler/search q')
      (p/then #(bean/->js %))))

;; helpers
(defn ^:export set_focused_settings
  [pid]
  (when-let [plugin (state/get-plugin-by-id pid)]
    (state/set-state! :plugin/focused-settings pid)
    (state/pub-event! [:go/plugins-settings pid false (or (:name plugin) (:title plugin))])))

(defn ^:export force_save_graph
  []
  true)

(def ^:export set_blocks_id #(editor-handler/set-blocks-id! (map uuid %)))<|MERGE_RESOLUTION|>--- conflicted
+++ resolved
@@ -9,8 +9,8 @@
             [frontend.db :as db]
             [frontend.db.async :as db-async]
             [frontend.db.conn :as conn]
+            [frontend.db.file-based.model :as file-model]
             [frontend.db.model :as db-model]
-            [frontend.db.file-based.model :as file-model]
             [frontend.db.query-custom :as query-custom]
             [frontend.db.query-dsl :as query-dsl]
             [frontend.db.query-react :as query-react]
@@ -130,16 +130,10 @@
 (defn ^:export get_app_info
   ;; get app base info
   []
-<<<<<<< HEAD
   (-> (sdk-utils/normalize-keyword-for-json
        {:version fv/version
         :supportDb true})
       (bean/->js)))
-=======
-  (bean/->js
-   (sdk-utils/normalize-keyword-for-json
-    {:version fv/version})))
->>>>>>> cf8947da
 
 (def ^:export get_user_configs
   (fn []
@@ -381,19 +375,12 @@
 (def ^:export save_user_preferences
   (fn [^js data]
     (when data
-<<<<<<< HEAD
       (let [repo ""
             path (plugin-handler/get-ls-dotdir-root)
             path (util/node-path.join path "preferences.json")]
         (if (util/electron?)
-          (fs/write-file! repo nil path (js/JSON.stringify data nil 2) {:skip-compare? true})
+          (fs/write-plain-text-file! repo nil path (js/JSON.stringify data nil 2) {:skip-compare? true})
           (idb/set-item! path data))))))
-=======
-      (p/let [repo ""
-              path (plugin-handler/get-ls-dotdir-root)
-              path (util/node-path.join path "preferences.json")]
-        (fs/write-plain-text-file! repo nil path (js/JSON.stringify data nil 2) {:skip-compare? true})))))
->>>>>>> cf8947da
 
 (def ^:export load_plugin_user_settings
   ;; results [path data]
@@ -679,7 +666,6 @@
                           :journal? journal
                           :create-first-block? (if (boolean? createFirstBlock) createFirstBlock true)
                           :format format}
-
                           (not db-base?)
                           (assoc :properties properties))))
             _ (when (and db-base? (seq properties))
@@ -690,7 +676,6 @@
               (sdk-utils/normalize-keyword-for-json)
               (bean/->js)))))
 
-<<<<<<< HEAD
 (defn ^:export create_journal_page
   [^js date]
   (let [date (js/Date. date)]
@@ -698,26 +683,6 @@
                             (-> (gdate/Date. date)
                                 (date-time-util/format "yyyy-MM-dd")))]
       (create_page datestr nil #js {:journal true :redirect false}))))
-=======
-(def ^:export create_page
-  (fn [name ^js properties ^js opts]
-    (some-> (if-let [page (db-model/get-page name)]
-              page
-              (let [properties (bean/->clj properties)
-                    {:keys [redirect createFirstBlock format journal]} (bean/->clj opts)
-                    name       (page-handler/create!
-                                name
-                                {:redirect?           (if (boolean? redirect) redirect true)
-                                 :journal?            journal
-                                 :create-first-block? (if (boolean? createFirstBlock) createFirstBlock true)
-                                 :format              format
-                                 :properties          properties})]
-                (db-model/get-page name)))
-            (:db/id)
-            (db-utils/pull)
-            (sdk-utils/normalize-keyword-for-json)
-            (bean/->js))))
->>>>>>> cf8947da
 
 (defn ^:export delete_page
   [name]
@@ -765,7 +730,6 @@
   (fn [block-uuid-or-page-name content ^js opts]
     (when (string/blank? block-uuid-or-page-name)
       (throw (js/Error. "Page title or block UUID shouldn't be empty.")))
-<<<<<<< HEAD
     (p/let [block? (util/uuid-string? (str block-uuid-or-page-name))
             block (<pull-block (str block-uuid-or-page-name))]
       (if (and block? (not block))
@@ -831,80 +795,13 @@
                      (:db/id block) sibling bb (get block :block/format :markdown) keep-uuid?)
                     (p/then (fn [results]
                               (some-> results :blocks (sdk-utils/normalize-keyword-for-json) (bean/->js)))))))))))
-=======
-    (let [{:keys [before sibling focus customUUID properties autoOrderedList]} (bean/->clj opts)
-          [page-name block-uuid] (if (util/uuid-string? block-uuid-or-page-name)
-                                   [nil (uuid block-uuid-or-page-name)]
-                                   [block-uuid-or-page-name nil])
-          page-name              (when page-name (util/page-name-sanity-lc page-name))
-          _                      (when (and page-name (not (db/entity [:block/name page-name])))
-                                   (page-handler/create! block-uuid-or-page-name {:create-first-block? false}))
-          custom-uuid            (or customUUID (:id properties))
-          custom-uuid            (when custom-uuid (sdk-utils/uuid-or-throw-error custom-uuid))
-          edit-block?            (if (nil? focus) true focus)
-          _                      (when (and custom-uuid (db-model/query-block-by-uuid custom-uuid))
-                                   (throw (js/Error.
-                                           (util/format "Custom block UUID already exists (%s)." custom-uuid))))
-          block-uuid'            (if (and (not sibling) before block-uuid)
-                                   (let [block       (db/entity [:block/uuid block-uuid])
-                                         first-child (db-model/get-by-parent-&-left (db/get-db)
-                                                                                    (:db/id block)
-                                                                                    (:db/id block))]
-                                     (if first-child
-                                       (:block/uuid first-child)
-                                       block-uuid))
-                                   block-uuid)
-          insert-at-first-child? (not= block-uuid' block-uuid)
-          [sibling? before?] (if insert-at-first-child?
-                               [true true]
-                               [sibling before])
-          before?                (if (and (false? sibling?) before? (not insert-at-first-child?))
-                                   false
-                                   before?)
-          new-block              (editor-handler/api-insert-new-block!
-                                  content
-                                  {:block-uuid    block-uuid'
-                                   :sibling?      sibling?
-                                   :before?       before?
-                                   :edit-block?   edit-block?
-                                   :page          page-name
-                                   :custom-uuid   custom-uuid
-                                   :ordered-list? (if (boolean? autoOrderedList) autoOrderedList false)
-                                   :properties    (merge properties
-                                                         (when custom-uuid {:id custom-uuid}))})]
-      (bean/->js (sdk-utils/normalize-keyword-for-json new-block)))))
-
-(def ^:export insert_batch_block
-  (fn [block-uuid ^js batch-blocks ^js opts]
-    (when-let [block (db-model/query-block-by-uuid (sdk-utils/uuid-or-throw-error block-uuid))]
-      (when-let [bb (bean/->clj batch-blocks)]
-        (let [bb (if-not (vector? bb) (vector bb) bb)
-              {:keys [sibling keepUUID before]} (bean/->clj opts)
-              keep-uuid? (or keepUUID false)
-              _ (when keep-uuid? (doseq
-                                  [block (outliner/tree-vec-flatten bb :children)]
-                                   (let [uuid (:id (:properties block))]
-                                     (when (and uuid (db-model/query-block-by-uuid (sdk-utils/uuid-or-throw-error uuid)))
-                                       (throw (js/Error.
-                                               (util/format "Custom block UUID already exists (%s)." uuid)))))))
-              block (if (and before sibling)
-                      (db/pull (:db/id (:block/left block))) block)
-              _ (editor-handler/insert-block-tree-after-target
-                 (:db/id block) sibling bb (:block/format block) keep-uuid?)]
-          nil)))))
->>>>>>> cf8947da
 
 (def ^:export remove_block
   (fn [block-uuid ^js _opts]
     (p/let [repo            (state/get-current-repo)
             _ (<pull-block  block-uuid)]
       (editor-handler/delete-block-aux!
-<<<<<<< HEAD
        {:block/uuid (sdk-utils/uuid-or-throw-error block-uuid) :repo repo}))))
-=======
-       {:block/uuid (sdk-utils/uuid-or-throw-error block-uuid) :repo repo} includeChildren)
-      nil)))
->>>>>>> cf8947da
 
 (def ^:export update_block
   (fn [block-uuid content ^js opts]
@@ -1209,14 +1106,9 @@
 (defn ^:export q
   [query-string]
   (when-let [repo (state/get-current-repo)]
-<<<<<<< HEAD
     (p/let [result (query-dsl/query repo query-string
                                     {:disable-reactive? true
                                      :return-promise? true})]
-=======
-    (when-let [result (query-dsl/query repo query-string
-                                       {:disable-reactive? true})]
->>>>>>> cf8947da
       (bean/->js (sdk-utils/normalize-keyword-for-json (flatten @result))))))
 
 (defn ^:export datascript_query
@@ -1273,7 +1165,6 @@
 (defn ^:export exper_load_scripts
   [pid & scripts]
   (when-let [^js _pl (plugin-handler/get-plugin-inst pid)]
-<<<<<<< HEAD
     (some-> (for [s scripts
                   :let [upt-status #(state/upt-plugin-resource pid :scripts s :status %)
                         init? (contains? #{:error nil} (:status (state/get-plugin-resource pid :scripts s)))]]
@@ -1287,33 +1178,6 @@
             (p/all))))
 
 ;; http request
-=======
-    (doseq [s scripts
-            :let [upt-status #(state/upt-plugin-resource pid :scripts s :status %)
-                  init?      (plugin-handler/register-plugin-resources pid :scripts {:key s :src s})]]
-      (when init?
-        (p/catch
-         (p/then
-          (do
-            (upt-status :pending)
-            (loader/load s nil {:attributes {:data-ref (name pid)}}))
-          #(upt-status :done))
-         #(upt-status :error))))))
-
-(defn ^:export exper_register_fenced_code_renderer
-  [pid type ^js opts]
-  (when-let [^js _pl (plugin-handler/get-plugin-inst pid)]
-    (plugin-handler/register-fenced-code-renderer
-     (keyword pid) type (reduce #(assoc %1 %2 (aget opts (name %2))) {}
-                                [:edit :before :subs :render]))))
-
-(defn ^:export exper_register_extensions_enhancer
-  [pid type enhancer]
-  (when-let [^js _pl (and (fn? enhancer) (plugin-handler/get-plugin-inst pid))]
-    (plugin-handler/register-extensions-enhancer
-     (keyword pid) type {:enhancer enhancer})))
-
->>>>>>> cf8947da
 (defonce *request-k (volatile! 0))
 
 (defn ^:export exper_request
