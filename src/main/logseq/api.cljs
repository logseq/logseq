(ns ^:no-doc logseq.api
  (:require [cljs-bean.core :as bean]
            [cljs.reader]
            [logseq.sdk.core]
            [logseq.sdk.utils :as sdk-utils]
            [logseq.sdk.ui :as sdk-ui]
            [logseq.sdk.git :as sdk-git]
            [logseq.sdk.assets :as sdk-assets]
            [clojure.string :as string]
            [datascript.core :as d]
            [electron.ipc :as ipc]
            [frontend.commands :as commands]
            [frontend.components.plugins :as plugins]
            [frontend.config :as config]
            [frontend.handler.config :as config-handler]
<<<<<<< HEAD
            [frontend.handler.recent :as recent-handler]
=======
            [frontend.handler.route :as route-handler]
>>>>>>> 0cef9110
            [frontend.db :as db]
            [frontend.db.model :as db-model]
            [frontend.db.query-dsl :as query-dsl]
            [frontend.db.utils :as db-utils]
            [frontend.db.query-react :as query-react]
            [frontend.fs :as fs]
            [frontend.handler.dnd :as editor-dnd-handler]
            [frontend.handler.editor :as editor-handler]
            [frontend.handler.export :as export-handler]
            [frontend.handler.page :as page-handler]
            [frontend.handler.plugin :as plugin-handler]
            [frontend.handler.common.plugin :as plugin-common-handler]
            [frontend.handler.property :as property-handler]
            [frontend.modules.outliner.core :as outliner]
            [frontend.modules.outliner.tree :as outliner-tree]
            [frontend.handler.command-palette :as palette-handler]
            [frontend.modules.shortcut.core :as st]
            [electron.listener :as el]
            [frontend.state :as state]
            [frontend.util :as util]
            [frontend.util.cursor :as cursor]
            [frontend.loader :as loader]
            [goog.dom :as gdom]
            [lambdaisland.glogi :as log]
            [promesa.core :as p]
            [reitit.frontend.easy :as rfe]
            [frontend.version :as fv]
            [frontend.handler.shell :as shell]
            [frontend.modules.layout.core]
            [frontend.handler.code :as code-handler]
            [frontend.handler.search :as search-handler]
            [logseq.api.block :as api-block]))

;; Alert: this namespace shouldn't invoke any reactive queries

;; helpers
(defn ^:export install-plugin-hook
  [pid hook ^js opts]
  (state/install-plugin-hook pid hook (bean/->clj opts)))

(defn ^:export uninstall-plugin-hook
  [pid hook-or-all]
  (state/uninstall-plugin-hook pid hook-or-all))

(defn ^:export should-exec-plugin-hook
  [pid hook]
  (plugin-handler/plugin-hook-installed? pid hook))

;; base
(defn ^:export get_state_from_store
  [^js path]
  (when-let [path (if (string? path) [path] (bean/->clj path))]
    (some->> path
             (map #(if (string/starts-with? % "@")
                     (subs % 1)
                     (keyword %)))
             (get-in @state/state)
             (sdk-utils/normalize-keyword-for-json)
             (bean/->js))))

(defn ^:export set_state_from_store
  [^js path ^js value]
  (when-let [path (if (string? path) [path] (bean/->clj path))]
    (some->> path
             (map #(if (string/starts-with? % "@")
                     (subs % 1)
                     (keyword %)))
             (into [])
             (#(state/set-state! % (bean/->clj value))))))

(defn ^:export get_app_info
  ;; get app base info
  []
  (bean/->js
    (sdk-utils/normalize-keyword-for-json
      {:version fv/version})))

(def ^:export get_user_configs
  (fn []
    (bean/->js
      (sdk-utils/normalize-keyword-for-json
        {:preferred-language      (:preferred-language @state/state)
         :preferred-theme-mode    (:ui/theme @state/state)
         :preferred-format        (state/get-preferred-format)
         :preferred-workflow      (state/get-preferred-workflow)
         :preferred-todo          (state/get-preferred-todo)
         :preferred-date-format   (state/get-date-formatter)
         :preferred-start-of-week (state/get-start-of-week)
         :current-graph           (state/get-current-repo)
         :show-brackets           (state/show-brackets?)
         :enabled-journals        (state/enable-journals?)
         :enabled-flashcards      (state/enable-flashcards?)
         :me                      (state/get-me)}))))

(def ^:export get_current_graph_configs
  (fn [& keys]
    (some-> (state/get-config)
            (#(if (seq keys) (get-in % (map keyword keys)) %))
            (bean/->js))))

(def ^:export set_current_graph_configs
  (fn [^js configs]
    (when-let [configs (bean/->clj configs)]
      (when (map? configs)
        (doseq [[k v] configs]
          (config-handler/set-config! k v))))))

(def ^:export get_current_graph_favorites
  (fn []
    (some->> (:favorites (state/get-config))
             (remove string/blank?)
             (filter string?)
             (bean/->js))))

(def ^:export get_current_graph_recent
  (fn []
    (some->> (recent-handler/get-recent-pages)
             (bean/->js))))

(def ^:export get_current_graph_templates
  (fn []
    (when (state/get-current-repo)
      (some-> (db-model/get-all-templates)
              (update-vals db/pull)
              (sdk-utils/normalize-keyword-for-json)
              (bean/->js)))))

(def ^:export get_current_graph
  (fn []
    (when-let [repo (state/get-current-repo)]
      (when-not (= config/local-repo repo)
        (bean/->js {:url  repo
                    :name (util/node-path.basename repo)
                    :path (config/get-repo-dir repo)})))))

(def ^:export show_themes
  (fn []
    (plugins/open-select-theme!)))

(def ^:export set_theme_mode
  (fn [mode]
    (state/set-theme-mode! mode)))

(def ^:export load_plugin_config
  (fn [path]
    (fs/read-file nil (util/node-path.join path "package.json"))))

(def ^:export load_plugin_readme
  (fn [path]
    (fs/read-file nil (util/node-path.join path "readme.md"))))

(def ^:export save_plugin_config
  (fn [path ^js data]
    (let [repo ""

          path (util/node-path.join path "package.json")]
      (fs/write-file! repo nil path (js/JSON.stringify data nil 2) {:skip-compare? true}))))

(def ^:export save_focused_code_editor_content
  (fn []
    (code-handler/save-code-editor!)))

(defn ^:private write_rootdir_file
  [file content sub-root root-dir]
  (p/let [repo           ""
          path           (util/node-path.join root-dir sub-root)
          exist?         (fs/file-exists? path "")
          _              (when-not exist? (fs/mkdir-recur! path))
          user-path      (util/node-path.join path file)
          sub-dir?       (string/starts-with? user-path path)
          _              (when-not sub-dir?
                           (log/info :debug user-path)
                           (throw "write file denied"))
          user-path-root (util/node-path.dirname user-path)
          exist?         (fs/file-exists? user-path-root "")
          _              (when-not exist? (fs/mkdir-recur! user-path-root))
          _              (fs/write-file! repo nil user-path content {:skip-compare? true})]
    user-path))

(defn ^:private write_dotdir_file
  [file content sub-root]
  (some-> (plugin-handler/get-ls-dotdir-root)
          (p/then #(write_rootdir_file file content sub-root %))))

(defn ^:private write_assetsdir_file
  [file content sub-root]
  (if-let [assets-dir (config/get-current-repo-assets-root)]
    (write_rootdir_file file content sub-root assets-dir)
    false))

(defn ^:private read_rootdir_file
  [file sub-root root-dir]
  (p/let [path      (util/node-path.join root-dir sub-root)
          user-path (util/node-path.join path file)
          sub-dir?  (string/starts-with? user-path path)
          _         (when-not sub-dir? (log/info :debug user-path) (throw "read file denied"))
          exist?    (fs/file-exists? "" user-path)
          _         (when-not exist? (log/info :debug user-path) (throw "file not existed"))
          content   (fs/read-file "" user-path)]
    content))

(defn ^:private read_dotdir_file
  [file sub-root]
  (some-> (plugin-handler/get-ls-dotdir-root)
          (p/then #(read_rootdir_file file sub-root %))))

(defn ^:private read_assetsdir_file
  [file sub-root]
  (when-let [root-dir (config/get-current-repo-assets-root)]
    (read_rootdir_file file sub-root root-dir)))

(defn ^:private unlink_rootdir_file!
  [file sub-root root-dir]
  (p/let [repo      ""
          path      (util/node-path.join root-dir sub-root)
          user-path (util/node-path.join path file)
          sub-dir?  (string/starts-with? user-path path)
          _         (when-not sub-dir? (log/info :debug user-path) (throw "access file denied"))
          exist?    (fs/file-exists? "" user-path)
          _         (when-not exist? (log/info :debug user-path) (throw "file not existed"))
          _         (fs/unlink! repo user-path {})]))

(defn ^:private unlink_dotdir_file!
  [file sub-root]
  (some-> (plugin-handler/get-ls-dotdir-root)
          (p/then #(unlink_rootdir_file! file sub-root %))))

(defn ^:private unlink_assetsdir_file!
  [file sub-root]
  (when-let [root-dir (config/get-current-repo-assets-root)]
    (unlink_rootdir_file! file sub-root root-dir)))

(def ^:export write_user_tmp_file
  (fn [file content]
    (write_dotdir_file file content "tmp")))

(def ^:export write_plugin_storage_file
  (fn [plugin-id file content assets?]
    (let [plugin-id (util/node-path.basename plugin-id)
          sub-root  (util/node-path.join "storages" plugin-id)]
      (if (true? assets?)
        (write_assetsdir_file file content sub-root)
        (write_dotdir_file file content sub-root)))))

(def ^:export read_plugin_storage_file
  (fn [plugin-id file assets?]
    (let [plugin-id (util/node-path.basename plugin-id)
          sub-root  (util/node-path.join "storages" plugin-id)]
      (if (true? assets?)
        (read_assetsdir_file file sub-root)
        (read_dotdir_file file sub-root)))))

(def ^:export unlink_plugin_storage_file
  (fn [plugin-id file assets?]
    (let [plugin-id (util/node-path.basename plugin-id)
          sub-root  (util/node-path.join "storages" plugin-id)]
      (if (true? assets?)
        (unlink_assetsdir_file! file sub-root)
        (unlink_dotdir_file! file sub-root)))))

(def ^:export exist_plugin_storage_file
  (fn [plugin-id file assets?]
    (p/let [root      (if (true? assets?)
                        (config/get-current-repo-assets-root)
                        (plugin-handler/get-ls-dotdir-root))
            plugin-id (util/node-path.basename plugin-id)
            exist?    (fs/file-exists?
                        (util/node-path.join root "storages" plugin-id)
                        file)]
      exist?)))

(def ^:export clear_plugin_storage_files
  (fn [plugin-id assets?]
    (p/let [root      (if (true? assets?)
                        (config/get-current-repo-assets-root)
                        (plugin-handler/get-ls-dotdir-root))
            plugin-id (util/node-path.basename plugin-id)]
      (fs/rmdir! (util/node-path.join root "storages" plugin-id)))))

(def ^:export list_plugin_storage_files
  (fn [plugin-id assets?]
    (p/let [root       (if (true? assets?)
                         (config/get-current-repo-assets-root)
                         (plugin-handler/get-ls-dotdir-root))
            plugin-id  (util/node-path.basename plugin-id)
            files-path (util/node-path.join root "storages" plugin-id)
            ^js files  (ipc/ipc :listdir files-path)]
      (when (js-iterable? files)
        (bean/->js
          (map #(some-> (string/replace-first % files-path "")
                        (string/replace #"^/+" "")) files))))))

(def ^:export load_user_preferences
  (fn []
    (p/let [repo ""
            path (plugin-handler/get-ls-dotdir-root)
            path (util/node-path.join path "preferences.json")
            _    (fs/create-if-not-exists repo nil path)
            json (fs/read-file nil path)
            json (if (string/blank? json) "{}" json)]
      (js/JSON.parse json))))

(def ^:export save_user_preferences
  (fn [^js data]
    (when data
      (p/let [repo ""
              path (plugin-handler/get-ls-dotdir-root)
              path (util/node-path.join path "preferences.json")]
        (fs/write-file! repo nil path (js/JSON.stringify data nil 2) {:skip-compare? true})))))

(def ^:export load_plugin_user_settings
  ;; results [path data]
  (plugin-handler/make-fn-to-load-dotdir-json "settings" "{}"))

(def ^:export save_plugin_user_settings
  (fn [key ^js data]
    ((plugin-handler/make-fn-to-save-dotdir-json "settings")
     key (js/JSON.stringify data nil 2))))

(def ^:export unlink_plugin_user_settings
  (plugin-handler/make-fn-to-unlink-dotdir-json "settings"))

(def ^:export register_plugin_slash_command
  (fn [pid ^js cmd-actions]
    (when-let [[cmd actions] (bean/->clj cmd-actions)]
      (plugin-handler/register-plugin-slash-command
        pid [cmd (mapv #(into [(keyword (first %))]
                              (rest %)) actions)]))))

(def ^:export register_plugin_simple_command
  (fn [pid ^js cmd-action palette?]
    (when-let [[cmd action] (bean/->clj cmd-action)]
      (let [action      (assoc action 0 (keyword (first action)))
            cmd         (assoc cmd :key (string/replace (:key cmd) ":" "-"))
            key         (:key cmd)
            keybinding  (:keybinding cmd)
            palette-cmd (and palette? (plugin-handler/simple-cmd->palette-cmd pid cmd action))
            action'     #(state/pub-event! [:exec-plugin-cmd {:type type :key key :pid pid :cmd cmd :action action}])]

        ;; handle simple commands
        (plugin-handler/register-plugin-simple-command pid cmd action)

        ;; handle palette commands
        (when palette?
          (palette-handler/register palette-cmd))

        ;; handle keybinding commands
        (when-let [shortcut-args (and keybinding (plugin-handler/simple-cmd-keybinding->shortcut-args pid key keybinding))]
          (let [dispatch-cmd (fn [_e]
                               (if palette?
                                 (palette-handler/invoke-command palette-cmd)
                                 (action')))
                [mode-id id shortcut-map] (update shortcut-args 2 merge cmd {:fn dispatch-cmd :cmd palette-cmd})]
            (println :shortcut/register-shortcut [mode-id id shortcut-map])
            (st/register-shortcut! mode-id id shortcut-map)))))))

(defn ^:export unregister_plugin_simple_command
  [pid]
  ;; remove simple commands
  (plugin-handler/unregister-plugin-simple-command pid)

  ;; remove palette commands
  (let [palette-matched (->> (palette-handler/get-commands)
                             (filter #(string/includes? (str (:id %)) (str "plugin." pid))))]
    (when (seq palette-matched)
      (doseq [cmd palette-matched]
        (palette-handler/unregister (:id cmd))
        ;; remove keybinding commands
        (when (seq (:shortcut cmd))
          (println :shortcut/unregister-shortcut cmd)
          (st/unregister-shortcut! (:handler-id cmd) (:id cmd)))))))

(defn ^:export register_search_service
  [pid name ^js opts]
  (plugin-handler/register-plugin-search-service pid name (bean/->clj opts)))

(defn ^:export unregister_search_services
  [pid]
  (plugin-handler/unregister-plugin-search-services pid))

(def ^:export register_plugin_ui_item
  (fn [pid type ^js opts]
    (when-let [opts (bean/->clj opts)]
      (plugin-handler/register-plugin-ui-item
        pid (assoc opts :type type)))))

;; app
(def ^:export relaunch
  (fn []
    (ipc/ipc "relaunchApp")))

(def ^:export quit
  (fn []
    (ipc/ipc "quitApp")))

(def ^:export open_external_link
  (fn [url]
    (when (re-find #"https?://" url)
      (js/apis.openExternal url))))

(def ^:export invoke_external_command
  (fn [type & args]
    (when-let [id (and (string/starts-with? type "logseq.")
                       (-> (string/replace type #"^logseq." "")
                           (util/safe-lower-case)
                           (keyword)))]
      (when-let [action (get-in (palette-handler/get-commands-unique) [id :action])]
        (apply plugin-handler/hook-lifecycle-fn! id action args)))))

;; flag - boolean | 'toggle'
(def ^:export set_left_sidebar_visible
  (fn [flag]
    (if (= flag "toggle")
      (state/toggle-left-sidebar!)
      (state/set-state! :ui/left-sidebar-open? (boolean flag)))
    nil))

;; flag - boolean | 'toggle'
(def ^:export set_right_sidebar_visible
  (fn [flag]
    (if (= flag "toggle")
      (state/toggle-sidebar-open?!)
      (state/set-state! :ui/sidebar-open? (boolean flag)))
    nil))

(def ^:export clear_right_sidebar_blocks
  (fn [^js opts]
    (state/clear-sidebar-blocks!)
    (when-let [opts (and opts (bean/->clj opts))]
      (and (:close opts) (state/hide-right-sidebar!)))
    nil))

(def ^:export push_state
  (fn [^js k ^js params ^js query]
    (let [k (keyword k)
          page? (= k :page)
          params (bean/->clj params)
          query (bean/->clj query)]
      (if-let [page-name (and page? (:name params))]
        (route-handler/redirect-to-page! page-name {:anchor (:anchor query) :push true})
        (rfe/push-state k params query)))))

(def ^:export replace_state
  (fn [^js k ^js params ^js query]
    (let [k (keyword k)
          page? (= k :page)
          params (bean/->clj params)
          query (bean/->clj query)]
      (if-let [page-name (and page? (:name params))]
        (route-handler/redirect-to-page! page-name {:anchor (:anchor query) :push false})
        (rfe/replace-state k params query)))))

(defn ^:export get_external_plugin
  [pid]
  (when-let [^js pl (plugin-handler/get-plugin-inst pid)]
    (.toJSON pl)))

(defn ^:export invoke_external_plugin_cmd
  [pid cmd-group cmd-key cmd-args]
  (case (keyword cmd-group)
    :models
    (plugin-handler/call-plugin-user-model! pid cmd-key cmd-args)

    :commands
    (plugin-handler/call-plugin-user-command! pid cmd-key cmd-args)))

;; editor
(def ^:export check_editing
  (fn []
    (if (state/get-edit-input-id)
      (str (:block/uuid (state/get-edit-block))) false)))

(def ^:export exit_editing_mode
  (fn [select?]
    (editor-handler/escape-editing select?)
    nil))

(def ^:export insert_at_editing_cursor
  (fn [content]
    (when-let [input-id (state/get-edit-input-id)]
      (commands/simple-insert! input-id content {})
      (when-let [input (gdom/getElement input-id)]
        (.focus input)))))

(def ^:export restore_editing_cursor
  (fn []
    (when-let [input-id (state/get-edit-input-id)]
      (when-let [input (gdom/getElement input-id)]
        (when (util/el-visible-in-viewport? input)
          (.focus input))))))

(def ^:export get_editing_cursor_position
  (fn []
    (when-let [input-id (state/get-edit-input-id)]
      (bean/->js (sdk-utils/normalize-keyword-for-json (cursor/get-caret-pos (gdom/getElement input-id)))))))

(def ^:export get_editing_block_content
  (fn []
    (state/get-edit-content)))

(def ^:export get_selected_blocks
  (fn []
    (when-let [blocks (state/selection?)]
      (let [blocks (->> blocks
                        (map (fn [^js el] (some-> (.getAttribute el "blockid")
                                                  (db-model/query-block-by-uuid)))))]
        (bean/->js (sdk-utils/normalize-keyword-for-json blocks))))))

(def ^:export get_current_page
  (fn []
    (when-let [page (state/get-current-page)]
      (when-let [page (db-model/get-page page)]
        (bean/->js (sdk-utils/normalize-keyword-for-json (db-utils/pull (:db/id page))))))))

(def ^:export get_page
  (fn [id-or-page-name]
    (when-let [page (cond
                      (number? id-or-page-name) (db-utils/pull id-or-page-name)
                      (string? id-or-page-name) (db-model/get-page id-or-page-name))]
      (when-not (contains? page :block/left)
        (bean/->js (sdk-utils/normalize-keyword-for-json (db-utils/pull (:db/id page))))))))

(def ^:export get_all_pages
  (fn [repo]
    (let [pages (page-handler/get-all-pages repo)]
      (bean/->js (sdk-utils/normalize-keyword-for-json pages)))))

(def ^:export create_page
  (fn [name ^js properties ^js opts]
    (some-> (if-let [page (db-model/get-page name)]
              page
              (let [properties (bean/->clj properties)
                    {:keys [redirect createFirstBlock format journal]} (bean/->clj opts)
                    name       (page-handler/create!
                                 name
                                 {:redirect?           (if (boolean? redirect) redirect true)
                                  :journal?            journal
                                  :create-first-block? (if (boolean? createFirstBlock) createFirstBlock true)
                                  :format              format
                                  :properties          properties})]
                (db-model/get-page name)))
            (:db/id)
            (db-utils/pull)
            (sdk-utils/normalize-keyword-for-json)
            (bean/->js))))

(def ^:export delete_page
  (fn [name]
    (p/create (fn [ok] (page-handler/delete! name ok)))))

(def ^:export rename_page
  page-handler/rename!)

(defn ^:export open_in_right_sidebar
  [block-id-or-uuid]
  (editor-handler/open-block-in-sidebar!
    (if (number? block-id-or-uuid)
      block-id-or-uuid
      (sdk-utils/uuid-or-throw-error block-id-or-uuid))))

(defn ^:export new_block_uuid []
  (str (db/new-block-id)))

(def ^:export select_block
  (fn [block-uuid]
    (when-let [block (db-model/get-block-by-uuid (sdk-utils/uuid-or-throw-error block-uuid))]
      (editor-handler/select-block! (:block/uuid block)) nil)))

(def ^:export edit_block
  (fn [block-uuid ^js opts]
    (when-let [block-uuid (and block-uuid (sdk-utils/uuid-or-throw-error block-uuid))]
      (when-let [block (db-model/query-block-by-uuid block-uuid)]
        (let [{:keys [pos] :or {pos :max}} (bean/->clj opts)]
          (editor-handler/edit-block! block pos block-uuid))))))

(def ^:export insert_block
  (fn [block-uuid-or-page-name content ^js opts]
    (when (string/blank? block-uuid-or-page-name)
      (throw (js/Error. "Page title or block UUID shouldn't be empty.")))
    (let [{:keys [before sibling focus customUUID properties]} (bean/->clj opts)
          [page-name block-uuid] (if (util/uuid-string? block-uuid-or-page-name)
                                   [nil (uuid block-uuid-or-page-name)]
                                   [block-uuid-or-page-name nil])
          page-name              (when page-name (util/page-name-sanity-lc page-name))
          _                      (when (and page-name (not (db/entity [:block/name page-name])))
                                   (page-handler/create! block-uuid-or-page-name {:create-first-block? false}))
          custom-uuid            (or customUUID (:id properties))
          custom-uuid            (when custom-uuid (sdk-utils/uuid-or-throw-error custom-uuid))
          edit-block?            (if (nil? focus) true focus)
          _                      (when (and custom-uuid (db-model/query-block-by-uuid custom-uuid))
                                   (throw (js/Error.
                                            (util/format "Custom block UUID already exists (%s)." custom-uuid))))
          block-uuid'            (if (and (not sibling) before block-uuid)
                                   (let [block       (db/entity [:block/uuid block-uuid])
                                         first-child (db-model/get-by-parent-&-left (db/get-db)
                                                                                    (:db/id block)
                                                                                    (:db/id block))]
                                     (if first-child
                                       (:block/uuid first-child)
                                       block-uuid))
                                   block-uuid)
          insert-at-first-child? (not= block-uuid' block-uuid)
          [sibling? before?] (if insert-at-first-child?
                               [true true]
                               [sibling before])
          before?                (if (and (false? sibling?) before? (not insert-at-first-child?))
                                   false
                                   before?)
          new-block              (editor-handler/api-insert-new-block!
                                   content
                                   {:block-uuid  block-uuid'
                                    :sibling?    sibling?
                                    :before?     before?
                                    :edit-block? edit-block?
                                    :page        page-name
                                    :custom-uuid custom-uuid
                                    :properties  (merge properties
                                                        (when custom-uuid {:id custom-uuid}))})]
      (bean/->js (sdk-utils/normalize-keyword-for-json new-block)))))

(def ^:export insert_batch_block
  (fn [block-uuid ^js batch-blocks ^js opts]
    (when-let [block (db-model/query-block-by-uuid (sdk-utils/uuid-or-throw-error block-uuid))]
      (when-let [bb (bean/->clj batch-blocks)]
        (let [bb         (if-not (vector? bb) (vector bb) bb)
              {:keys [sibling keepUUID]} (bean/->clj opts)
              keep-uuid? (or keepUUID false)
              _          (when keep-uuid? (doseq
                                            [block (outliner/tree-vec-flatten bb :children)]
                                            (let [uuid (:id (:properties block))]
                                              (when (and uuid (db-model/query-block-by-uuid (sdk-utils/uuid-or-throw-error uuid)))
                                                (throw (js/Error.
                                                         (util/format "Custom block UUID already exists (%s)." uuid)))))))
              _          (editor-handler/insert-block-tree-after-target
                           (:db/id block) sibling bb (:block/format block) keep-uuid?)]
          nil)))))

(def ^:export remove_block
  (fn [block-uuid ^js _opts]
    (let [includeChildren true
          repo            (state/get-current-repo)]
      (editor-handler/delete-block-aux!
        {:block/uuid (sdk-utils/uuid-or-throw-error block-uuid) :repo repo} includeChildren)
      nil)))

(def ^:export update_block
  (fn [block-uuid content ^js opts]
    (let [repo       (state/get-current-repo)
          edit-input (state/get-edit-input-id)
          editing?   (and edit-input (string/ends-with? edit-input (str block-uuid)))]
      (if editing?
        (state/set-edit-content! edit-input content)
        (editor-handler/save-block! repo (sdk-utils/uuid-or-throw-error block-uuid) content (bean/->clj opts)))
      nil)))

(def ^:export move_block
  (fn [src-block-uuid target-block-uuid ^js opts]
    (let [{:keys [before children]} (bean/->clj opts)
          move-to      (cond
                         (boolean before)
                         :top

                         (boolean children)
                         :nested

                         :else
                         nil)
          src-block    (db-model/query-block-by-uuid (sdk-utils/uuid-or-throw-error src-block-uuid))
          target-block (db-model/query-block-by-uuid (sdk-utils/uuid-or-throw-error target-block-uuid))]
      (editor-dnd-handler/move-blocks nil [src-block] target-block nil move-to) nil)))

(def ^:export get_block api-block/get_block)

(def ^:export get_current_block
  (fn [^js opts]
    (let [block (state/get-edit-block)
          block (or block
                    (some-> (or (first (state/get-selection-blocks))
                                (gdom/getElement (state/get-editing-block-dom-id)))
                            (.getAttribute "blockid")
                            (db-model/get-block-by-uuid)))]
      (get_block (:block/uuid block) opts))))

(def ^:export get_previous_sibling_block
  (fn [block-uuid]
    (when-let [block (db-model/query-block-by-uuid (sdk-utils/uuid-or-throw-error block-uuid))]
      (let [{:block/keys [parent left]} block
            block (when-not (= parent left) (db-utils/pull (:db/id left)))]
        (and block (bean/->js (sdk-utils/normalize-keyword-for-json block)))))))

(def ^:export get_next_sibling_block
  (fn [block-uuid]
    (when-let [block (db-model/query-block-by-uuid (sdk-utils/uuid-or-throw-error block-uuid))]
      (when-let [right-sibling (outliner/get-right-sibling (:db/id block))]
        (let [block (db/pull (:db/id right-sibling))]
          (bean/->js (sdk-utils/normalize-keyword-for-json block)))))))

(def ^:export set_block_collapsed
  (fn [block-uuid ^js opts]
    (let [block-uuid (sdk-utils/uuid-or-throw-error block-uuid)]
      (when-let [block (db-model/get-block-by-uuid block-uuid)]
        (let [opts (bean/->clj opts)
              opts (if (or (string? opts) (boolean? opts)) {:flag opts} opts)
              {:keys [flag]} opts
              flag (if (= "toggle" flag)
                     (not (util/collapsed? block))
                     (boolean flag))]
          (if flag (editor-handler/collapse-block! block-uuid)
                   (editor-handler/expand-block! block-uuid))
          nil)))))

(def ^:export upsert_block_property
  (fn [block-uuid key value]
    (property-handler/set-block-property!
     (state/get-current-repo)
     (sdk-utils/uuid-or-throw-error block-uuid) key value)))

(def ^:export remove_block_property
  (fn [block-uuid key]
    (property-handler/remove-block-property!
     (state/get-current-repo)
     (sdk-utils/uuid-or-throw-error block-uuid) key)))

(def ^:export get_block_property
  (fn [block-uuid key]
    (when-let [block (db-model/query-block-by-uuid (sdk-utils/uuid-or-throw-error block-uuid))]
      (get (:block/properties block) (keyword key)))))

(def ^:export get_block_properties
  (fn [block-uuid]
    (when-let [block (db-model/query-block-by-uuid (sdk-utils/uuid-or-throw-error block-uuid))]
      (bean/->js (sdk-utils/normalize-keyword-for-json (:block/properties block))))))

(def ^:export get_current_page_blocks_tree
  (fn []
    (when-let [page (state/get-current-page)]
      (let [blocks (db-model/get-page-blocks-no-cache page)
            blocks (outliner-tree/blocks->vec-tree blocks page)
            ;; clean key
            blocks (sdk-utils/normalize-keyword-for-json blocks)]
        (bean/->js blocks)))))

(def ^:export get_page_blocks_tree
  (fn [id-or-page-name]
    (when-let [page-name (:block/name (db-model/get-page id-or-page-name))]
      (let [blocks (db-model/get-page-blocks-no-cache page-name)
            blocks (outliner-tree/blocks->vec-tree blocks page-name)
            blocks (sdk-utils/normalize-keyword-for-json blocks)]
        (bean/->js blocks)))))

(defn ^:export get_page_linked_references
  [page-name-or-uuid]
  (when-let [page (and page-name-or-uuid (db-model/get-page page-name-or-uuid))]
    (let [page-name  (:block/name page)
          ref-blocks (if page-name
                       (db-model/get-page-referenced-blocks-full page-name)
                       (db-model/get-block-referenced-blocks (:block/uuid page)))
          ref-blocks (and (seq ref-blocks) (into [] ref-blocks))]
      (bean/->js (sdk-utils/normalize-keyword-for-json ref-blocks)))))

(defn ^:export get_pages_from_namespace
  [ns]
  (when-let [repo (and ns (state/get-current-repo))]
    (when-let [pages (db-model/get-namespace-pages repo ns)]
      (bean/->js (sdk-utils/normalize-keyword-for-json pages)))))

(defn ^:export get_pages_tree_from_namespace
  [ns]
  (when-let [repo (and ns (state/get-current-repo))]
    (when-let [pages (db-model/get-namespace-hierarchy repo ns)]
      (bean/->js (sdk-utils/normalize-keyword-for-json pages)))))

(defn first-child-of-block
  [block]
  (when-let [children (:block/_parent block)]
    (first (db-model/sort-by-left children block))))

(defn second-child-of-block
  [block]
  (when-let [children (:block/_parent block)]
    (second (db-model/sort-by-left children block))))

(defn last-child-of-block
  [block]
  (when-let [children (:block/_parent block)]
    (last (db-model/sort-by-left children block))))

(defn ^:export prepend_block_in_page
  [uuid-or-page-name content ^js opts]
  (let [page?           (not (util/uuid-string? uuid-or-page-name))
        page-not-exist? (and page? (nil? (db-model/get-page uuid-or-page-name)))
        _               (and page-not-exist? (page-handler/create! uuid-or-page-name
                                                                   {:redirect?           false
                                                                    :create-first-block? true
                                                                    :format              (state/get-preferred-format)}))]
    (when-let [block (db-model/get-page uuid-or-page-name)]
      (let [block'   (if page? (second-child-of-block block) (first-child-of-block block))
            sibling? (and page? (not (nil? block')))
            opts     (bean/->clj opts)
            opts     (merge opts {:sibling sibling? :before sibling?})
            src      (if sibling? (str (:block/uuid block')) uuid-or-page-name)]
        (insert_block src content (bean/->js opts))))))

(defn ^:export append_block_in_page
  [uuid-or-page-name content ^js opts]
  (let [page?           (not (util/uuid-string? uuid-or-page-name))
        page-not-exist? (and page? (nil? (db-model/get-page uuid-or-page-name)))
        _               (and page-not-exist? (page-handler/create! uuid-or-page-name
                                                                   {:redirect?           false
                                                                    :create-first-block? true
                                                                    :format              (state/get-preferred-format)}))]
    (when-let [block (db-model/get-page uuid-or-page-name)]
      (let [block'   (last-child-of-block block)
            sibling? (not (nil? block'))
            opts     (bean/->clj opts)
            opts     (merge opts {:sibling sibling?}
                            (when sibling? {:before false}))
            src      (if sibling? (str (:block/uuid block')) uuid-or-page-name)]
        (insert_block src content (bean/->js opts))))))

;; plugins
(defn ^:export validate_external_plugins [urls]
  (ipc/ipc :validateUserExternalPlugins urls))

(def ^:export __install_plugin
  (fn [^js manifest]
    (when-let [{:keys [repo id] :as mft} (bean/->clj manifest)]
      (if-not (and repo id)
        (throw (js/Error. "[required] :repo :id"))
        (plugin-common-handler/install-marketplace-plugin mft)))))

;; db
(defn ^:export q
  [query-string]
  (when-let [repo (state/get-current-repo)]
    (when-let [result (query-dsl/query repo query-string
                        {:disable-reactive? true})]
      (bean/->js (sdk-utils/normalize-keyword-for-json (flatten @result))))))

(defn ^:export datascript_query
  [query & inputs]
  (when-let [repo (state/get-current-repo)]
    (when-let [db (db/get-db repo)]
      (let [query           (cljs.reader/read-string query)
            resolved-inputs (map #(cond
                                    (string? %)
                                    (some->> % (cljs.reader/read-string) (query-react/resolve-input db))

                                    (fn? %)
                                    (fn [& args]
                                      (.apply % nil (clj->js (mapv bean/->js args))))

                                    :else %)
                                 inputs)
            result          (apply d/q query db resolved-inputs)]
        (bean/->js (sdk-utils/normalize-keyword-for-json result false))))))

(defn ^:export custom_query
  [query-string]
  (let [result (let [query (cljs.reader/read-string query-string)]
                 (db/custom-query {:query query
                                   :disable-reactive? true}))]
    (bean/->js (sdk-utils/normalize-keyword-for-json (flatten @result)))))

(defn ^:export download_graph_db
  []
  (when-let [repo (state/get-current-repo)]
    (when-let [db (db/get-db repo)]
      (let [db-str   (if db (db/db->string db) "")
            data-str (str "data:text/edn;charset=utf-8," (js/encodeURIComponent db-str))]
        (when-let [anchor (gdom/getElement "download")]
          (.setAttribute anchor "href" data-str)
          (.setAttribute anchor "download" (str (string/replace repo "/" " ") ".transit"))
          (.click anchor))))))

(defn ^:export download_graph_pages
  []
  (when-let [repo (state/get-current-repo)]
    (export-handler/export-repo-as-zip! repo)))

(defn ^:export exec_git_command
  [^js args]
  (when-let [args (and args (seq (bean/->clj args)))]
    (shell/run-git-command! args)))

;; git
(def ^:export git_exec_command sdk-git/exec_command)
(def ^:export git_load_ignore_file sdk-git/load_ignore_file)
(def ^:export git_save_ignore_file sdk-git/save_ignore_file)

;; ui
(def ^:export show_msg sdk-ui/-show_msg)
(def ^:export ui_show_msg sdk-ui/show_msg)
(def ^:export ui_close_msg sdk-ui/close_msg)

;; assets
(def ^:export assets_list_files_of_current_graph sdk-assets/list_files_of_current_graph)
(def ^:export assets_make_url sdk-assets/make_url)
(def ^:export make_asset_url sdk-assets/make_url)

;; experiments
(defn ^:export exper_load_scripts
  [pid & scripts]
  (when-let [^js _pl (plugin-handler/get-plugin-inst pid)]
    (doseq [s scripts
            :let [upt-status #(state/upt-plugin-resource pid :scripts s :status %)
                  init?      (plugin-handler/register-plugin-resources pid :scripts {:key s :src s})]]
      (when init?
        (p/catch
          (p/then
            (do
              (upt-status :pending)
              (loader/load s nil {:attributes {:data-ref (name pid)}}))
            #(upt-status :done))
          #(upt-status :error))))))

(defn ^:export exper_register_fenced_code_renderer
  [pid type ^js opts]
  (when-let [^js _pl (plugin-handler/get-plugin-inst pid)]
    (plugin-handler/register-fenced-code-renderer
      (keyword pid) type (reduce #(assoc %1 %2 (aget opts (name %2))) {}
                                 [:edit :before :subs :render]))))

(defn ^:export exper_register_extensions_enhancer
  [pid type enhancer]
  (when-let [^js _pl (and (fn? enhancer) (plugin-handler/get-plugin-inst pid))]
    (plugin-handler/register-extensions-enhancer
      (keyword pid) type {:enhancer enhancer})))

(defonce *request-k (volatile! 0))

(defn ^:export exper_request
  [pid ^js options]
  (when-let [^js pl (plugin-handler/get-plugin-inst pid)]
    (let [req-id (vreset! *request-k (inc @*request-k))
          req-cb #(plugin-handler/request-callback pl req-id %)]
      (-> (ipc/ipc :httpRequest req-id options)
          (p/then #(req-cb %))
          (p/catch #(req-cb %)))
      req-id)))

(defn ^:export http_request_abort
  [req-id]
  (ipc/ipc :httpRequestAbort req-id))

;; templates
(defn ^:export get_template
  [name]
  (some-> name
          (db-model/get-template-by-name)
          (sdk-utils/normalize-keyword-for-json)
          (bean/->js)))

(defn ^:export insert_template
  [target-uuid template-name]
  (when-let [target (and (page-handler/template-exists? template-name)
                         (db-model/get-block-by-uuid target-uuid))]
    (editor-handler/insert-template! nil template-name {:target target}) nil))

(defn ^:export exist_template
  [name]
  (page-handler/template-exists? name))

(defn ^:export create_template
  [target-uuid template-name ^js opts]
  (when (and template-name (db-model/get-block-by-uuid target-uuid))
    (let [{:keys [overwrite]} (bean/->clj opts)
          exist? (page-handler/template-exists? template-name)
          repo (state/get-current-repo)]
      (if (or (not exist?) (true? overwrite))
        (do (when-let [old-target (and exist? (db-model/get-template-by-name template-name))]
              (property-handler/remove-block-property! repo (:block/uuid old-target) :template))
            (property-handler/set-block-property! repo target-uuid :template template-name))
        (throw (js/Error. "Template already exists!"))))))

(defn ^:export remove_template
  [name]
  (when-let [target (db-model/get-template-by-name name)]
    (property-handler/remove-block-property!
     (state/get-current-repo)
     (:block/uuid target) :template)))

;; search
(defn ^:export search
  [q]
  (-> (search-handler/search q)
      (p/then #(bean/->js %))))

;; helpers
(defn ^:export query_element_by_id
  [id]
  (when-let [^js el (gdom/getElement id)]
    (if el (str (.-tagName el) "#" id) false)))

(defn ^:export query_element_rect
  [selector]
  (when-let [^js el (js/document.querySelector selector)]
    (bean/->js (.toJSON (.getBoundingClientRect el)))))

(defn ^:export set_focused_settings
  [pid]
  (when-let [plugin (state/get-plugin-by-id pid)]
    (state/set-state! :plugin/focused-settings pid)
    (state/pub-event! [:go/plugins-settings pid false (or (:name plugin) (:title plugin))])))

(defn ^:export force_save_graph
  []
  (p/let [_ (el/persist-dbs!)]
    true))

(def ^:export set_blocks_id #(editor-handler/set-blocks-id! (map uuid %)))<|MERGE_RESOLUTION|>--- conflicted
+++ resolved
@@ -13,11 +13,8 @@
             [frontend.components.plugins :as plugins]
             [frontend.config :as config]
             [frontend.handler.config :as config-handler]
-<<<<<<< HEAD
             [frontend.handler.recent :as recent-handler]
-=======
             [frontend.handler.route :as route-handler]
->>>>>>> 0cef9110
             [frontend.db :as db]
             [frontend.db.model :as db-model]
             [frontend.db.query-dsl :as query-dsl]
