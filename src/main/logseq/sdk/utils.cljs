(ns logseq.sdk.utils
  (:require [camel-snake-kebab.core :as csk]
            [cljs-bean.core :as bean]
            [clojure.walk :as walk]
            [datascript.impl.entity :as de]
            [frontend.db :as db]
            [frontend.handler.plugin :as plugin-handler]
            [frontend.util :as util]
            [goog.object :as gobj]
<<<<<<< HEAD
            [logseq.cli.common.mcp.tools :as cli-common-mcp-tools]
=======
            [logseq.db.common.entity-util :as common-entity-util]
>>>>>>> 2500fe88
            [logseq.db.frontend.content :as db-content]))

(defn- keep-json-keyword?
  [k]
  (some->> (namespace k)
           (contains? #{"block" "db" "file"})
           (not)))

<<<<<<< HEAD
(defn- entity->map
  "Convert a db Entity to a map"
  [e]
  (assert (de/entity? e))
  (assoc (into {} e) :db/id (:db/id e)))

(def remove-hidden-properties cli-common-mcp-tools/remove-hidden-properties)
=======
(defn remove-hidden-properties
  [m]
  (->> (remove (fn [[k _v]]
                 (or (= "block.temp" (namespace k))
                     (contains? #{:logseq.property.embedding/hnsw-label-updated-at :block/tx-id} k))) m)
       (into {})))
>>>>>>> 2500fe88

(def ^:private kw-tag "___kw___") ; unlikely in normal strings; change if you prefer

(defn- encode-kw [v]
  (if (keyword? v)
    ;; __kw__ns/name or __kw__name
    (str kw-tag (if-let [ns (namespace v)]
                  (str ns "/" (name v))
                  (name v)))
    v))

(defn normalize-keyword-for-json
  ([input] (normalize-keyword-for-json input true))
  ([input camel-case?]
   (when input
     (let [pid (some-> (gobj/get js/window "$$callerPluginID"))
           plugin (and pid (plugin-handler/get-plugin-inst pid))
           runtime (some-> plugin
                           (gobj/get "sdk")
                           (gobj/get "runtime"))
           cljs? (= "cljs" runtime)
           input (cond
                   (de/entity? input) (common-entity-util/entity->map input)
                   (sequential? input) (map #(if (de/entity? %)
                                               (common-entity-util/entity->map %)
                                               %) input)
                   :else input)]
       (walk/prewalk
        (fn [a]
          (cond
            (and cljs? (keyword? a))
            (encode-kw a)

            (keyword? a)
            (if (keep-json-keyword? a)
              (str a)
              (cond-> (name a)
                camel-case?
                (csk/->camelCase)))

            (de/entity? a) (:db/id a)
            (uuid? a) (str a)

            (and (map? a) (:block/uuid a) (:block/title a))
            (-> a
                (assoc :block/content (:block/title a)
                       :block/full-title (or (when-let [e (db/entity [:block/uuid (:block/uuid a)])]
                                               (db-content/recur-replace-uuid-in-block-title e))
                                             (:block/title a)))
                remove-hidden-properties)

            :else a)) input)))))

(defn uuid-or-throw-error
  [s]
  (cond
    (uuid? s)
    s

    (util/uuid-string? s)
    (uuid s)

    :else
    (throw (js/Error. (str s " is not a valid UUID string.")))))

(defn jsx->clj
  [^js obj]
  (if (js/goog.isObject obj)
    (-> (fn [result k]
          (let [v (gobj/get obj k)
                k (keyword (csk/->kebab-case k))]
            (if (= "function" (goog/typeOf v))
              (assoc result k v)
              (assoc result k (jsx->clj v)))))
        (reduce {} (gobj/getKeys obj)))
    obj))

(defn result->js
  [result]
  (-> result
      normalize-keyword-for-json
      bean/->js))

(def ^:export to-clj bean/->clj)
(def ^:export jsx-to-clj jsx->clj)
(def ^:export to-js bean/->js)
(def ^:export to-keyword keyword)
(def ^:export to-symbol symbol)<|MERGE_RESOLUTION|>--- conflicted
+++ resolved
@@ -7,11 +7,8 @@
             [frontend.handler.plugin :as plugin-handler]
             [frontend.util :as util]
             [goog.object :as gobj]
-<<<<<<< HEAD
             [logseq.cli.common.mcp.tools :as cli-common-mcp-tools]
-=======
             [logseq.db.common.entity-util :as common-entity-util]
->>>>>>> 2500fe88
             [logseq.db.frontend.content :as db-content]))
 
 (defn- keep-json-keyword?
@@ -20,22 +17,7 @@
            (contains? #{"block" "db" "file"})
            (not)))
 
-<<<<<<< HEAD
-(defn- entity->map
-  "Convert a db Entity to a map"
-  [e]
-  (assert (de/entity? e))
-  (assoc (into {} e) :db/id (:db/id e)))
-
 (def remove-hidden-properties cli-common-mcp-tools/remove-hidden-properties)
-=======
-(defn remove-hidden-properties
-  [m]
-  (->> (remove (fn [[k _v]]
-                 (or (= "block.temp" (namespace k))
-                     (contains? #{:logseq.property.embedding/hnsw-label-updated-at :block/tx-id} k))) m)
-       (into {})))
->>>>>>> 2500fe88
 
 (def ^:private kw-tag "___kw___") ; unlikely in normal strings; change if you prefer
 
