:root {
  --ls-page-title-size: 26px;
  --silk-topbar-height: 48px;
}

html.is-native-ios {
  --safe-area-inset-top: 59px;
  --safe-area-inset-bottom: 16px;
}

html.is-native-android {
  --safe-area-inset-top: 46px;
  --safe-area-inset-bottom: 16px;
}

html.is-native-ios {
  --safe-area-inset-top: 59px;
  --safe-area-inset-bottom: 16px;
}

html.is-native-android {
  --safe-area-inset-top: 46px;
  --safe-area-inset-bottom: 16px;
}

html.plt-capacitor.plt-android {
  --ion-safe-area-top: 42px;
  --ion-safe-area-bottom: 16px;

  ion-button, ion-tab-button {
    --ripple-color: rgba(0, 0, 0, .3); /* 设置涟漪颜色为透明 */
  }

  ion-app {
    margin-top: 0;
  }

  .header-md {
    box-shadow: 0 2px 8px #eee;
    border-bottom: .5px solid rgba(0, 0, 0, .15);
  }

  .searchbar-input.sc-ion-searchbar-md {
    @apply shadow-none;
  }

  ion-modal {
    ion-content {
      #app-container-wrapper {
        @apply pt-0;
      }
    }
  }

  .pswp__top-bar {
    @apply relative top-8;
  }
}

html.plt-mobile {
  button {
    /* fix ionic default style */
    border-style: solid;
  }
}

html.has-mobile-keyboard {
  .ion-page:not(.ion-page-hidden) {
    & > ion-content::part(scroll) {
      padding-bottom: 512px !important;
    }
  }
}

html {
  &[data-theme=dark] {
    &[data-color=logseq] {
      --background: var(--ls-primary-background-color);
      --ion-item-background: var(--ls-primary-background-color);
      --ion-text-color: var(--ls-primary-text-color);
      --ion-toolbar-color: var(--ls-link-text-color);
      --ion-item-color: var(--ls-primary-text-color);
      --ion-item-border-color: var(--ls-border-color);

      input, textarea {
        caret-color: var(--ls-primary-text-color);
      }

      ion-toolbar::part(background), ion-tab-bar,
      ion-tab-button, ion-header {
        background-color: var(--lx-gray-01);
      }

      ion-modal {
        --background: var(--lx-gray-01);
        --backdrop-color: var(--ls-secondary-background-color);
      }

      #mobile-editor-toolbar {
        background: var(--ls-secondary-background-color);
      }

      .action-sheet-group.sc-ion-action-sheet-ios,
      .alert-wrapper.sc-ion-alert-ios {
        --background: var(--ls-primary-background-color);
        --button-background: var(--ls-primary-background-color);
        --button-color: var(--ls-primary-text-color);
      }

      .header-md {
        box-shadow: 0 2px 8px var(--ls-secondary-background-color);
      }

      .sc-ion-buttons-ios, .sc-ion-buttons-md {
        &.text-muted-foreground {
          color: var(--lx-gray-02);
        }
      }
    }
  }
}

ul {
  @apply !list-disc ml-1 mt-2 list-inside;

  li {
    @apply pl-0;
  }
}

.bg-background {
  @apply bg-gray-01;
}

ion-textarea {
  textarea {
    @apply !p-1 min-h-[120px];
  }
}

ion-buttons {
  &:has(.app-graph-select) {
    @apply max-w-[60%] overflow-hidden;
  }
}

.pswp__top-bar {
  @apply top-8;
}

#journals {
  .ls-view-body {
    .block-main-container {
      @apply pr-10;
    }

    .ls-block .block-control {
      @apply !right-5 !top-1;
    }
  }
}

.app-graph-select {
  ion-button {
    &::part(native) {
      @apply whitespace-nowrap overflow-hidden font-semibold active:opacity-80 pr-8;
    }
  }
}

.sc-ion-buttons-md {
  &.text-muted-foreground {
    @apply text-gray-600;
  }
}

.app-login-modal {
  @apply mx-8 p-0;
}

.ui__notifications {
  @apply fixed top-8 pointer-events-none w-full;

  z-index: 9999;

  & -content {
    @apply inset-0 flex items-end justify-center px-4 py-2
    pointer-events-none sm:px-6 sm:py-2 sm:items-start sm:justify-end;
  }

  .notification-area {
    @apply border;

    background-color: var(--ion-color-light-tint);
  }
}

.block-modal-page {
  > ion-header {
    @apply pt-5 pb-1 px-4 flex justify-between bg-white/10;
  }

  > ion-content {
    #app-container-wrapper {
      @apply relative -top-6;
    }

    .ls-view-body {
      @apply max-w-[90vw];
    }
  }
}

.block-content-or-editor-inner {
  @apply min-h-[25px];
}

ion-tab-bar {
  box-shadow: 0 0 1px #999999;
  padding-top: 4px;

  ion-tab-button {
    @apply opacity-70;

    &.tab-selected {
      @apply opacity-100 text-accent-11 font-semibold;
    }
  }
}

ion-modal {
  .property-select {
    .cp__select-main {
      @apply w-auto;
    }
  }
}

ion-content {
  .block-main-container {
    &[data-has-heading] {
      > .block-control-wrap {
        @apply static;
      }
    }

    &[data-has-heading="1"], &:has(textarea.h1) {
      > .block-control-wrap, > .block-control-wrap > .block-control {
        @apply mt-[18px];
      }
    }

    &[data-has-heading="2"], &:has(textarea.h2) {
      > .block-control-wrap, > .block-control-wrap > .block-control {
        @apply mt-3;
      }
    }
  }

  &::part(background) {
    @apply !bg-transparent;
  }

  .ion-page {
    @apply bg-gray-01;
  }
}

.latex.initial {
  @apply pt-1;

  .katex-html {
    &[aria-hidden="true"] {
      @apply hidden;
    }
  }
}

[type='text']:focus, [type='email']:focus, [type='url']:focus,
[type='password']:focus, [type='number']:focus, [type='date']:focus, [type='datetime-local']:focus,
[type='month']:focus, [type='search']:focus, [type='tel']:focus, [type='time']:focus, [type='week']:focus,
[multiple]:focus, textarea:focus, select:focus {
  box-shadow: none;
}

.ui__popover-content, .ui__dropdown-menu-content {
  &[data-editor-popup-ref=page-search],
  &[data-editor-popup-ref=page-search-hashtag],
  &[data-editor-popup-ref=commands] {
    min-width: 61.8vw;
    max-width: calc(100vw - 40px);

    &[data-side=top] {
      max-height: var(--top-popup-content-max-height, 50vh);
    }

    &[data-side=bottom] {
      max-height: var(--bottom-popup-content-max-height, 50vh);
    }
  }
}

html[data-color=logseq] {
  &[data-theme=light] {
    --ion-color-primary: var(--rx-logseq-11);
  }
}

.graph-switcher .action-sheet-button {
  font-size: 1.125em;
}

@container ls-block (max-width: 430px) {
  .block-modal-page .ls-properties-area {
    display: initial;
  }
}

.property-key {
  min-width: 0px;
}

.property-block-container {
  margin-left: 0px;
}

.ls-page-title .ls-page-icon svg, .ls-page-title .ls-page-icon button {
  width: 26px;
  height: 26px;
}

.ls-page-title .ls-page-icon button {
  margin-top: 6px;
}

.ls-page-title {
  margin-left: -8px;
}

.ls-block[draggable="true"] {
  &.dragging {
    @apply bg-gray-02;
  }
}

/* silk styles */
.app-silk-index-scroll-content {
<<<<<<< HEAD
  @apply bg-white min-h-[100svh];
=======
  @apply bg-gray-01 min-h-[100svh];
>>>>>>> cc9997a5
}

.app-silk-scroll-view {
  grid-area: 1 / 1;
  min-height: 0;
  width: 100%;
  overflow: clip;
  border-radius: 24px 24px 0 0;
}

.app-silk-scroll-content {
  overflow: hidden;
  overflow: clip;
  padding: 20px;
  position: relative;
  display: grid;
}

.app-silk-index-container {
  @apply p-4 flex flex-col gap-3;

<<<<<<< HEAD
  padding-top: var(--safe-area-inset-top);
}
=======
  padding-top: calc(var(--safe-area-inset-top, 0px) + var(--silk-topbar-height) + 10px);
}

.app-silk-topbar {
  @apply fixed top-0 left-0 w-full border-b bg-gray-02 justify-between
  items-center overflow-hidden px-2 grid grid-cols-8 gap-4;

  padding-bottom: 10px;
  padding-top: calc(var(--safe-area-inset-top, 0px) + 10px);

  > .as-left, .as-right {
    @apply flex items-center col-span-2 gap-2;

    .ui__button {
      @apply opacity-50 px-1;

      &:active {
        @apply opacity-80;
      }
    }
  }

  > .as-right {
    @apply justify-end px-1;
  }

  > .title {
    @apply font-semibold overflow-hidden text-ellipsis whitespace-nowrap col-span-4
    block text-center;
  }
}

.app-silk-tabs {
  @apply flex items-center h-[54px] border-t overflow-hidden
  bg-gray-02 fixed left-0 bottom-0 w-full z-10 dark:bg-gray-01;

  bottom: 0;

  > .as-item {
    @apply flex flex-1 flex-col items-center pb-1 transition-opacity;
    @apply opacity-40 active:opacity-70;

    &.active {
      @apply text-accent-10 opacity-100;

      > small {
        @apply font-semibold;
      }
    }

    > small {
      @apply text-[9px] -mt-2;
    }
  }
}
>>>>>>> cc9997a5
<|MERGE_RESOLUTION|>--- conflicted
+++ resolved
@@ -1,16 +1,6 @@
 :root {
   --ls-page-title-size: 26px;
   --silk-topbar-height: 48px;
-}
-
-html.is-native-ios {
-  --safe-area-inset-top: 59px;
-  --safe-area-inset-bottom: 16px;
-}
-
-html.is-native-android {
-  --safe-area-inset-top: 46px;
-  --safe-area-inset-bottom: 16px;
 }
 
 html.is-native-ios {
@@ -345,11 +335,7 @@
 
 /* silk styles */
 .app-silk-index-scroll-content {
-<<<<<<< HEAD
-  @apply bg-white min-h-[100svh];
-=======
   @apply bg-gray-01 min-h-[100svh];
->>>>>>> cc9997a5
 }
 
 .app-silk-scroll-view {
@@ -371,10 +357,6 @@
 .app-silk-index-container {
   @apply p-4 flex flex-col gap-3;
 
-<<<<<<< HEAD
-  padding-top: var(--safe-area-inset-top);
-}
-=======
   padding-top: calc(var(--safe-area-inset-top, 0px) + var(--silk-topbar-height) + 10px);
 }
 
@@ -429,5 +411,4 @@
       @apply text-[9px] -mt-2;
     }
   }
-}
->>>>>>> cc9997a5
+}