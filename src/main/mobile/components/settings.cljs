(ns mobile.components.settings
  "Mobile settings"
  (:require [frontend.components.repo :as repo]
            [frontend.components.user.login :as login]
            [frontend.handler.user :as user-handler]
            [frontend.state :as state]
            [logseq.shui.ui :as shui]
            [logseq.shui.silkhq :as silkhq]
            [rum.core :as rum]))

(rum/defc user-profile
  [login?]
  (if-not login?
    (shui/button
     {:variant :default
      :class "text-1xl flex flex-1 w-full my-8"
      :on-click #(shui/dialog-open! login/page-impl
                                    {:close-btn? false
                                     :align :top
                                     :content-props {:class "app-login-modal"}})}
     "Login")
    [:div.py-2
     [:h2.py-3.flex.justify-between.items-center
      [:strong.text-4xl.font-semibold (user-handler/username)]]
     [:div.text-sm.text-muted-foreground.px-1 (user-handler/email)]]))

(rum/defc page < rum/reactive
  []
<<<<<<< HEAD
  (let [login? (and (state/sub :auth/id-token)
                 (user-handler/logged-in?))]
    [:div.app-index-settings
     (user-profile login?)
     [:div.mt-8
      (repo/repos-cp)]]))
=======
  (let [login? (and (state/sub :auth/id-token) (user-handler/logged-in?))]
    (ion/page
     (ion/header
      (ion/toolbar
       (ion/title "Settings")
       (let [buttons (->> [(when login?
                             {:text "Logout" :role "logout"})
                           {:text "Report bug" :role "report-bug"}]
                          (remove nil?))]
         (ion/buttons {:slot "end"}
                      (ion/button
                       {:size "small"
                        :fill "clear"
                        :on-click (fn [_e]
                                    (ui-component/open-modal! "Settings"
                                                              {:type :action-sheet
                                                               :buttons buttons
                                                               :inputs []
                                                               :on-action (fn [e]
                                                                            (when-let [role (:role e)]
                                                                              (case role
                                                                                "logout"
                                                                                (user-handler/logout)
                                                                                "report-bug"
                                                                                (js/window.open "https://github.com/logseq/db-test/issues" "_blank")
                                                                                nil)))
                                                               :modal-props {:class "graph-switcher"}}))}
                       [:span.text-muted-foreground {:slot "icon-only"}
                        (ion/tabler-icon "dots" {:size 20})])))))
     (ion/content {:class "ion-padding"}
                  (user-profile login?)
                  [:div.mt-8
                   (repo/repos-cp)]))))
>>>>>>> 11514a0c
<|MERGE_RESOLUTION|>--- conflicted
+++ resolved
@@ -5,7 +5,6 @@
             [frontend.handler.user :as user-handler]
             [frontend.state :as state]
             [logseq.shui.ui :as shui]
-            [logseq.shui.silkhq :as silkhq]
             [rum.core :as rum]))
 
 (rum/defc user-profile
@@ -26,45 +25,9 @@
 
 (rum/defc page < rum/reactive
   []
-<<<<<<< HEAD
   (let [login? (and (state/sub :auth/id-token)
-                 (user-handler/logged-in?))]
+                    (user-handler/logged-in?))]
     [:div.app-index-settings
      (user-profile login?)
      [:div.mt-8
-      (repo/repos-cp)]]))
-=======
-  (let [login? (and (state/sub :auth/id-token) (user-handler/logged-in?))]
-    (ion/page
-     (ion/header
-      (ion/toolbar
-       (ion/title "Settings")
-       (let [buttons (->> [(when login?
-                             {:text "Logout" :role "logout"})
-                           {:text "Report bug" :role "report-bug"}]
-                          (remove nil?))]
-         (ion/buttons {:slot "end"}
-                      (ion/button
-                       {:size "small"
-                        :fill "clear"
-                        :on-click (fn [_e]
-                                    (ui-component/open-modal! "Settings"
-                                                              {:type :action-sheet
-                                                               :buttons buttons
-                                                               :inputs []
-                                                               :on-action (fn [e]
-                                                                            (when-let [role (:role e)]
-                                                                              (case role
-                                                                                "logout"
-                                                                                (user-handler/logout)
-                                                                                "report-bug"
-                                                                                (js/window.open "https://github.com/logseq/db-test/issues" "_blank")
-                                                                                nil)))
-                                                               :modal-props {:class "graph-switcher"}}))}
-                       [:span.text-muted-foreground {:slot "icon-only"}
-                        (ion/tabler-icon "dots" {:size 20})])))))
-     (ion/content {:class "ion-padding"}
-                  (user-profile login?)
-                  [:div.mt-8
-                   (repo/repos-cp)]))))
->>>>>>> 11514a0c
+      (repo/repos-cp)]]))