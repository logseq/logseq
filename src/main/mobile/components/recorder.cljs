--- conflicted
+++ resolved
@@ -98,16 +98,12 @@
              ^js w1 (renderWaveform wave-l #js {:beatsObserver beats})
              ^js w2 (renderWaveform wave-r #js {})
              ^js r (Recorder.create #js {:mimeType "audio/mp4"
-<<<<<<< HEAD
-                                         :mediaRecorderTimeslice 1000})]
-=======
                                          :mediaRecorderTimeslice 1000})
              stop (fn []
                     (some-> @*recorder (.destroy))
                     (.stop w1)
                     (.stop w2))]
-         (set-waverecord! w1)
->>>>>>> 2517d150
+
          (set-recorder! r)
          (reset! *recorder r)
 
@@ -117,15 +113,9 @@
                                  (.start w1)
                                  (.start w2)))
            (.on "record-end" (fn [^js blob]
-<<<<<<< HEAD
-                               (.stop w1)
-                               (.stop w2)
+                               (stop)
                                (when (true? (rum/deref *save?))
                                  (save-asset-audio! blob @*locale))
-=======
-                               (stop)
-                               (save-asset-audio! blob @*locale)
->>>>>>> 2517d150
                                (mobile-state/close-popup!)))
            (.on "record-progress" (gfun/throttle
                                    (fn [time]
@@ -144,18 +134,20 @@
                                                (and (> value 0) (< value 50)) (+ value 30)
                                                :else value)]
                                   (.notify beats value')))))
+
          ;; auto start
          (.startRecording r)
          #(stop)))
      [])
-<<<<<<< HEAD
 
     [:div
      [:div.p-2.flex.justify-between
       [:div.flex.justify-between.items-center.w-full
        [:span.flex.flex-col.timer-wrap
         [:strong.timer {:ref *timer-ref} "00:00"]
-        [:small "05:00"]]
+        [:small (if (> audio-length-limit 9)
+                  (util/format "%d:00" audio-length-limit)
+                  (util/format "0%d:00" audio-length-limit))]]
        (shui/button {:variant :outline
                      :class "record-ctrl-btn rounded-full recording"
                      :on-click (fn []
@@ -170,20 +162,6 @@
                                    (reset! *locale "en_US")
                                    (set-locale! "en_US"))}
                       "English transcribe")))]))
-=======
-    [:div.flex.justify-between.items-center.w-full
-     [:span.flex.flex-col.timer-wrap
-      [:strong.timer {:ref *timer-ref} "00:00"]
-      [:small (if (> audio-length-limit 9)
-                (util/format "%d:00" audio-length-limit)
-                (util/format "0%d:00" audio-length-limit))]]
-     (shui/button {:id "recording-button"
-                   :variant :outline
-                   :class "record-ctrl-btn rounded-full recording"
-                   :on-click (fn []
-                               (.stopRecording recorder))}
-                  (shui/tabler-icon "player-stop" {:size 22}))]))
->>>>>>> 2517d150
 
 (rum/defc audio-recorder-aux < rum/static
   []
