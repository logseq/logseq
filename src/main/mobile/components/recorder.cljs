--- conflicted
+++ resolved
@@ -84,14 +84,9 @@
   (let [*timer-ref (hooks/use-ref nil)
         *save? (hooks/use-ref nil)
         [^js recorder set-recorder!] (hooks/use-state nil)
-<<<<<<< HEAD
         [*recorder _] (hooks/use-state (atom nil))
-        [locale set-locale!] (hooks/use-state nil)
-        [*locale] (hooks/use-state (atom nil))]
-
-=======
-        [*recorder _] (hooks/use-state (atom nil))]
->>>>>>> 8179f62e
+        [locale set-locale!] (hooks/use-state nil)]
+
     (hooks/use-effect!
      (fn []
        (let [^js node (js/document.getElementById "wave-container")
@@ -138,10 +133,9 @@
             (.stop w1)
             (.stop w2))))
      [])
-<<<<<<< HEAD
 
     [:div
-     [:div.p-6.flex.justify-between
+     [:div.p-2.flex.justify-between
       [:div.flex.justify-between.items-center.w-full
        [:span.flex.flex-col.timer-wrap
         [:strong.timer {:ref *timer-ref} "00:00"]
@@ -160,28 +154,19 @@
                                    (reset! *locale "en_US")
                                    (set-locale! "en_US"))}
                       "English transcribe")))]))
-=======
-    [:div.flex.justify-between.items-center.w-full
-     [:span.flex.flex-col.timer-wrap
-      [:strong.timer {:ref *timer-ref} "00:00"]
-      [:small "05:00"]]
-     (shui/button {:variant :outline
-                   :class "record-ctrl-btn rounded-full recording"
-                   :on-click (fn []
-                               (.stopRecording recorder))}
-                  (shui/tabler-icon "player-stop" {:size 22}))]))
->>>>>>> 8179f62e
 
 (rum/defc audio-recorder-aux < rum/static
   []
   (let [[locale set-locale!] (hooks/use-state nil)
         [*locale] (hooks/use-state (atom nil))]
+
     (hooks/use-effect!
      (fn []
        (p/let [locale (get-locale)]
          (set-locale! locale)
          (reset! *locale locale)))
      [])
+
     [:div.app-audio-recorder
      [:div.flex.flex-row.justify-between.items-center.font-medium.opacity-70
       [:div (date/get-date-time-string (t/now) {:formatter-str "yyyy-MM-dd"})]
@@ -195,15 +180,10 @@
                         (set-locale! "en_US"))}
            "EN transcribe")))]
 
-<<<<<<< HEAD
-   [:div.px-6
-    [:div#wave-container.app-wave-container
-     [:div.app-wave-needle]
-     [:div.wave-left]
-     [:div.wave-right.mirror]]]
-=======
-     [:div#wave-container.wave]
->>>>>>> 8179f62e
+     [:div#wave-container.app-wave-container
+      [:div.app-wave-needle]
+      [:div.wave-left]
+      [:div.wave-right.mirror]]
 
      (record-button *locale)]))
 
