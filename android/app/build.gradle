--- conflicted
+++ resolved
@@ -6,13 +6,8 @@
         applicationId "com.logseq.app"
         minSdkVersion rootProject.ext.minSdkVersion
         targetSdkVersion rootProject.ext.targetSdkVersion
-<<<<<<< HEAD
-        versionCode 44
-        versionName "0.8.10"
-=======
         versionCode 45
         versionName "0.8.11"
->>>>>>> 3940db31
         testInstrumentationRunner "androidx.test.runner.AndroidJUnitRunner"
         aaptOptions {
              // Files and dirs to omit from the packaged assets dir, modified to accommodate modern web apps.
