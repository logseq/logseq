--- conflicted
+++ resolved
@@ -57,22 +57,19 @@
         Uri treeUri = result.getData().getData();
         Uri docUri = DocumentsContract.buildDocumentUriUsingTree(treeUri,
                 DocumentsContract.getTreeDocumentId(treeUri));
-<<<<<<< HEAD
+
         try {
-            ret.put("path", FileUtil.getPath(context, docUri));
-            call.resolve(ret);
+            Log.i("Logseq/FolderPicker", "Got uri " + docUri);
+            String path = FileUtil.getPath(context, docUri);
+            Log.i("Logseq/FolderPicker", "Convert to path " + FileUtil.getPath(context, docUri));
+            if (path == null || path.isEmpty()) {
+                call.reject("Cannot support this directory type: " + docUri);
+            } else {
+                ret.put("path", path);
+                call.resolve(ret);
+            }
         } catch (Exception e) {
             call.reject(e.toString() + "\n Debug: " + treeUri.toString());
-=======
-        Log.i("Logseq/FolderPicker", "Got uri " + docUri);
-        String path = FileUtil.getPath(context, docUri);
-        Log.i("Logseq/FolderPicker", "Convert to path " + FileUtil.getPath(context, docUri));
-        if (path == null || path.isEmpty()) {
-            call.reject("Cannot support this directory type: " + docUri);
-        } else {
-            ret.put("path", path);
-            call.resolve(ret);
->>>>>>> bfc347a7
         }
     }
 }