[default.extend-words]
# Technical words
edn = "edn"
datas = "datas"
juxt = "juxt"
Ded = "Ded"         # Shows up in ANDed
referer = "referer" # This is a misspelling in the http spec so not much we can do

# False positives
collapsable = "collapsable" # This an ok alternative to collapsible
BA = "BA"
fo = "fo"
aks = "aks"
Mannor = "Mannor"
<<<<<<< HEAD
nd = "nd"
=======
deleteable = "deleteable"
fom = "fom"
tne = "tne"
>>>>>>> 0cef9110
[files]
extend-exclude = ["resources/*", "src/resources/*", "scripts/resources/*"]<|MERGE_RESOLUTION|>--- conflicted
+++ resolved
@@ -12,12 +12,9 @@
 fo = "fo"
 aks = "aks"
 Mannor = "Mannor"
-<<<<<<< HEAD
 nd = "nd"
-=======
 deleteable = "deleteable"
 fom = "fom"
 tne = "tne"
->>>>>>> 0cef9110
 [files]
 extend-exclude = ["resources/*", "src/resources/*", "scripts/resources/*"]