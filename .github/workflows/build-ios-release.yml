--- conflicted
+++ resolved
@@ -25,11 +25,7 @@
           ref: ${{ github.event.inputs.git-ref }}
       - uses: maxim-lobanov/setup-xcode@v1
         with:
-<<<<<<< HEAD
-          xcode-version: "26.0.0"
-=======
           xcode-version: '26.0.1'
->>>>>>> 81470705
       - name: Show runtimes
         run: |
           xcrun simctl list > /dev/null
