# This is the main Android apk build workflow for both nightly and beta releases.
# This is also configured to run as a workflow_call.

name: Build-Android

on:
  workflow_dispatch:
    inputs:
      build-target:
        description: 'Build Target (Release Type)'
        type: choice
        required: true
        options:
          - beta
          - nightly
          - non-release
        default: "non-release"
      git-ref:
        description: "Build from Git Ref(master)"
        required: true
        default: "master"
      enable-file-sync-production:
        description: 'File sync production mode'
        type: boolean
        required: true
        default: true
  workflow_call:
    inputs:
      build-target:
        type: string
        required: true
      enable-file-sync-production:
        description: 'File sync production mode'
        type: boolean
    secrets:
      ANDROID_KEYSTORE:
        required: true
      ANDROID_KEYSTORE_PASSWORD:
        required: true
      SENTRY_AUTH_TOKEN:
        required: false

env:
  CLOJURE_VERSION: '1.11.1.1413'
  NODE_VERSION: '22'
  JAVA_VERSION: '21'

jobs:
  build-apk:
    runs-on: ubuntu-latest
    steps:
      - name: Check out Git repository
        uses: actions/checkout@v4
        with:
          ref: ${{ github.event.inputs.git-ref }}

      - name: Install Node.js, NPM and Yarn
        uses: actions/setup-node@v4
        with:
          node-version: ${{ env.NODE_VERSION }}

      - name: Get yarn cache directory path
        id: yarn-cache-dir-path
        run: echo "dir=$(yarn cache dir)" >> $GITHUB_OUTPUT

      - name: Cache yarn cache directory
        uses: actions/cache@v4
        id: yarn-cache
        with:
          path: ${{ steps.yarn-cache-dir-path.outputs.dir }}
          key: ${{ runner.os }}-yarn-${{ hashFiles('**/yarn.lock') }}
          restore-keys: |
            ${{ runner.os }}-yarn-

      - name: Setup Java JDK
        uses: actions/setup-java@v4
        with:
          distribution: 'zulu'
          java-version: ${{ env.JAVA_VERSION }}

      - name: Cache clojure deps
        uses: actions/cache@v4
        with:
          path: |
            ~/.m2/repository
            ~/.gitlibs
          key: ${{ runner.os }}-clojure-lib-${{ hashFiles('**/deps.edn') }}

      - name: Setup clojure
        uses: DeLaGuardo/setup-clojure@10.1
        with:
          cli: ${{ env.CLOJURE_VERSION }}

      - name: Retrieve tag version
        id: ref
        run: |
          pkgver=$(node ./scripts/get-pkg-version.js "${{ inputs.build-target || github.event.inputs.build-target }}")
          echo "version=$pkgver" >> $GITHUB_OUTPUT

      - name: Check Sentry token
        id: sentry_token
        env:
          TOKEN: ${{ secrets.SENTRY_AUTH_TOKEN }}
        run: |
          if [ -n "$TOKEN" ]; then
            echo "enabled=true" >> "$GITHUB_OUTPUT"
          else
            echo "enabled=false" >> "$GITHUB_OUTPUT"
          fi

      - name: Update Nightly APP Version
        if: ${{ inputs.build-target == '' || inputs.build-target == 'nightly' || github.event.inputs.build-target == 'nightly' }}
        run: |
          sed -i 's/defonce version ".*"/defonce version "${{ steps.ref.outputs.version }}"/g' src/main/frontend/version.cljs
          sed -i 's/versionName ".*"/versionName "${{ steps.ref.outputs.version }}"/g' android/app/build.gradle

      - name: Set Build Environment Variables
        run: |
          echo "ENABLE_FILE_SYNC_PRODUCTION=${{ inputs.enable-file-sync-production || github.event.inputs.enable-file-sync-production || inputs.build-target == '' }}" >> $GITHUB_ENV

      - name: Compile CLJS - app variant, use es6 instead of es-next
        run: yarn install && yarn release-mobile
        env:
          LOGSEQ_SENTRY_DSN: ${{ secrets.LOGSEQ_SENTRY_DSN }}
          LOGSEQ_POSTHOG_TOKEN: ${{ secrets.LOGSEQ_POSTHOG_TOKEN }}

      - name: Upload Sentry Sourcemaps (beta only)
<<<<<<< HEAD
        if: ${{ steps.sentry_token.outputs.enabled == 'true' && github.repository == 'logseq/logseq' && (inputs.build-target == 'beta' || github.event.inputs.build-target == 'beta') }}
        continue-on-error: true
=======
        if: ${{ secrets.SENTRY_AUTH_TOKEN != '' && (github.repository == 'Procyontta/logseq' && (inputs.build-target == 'beta' || github.event.inputs.build-target == 'beta')) }}
>>>>>>> 08080777
        run: |
          if [ "${{ steps.sentry_token.outputs.enabled }}" != "true" ]; then
            echo "Skipping Sentry upload: token not provided"
            exit 0
          fi
          curl -sL https://sentry.io/get-cli/ | SENTRY_CLI_VERSION=2.58.4 bash
          release_name="logseq-android@${{ steps.ref.outputs.version }}"
          sentry-cli releases new "${release_name}"
          sentry-cli releases files "${release_name}" upload-sourcemaps --ext map --ext js ./static/js --url-prefix '~/static/js'
          sentry-cli releases finalize "${release_name}"
        env:
          SENTRY_AUTH_TOKEN: ${{ secrets.SENTRY_AUTH_TOKEN }}
          SENTRY_ORG: logseq
          SENTRY_PROJECT: logseq

      - name: Sync public to Android Project
        run: npx cap sync android

      - name: Setup Android SDK
        uses: android-actions/setup-android@v3.2.2

      - name: Build Android
        run: |
          ./gradlew clean
          ./gradlew zipApksForRelease
        working-directory: android
        env:
          LOGSEQ_SENTRY_DSN: ${{ secrets.LOGSEQ_SENTRY_DSN }}

      - name: Sign Android APK
        run: |
          echo ${{ secrets.ANDROID_KEYSTORE }} | base64 -d > keystore.jks
          $ANDROID_SDK_ROOT/build-tools/34.0.0/apksigner sign \
            --ks keystore.jks --ks-pass "pass:${{ secrets.ANDROID_KEYSTORE_PASSWORD }}" \
            --in app/build/outputs/apk/release/app-release-unsigned.apk \
            --out app-signed.apk
        working-directory: android

      - name: Rename Apk
        run: |
          mkdir builds
          mv android/app-signed.apk ./builds/Logseq-android-${{ steps.ref.outputs.version }}.apk

      - name: Upload Artifact
        uses: actions/upload-artifact@v4
        with:
          name: logseq-android-builds
          path: builds<|MERGE_RESOLUTION|>--- conflicted
+++ resolved
@@ -125,12 +125,7 @@
           LOGSEQ_POSTHOG_TOKEN: ${{ secrets.LOGSEQ_POSTHOG_TOKEN }}
 
       - name: Upload Sentry Sourcemaps (beta only)
-<<<<<<< HEAD
-        if: ${{ steps.sentry_token.outputs.enabled == 'true' && github.repository == 'logseq/logseq' && (inputs.build-target == 'beta' || github.event.inputs.build-target == 'beta') }}
-        continue-on-error: true
-=======
         if: ${{ secrets.SENTRY_AUTH_TOKEN != '' && (github.repository == 'Procyontta/logseq' && (inputs.build-target == 'beta' || github.event.inputs.build-target == 'beta')) }}
->>>>>>> 08080777
         run: |
           if [ "${{ steps.sentry_token.outputs.enabled }}" != "true" ]; then
             echo "Skipping Sentry upload: token not provided"
