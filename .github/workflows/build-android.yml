# This is the main Android apk build workflow for both nightly and beta releases.
# This is also configured to run as a workflow_call.

name: Build-Android

on:
  pull_request:
    branches: [master]
    paths:
      - 'android/**'
      - 'src/**'
      - 'yarn.lock'
      - 'package.json'
  workflow_dispatch:
    inputs:
      build-target:
        description: 'Build Target (Release Type)'
        type: choice
        required: true
        options:
          - beta
          - nightly
          - non-release
        default: "non-release"
      git-ref:
        description: "Build from Git Ref(master)"
        required: true
        default: "master"
      enable-file-sync-production:
        description: 'File sync production mode'
        type: boolean
        required: true
        default: true
  workflow_call:
    inputs:
      build-target:
        type: string
        required: true
      enable-file-sync-production:
        description: 'File sync production mode'
        type: boolean
    secrets:
      ANDROID_KEYSTORE:
        required: false
      ANDROID_KEYSTORE_PASSWORD:
        required: false
      SENTRY_AUTH_TOKEN:
        required: false

env:
  CLOJURE_VERSION: '1.11.1.1413'
  NODE_VERSION: '22'
  JAVA_VERSION: '21'

jobs:
  build-apk:
    runs-on: ubuntu-latest
    steps:
      - name: Check out Git repository
        uses: actions/checkout@v4
        with:
          ref: ${{ github.event.inputs.git-ref }}

      - name: Install Node.js, NPM and Yarn
        uses: actions/setup-node@v4
        with:
          node-version: ${{ env.NODE_VERSION }}

      - name: Get yarn cache directory path
        id: yarn-cache-dir-path
        run: echo "dir=$(yarn cache dir)" >> $GITHUB_OUTPUT

      - name: Cache yarn cache directory
        uses: actions/cache@v4
        id: yarn-cache
        with:
          path: ${{ steps.yarn-cache-dir-path.outputs.dir }}
          key: ${{ runner.os }}-yarn-${{ hashFiles('**/yarn.lock') }}
          restore-keys: |
            ${{ runner.os }}-yarn-

      - name: Setup Java JDK
        uses: actions/setup-java@v4
        with:
          distribution: 'zulu'
          java-version: ${{ env.JAVA_VERSION }}

      - name: Cache clojure deps
        uses: actions/cache@v4
        with:
          path: |
            ~/.m2/repository
            ~/.gitlibs
          key: ${{ runner.os }}-clojure-lib-${{ hashFiles('**/deps.edn') }}

      - name: Setup clojure
        uses: DeLaGuardo/setup-clojure@10.1
        with:
          cli: ${{ env.CLOJURE_VERSION }}

      - name: Retrieve tag version
        id: ref
        run: |
          pkgver=$(node ./scripts/get-pkg-version.js "${{ inputs.build-target || github.event.inputs.build-target }}")
          echo "version=$pkgver" >> $GITHUB_OUTPUT

      - name: Update Nightly APP Version
        if: ${{ inputs.build-target == '' || inputs.build-target == 'nightly' || github.event.inputs.build-target == 'nightly' }}
        run: |
          sed -i 's/defonce version ".*"/defonce version "${{ steps.ref.outputs.version }}"/g' src/main/frontend/version.cljs
          sed -i 's/versionName ".*"/versionName "${{ steps.ref.outputs.version }}"/g' android/app/build.gradle

      - name: Set Build Environment Variables
        run: |
          echo "ENABLE_FILE_SYNC_PRODUCTION=${{ inputs.enable-file-sync-production || github.event.inputs.enable-file-sync-production || inputs.build-target == '' }}" >> $GITHUB_ENV

      - name: Compile CLJS - app variant, use es6 instead of es-next
        run: yarn install && yarn release-mobile
        env:
          LOGSEQ_SENTRY_DSN: ${{ secrets.LOGSEQ_SENTRY_DSN }}
          LOGSEQ_POSTHOG_TOKEN: ${{ secrets.LOGSEQ_POSTHOG_TOKEN }}

      - name: Upload Sentry Sourcemaps (beta only)
<<<<<<< HEAD
        if: ${{ secrets.SENTRY_AUTH_TOKEN != '' && (inputs.build-target == 'beta' || github.event.inputs.build-target == 'beta') }}
=======
        # if: ${{ github.repository == 'logseq/logseq' && (inputs.build-target == 'beta' || github.event.inputs.build-target == 'beta') }}
>>>>>>> 1105c9dc
        run: |
          curl -sL https://sentry.io/get-cli/ | SENTRY_CLI_VERSION=2.58.4 bash
          release_name="logseq-android@${{ steps.ref.outputs.version }}"
          sentry-cli releases new "${release_name}"
          sentry-cli releases files "${release_name}" upload-sourcemaps --ext map --ext js ./static/js --url-prefix '~/static/js'
          sentry-cli releases finalize "${release_name}"
        env:
          SENTRY_AUTH_TOKEN: ${{ secrets.SENTRY_AUTH_TOKEN }}
          SENTRY_ORG: logseq
          SENTRY_PROJECT: logseq

      - name: Sync public to Android Project
        run: npx cap sync android

      - name: Setup Android SDK
        uses: android-actions/setup-android@v3.2.2

      - name: Build Android
        run: |
          ./gradlew clean
          ./gradlew zipApksForRelease
        working-directory: android
        env:
          LOGSEQ_SENTRY_DSN: ${{ secrets.LOGSEQ_SENTRY_DSN }}

      - name: Sign Android APK
        if: ${{ secrets.ANDROID_KEYSTORE != '' && secrets.ANDROID_KEYSTORE_PASSWORD != '' }}
        run: |
          echo ${{ secrets.ANDROID_KEYSTORE }} | base64 -d > keystore.jks
          $ANDROID_SDK_ROOT/build-tools/34.0.0/apksigner sign \
            --ks keystore.jks --ks-pass "pass:${{ secrets.ANDROID_KEYSTORE_PASSWORD }}" \
            --in app/build/outputs/apk/release/app-release-unsigned.apk \
            --out app-signed.apk
        working-directory: android

      - name: Rename Signed APK
        if: ${{ secrets.ANDROID_KEYSTORE != '' && secrets.ANDROID_KEYSTORE_PASSWORD != '' }}
        run: |
          mkdir builds
          mv android/app-signed.apk ./builds/Logseq-android-${{ steps.ref.outputs.version }}.apk

      - name: Rename Unsigned APK
        if: ${{ secrets.ANDROID_KEYSTORE == '' || secrets.ANDROID_KEYSTORE_PASSWORD == '' }}
        run: |
          mkdir builds
          mv android/app/build/outputs/apk/release/app-release-unsigned.apk ./builds/Logseq-android-${{ steps.ref.outputs.version }}-unsigned.apk

      - name: Upload Artifact
        uses: actions/upload-artifact@v4
        with:
          name: logseq-android-builds
          path: builds<|MERGE_RESOLUTION|>--- conflicted
+++ resolved
@@ -121,11 +121,7 @@
           LOGSEQ_POSTHOG_TOKEN: ${{ secrets.LOGSEQ_POSTHOG_TOKEN }}
 
       - name: Upload Sentry Sourcemaps (beta only)
-<<<<<<< HEAD
         if: ${{ secrets.SENTRY_AUTH_TOKEN != '' && (inputs.build-target == 'beta' || github.event.inputs.build-target == 'beta') }}
-=======
-        # if: ${{ github.repository == 'logseq/logseq' && (inputs.build-target == 'beta' || github.event.inputs.build-target == 'beta') }}
->>>>>>> 1105c9dc
         run: |
           curl -sL https://sentry.io/get-cli/ | SENTRY_CLI_VERSION=2.58.4 bash
           release_name="logseq-android@${{ steps.ref.outputs.version }}"
