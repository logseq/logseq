name: Deploy DB Test Version to Cloud

on:
  push:
    branches: ["test/db"]

env:
  CLOJURE_VERSION: "1.11.1.1413"
  NODE_VERSION: '22'
  JAVA_VERSION: "11"

jobs:
  build-and-deploy:
    runs-on: ubuntu-latest

    steps:
      - uses: actions/checkout@v4

      - name: Setup Java JDK
        uses: actions/setup-java@v3
        with:
          distribution: "zulu"
          java-version: ${{ env.JAVA_VERSION }}

      - name: Set up Node
        uses: actions/setup-node@v3
        with:
          node-version: ${{ env.NODE_VERSION }}

      - name: Setup clojure
        uses: DeLaGuardo/setup-clojure@11.0
        with:
          cli: ${{ env.CLOJURE_VERSION }}

      - name: Fetch yarn deps
        run: yarn install --frozen-lockfile

      - name: Set Build Environment Variables
        run: |
          echo "ENABLE_FILE_SYNC_PRODUCTION=true" >> $GITHUB_ENV
          echo "ENABLE_RTC_SYNC_PRODUCTION=true" >> $GITHUB_ENV

      - name: Build Released-Web
        run: |
          yarn gulp:build && clojure -M:cljs release app workers  --config-merge '{:compiler-options {:source-map true :source-map-include-sources-content true :source-map-detail-level :symbols}}' && yarn webpack-app-build
<<<<<<< HEAD
          rsync -avz --exclude node_modules --exclude android --exclude ios ./static/ ./public/
=======
          rsync -avz --exclude node_modules --exclude android --exclude ios --exclude mobile ./static/ ./public/
>>>>>>> 0032c494
          ls -lR ./public && mkdir r2 && mv ./public/js/main.js.map ./r2/db-test.main.js.map
          sed -i 's/=main.js.map/=https:\/\/assets.logseq.io\/db-test.main.js.map/g' ./public/js/main.js
        env:
          LOGSEQ_SENTRY_DSN: ${{ secrets.LOGSEQ_SENTRY_DSN }}
          LOGSEQ_POSTHOG_TOKEN: ${{ secrets.LOGSEQ_POSTHOG_TOKEN }}

      - name: Upload to R2
        uses: ryand56/r2-upload-action@latest
        with:
          r2-account-id: 2553ea8236c11ea0f88de28fce1cbfee
          r2-access-key-id: ${{ secrets.R2_ACCESS_KEY_ID }}
          r2-secret-access-key: ${{ secrets.R2_SECRET_ACCESS_KEY }}
          r2-bucket: ${{ secrets.R2_ASSETS_BUCKET }}
          source-dir: r2
          destination-dir: ./

      - name: Publish to Cloudflare Pages
        uses: cloudflare/pages-action@1
        with:
          apiToken: ${{ secrets.CLOUDFLARE_API_TOKEN }}
          accountId: 2553ea8236c11ea0f88de28fce1cbfee
          projectName: " logseq-db-test"
          directory: "public"
          gitHubToken: ${{ secrets.GITHUB_TOKEN }}
          branch: "main"<|MERGE_RESOLUTION|>--- conflicted
+++ resolved
@@ -43,11 +43,7 @@
       - name: Build Released-Web
         run: |
           yarn gulp:build && clojure -M:cljs release app workers  --config-merge '{:compiler-options {:source-map true :source-map-include-sources-content true :source-map-detail-level :symbols}}' && yarn webpack-app-build
-<<<<<<< HEAD
-          rsync -avz --exclude node_modules --exclude android --exclude ios ./static/ ./public/
-=======
           rsync -avz --exclude node_modules --exclude android --exclude ios --exclude mobile ./static/ ./public/
->>>>>>> 0032c494
           ls -lR ./public && mkdir r2 && mv ./public/js/main.js.map ./r2/db-test.main.js.map
           sed -i 's/=main.js.map/=https:\/\/assets.logseq.io\/db-test.main.js.map/g' ./public/js/main.js
         env:
