--- conflicted
+++ resolved
@@ -31,11 +31,7 @@
 
       - name: Clojure cache
         uses: actions/cache@v2
-<<<<<<< HEAD
-        id: clojure-cache
-=======
         id: clojure-deps
->>>>>>> 453579af
         with:
           path: |
             ~/.m2/repository
@@ -63,13 +59,8 @@
         with:
           cli: ${{ env.CLOJURE_VERSION }}
 
-<<<<<<< HEAD
-      - name: Fetch Maven deps
-        if: steps.clojure-cache.outputs.cache-hit != 'true'
-=======
       - name: Fetch Clojure deps
         if: steps.clojure-deps.outputs.cache-hit != 'true'
->>>>>>> 453579af
         run: clojure -A:cljs -P
 
       # - name: Get yarn cache directory path
