--- conflicted
+++ resolved
@@ -38,23 +38,13 @@
         type: boolean
         required: true
         default: true
-<<<<<<< HEAD
       # build-android:
       #   description: 'Build Android App'
       #   type: boolean
       #   required: true
       #   default: true
-  schedule: # Every workday at the 2 P.M. (UTC) we run a scheduled nightly build
-    - cron: '0 14 * * MON-FRI'
-=======
-      build-android:
-        description: 'Build Android App'
-        type: boolean
-        required: true
-        default: true
   # schedule: # Every workday at the 2 P.M. (UTC) we run a scheduled nightly build
   #   - cron: '0 14 * * MON-FRI'
->>>>>>> fa869a4c
 
 env:
   CLOJURE_VERSION: '1.11.1.1413'
