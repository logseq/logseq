import { expect } from '@playwright/test'
import fs from 'fs/promises'
import path from 'path'
import { test } from './fixtures'
import { randomString, createRandomPage, modKey } from './utils'


test('create page and blocks, save to disk', async ({ page, block, graphDir }) => {
  const pageTitle = await createRandomPage(page)

  // do editing
  await page.keyboard.type('first bullet')
  await block.enterNext()

  await block.waitForBlocks(2)

  await page.keyboard.type('second bullet')
  await block.enterNext()

  await page.keyboard.type('third bullet')
  expect(await block.indent()).toBe(true)
  await block.enterNext()

  await page.keyboard.type('continue editing')
  await page.keyboard.press('Shift+Enter')
  await page.keyboard.type('second line')

  await block.enterNext()
  expect(await block.unindent()).toBe(true)
  expect(await block.unindent()).toBe(false)
  await page.keyboard.type('test ok')
  await page.keyboard.press('Escape')

  await block.waitForBlocks(5)

  // active edit, and create next block
  await block.clickNext()
  await page.keyboard.type('test')
  for (let i = 0; i < 5; i++) {
    await page.keyboard.press('Backspace', { delay: 100 })
  }

  await page.keyboard.press('Escape')
  await block.waitForBlocks(5)

  await page.waitForTimeout(2000) // wait for saving to disk
  const contentOnDisk = await fs.readFile(
    path.join(graphDir, `pages/${pageTitle}.md`),
    'utf8'
  )
  expect(contentOnDisk.trim()).toEqual('- first bullet\n- second bullet\n\t- third bullet\n\t- continue editing\n\t  second line\n- test ok'.trim())
})


test('delete and backspace', async ({ page, block }) => {
  await createRandomPage(page)

  await block.mustFill('test')

  // backspace
  await page.keyboard.press('Backspace')
  await page.keyboard.press('Backspace')
  expect(await page.inputValue('textarea >> nth=0')).toBe('te')

  // refill
  await block.enterNext()
  await block.mustType('test')
  await page.keyboard.press('ArrowLeft', { delay: 50 })
  await page.keyboard.press('ArrowLeft', { delay: 50 })

  // delete
  await page.keyboard.press('Delete', { delay: 50 })
  expect(await page.inputValue('textarea >> nth=0')).toBe('tet')
  await page.keyboard.press('Delete', { delay: 50 })
  expect(await page.inputValue('textarea >> nth=0')).toBe('te')
  await page.keyboard.press('Delete', { delay: 50 })
  expect(await page.inputValue('textarea >> nth=0')).toBe('te')

})


test('block selection', async ({ page, block }) => {
  await createRandomPage(page)

  await block.mustFill('1')
  await block.enterNext()
  await block.mustFill('2')
  expect(await block.indent()).toBe(true)
  await block.enterNext()
  await block.mustFill('3')
  await block.enterNext()
  await block.mustFill('4')
  expect(await block.unindent()).toBe(true)
  await block.enterNext()
  await block.mustFill('5')
  expect(await block.indent()).toBe(true)
  await block.enterNext()
  await block.mustFill('6')
  await block.enterNext()
  await block.mustFill('7')
  expect(await block.unindent()).toBe(true)
  await block.enterNext()
  await block.mustFill('8')
  expect(await block.indent()).toBe(true)
  await block.enterNext()
  await block.mustFill('9')
  expect(await block.unindent()).toBe(true)

  // shift+up/down
  await page.keyboard.down('Shift')
<<<<<<< HEAD
  await page.keyboard.press('ArrowUp', { delay: 20 })
  await page.keyboard.press('ArrowUp', { delay: 20 })
  await page.keyboard.press('ArrowUp', { delay: 20 })
=======
  await page.keyboard.press('ArrowUp')
  await block.waitForSelectedBlocks(1)
  let locator = page.locator('.ls-block >> nth=8')

  await page.keyboard.press('ArrowUp')
  await block.waitForSelectedBlocks(2)

  await page.keyboard.press('ArrowUp')
  await block.waitForSelectedBlocks(3)

  await page.keyboard.press('ArrowDown')
  await block.waitForSelectedBlocks(2)
>>>>>>> b6382d5c
  await page.keyboard.up('Shift')

  // mod+click select or deselect
  await page.keyboard.down(modKey)
  await page.click('.ls-block >> nth=7')
  await block.waitForSelectedBlocks(1)

  await page.click('.block-main-container >> nth=6')
  await block.waitForSelectedBlocks(2)

  // mod+shift+click
  await page.click('.ls-block >> nth=4')
  await block.waitForSelectedBlocks(3)

  await page.keyboard.down('Shift')
  await page.click('.ls-block >> nth=1')
  await block.waitForSelectedBlocks(6)

  await page.keyboard.up('Shift')
  await page.keyboard.up(modKey)
  await page.keyboard.press('Escape')

  // shift+click
  await page.keyboard.down('Shift')
  await page.click('.block-main-container >> nth=0')
  await page.click('.block-main-container >> nth=3')
  await block.waitForSelectedBlocks(4)
  await page.click('.ls-block >> nth=8')
  await block.waitForSelectedBlocks(9)
  await page.click('.ls-block >> nth=5')
  await block.waitForSelectedBlocks(6)
  await page.keyboard.up('Shift')
})

test('template', async ({ page, block }) => {
  const randomTemplate = randomString(6)

  await createRandomPage(page)

  await block.mustFill('template test\ntemplate:: ')
  await page.keyboard.type(randomTemplate, { delay: 100 })
  await page.keyboard.press('Enter')
  await page.keyboard.press('Escape')
  await block.clickNext()

  expect(await block.indent()).toBe(true)

  await block.mustFill('line1')
  await block.enterNext()
  await block.mustFill('line2')
  await block.enterNext()

  expect(await block.indent()).toBe(true)
  await block.mustFill('line3')
  await block.enterNext()

  expect(await block.unindent()).toBe(true)
  expect(await block.unindent()).toBe(true)
  expect(await block.unindent()).toBe(false) // already at the first level

  await block.waitForBlocks(5)

  // See-also: #9354
  await block.enterNext()
  await block.mustType('/template')

  await page.click('[title="Insert a created template here"]')
  // type to search template name
  await page.keyboard.type(randomTemplate.substring(0, 3), { delay: 100 })

  const popupMenuItem = page.locator('.absolute >> text=' + randomTemplate)
  await popupMenuItem.waitFor({ timeout: 2000 }) // wait for template search
  await popupMenuItem.click()

  await block.waitForBlocks(9)


  await block.clickNext()
  await block.mustType('/template')

  await page.click('[title="Insert a created template here"]')
  // type to search template name
  await page.keyboard.type(randomTemplate.substring(0, 3), { delay: 100 })

  await popupMenuItem.waitFor({ timeout: 2000 }) // wait for template search
  await popupMenuItem.click()

  await block.waitForBlocks(13) // 9 + 4
})

test('auto completion square brackets', async ({ page, block }) => {
  await createRandomPage(page)

  // In this test, `type` is unused instead of `fill`, to allow for auto-completion.

  // [[]]
  await block.mustType('This is a [', { toBe: 'This is a []' })
  await block.mustType('[', { toBe: 'This is a [[]]' })

  // wait for search popup
  await page.waitForSelector('text="Search for a page"')

  // re-enter edit mode
  await page.press('textarea >> nth=0', 'Escape')
  await page.click('.ls-block >> nth=-1')
  await page.waitForSelector('textarea >> nth=0', { state: 'visible' })

  // #3253
  await page.press('textarea >> nth=0', 'ArrowLeft')
  await page.press('textarea >> nth=0', 'ArrowLeft')
  await page.press('textarea >> nth=0', 'Enter')
  await page.waitForSelector('text="Search for a page"', { state: 'visible' })

  // type more `]`s
  await page.type('textarea >> nth=0', ']')
  expect(await page.inputValue('textarea >> nth=0')).toBe('This is a [[]]')
  await page.type('textarea >> nth=0', ']')
  expect(await page.inputValue('textarea >> nth=0')).toBe('This is a [[]]')
  await page.type('textarea >> nth=0', ']')
  expect(await page.inputValue('textarea >> nth=0')).toBe('This is a [[]]]')
})

test('auto completion and auto pair', async ({ page, block }) => {
  await createRandomPage(page)

  await block.mustFill('Auto-completion test')
  await block.enterNext()

  // {{
  await block.mustType('type {{', { toBe: 'type {{}}' })
  await page.waitForTimeout(100);
  // ((
  await block.clickNext()

  await block.mustType('type (', { toBe: 'type ()' })
  await block.mustType('(', { toBe: 'type (())' })

  await block.escapeEditing() // escape any popup from `(())`

  // [[  #3251
  await block.clickNext()

  await block.mustType('type [', { toBe: 'type []' })
  await block.mustType('[', { toBe: 'type [[]]' })

  await block.escapeEditing() // escape any popup from `[[]]`

  // ``
  await block.clickNext()

  await block.mustType('type `', { toBe: 'type ``' })
  await block.mustType('code here', { toBe: 'type `code here`' })
})

test('invalid page props #3944', async ({ page, block }) => {
  await createRandomPage(page)

  await block.mustFill('public:: true\nsize:: 65535')
  await page.press('textarea >> nth=0', 'Enter')
  // Force rendering property block
  await block.enterNext()
})

test('Scheduled date picker should point to the already specified Date #6985', async ({ page, block }) => {
  await createRandomPage(page)

  await block.mustFill('testTask \n SCHEDULED: <2000-05-06 Sat>')
  await block.enterNext()
  await page.waitForTimeout(500)
  await block.escapeEditing()

  // Open date picker
  await page.click('a.opacity-80')
  await page.waitForTimeout(500)
  await expect(page.locator('text=May 2000')).toBeVisible()
  await expect(page.locator('td:has-text("6").active')).toBeVisible()

  // Close date picker
  await page.click('a.opacity-80')
  await page.waitForTimeout(500)
})

test('Opening a second datepicker should close the first one #7341', async ({ page, block }) => {
  await createRandomPage(page)

  await block.mustFill('testTask \n SCHEDULED: <2000-05-06 Sat>')

  await block.enterNext();

  await block.mustFill('testTask \n SCHEDULED: <2000-06-07 Wed>')
  await block.enterNext();
  await page.click('#main-content-container')
  // Open date picker
  await page.waitForTimeout(500)
  await page.click('#main-content-container')
  await page.waitForTimeout(500)
  await page.click('a:has-text("2000-06-07 Wed").opacity-80')
  await page.waitForTimeout(50)
  await page.click('a:has-text("2000-05-06 Sat").opacity-80')
  await page.waitForTimeout(50)
  await expect(page.locator('text=May 2000')).toBeVisible()
  await expect(page.locator('td:has-text("6").active')).toBeVisible()
  await expect(page.locator('text=June 2000')).not.toBeVisible()
  await expect(page.locator('td:has-text("7").active')).not.toBeVisible()

  // Close date picker
  await page.click('a:has-text("2000-05-06 Sat").opacity-80')
})<|MERGE_RESOLUTION|>--- conflicted
+++ resolved
@@ -108,11 +108,7 @@
 
   // shift+up/down
   await page.keyboard.down('Shift')
-<<<<<<< HEAD
-  await page.keyboard.press('ArrowUp', { delay: 20 })
-  await page.keyboard.press('ArrowUp', { delay: 20 })
-  await page.keyboard.press('ArrowUp', { delay: 20 })
-=======
+
   await page.keyboard.press('ArrowUp')
   await block.waitForSelectedBlocks(1)
   let locator = page.locator('.ls-block >> nth=8')
@@ -125,7 +121,7 @@
 
   await page.keyboard.press('ArrowDown')
   await block.waitForSelectedBlocks(2)
->>>>>>> b6382d5c
+
   await page.keyboard.up('Shift')
 
   // mod+click select or deselect
