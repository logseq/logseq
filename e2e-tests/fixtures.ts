import fs from 'fs'
import path from 'path'
import { test as base, expect, ConsoleMessage } from '@playwright/test';
import { ElectronApplication, Page, BrowserContext, _electron as electron } from 'playwright'
import { loadLocalGraph, randomString } from './utils';

let electronApp: ElectronApplication
let context: BrowserContext
let page: Page
<<<<<<< HEAD
let repoName = randomString(10)
let testTmpDir = path.resolve(__dirname, '../tmp')

if (fs.existsSync(testTmpDir)) {
    fs.rmdirSync(testTmpDir, { recursive: true })
}

export let graphDir = path.resolve(testTmpDir, "e2e-test", repoName)

// NOTE: This is a console log watcher for error logs.
const consoleLogWatcher = (msg: ConsoleMessage) => {
  // expect(msg.text()).not.toMatch(/^Failed to/)
=======

// NOTE: Will test against a newly opened graph
const repoName = 'Test' + randomString(6)
export const graphDir = path.resolve(__dirname, '../tmp/e2e-graph', repoName)

// NOTE: This is a console log watcher for error logs.
const consoleLogWatcher = (msg: ConsoleMessage) => {
  // console.log(msg.text())
  expect(msg.text()).not.toMatch(/^Failed to/)
>>>>>>> e0ed576a
  expect(msg.text()).not.toMatch(/^Error/)
  expect(msg.text()).not.toMatch(/^Uncaught/)
  // NOTE: React warnings will be logged as error.
  // expect(msg.type()).not.toBe('error')
}

base.beforeAll(async () => {
  if (electronApp) {
    return
  }

  fs.mkdirSync(graphDir, {
    recursive: true,
  });

  electronApp = await electron.launch({
    cwd: "./static",
    args: ["electron.js"],
    locale: 'en',
  })
  context = electronApp.context()
  await context.tracing.start({ screenshots: true, snapshots: true });

  // NOTE: The following ensures App first start with the correct path.
  const info = await electronApp.evaluate(async ({ app }) => {

    return {
      "appPath": app.getAppPath(),
      "appData": app.getPath("appData"),
      "userData": app.getPath("userData"),
      "appName": app.getName(),
    }
  })
  console.log("Test start with:", info)

  page = await electronApp.firstWindow()
  // Direct Electron console to watcher
  page.on('console', consoleLogWatcher)
  page.on('crash', () => {
    expect('page must not crash!').toBe('page crashed')
  })
  page.on('pageerror', (err) => {
    console.log(err)
    expect('page must not have errors!').toBe('page has some error')
  })

  await page.waitForLoadState('domcontentloaded')
  await page.waitForFunction('window.document.title != "Loading"')
  // NOTE: The following ensures first start.
  // await page.waitForSelector('text=This is a demo graph, changes will not be saved until you open a local folder')

  await page.waitForSelector(':has-text("Loading")', {
    state: "hidden",
    timeout: 1000 * 15,
  });

  page.once('load', async () => {
    console.log('Page loaded!')
    await page.screenshot({ path: 'startup.png' })
  })

  await loadLocalGraph(page, graphDir);
})

base.beforeEach(async () => {
  // discard any dialog by ESC
  if (page) {
    await page.keyboard.press('Escape')
    await page.keyboard.press('Escape')
  }
})

base.afterAll(async () => {
  // if (electronApp) {
  //  await electronApp.close()
  //}
})

// hijack electron app into the test context
export const test = base.extend<{ page: Page, context: BrowserContext, app: ElectronApplication }>({
  page: async ({ }, use) => {
    await use(page);
  },
  context: async ({ }, use) => {
    await use(context);
  },
  app: async ({ }, use) => {
    await use(electronApp);
  }
});<|MERGE_RESOLUTION|>--- conflicted
+++ resolved
@@ -7,7 +7,7 @@
 let electronApp: ElectronApplication
 let context: BrowserContext
 let page: Page
-<<<<<<< HEAD
+
 let repoName = randomString(10)
 let testTmpDir = path.resolve(__dirname, '../tmp')
 
@@ -19,18 +19,8 @@
 
 // NOTE: This is a console log watcher for error logs.
 const consoleLogWatcher = (msg: ConsoleMessage) => {
-  // expect(msg.text()).not.toMatch(/^Failed to/)
-=======
-
-// NOTE: Will test against a newly opened graph
-const repoName = 'Test' + randomString(6)
-export const graphDir = path.resolve(__dirname, '../tmp/e2e-graph', repoName)
-
-// NOTE: This is a console log watcher for error logs.
-const consoleLogWatcher = (msg: ConsoleMessage) => {
   // console.log(msg.text())
   expect(msg.text()).not.toMatch(/^Failed to/)
->>>>>>> e0ed576a
   expect(msg.text()).not.toMatch(/^Error/)
   expect(msg.text()).not.toMatch(/^Uncaught/)
   // NOTE: React warnings will be logged as error.
