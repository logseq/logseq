--- conflicted
+++ resolved
@@ -155,7 +155,7 @@
   })
 
   const title = await page.title()
-  if (title === 'Import data into Logseq' || title === 'Add another repo') {
+  if (title === "Import data into Logseq" || title === "Add another repo") {
     await page.click('a.button >> text=Skip')
   }
 
@@ -239,31 +239,6 @@
 }
 
 /**
-<<<<<<< HEAD
- * Selects a certain length of text in a textarea,
- * starting from a specified number of characters from the end of the text.
- * @param {Page} page - The Page object.
- * @param {number} shiftBackward - The number of characters from the end of the text to start the selection.
- * @param {number} selectionLength - The number of characters to select.
- * @return {Promise<void>} - Promise which resolves when the text selection is done.
- */
-export async function selectText(
-  page: Page,
-  shiftBackward: number,
-  selectionLength: number
-): Promise<void> {
-  // Move to the start of the text to select
-  for (let i = 0; i < shiftBackward; i++) {
-    await page.keyboard.press('ArrowLeft')
-  }
-
-  // Select the text
-  await page.keyboard.down('Shift')
-  for (let i = 0; i < selectionLength; i++) {
-    await page.keyboard.press('ArrowRight')
-  }
-  await page.keyboard.up('Shift')
-=======
  * Repeats a key press a certain number of times.
  * @param {Page} page - The Page object.
  * @param {string} key - The key to press.
@@ -298,7 +273,6 @@
   await page.keyboard.down('Shift');
   await repeatKeyPress(page, 'ArrowRight', length);
   await page.keyboard.up('Shift');
->>>>>>> 39f8d6f9
 }
 
 /**
