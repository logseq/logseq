import { Page, Locator } from 'playwright'
import { expect } from '@playwright/test'
import process from 'process'

export const IsMac = process.platform === 'darwin'
export const IsLinux = process.platform === 'linux'
export const IsWindows = process.platform === 'win32'

export function randomString(length: number) {
    const characters = 'ABCDEFGHIJKLMNOPQRSTUVWXYZabcdefghijklmnopqrstuvwxyz0123456789';

    let result = '';
    const charactersLength = characters.length;
    for (let i = 0; i < length; i++) {
        result += characters.charAt(Math.floor(Math.random() * charactersLength));
    }

    return result;
}

export async function appFirstLoaded(page: Page) {
    await page.waitForSelector('text=This is a demo graph, changes will not be saved until you open a local folder')
}

export async function createRandomPage(page: Page) {
    const randomTitle = randomString(20)

    // Click #search-button
    await page.click('#search-button')
    // Fill [placeholder="Search or create page"]
    await page.fill('[placeholder="Search or create page"]', randomTitle)
    // Click text=/.*New page: "new page".*/
    await page.click('text=/.*New page: ".*/')
    // wait for textarea of first block
    await page.waitForSelector(':nth-match(textarea, 1)', { state: 'visible' })

    return randomTitle;
}

/**
* Locate the last block in the inner editor
* @param page The Playwright Page object.
* @returns The locator of the last block.
*/
export async function lastInnerBlock(page: Page): Promise<Locator> {
    // discard any popups
    await page.keyboard.press('Escape')
    // click last block
    await page.click('.page-blocks-inner .ls-block >> nth=-1')
    // wait for textarea
    await page.waitForSelector(':nth-match(textarea, 1)', { state: 'visible' })

    return page.locator(':nth-match(textarea, 1)')
}

export async function lastBlock(page: Page): Promise<Locator> {
    // discard any popups
    await page.keyboard.press('Escape')
    // click last block
    await page.click('.ls-block >> nth=-1')
    // wait for textarea
    await page.waitForSelector(':nth-match(textarea, 1)', { state: 'visible' })

    return page.locator(':nth-match(textarea, 1)')
}

/**
* Create and locate a new block at the end of the inner editor
* @param page The Playwright Page object 
* @returns The locator of the last block
*/
export async function newInnerBlock(page: Page): Promise<Locator> {
    await lastInnerBlock(page)
    await page.press(':nth-match(textarea, 1)', 'Enter')

    return page.locator(':nth-match(textarea, 1)')
}

export async function newBlock(page: Page): Promise<Locator> {
    await lastBlock(page)
    await page.press(':nth-match(textarea, 1)', 'Enter')

    return page.locator(':nth-match(textarea, 1)')
}

export async function escapeToCodeEditor(page: Page): Promise<void> {
    await page.press('.block-editor textarea', 'Escape')
    await page.waitForSelector('.CodeMirror pre', { state: 'visible' })

    await page.waitForTimeout(500)
    await page.click('.CodeMirror pre')
    await page.waitForTimeout(500)

    await page.waitForSelector('.CodeMirror textarea', { state: 'visible' })
}

export async function escapeToBlockEditor(page: Page): Promise<void> {
    await page.waitForTimeout(500)
    await page.click('.CodeMirror pre')
    await page.waitForTimeout(500)

    await page.press('.CodeMirror textarea', 'Escape')
    await page.waitForTimeout(500)
}

<<<<<<< HEAD
export async function setMockedOpenDirPath(
  page: Page,
  path?: string
): Promise<void> {
  // set next open directory
  await page.evaluate(
    ([path]) => {
      Object.assign(window, {
        __MOCKED_OPEN_DIR_PATH__: path,
      })
    },
    [path]
  )
}

export async function loadLocalGraph(page: Page, path?: string): Promise<void> {
  const hasOpenButton = await page.$('#head >> .button >> text=Open')
  await setMockedOpenDirPath(page, path);
  if (hasOpenButton) {
    await page.click('#head >> .button >> text=Open')
  } else {
    if (!(await page.$('.ls-left-sidebar-open'))) {
      await page.click('.cp__header-left-menu.button')
    }
    await page.click('#left-sidebar >> #repo-switch')
    await page.click('text=Add new graph')
    await page.waitForSelector('h1:has-text("Open a local directory")')
    await page.click('h1:has-text("Open a local directory")')
  }

  setMockedOpenDirPath(page, ''); // reset it

  await page.waitForSelector(':has-text("Parsing files")', {
    state: 'hidden',
    timeout: 1000 * 60 * 5,
  })

  await page.waitForFunction('window.document.title != "Loading"')

  console.log('Graph loaded for ' + path)
=======
export async function activateNewPage(page: Page) {
    await page.click('.ls-block >> nth=0')
    await page.waitForTimeout(500)
>>>>>>> 9f8028d5
}<|MERGE_RESOLUTION|>--- conflicted
+++ resolved
@@ -103,7 +103,6 @@
     await page.waitForTimeout(500)
 }
 
-<<<<<<< HEAD
 export async function setMockedOpenDirPath(
   page: Page,
   path?: string
@@ -144,9 +143,9 @@
   await page.waitForFunction('window.document.title != "Loading"')
 
   console.log('Graph loaded for ' + path)
-=======
+}
+
 export async function activateNewPage(page: Page) {
     await page.click('.ls-block >> nth=0')
     await page.waitForTimeout(500)
->>>>>>> 9f8028d5
 }