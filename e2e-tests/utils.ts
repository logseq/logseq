import { Page, Locator } from 'playwright'
import { expect } from '@playwright/test'
import process from 'process'

export const IsMac = process.platform === 'darwin'
export const IsLinux = process.platform === 'linux'
export const IsWindows = process.platform === 'win32'

export function randomString(length: number) {
  const characters = 'ABCDEFGHIJKLMNOPQRSTUVWXYZabcdefghijklmnopqrstuvwxyz0123456789';

  let result = '';
  const charactersLength = characters.length;
  for (let i = 0; i < length; i++) {
    result += characters.charAt(Math.floor(Math.random() * charactersLength));
  }

  return result;
}

export async function createRandomPage(page: Page) {
  const randomTitle = randomString(20)

  // Click #search-button
  await page.click('#search-button')
  // Fill [placeholder="Search or create page"]
  await page.fill('[placeholder="Search or create page"]', randomTitle)
  // Click text=/.*New page: "new page".*/
  await page.click('text=/.*New page: ".*/')
  // wait for textarea of first block
  await page.waitForSelector(':nth-match(textarea, 1)', { state: 'visible' })

  return randomTitle;
}

/**
* Locate the last block in the inner editor
* @param page The Playwright Page object.
* @returns The locator of the last block.
*/
export async function lastInnerBlock(page: Page): Promise<Locator> {
  // discard any popups
  await page.keyboard.press('Escape')
  // click last block
  await page.waitForSelector('.page-blocks-inner .ls-block >> nth=-1')
  await page.click('.page-blocks-inner .ls-block >> nth=-1')
  // wait for textarea
  await page.waitForSelector(':nth-match(textarea, 1)', { state: 'visible' })
  return page.locator(':nth-match(textarea, 1)')
}

export async function lastBlock(page: Page): Promise<Locator> {
  // discard any popups
  await page.keyboard.press('Escape')
  // click last block
  await page.click('.ls-block >> nth=-1')
  // wait for textarea
  await page.waitForSelector(':nth-match(textarea, 1)', { state: 'visible' })

  return page.locator(':nth-match(textarea, 1)')
}

/**
* Create and locate a new block at the end of the inner editor
* @param page The Playwright Page object
* @returns The locator of the last block
*/
export async function newInnerBlock(page: Page): Promise<Locator> {
  await lastInnerBlock(page)
  await page.press(':nth-match(textarea, 1)', 'Enter')

  return page.locator(':nth-match(textarea, 1)')
}

export async function newBlock(page: Page): Promise<Locator> {
  await lastBlock(page)
  await page.press(':nth-match(textarea, 1)', 'Enter')

  return page.locator(':nth-match(textarea, 1)')
}

export async function escapeToCodeEditor(page: Page): Promise<void> {
  await page.press('.block-editor textarea', 'Escape')
  await page.waitForSelector('.CodeMirror pre', { state: 'visible' })

  await page.waitForTimeout(300)
  await page.click('.CodeMirror pre')
  await page.waitForTimeout(300)

  await page.waitForSelector('.CodeMirror textarea', { state: 'visible' })
}

export async function escapeToBlockEditor(page: Page): Promise<void> {
  await page.waitForTimeout(300)
  await page.click('.CodeMirror pre')
  await page.waitForTimeout(300)

  await page.press('.CodeMirror textarea', 'Escape')
  await page.waitForTimeout(300)
}

export async function setMockedOpenDirPath(
  page: Page,
  path?: string
): Promise<void> {
  // set next open directory
  await page.evaluate(
    ([path]) => {
      Object.assign(window, {
        __MOCKED_OPEN_DIR_PATH__: path,
      })
    },
    [path]
  )
}

export async function loadLocalGraph(page: Page, path?: string): Promise<void> {
  await setMockedOpenDirPath(page, path);

  await page.click('#left-menu.button')
  const hasOpenButton = await page.$('#head >> .button >> text=Open')

  if (hasOpenButton) {
    await page.click('#head >> .button >> text=Open')
  } else {
    let sidebar = page.locator('#left-sidebar')
    if (!/is-open/.test(await sidebar.getAttribute('class'))) {
      await page.click('#left-menu.button')
      expect(await sidebar.getAttribute('class')).toMatch(/is-open/)
    }

    await page.click('#left-sidebar #repo-switch');
    await page.waitForSelector('#left-sidebar .dropdown-wrapper >> text="Add new graph"', { state: 'visible' })

    await page.click('text=Add new graph')
    await page.waitForSelector('h1:has-text("Open a local directory")', { state: 'visible' })
    await page.click('h1:has-text("Open a local directory")')
  }

  setMockedOpenDirPath(page, ''); // reset it

  await page.waitForSelector(':has-text("Parsing files")', {
    state: 'hidden',
    timeout: 1000 * 60 * 5,
  })

  await page.waitForFunction('window.document.title != "Loading"')

  console.log('Graph loaded for ' + path)
}

export async function activateNewPage(page: Page) {
<<<<<<< HEAD
    await page.click('.ls-block >> nth=0')
    await page.waitForTimeout(1000)
=======
  await page.click('.ls-block >> nth=0')
  await page.waitForTimeout(500)
>>>>>>> e0ed576a
}<|MERGE_RESOLUTION|>--- conflicted
+++ resolved
@@ -150,11 +150,6 @@
 }
 
 export async function activateNewPage(page: Page) {
-<<<<<<< HEAD
-    await page.click('.ls-block >> nth=0')
-    await page.waitForTimeout(1000)
-=======
   await page.click('.ls-block >> nth=0')
   await page.waitForTimeout(500)
->>>>>>> e0ed576a
 }