import { expect, Page } from '@playwright/test'
import { test } from './fixtures'
import { closeSearchBox, createPage, randomLowerString, randomString, renamePage, searchPage } from './utils'

/***
 * Test rename feature
 ***/

async function page_rename_test(page: Page, original_page_name: string, new_page_name: string) {
  const rand = randomString(10)
  let original_name = original_page_name + rand
  let new_name = new_page_name + rand

  await createPage(page, original_name)

  // Rename page in UI
  await renamePage(page, new_name)

  expect(await page.innerText('.page-title .title')).toBe(new_name)

  // TODO: Test if page is renamed in re-entrance

  // TODO: Test if page is hierarchy
}

async function homepage_rename_test(page: Page, original_page_name: string, new_page_name: string) {

  const rand = randomString(10)
  let original_name = original_page_name + rand
  let new_name = new_page_name + rand

  await createPage(page, original_name)

  // Toggle settings
  await page.click('#main-content-container')
  await page.keyboard.press('t')
  await page.keyboard.press('s')

  await page.click('a[data-id="features"]')
  await page.click('#settings div:nth-child(1) a')

  await page.type('input', original_name)
  await page.click('[aria-label="Close"]')

  expect(await page.locator('.home-nav span.flex-1').innerText()).toBe(original_name);

  await renamePage(page, new_name)

  expect(await page.locator('.home-nav span.flex-1').innerText()).toBe(new_name);

  // Reenable journal
  await page.click('#main-content-container')
  await page.keyboard.press('t')
  await page.keyboard.press('s')
  await page.click('a[data-id="features"]')
  await page.click('#settings div:nth-child(1) a')
  await page.click('[aria-label="Close"]')

}

test('page rename test', async ({ page }) => {
  // TODO: Fix commented out test. Started failing after https://github.com/logseq/logseq/pull/6945
  // await homepage_rename_test(page, "abcd", "a/b/c/d")
  await page_rename_test(page, "abcd", "a.b.c.d")
  await page_rename_test(page, "abcd", "a/b/c/d")

  // Disabled for now since it's unstable:
  // The page name in page search are not updated after changing the capitalization of the page name #9577
  // https://github.com/logseq/logseq/issues/9577
  // Expect the page name to be updated in the search results
  // await page_rename_test(page, "DcBA_", "dCBA_")
  // const results = await searchPage(page, "DcBA_")
  // // search result 0 is the new page & 1 is the new whiteboard
  // const resultRow = await results[0].innerText()
  // expect(resultRow).toContain("dCBA_");
  // expect(resultRow).not.toContain("DcBA_");
  await closeSearchBox(page)
<<<<<<< HEAD
=======
})

// TODO introduce more samples when #4722 is fixed
test('page title property test', async ({ page }) => {
  // Edit Title Property and Double Enter (ETPDE)
  // exit editing via insert new block
  let rand = randomLowerString(10)
  let original_name = "etpde old" + rand
  let new_name = "etpde new" + rand
  await createPage(page, original_name)
  // add some spaces to test if it is trimmed
  await page.type(':nth-match(textarea, 1)', 'title:: ' + new_name + "     ")
  await page.press(':nth-match(textarea, 1)', 'Enter') // DWIM property mode creates new line
  await page.press(':nth-match(textarea, 1)', 'Enter')
  await expect(page.locator('.page-title .title')).toHaveText(new_name)

  // Edit Title Property and Esc (ETPE)
  // exit editing via moving out focus
  rand = randomLowerString(10)
  original_name = "etpe old " + rand
  new_name = "etpe new " + rand
  await createPage(page, original_name)
  await page.type(':nth-match(textarea, 1)', 'title:: ' + new_name)
  await page.press(':nth-match(textarea, 1)', 'Escape')
  await expect(page.locator('.page-title .title')).toHaveText(new_name)
>>>>>>> b6382d5c
})<|MERGE_RESOLUTION|>--- conflicted
+++ resolved
@@ -75,8 +75,6 @@
   // expect(resultRow).toContain("dCBA_");
   // expect(resultRow).not.toContain("DcBA_");
   await closeSearchBox(page)
-<<<<<<< HEAD
-=======
 })
 
 // TODO introduce more samples when #4722 is fixed
@@ -102,5 +100,4 @@
   await page.type(':nth-match(textarea, 1)', 'title:: ' + new_name)
   await page.press(':nth-match(textarea, 1)', 'Escape')
   await expect(page.locator('.page-title .title')).toHaveText(new_name)
->>>>>>> b6382d5c
 })