import { expect } from '@playwright/test'
import { test } from './fixtures'
import { modKey, renamePage } from './utils'

test('enable whiteboards', async ({ page }) => {
  if (await page.$('.nav-header .whiteboard') === null) {
    await page.click('#head .toolbar-dots-btn')
    await page.click('#head .dropdown-wrapper >> text=Settings')
    await page.click('.settings-modal a[data-id=features]')
    await page.click('text=Whiteboards >> .. >> .ui__toggle')
    await page.waitForTimeout(1000)
    await page.keyboard.press('Escape')
  }

  await expect(page.locator('.nav-header .whiteboard')).toBeVisible()
})

test('should display onboarding tour', async ({ page }) => {
  // ensure onboarding tour is going to be triggered locally
  await page.evaluate(`window.clearWhiteboardStorage()`)
  await page.click('.nav-header .whiteboard')

  await expect(page.locator('.cp__whiteboard-welcome')).toBeVisible()
  await page.click('.cp__whiteboard-welcome button.skip-welcome')
  await expect(page.locator('.cp__whiteboard-welcome')).toBeHidden()
})

test('create new whiteboard', async ({ page }) => {
  await page.click('#tl-create-whiteboard')
  await expect(page.locator('.logseq-tldraw')).toBeVisible()
})

test('can right click title to show context menu', async ({ page }) => {
  await page.click('.whiteboard-page-title', {
    button: 'right',
  })

  await expect(page.locator('#custom-context-menu')).toBeVisible()

  await page.keyboard.press('Escape')

  await expect(page.locator('#custom-context-menu')).toHaveCount(0)
})

test('newly created whiteboard should have a default title', async ({ page }) => {
  await expect(page.locator('.whiteboard-page-title .title')).toContainText(
    'Untitled'
  )
})

test('set whiteboard title', async ({ page }) => {
  const title = 'my-whiteboard'

  await page.click('.nav-header .whiteboard')
  await page.click('#tl-create-whiteboard')
  await page.click('.whiteboard-page-title')
  await page.fill('.whiteboard-page-title input', title)
  await page.keyboard.press('Enter')
  await expect(page.locator('.whiteboard-page-title .title')).toContainText(
    title
  )
})

test('update whiteboard title', async ({ page }) => {
  const title = 'my-whiteboard'

  await page.click('.whiteboard-page-title')
  await page.fill('.whiteboard-page-title input', title + '-2')
  await page.keyboard.press('Enter')
<<<<<<< HEAD
=======

  await page.click('.ui__modal-enter')
>>>>>>> 71b629a6
  await expect(page.locator('.whiteboard-page-title .title')).toContainText(
    title + '-2'
  )
})

test('draw a rectangle', async ({ page }) => {
  const canvas = await page.waitForSelector('.logseq-tldraw')
  const bounds = (await canvas.boundingBox())!

  await page.keyboard.type('wr')

  await page.mouse.move(bounds.x + 105, bounds.y + 105)
  await page.mouse.down()

  await page.mouse.move(bounds.x + 150, bounds.y + 150 )
  await page.mouse.up()
  await page.keyboard.press('Escape')

  await expect(page.locator('.logseq-tldraw .tl-box-container')).toHaveCount(1)
})

test('undo the rectangle action', async ({ page }) => {
  await page.keyboard.press(modKey + '+z')

  await expect(page.locator('.logseq-tldraw .tl-positioned-svg rect')).toHaveCount(0)
})

test('redo the rectangle action', async ({ page }) => {
  await page.keyboard.press(modKey + '+Shift+z')

  await page.keyboard.press('Escape')
  await page.waitForTimeout(100)

  await expect(page.locator('.logseq-tldraw .tl-box-container')).toHaveCount(1)
})

test('clone the rectangle', async ({ page }) => {
  const canvas = await page.waitForSelector('.logseq-tldraw')
  const bounds = (await canvas.boundingBox())!

  await page.mouse.move(bounds.x + 400, bounds.y + 400)

  await page.mouse.move(bounds.x + 120, bounds.y + 120, {steps: 5})

  await page.keyboard.down('Alt')
  await page.mouse.down()

  await page.mouse.move(bounds.x + 200, bounds.y + 200, {steps: 5})
  await page.mouse.up()
  await page.keyboard.up('Alt')

  await expect(page.locator('.logseq-tldraw .tl-box-container')).toHaveCount(2)
})

test('group the rectangles', async ({ page }) => {
  await page.keyboard.press(modKey + '+a')
  await page.keyboard.press(modKey + '+g')

  await expect(page.locator('.logseq-tldraw .tl-group-container')).toHaveCount(1)
})

test('delete the group', async ({ page }) => {
  await page.keyboard.press(modKey + '+a')

  await page.keyboard.press('Delete')

  await expect(page.locator('.logseq-tldraw .tl-group-container')).toHaveCount(0)
    // should also delete the grouped shapes
  await expect(page.locator('.logseq-tldraw .tl-box-container')).toHaveCount(0)
})

test('undo the group deletion', async ({ page }) => {
  await page.keyboard.press(modKey + '+z')

  await expect(page.locator('.logseq-tldraw .tl-group-container')).toHaveCount(1)
  await expect(page.locator('.logseq-tldraw .tl-box-container')).toHaveCount(2)
})

test('undo the group action', async ({ page }) => {
  await page.keyboard.press(modKey + '+z')

  await expect(page.locator('.logseq-tldraw .tl-group-container')).toHaveCount(0)
  await expect(page.locator('.logseq-tldraw .tl-box-container')).toHaveCount(2)
})

test('connect rectangles with an arrow', async ({ page }) => {
  const canvas = await page.waitForSelector('.logseq-tldraw')
  const bounds = (await canvas.boundingBox())!

  await page.keyboard.type('wc')

  await page.mouse.move(bounds.x + 120, bounds.y + 120)
  await page.mouse.down()

  await page.mouse.move(bounds.x + 200, bounds.y + 200, {steps: 5}) // will fail without steps
  await page.mouse.up()
  await page.keyboard.press('Escape')

  await expect(page.locator('.logseq-tldraw .tl-line-container')).toHaveCount(1)
})

test('delete the first rectangle', async ({ page }) => {
  await page.keyboard.press('Escape')
  await page.waitForTimeout(1000)
  await page.click('.logseq-tldraw .tl-box-container:first-of-type')
  await page.keyboard.press('Delete')

  await expect(page.locator('.logseq-tldraw .tl-box-container')).toHaveCount(1)
  await expect(page.locator('.logseq-tldraw .tl-line-container')).toHaveCount(0)
})

test('undo the delete action', async ({ page }) => {
  await page.keyboard.press(modKey + '+z')

  await expect(page.locator('.logseq-tldraw .tl-box-container')).toHaveCount(2)
  await expect(page.locator('.logseq-tldraw .tl-line-container')).toHaveCount(1)
})

test('convert the first rectangle to ellipse', async ({ page }) => {
  const canvas = await page.waitForSelector('.logseq-tldraw')
  const bounds = (await canvas.boundingBox())!

  await page.keyboard.press('Escape')
  await page.mouse.move(bounds.x + 220, bounds.y + 220)
  await page.mouse.down()
  await page.mouse.up()
  await page.mouse.move(bounds.x + 520, bounds.y + 520)

  await page.click('.tl-context-bar .tl-geometry-tools-pane-anchor')
  await page.click('.tl-context-bar .tl-geometry-toolbar [data-tool=ellipse]')

  await expect(page.locator('.logseq-tldraw .tl-ellipse-container')).toHaveCount(1)
  await expect(page.locator('.logseq-tldraw .tl-box-container')).toHaveCount(1)
})

test('change the color of the ellipse', async ({ page }) => {
  await page.click('.tl-context-bar .tl-color-bg')
  await page.click('.tl-context-bar .tl-color-palette .bg-red-500')

  await expect(page.locator('.logseq-tldraw .tl-ellipse-container ellipse:last-of-type')).toHaveAttribute('fill', 'var(--ls-wb-background-color-red)')
})

test('undo the color switch', async ({ page }) => {
  await page.keyboard.press(modKey + '+z')

  await expect(page.locator('.logseq-tldraw .tl-ellipse-container ellipse:last-of-type')).toHaveAttribute('fill', 'var(--ls-wb-background-color-default)')
})

test('undo the shape conversion', async ({ page }) => {
  await page.keyboard.press(modKey + '+z')

  await expect(page.locator('.logseq-tldraw .tl-box-container')).toHaveCount(2)
  await expect(page.locator('.logseq-tldraw .tl-ellipse-container')).toHaveCount(0)
})

test('locked elements should not be removed', async ({ page }) => {
  const canvas = await page.waitForSelector('.logseq-tldraw')
  const bounds = (await canvas.boundingBox())!

  await page.keyboard.press('Escape')
  await page.mouse.move(bounds.x + 220, bounds.y + 220)
  await page.mouse.down()
  await page.mouse.up()
  await page.mouse.move(bounds.x + 520, bounds.y + 520)
  await page.keyboard.press(`${modKey}+l`)
  await page.keyboard.press('Delete')
  await page.keyboard.press(`${modKey}+Shift+l`)

  await expect(page.locator('.logseq-tldraw .tl-box-container')).toHaveCount(2)

})

test('move arrow to back', async ({ page }) => {
  await page.keyboard.press('Escape')
  await page.waitForTimeout(1000)
  await page.click('.logseq-tldraw .tl-line-container')
  await page.keyboard.press('Shift+[')

  await expect(page.locator('.logseq-tldraw .tl-canvas .tl-layer > div:first-of-type > div:first-of-type')).toHaveClass('tl-line-container')
})

test('move arrow to front', async ({ page }) => {
  await page.keyboard.press('Escape')
  await page.waitForTimeout(1000)
  await page.click('.logseq-tldraw .tl-line-container')
  await page.keyboard.press('Shift+]')

  await expect(page.locator('.logseq-tldraw .tl-canvas .tl-layer > div:first-of-type > div:first-of-type')).not.toHaveClass('tl-line-container')
})

test('undo the move action', async ({ page }) => {
  await page.keyboard.press(modKey + '+z')

  await expect(page.locator('.logseq-tldraw .tl-canvas .tl-layer > div:first-of-type > div:first-of-type')).toHaveClass('tl-line-container')
})

test('cleanup the shapes', async ({ page }) => {
  await page.keyboard.press(`${modKey}+a`)
  await page.keyboard.press('Delete')
  await expect(page.locator('[data-type=Shape]')).toHaveCount(0)
})

test('create a block', async ({ page }) => {
  const canvas = await page.waitForSelector('.logseq-tldraw')
  const bounds = (await canvas.boundingBox())!

  await page.keyboard.type('ws')
  await page.mouse.dblclick(bounds.x + 105, bounds.y + 105)
  await page.waitForTimeout(100)

  await page.keyboard.type('a')
  await page.keyboard.press('Enter')


  await expect(page.locator('.logseq-tldraw .tl-logseq-portal-container')).toHaveCount(1)
})

// TODO: Fix the failing test
test.skip('expand the block', async ({ page }) => {
  await page.keyboard.press('Escape')
  await page.keyboard.press(modKey + '+ArrowDown')
  await page.waitForTimeout(100)

  await expect(page.locator('.logseq-tldraw .tl-logseq-portal-container .tl-logseq-portal-header')).toHaveCount(1)
})

// TODO: Depends on the previous test
test.skip('undo the expand action', async ({ page }) => {
  await page.keyboard.press(modKey + '+z')

  await expect(page.locator('.logseq-tldraw .tl-logseq-portal-container .tl-logseq-portal-header')).toHaveCount(0)
})

test('undo the block action', async ({ page }) => {
  await page.keyboard.press(modKey + '+z')

  await expect(page.locator('.logseq-tldraw .tl-logseq-portal-container')).toHaveCount(0)
})

test('copy/paste url to create an iFrame shape', async ({ page }) => {
  const canvas = await page.waitForSelector('.logseq-tldraw')
  const bounds = (await canvas.boundingBox())!

  await page.keyboard.type('wt')
  await page.mouse.move(bounds.x + 105, bounds.y + 105)
  await page.mouse.down()
  await page.waitForTimeout(100)

  await page.keyboard.type('https://logseq.com')
  await page.keyboard.press(modKey + '+a')
  await page.keyboard.press(modKey + '+c')
  await page.keyboard.press('Escape')

  await page.keyboard.press(modKey + '+v')

  await expect( page.locator('.logseq-tldraw .tl-iframe-container')).toHaveCount(1)
})

test('copy/paste twitter status url to create a Tweet shape', async ({ page }) => {
  const canvas = await page.waitForSelector('.logseq-tldraw')
  const bounds = (await canvas.boundingBox())!

  await page.keyboard.type('wt')
  await page.mouse.move(bounds.x + 105, bounds.y + 105)
  await page.mouse.down()
  await page.waitForTimeout(100)

  await page.keyboard.type('https://twitter.com/logseq/status/1605224589046386689')
  await page.keyboard.press(modKey + '+a')
  await page.keyboard.press(modKey + '+c')
  await page.keyboard.press('Escape')

  await page.keyboard.press(modKey + '+v')

  await expect( page.locator('.logseq-tldraw .tl-tweet-container')).toHaveCount(1)
})

test('copy/paste youtube video url to create a Youtube shape', async ({ page }) => {
  const canvas = await page.waitForSelector('.logseq-tldraw')
  const bounds = (await canvas.boundingBox())!

  await page.keyboard.type('wt')
  await page.mouse.move(bounds.x + 105, bounds.y + 105)
  await page.mouse.down()
  await page.waitForTimeout(100)

  await page.keyboard.type('https://www.youtube.com/watch?v=hz2BacySDXE')
  await page.keyboard.press(modKey + '+a')
  await page.keyboard.press(modKey + '+c')
  await page.keyboard.press('Escape')

  await page.keyboard.press(modKey + '+v')

  await expect(page.locator('.logseq-tldraw .tl-youtube-container')).toHaveCount(1)
})

test('zoom in', async ({ page }) => {
  await page.keyboard.press('Shift+0') // reset zoom
  await page.waitForTimeout(1500) // wait for the zoom animation to finish
  await page.keyboard.press('Shift+=')
  await page.waitForTimeout(1500) // wait for the zoom animation to finish
  await expect(page.locator('#tl-zoom')).toContainText('125%')
})

test('zoom out', async ({ page }) => {
  await page.keyboard.press('Shift+0')
  await page.waitForTimeout(1500) // wait for the zoom animation to finish
  await page.keyboard.press('Shift+-')
  await page.waitForTimeout(1500) // wait for the zoom animation to finish
  await expect(page.locator('#tl-zoom')).toContainText('80%')
})

test('open context menu', async ({ page }) => {
  await page.locator('.logseq-tldraw').click({ button: 'right' })
  await expect(page.locator('.tl-context-menu')).toBeVisible()
})

test('close context menu on esc', async ({ page }) => {
  await page.keyboard.press('Escape')
  await expect(page.locator('.tl-context-menu')).toBeHidden()
})

test('quick add another whiteboard', async ({ page }) => {
  // create a new board first
  await page.click('.nav-header .whiteboard')
  await page.click('#tl-create-whiteboard')

  await page.click('.whiteboard-page-title')
  await page.fill('.whiteboard-page-title input', 'my-whiteboard-3')
  await page.keyboard.press('Enter')

  const canvas = await page.waitForSelector('.logseq-tldraw')
  await canvas.dblclick({
    position: {
      x: 200,
      y: 200,
    },
  })

  const quickAdd$ = page.locator('.tl-quick-search')
  await expect(quickAdd$).toBeVisible()

  await page.fill('.tl-quick-search input', 'my-whiteboard')
  await quickAdd$
    .locator('.tl-quick-search-option >> text=my-whiteboard-2')
    .first()
    .click()

  await expect(quickAdd$).toBeHidden()
  await expect(
    page.locator('.tl-logseq-portal-container >> text=my-whiteboard-2')
  ).toBeVisible()
})

test('go to another board and check reference', async ({ page }) => {
  await page
    .locator('.tl-logseq-portal-container >> text=my-whiteboard-2')
    .click()
  await expect(page.locator('.whiteboard-page-title .title')).toContainText(
    'my-whiteboard-2'
  )

  const pageRefCount$ = page.locator('.whiteboard-page-refs-count')
  await expect(pageRefCount$.locator('.open-page-ref-link')).toContainText('1')
})

test('Create an embedded whiteboard', async ({ page }) => {
  const canvas = await page.waitForSelector('.logseq-tldraw')
  await canvas.dblclick({
    position: {
      x: 110,
      y: 110,
    },
  })

  const quickAdd$ = page.locator('.tl-quick-search')
  await expect(quickAdd$).toBeVisible()

  await page.fill('.tl-quick-search input', 'My embedded whiteboard')
  await quickAdd$
    .locator('div[data-index="2"] .tl-quick-search-option')
    .first()
    .click()

  await expect(quickAdd$).toBeHidden()
  await expect(page.locator('.tl-logseq-portal-header a')).toContainText('My embedded whiteboard')
})

test('New whiteboard should have the correct name', async ({ page }) => {
  page.locator('.tl-logseq-portal-header a').click()

  await expect(page.locator('.whiteboard-page-title')).toContainText('My embedded whiteboard')
})

test('Create an embedded page', async ({ page }) => {
  const canvas = await page.waitForSelector('.logseq-tldraw')
  await canvas.dblclick({
    position: {
      x: 150,
      y: 150,
    },
  })

  const quickAdd$ = page.locator('.tl-quick-search')
  await expect(quickAdd$).toBeVisible()

  await page.fill('.tl-quick-search input', 'My page')
  await quickAdd$
    .locator('div[data-index="1"] .tl-quick-search-option')
    .first()
    .click()

  await expect(quickAdd$).toBeHidden()
  await expect(page.locator('.tl-logseq-portal-header a')).toContainText('My page')
})

test('New page should have the correct name', async ({ page }) => {
  page.locator('.tl-logseq-portal-header a').click()

  await expect(page.locator('.ls-page-title')).toContainText('My page')
})

test('Renaming a page to an existing whiteboard name should be prohibited', async ({ page }) => {
  await renamePage(page, "My embedded whiteboard")

  await expect(page.locator('.page-title input')).toHaveValue('My page')
})<|MERGE_RESOLUTION|>--- conflicted
+++ resolved
@@ -67,11 +67,7 @@
   await page.click('.whiteboard-page-title')
   await page.fill('.whiteboard-page-title input', title + '-2')
   await page.keyboard.press('Enter')
-<<<<<<< HEAD
-=======
-
   await page.click('.ui__modal-enter')
->>>>>>> 71b629a6
   await expect(page.locator('.whiteboard-page-title .title')).toContainText(
     title + '-2'
   )
