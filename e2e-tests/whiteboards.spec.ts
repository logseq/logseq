import { expect } from '@playwright/test'
import { test } from './fixtures'
import { modKey } from './utils'

test('enable whiteboards', async ({ page }) => {
  await expect(page.locator('.nav-header .whiteboard')).toBeHidden()
  await page.click('#head .toolbar-dots-btn')
  await page.click('#head .dropdown-wrapper >> text=Settings')
  await page.click('.settings-modal a[data-id=features]')
  await page.click('text=Whiteboards >> .. >> .ui__toggle')
  await page.waitForTimeout(1000)
  await page.keyboard.press('Escape')
  await expect(page.locator('.nav-header .whiteboard')).toBeVisible()
})

test('create new whiteboard', async ({ page }) => {
  await page.click('.nav-header .whiteboard')
  await page.click('#tl-create-whiteboard')
  await expect(page.locator('.logseq-tldraw')).toBeVisible()
})

test('can right click title to show context menu', async ({ page }) => {
  await page.click('.whiteboard-page-title', {
    button: 'right',
  })

  await expect(page.locator('#custom-context-menu')).toBeVisible()

  await page.keyboard.press('Escape')

  await expect(page.locator('#custom-context-menu')).toHaveCount(0)
})

test('newly created whiteboard should have a default title', async ({ page }) => {
  await expect(page.locator('.whiteboard-page-title .title')).toContainText(
    'Untitled'
  )
})

test('set whiteboard title', async ({ page }) => {
  const title = 'my-whiteboard'

  await page.click('.nav-header .whiteboard')
  await page.click('#tl-create-whiteboard')
  await page.click('.whiteboard-page-title')
  await page.fill('.whiteboard-page-title input', title)
  await page.keyboard.press('Enter')
  await expect(page.locator('.whiteboard-page-title .title')).toContainText(
    title
  )
})

test('update whiteboard title', async ({ page }) => {
  const title = 'my-whiteboard'

  await page.click('.whiteboard-page-title')
  await page.fill('.whiteboard-page-title input', title + '-2')
  await page.keyboard.press('Enter')

  // Updating non-default title should pop up a confirmation dialog
  await expect(page.locator('.ui__confirm-modal >> .headline')).toContainText(
    `Do you really want to change the page name to “${title}-2”?`
  )

  await page.click('.ui__confirm-modal button')
  await expect(page.locator('.whiteboard-page-title .title')).toContainText(
    title + '-2'
  )
})

test('draw a rectangle', async ({ page }) => {
  const canvas = await page.waitForSelector('.logseq-tldraw')
  const bounds = (await canvas.boundingBox())!

  await page.keyboard.press('r')

  await page.mouse.move(bounds.x + 5, bounds.y + 5)
  await page.mouse.down()

  await page.mouse.move(bounds.x + 50, bounds.y + 50 )
  await page.mouse.up()
  await page.keyboard.press('Escape')

  await expect(page.locator('.logseq-tldraw .tl-box-container')).toHaveCount(1)
})

test('clone the rectangle', async ({ page }) => {
  const canvas = await page.waitForSelector('.logseq-tldraw')
  const bounds = (await canvas.boundingBox())!

  await page.mouse.move(bounds.x + 20, bounds.y + 20)

  await page.keyboard.down('Alt')
  await page.mouse.down()

  await page.mouse.move(bounds.x + 100, bounds.y + 100)
  await page.mouse.up()
  await page.keyboard.up('Alt')

  await expect(page.locator('.logseq-tldraw .tl-box-container')).toHaveCount(2)
})

test('connect rectangles with an arrow', async ({ page }) => {
  const canvas = await page.waitForSelector('.logseq-tldraw')
  const bounds = (await canvas.boundingBox())!

  await page.keyboard.press('c')

  await page.mouse.move(bounds.x + 20, bounds.y + 20)
  await page.mouse.down()

  await page.mouse.move(bounds.x + 100, bounds.y + 100, {steps: 5}) // will fail without steps
  await page.mouse.up()
  await page.keyboard.press('Escape')


  await expect(page.locator('.logseq-tldraw .tl-line-container')).toHaveCount(1)
})

test('undo the rectangle action', async ({ page }) => {
  await page.keyboard.press(modKey + '+z')

  await expect(page.locator('.logseq-tldraw .tl-positioned-svg rect')).toHaveCount(0)
})

test('create a block', async ({ page }) => {
  const canvas = await page.waitForSelector('.logseq-tldraw')
  const bounds = (await canvas.boundingBox())!

  await page.keyboard.press('s')
  await page.mouse.dblclick(bounds.x + 5, bounds.y + 5)
  await page.waitForTimeout(100)

  await page.keyboard.type('a')
  await page.keyboard.press('Enter')


  await expect(page.locator('.logseq-tldraw .tl-logseq-portal-container')).toHaveCount(1)
})

test('expand the block', async ({ page }) => {
  await page.keyboard.press('Escape')
  await page.click('.logseq-tldraw .tl-context-bar .tie-object-expanded ')
  await page.waitForTimeout(100)

  await expect(page.locator('.logseq-tldraw .tl-logseq-portal-container .tl-logseq-portal-header')).toHaveCount(1)
})

test('undo the expand action', async ({ page }) => {
  await page.keyboard.press(modKey + '+z')

  await expect(page.locator('.logseq-tldraw .tl-logseq-portal-container .tl-logseq-portal-header')).toHaveCount(0)
})

test('undo the block action', async ({ page }) => {
  await page.keyboard.press(modKey + '+z')

  await expect(page.locator('.logseq-tldraw .tl-logseq-portal-container')).toHaveCount(0)
})

test('copy/paste url to create an iFrame shape', async ({ page }) => {
  const canvas = await page.waitForSelector('.logseq-tldraw')
  const bounds = (await canvas.boundingBox())!

  await page.keyboard.press('t')
  await page.mouse.move(bounds.x + 5, bounds.y + 5)
  await page.mouse.down()
  await page.waitForTimeout(100)

  await page.keyboard.type('https://logseq.com')
  await page.keyboard.press(modKey + '+a')
  await page.keyboard.press(modKey + '+c')
  await page.keyboard.press('Escape')

  await page.keyboard.press(modKey + '+v')

  await expect( page.locator('.logseq-tldraw .tl-iframe-container')).toHaveCount(1)
})

test('copy/paste twitter status url to create a Tweet shape', async ({ page }) => {
  const canvas = await page.waitForSelector('.logseq-tldraw')
  const bounds = (await canvas.boundingBox())!

  await page.keyboard.press('t')
  await page.mouse.move(bounds.x + 5, bounds.y + 5)
  await page.mouse.down()
  await page.waitForTimeout(100)

  await page.keyboard.type('https://twitter.com/logseq/status/1605224589046386689')
  await page.keyboard.press(modKey + '+a')
  await page.keyboard.press(modKey + '+c')
  await page.keyboard.press('Escape')

  await page.keyboard.press(modKey + '+v')

  await expect( page.locator('.logseq-tldraw .tl-tweet-container')).toHaveCount(1)
})

test('copy/paste youtube video url to create a Youtube shape', async ({ page }) => {
  const canvas = await page.waitForSelector('.logseq-tldraw')
  const bounds = (await canvas.boundingBox())!

  await page.keyboard.press('t')
  await page.mouse.move(bounds.x + 5, bounds.y + 5)
  await page.mouse.down()
  await page.waitForTimeout(100)

  await page.keyboard.type('https://www.youtube.com/watch?v=hz2BacySDXE')
  await page.keyboard.press(modKey + '+a')
  await page.keyboard.press(modKey + '+c')
  await page.keyboard.press('Escape')

  await page.keyboard.press(modKey + '+v')

  await expect(page.locator('.logseq-tldraw .tl-youtube-container')).toHaveCount(1)
})

test('cleanup the shapes', async ({ page }) => {
  await page.keyboard.press(`${modKey}+a`)
  await page.keyboard.press('Delete')
  await expect(page.locator('[data-type=Shape]')).toHaveCount(0)
})

test('zoom in', async ({ page }) => {
  await page.keyboard.press('Shift+0') // reset zoom
  await page.waitForTimeout(1500) // wait for the zoom animation to finish
<<<<<<< HEAD
  await page.keyboard.press(`${modKey}+=`)
=======
  await page.keyboard.press(`${modKey}++`)
  await page.waitForTimeout(1500) // wait for the zoom animation to finish
>>>>>>> eee7d06c
  await expect(page.locator('#tl-zoom')).toContainText('125%')
})

test('zoom out', async ({ page }) => {
  await page.keyboard.press('Shift+0')
<<<<<<< HEAD
  await page.waitForTimeout(1500)
  await page.keyboard.press(`${modKey}+-`)
=======
  await page.waitForTimeout(1500) // wait for the zoom animation to finish
  await page.keyboard.press(`${modKey}+-`)
  await page.waitForTimeout(1500) // wait for the zoom animation to finish
>>>>>>> eee7d06c
  await expect(page.locator('#tl-zoom')).toContainText('80%')
})

test('open context menu', async ({ page }) => {
  await page.locator('.logseq-tldraw').click({ button: 'right' })
  await expect(page.locator('.tl-context-menu')).toBeVisible()
})

test('close context menu on esc', async ({ page }) => {
  await page.keyboard.press('Escape')
  await expect(page.locator('.tl-context-menu')).toBeHidden()
})

test('quick add another whiteboard', async ({ page }) => {
  // create a new board first
  await page.click('.nav-header .whiteboard')
  await page.click('#tl-create-whiteboard')

  await page.click('.whiteboard-page-title')
  await page.fill('.whiteboard-page-title input', 'my-whiteboard-3')
  await page.keyboard.press('Enter')

  const canvas = await page.waitForSelector('.logseq-tldraw')
  await canvas.dblclick({
    position: {
      x: 100,
      y: 100,
    },
  })

  const quickAdd$ = page.locator('.tl-quick-search')
  await expect(quickAdd$).toBeVisible()

  await page.fill('.tl-quick-search input', 'my-whiteboard')
  await quickAdd$
    .locator('.tl-quick-search-option >> text=my-whiteboard-2')
    .first()
    .click()

  await expect(quickAdd$).toBeHidden()
  await expect(
    page.locator('.tl-logseq-portal-container >> text=my-whiteboard-2')
  ).toBeVisible()
})

test('go to another board and check reference', async ({ page }) => {
  await page
    .locator('.tl-logseq-portal-container >> text=my-whiteboard-2')
    .click()
  await expect(page.locator('.whiteboard-page-title .title')).toContainText(
    'my-whiteboard-2'
  )

  const pageRefCount$ = page.locator('.whiteboard-page-refs-count')
  await expect(pageRefCount$.locator('.open-page-ref-link')).toContainText('1')
})<|MERGE_RESOLUTION|>--- conflicted
+++ resolved
@@ -224,25 +224,16 @@
 test('zoom in', async ({ page }) => {
   await page.keyboard.press('Shift+0') // reset zoom
   await page.waitForTimeout(1500) // wait for the zoom animation to finish
-<<<<<<< HEAD
-  await page.keyboard.press(`${modKey}+=`)
-=======
   await page.keyboard.press(`${modKey}++`)
   await page.waitForTimeout(1500) // wait for the zoom animation to finish
->>>>>>> eee7d06c
   await expect(page.locator('#tl-zoom')).toContainText('125%')
 })
 
 test('zoom out', async ({ page }) => {
   await page.keyboard.press('Shift+0')
-<<<<<<< HEAD
-  await page.waitForTimeout(1500)
+  await page.waitForTimeout(1500) // wait for the zoom animation to finish
   await page.keyboard.press(`${modKey}+-`)
-=======
-  await page.waitForTimeout(1500) // wait for the zoom animation to finish
-  await page.keyboard.press(`${modKey}+-`)
-  await page.waitForTimeout(1500) // wait for the zoom animation to finish
->>>>>>> eee7d06c
+  await page.waitForTimeout(1500) // wait for the zoom animation to finish
   await expect(page.locator('#tl-zoom')).toContainText('80%')
 })
 
