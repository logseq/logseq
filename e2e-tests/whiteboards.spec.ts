import { expect } from '@playwright/test'
import { test } from './fixtures'
import { IsMac } from './utils'

test('enable whiteboards', async ({ page }) => {
<<<<<<< HEAD
=======
    await page.evaluate(() => {
        window.localStorage.removeItem('ls-onboarding-whiteboard?')
    })

>>>>>>> 3940db31
    await expect(page.locator('.nav-header .whiteboard')).toBeHidden()
    await page.click('#head .toolbar-dots-btn')
    await page.click('#head .dropdown-wrapper >> text=Settings')
    await page.click('.settings-modal a[data-id=features]')
    await page.click('text=Whiteboards >> .. >> .ui__toggle')
    await page.keyboard.press('Escape')
    await expect(page.locator('.nav-header .whiteboard')).toBeVisible()
})

test('create new whiteboard', async ({ page }) => {
    await page.click('.nav-header .whiteboard')
    await page.click('#tl-create-whiteboard')
    await expect(page.locator('.logseq-tldraw')).toBeVisible()
})

test('check if the page contains the onboarding whiteboard', async ({ page }) => {
    await expect(page.locator('.tl-text-shape-wrapper >> text=Welcome to')).toHaveCount(1)
})

test('cleanup the shapes', async ({ page }) => {
    if (IsMac) {
        await page.keyboard.press('Meta+a')
    } else {
        await page.keyboard.press('Control+a')
    }
    await page.keyboard.press('Delete')
    await expect(page.locator('[data-type=Shape]')).toHaveCount(0)
})

test('can right click title to show context menu', async ({ page }) => {
    await page.click('.whiteboard-page-title', {
        button: 'right',
    })
  
    await expect(page.locator('#custom-context-menu')).toBeVisible()
  
    await page.keyboard.press('Escape')
  
    await expect(page.locator('#custom-context-menu')).toHaveCount(0)
})

test('set whiteboard title', async ({ page }) => {
    const title = "my-whiteboard"
    // Newly created whiteboard should have a default title
    await expect(page.locator('.whiteboard-page-title .title')).toContainText("Untitled");

    await page.click('.whiteboard-page-title')
    await page.fill('.whiteboard-page-title input', title)
    await page.keyboard.press('Enter')
    await expect(page.locator('.whiteboard-page-title .title')).toContainText(title);

    await page.click('.whiteboard-page-title')
<<<<<<< HEAD
    await page.type('.whiteboard-page-title .title', "-2")
=======
    await page.fill('.whiteboard-page-title input', title + "-2")
>>>>>>> 3940db31
    await page.keyboard.press('Enter')

    // Updating non-default title should pop up a confirmation dialog
    await expect(page.locator('.ui__confirm-modal >> .headline')).toContainText(`Do you really want to change the page name to “${title}-2”?`);
    await page.click('.ui__confirm-modal button')
    await expect(page.locator('.whiteboard-page-title .title')).toContainText(title + "-2");
})

test('select rectangle tool', async ({ page }) => {
    await page.keyboard.press('8')
    await expect(page.locator('.tl-geometry-tools-pane-anchor [title*="Rectangle"]')).toHaveAttribute('data-selected', 'true')
})

test('draw a rectangle', async ({ page }) => {
    const canvas = await page.waitForSelector('.logseq-tldraw');
    const bounds = (await canvas.boundingBox())!;

    await page.keyboard.press('8')

    await page.mouse.move(bounds.x + 5, bounds.y + 5);
    await page.mouse.down();

    await page.mouse.move(bounds.x + bounds.width / 2, bounds.y + bounds.height / 2);
    await page.mouse.up();

    await expect(page.locator('.logseq-tldraw .tl-positioned-svg rect')).not.toHaveCount(0);
})

test('zoom in', async ({ page }) => {
    await page.click('#tl-zoom-in')
    await expect(page.locator('#tl-zoom')).toContainText('125%');
})

test('zoom out', async ({ page }) => {
    await page.click('#tl-zoom-out')
    await expect(page.locator('#tl-zoom')).toContainText('100%');
})

test('open context menu', async ({ page }) => {
    await page.locator('.logseq-tldraw').click({ button: "right" })
    await expect(page.locator('.tl-context-menu')).toBeVisible()
})

test('close context menu on esc', async ({ page }) => {
    await page.keyboard.press('Escape')
    await expect(page.locator('.tl-context-menu')).toBeHidden()
})

test('quick add another whiteboard', async ({ page }) => {
    // create a new board first
    await page.click('.nav-header .whiteboard')
    await page.click('#tl-create-whiteboard')
    
    await page.click('.whiteboard-page-title')
<<<<<<< HEAD
    await page.type('.whiteboard-page-title .title', "my-whiteboard-3")
=======
    await page.fill('.whiteboard-page-title input', "my-whiteboard-3")
>>>>>>> 3940db31
    await page.keyboard.press('Enter')
    
    const canvas = await page.waitForSelector('.logseq-tldraw');
    await canvas.dblclick({
        position: {
            x: 100,
            y: 100
        }
    })

    const quickAdd$ = page.locator('.tl-quick-search')
    await expect(quickAdd$).toBeVisible()

<<<<<<< HEAD
    await page.type('.tl-quick-search input', 'my-whiteboard')
=======
    await page.fill('.tl-quick-search input', 'my-whiteboard')
>>>>>>> 3940db31
    await quickAdd$.locator('.tl-quick-search-option >> text=my-whiteboard-2').first().click()

    await expect(quickAdd$).toBeHidden()
    await expect(page.locator('.tl-logseq-portal-container >> text=my-whiteboard-2')).toBeVisible()
})

test('go to another board and check reference', async ({ page }) => {
    await page.locator('.tl-logseq-portal-container >> text=my-whiteboard-2').click()
    await expect(page.locator('.whiteboard-page-title .title')).toContainText("my-whiteboard-2");
  
    const pageRefCount$ = page.locator('.whiteboard-page-refs-count')
    await expect(pageRefCount$.locator('.open-page-ref-link')).toContainText('1')

    await pageRefCount$.click()
    await expect(page.locator('.references-blocks')).toBeVisible()
    await expect(page.locator('.references-blocks >> .page-ref >> text=my-whiteboard-3')).toBeVisible()
})<|MERGE_RESOLUTION|>--- conflicted
+++ resolved
@@ -3,13 +3,10 @@
 import { IsMac } from './utils'
 
 test('enable whiteboards', async ({ page }) => {
-<<<<<<< HEAD
-=======
     await page.evaluate(() => {
         window.localStorage.removeItem('ls-onboarding-whiteboard?')
     })
 
->>>>>>> 3940db31
     await expect(page.locator('.nav-header .whiteboard')).toBeHidden()
     await page.click('#head .toolbar-dots-btn')
     await page.click('#head .dropdown-wrapper >> text=Settings')
@@ -62,11 +59,7 @@
     await expect(page.locator('.whiteboard-page-title .title')).toContainText(title);
 
     await page.click('.whiteboard-page-title')
-<<<<<<< HEAD
-    await page.type('.whiteboard-page-title .title', "-2")
-=======
     await page.fill('.whiteboard-page-title input', title + "-2")
->>>>>>> 3940db31
     await page.keyboard.press('Enter')
 
     // Updating non-default title should pop up a confirmation dialog
@@ -121,11 +114,7 @@
     await page.click('#tl-create-whiteboard')
     
     await page.click('.whiteboard-page-title')
-<<<<<<< HEAD
-    await page.type('.whiteboard-page-title .title', "my-whiteboard-3")
-=======
     await page.fill('.whiteboard-page-title input', "my-whiteboard-3")
->>>>>>> 3940db31
     await page.keyboard.press('Enter')
     
     const canvas = await page.waitForSelector('.logseq-tldraw');
@@ -139,11 +128,7 @@
     const quickAdd$ = page.locator('.tl-quick-search')
     await expect(quickAdd$).toBeVisible()
 
-<<<<<<< HEAD
-    await page.type('.tl-quick-search input', 'my-whiteboard')
-=======
     await page.fill('.tl-quick-search input', 'my-whiteboard')
->>>>>>> 3940db31
     await quickAdd$.locator('.tl-quick-search-option >> text=my-whiteboard-2').first().click()
 
     await expect(quickAdd$).toBeHidden()
