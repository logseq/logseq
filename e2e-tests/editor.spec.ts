--- conflicted
+++ resolved
@@ -197,7 +197,7 @@
   await page.keyboard.press('Enter')
   await page.waitForTimeout(100)
   await page.keyboard.press('Enter')
-  
+
   await page.waitForTimeout(100)
   // Create a new block with some text
   await page.keyboard.insertText("Typed block")
@@ -212,7 +212,6 @@
   await expect(page.locator('text="Typed block"')).toHaveCount(1);
 })
 
-<<<<<<< HEAD
 test('#6266 moving cursor outside of brackets should close autocomplete menu', async ({ page, block, autocompleteMenu }) => {
   for (const [commandTrigger, modalName] of [['[[', 'page-search'], ['((', 'block-search']]) {
     // First, left arrow
@@ -288,7 +287,7 @@
     await page.waitForTimeout(100)
     await autocompleteMenu.expectVisible(modalName)
     await expect(await block.selectionStart()).toEqual(cursorPos)
-    
+
     await page.keyboard.press('ArrowDown')
     await page.waitForTimeout(100)
     await autocompleteMenu.expectVisible(modalName)
@@ -403,7 +402,7 @@
     await page.keyboard.press('Backspace')
     await page.waitForTimeout(100)
     await autocompleteMenu.expectVisible(modalName)
-=======
+  }})
 test('press escape when autocomplete menu is open, should close autocomplete menu only #6270', async ({ page, block }) => {
   for (const [commandTrigger, modalName] of [['[[', 'page-search'], ['/', 'commands']]) {
     await createRandomPage(page)
@@ -451,6 +450,5 @@
     await expect(page.locator(`[data-modal-name="input"]`)).not.toBeVisible()
     await page.waitForTimeout(1000)
     expect(await block.isEditing()).toBe(true)
->>>>>>> 3581fe6a
   }
 })