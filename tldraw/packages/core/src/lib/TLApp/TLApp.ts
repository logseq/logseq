--- conflicted
+++ resolved
@@ -347,15 +347,8 @@
     return this
   }
 
-<<<<<<< HEAD
   @action updateShapes = <T extends S>(shapes: ({ id: string, type: string } & Partial<T['props']>)[]): this => {
     if (this.readOnly) return this
-=======
-
-
-  @action updateShapes = <T extends S>(shapes: ({ id: string } & Partial<T['props']>)[]): this => {
-    if (this.readOnly ) return this
->>>>>>> 0831115a
 
     shapes.forEach(shape => {
       const oldShape = this.getShapeById(shape.id)
