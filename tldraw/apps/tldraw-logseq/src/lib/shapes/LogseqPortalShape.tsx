/* eslint-disable @typescript-eslint/no-explicit-any */
import {
  delay,
  TLBoxShape,
  TLBoxShapeProps,
  TLResetBoundsInfo,
  TLResizeInfo,
  validUUID,
  getComputedColor,
} from '@tldraw/core'
import { Virtuoso } from 'react-virtuoso'
import { HTMLContainer, TLComponentProps, useApp } from '@tldraw/react'
import { useDebouncedValue } from '@tldraw/react'
import Vec from '@tldraw/vec'
import { action, computed, makeObservable } from 'mobx'
import { observer } from 'mobx-react-lite'
import * as React from 'react'
import type { SizeLevel, Shape } from '.'
import { TablerIcon } from '../../components/icons'
import { TextInput } from '../../components/inputs/TextInput'
import { useCameraMovingRef } from '../../hooks/useCameraMoving'
import { LogseqContext, type SearchResult } from '../logseq-context'
import { BindingIndicator } from './BindingIndicator'
import { CustomStyleProps, withClampedStyles } from './style-props'

const HEADER_HEIGHT = 40
const AUTO_RESIZE_THRESHOLD = 1

export interface LogseqPortalShapeProps extends TLBoxShapeProps, CustomStyleProps {
  type: 'logseq-portal'
  pageId: string // page name or UUID
  blockType?: 'P' | 'B'
  collapsed?: boolean
  compact?: boolean
  borderRadius?: number
  collapsedHeight?: number
  scaleLevel?: SizeLevel
}

interface LogseqQuickSearchProps {
  onChange: (id: string) => void
}

const levelToScale = {
  xs: 0.5,
  sm: 0.8,
  md: 1,
  lg: 1.5,
  xl: 2,
  xxl: 3,
}

const LogseqTypeTag = ({
  type,
  active,
}: {
  type: 'B' | 'P' | 'BA' | 'PA' | 'WA' | 'WP' | 'BS' | 'PS'
  active?: boolean
}) => {
  const nameMapping = {
    B: 'block',
    P: 'page',
    WP: 'whiteboard',
    BA: 'new-block',
    PA: 'new-page',
    WA: 'new-whiteboard',
    BS: 'block-search',
    PS: 'page-search',
  }
  return (
    <span className="tl-type-tag" data-active={active}>
      <i className={`tie tie-${nameMapping[type]}`} />
    </span>
  )
}

const LogseqPortalShapeHeader = observer(
<<<<<<< HEAD
  ({ type, children }: { type: 'P' | 'B'; children: React.ReactNode }) => {
    return <div className={`tl-logseq-portal-header tl-logseq-portal-header-${type === "P" ? "page" : "block"}`}>{children}</div>
=======
  ({
    type,
    fill,
    opacity,
    children,
  }: {
    type: 'P' | 'B'
    fill: string
    opacity: number
    children: React.ReactNode
  }) => {
    const bgColor =
      fill !== 'var(--ls-secondary-background-color)'
        ? getComputedColor(fill, 'background')
        : 'var(--ls-tertiary-background-color)'

    return (
      <div
        className={`tl-logseq-portal-header tl-logseq-portal-header-${
          type === 'P' ? 'page' : 'block'
        }`}
      >
        <div
          className="absolute inset-0 tl-logseq-portal-header-bg"
          style={{
            opacity,
            background: type === 'P' ? bgColor : `linear-gradient(0deg, transparent, ${bgColor}`,
          }}
        ></div>
        <div className="relative">{children}</div>
      </div>
    )
>>>>>>> 3940db31
  }
)

function escapeRegExp(text: string) {
  return text.replace(/[-[\]{}()*+?.,\\^$|#\s]/g, '\\$&')
}

const highlightedJSX = (input: string, keyword: string) => {
  return (
    <span>
      {input
        .split(new RegExp(`(${escapeRegExp(keyword)})`, 'gi'))
        .map((part, index) => {
          if (index % 2 === 1) {
            return <mark className="tl-highlighted">{part}</mark>
          }
          return part
        })
        .map((frag, idx) => (
          <React.Fragment key={idx}>{frag}</React.Fragment>
        ))}
    </span>
  )
}

const useSearch = (q: string, searchFilter: 'B' | 'P' | null) => {
  const { handlers } = React.useContext(LogseqContext)
  const [results, setResults] = React.useState<SearchResult | null>(null)
  const dq = useDebouncedValue(q, 200)

  React.useEffect(() => {
    let canceled = false
    if (dq.length > 0) {
      const filter = { 'pages?': true, 'blocks?': true, 'files?': false }
      if (searchFilter === 'B') {
        filter['pages?'] = false
      } else if (searchFilter === 'P') {
        filter['blocks?'] = false
      }
      handlers.search(dq, filter).then(_results => {
        if (!canceled) {
          setResults(_results)
        }
      })
    } else {
      setResults(null)
    }
    return () => {
      canceled = true
    }
  }, [dq, handlers?.search])

  return results
}

const CircleButton = ({
  active,
  style,
  icon,
  otherIcon,
  onClick,
}: {
  active?: boolean
  style?: React.CSSProperties
  icon: string
  otherIcon?: string
  onClick: () => void
}) => {
  const [recentlyChanged, setRecentlyChanged] = React.useState(false)

  React.useEffect(() => {
    setRecentlyChanged(true)
    const timer = setTimeout(() => {
      setRecentlyChanged(false)
    }, 500)
    return () => clearTimeout(timer)
  }, [active])

  return (
    <button
      data-active={active}
      data-recently-changed={recentlyChanged}
      style={style}
      className="tl-circle-button"
      onMouseDown={onClick}
    >
      <div className="tl-circle-button-icons-wrapper" data-icons-count={otherIcon ? 2 : 1}>
        {otherIcon && <TablerIcon name={otherIcon} />}
        <TablerIcon name={icon} />
      </div>
    </button>
  )
}

export class LogseqPortalShape extends TLBoxShape<LogseqPortalShapeProps> {
  static id = 'logseq-portal'
  static defaultSearchQuery = ''
  static defaultSearchFilter: 'B' | 'P' | null = null

  static defaultProps: LogseqPortalShapeProps = {
    id: 'logseq-portal',
    type: 'logseq-portal',
    parentId: 'page',
    point: [0, 0],
    size: [400, 50],
    // collapsedHeight is the height before collapsing
    collapsedHeight: 0,
    stroke: '',
    fill: '',
    noFill: false,
    borderRadius: 8,
    strokeWidth: 2,
    strokeType: 'line',
    opacity: 1,
    pageId: '',
    collapsed: false,
    compact: false,
    scaleLevel: 'md',
    isAutoResizing: true,
  }

  hideRotateHandle = true
  canChangeAspectRatio = true
  canFlip = true
  canEdit = true

  persist: ((replace?: boolean) => void) | null = null
  // For quick add shapes, we want to calculate the page height dynamically
  initialHeightCalculated = true
  getInnerHeight: (() => number) | null = null // will be overridden in the hook

  constructor(props = {} as Partial<LogseqPortalShapeProps>) {
    super(props)
    makeObservable(this)
    if (props.collapsed) {
      Object.assign(this.canResize, [true, false])
    }
    if (props.size?.[1] === 0) {
      this.initialHeightCalculated = false
    }
  }

  static isPageOrBlock(id: string): 'P' | 'B' | false {
    const blockRefEg = '((62af02d0-0443-42e8-a284-946c162b0f89))'
    if (id) {
      return /^\(\(.*\)\)$/.test(id) && id.length === blockRefEg.length ? 'B' : 'P'
    }
    return false
  }

  @computed get collapsed() {
    return this.props.blockType === 'B' ? this.props.compact : this.props.collapsed
  }

  @action setCollapsed = async (collapsed: boolean) => {
    if (this.props.blockType === 'B') {
      this.update({ compact: collapsed })
      this.canResize[1] = !collapsed
      if (!collapsed) {
        // this will also persist the state, so we can skip persist call
        await delay()
        this.onResetBounds()
      }
      this.persist?.()
    } else {
      const originalHeight = this.props.size[1]
      this.canResize[1] = !collapsed
      console.log(
        collapsed,
        collapsed ? this.getHeaderHeight() : this.props.collapsedHeight,
        this.getHeaderHeight(),
        this.props.collapsedHeight
      )
      this.update({
        isAutoResizing: !collapsed,
        collapsed: collapsed,
        size: [this.props.size[0], collapsed ? this.getHeaderHeight() : this.props.collapsedHeight],
        collapsedHeight: collapsed ? originalHeight : this.props.collapsedHeight,
      })
    }
  }

  @computed get scaleLevel() {
    return this.props.scaleLevel ?? 'md'
  }

  @action setScaleLevel = async (v?: SizeLevel) => {
    const newSize = Vec.mul(
      this.props.size,
      levelToScale[(v as SizeLevel) ?? 'md'] / levelToScale[this.props.scaleLevel ?? 'md']
    )
    this.update({
      scaleLevel: v,
    })
    await delay()
    this.update({
      size: newSize,
    })
  }

  useComponentSize<T extends HTMLElement>(ref: React.RefObject<T> | null, selector = '') {
    const [size, setSize] = React.useState<[number, number]>([0, 0])
    const app = useApp<Shape>()
    React.useEffect(() => {
      if (ref?.current) {
        const el = selector ? ref.current.querySelector<HTMLElement>(selector) : ref.current
        if (el) {
          const updateSize = () => {
            const { width, height } = el.getBoundingClientRect()
            const bound = Vec.div([width, height], app.viewport.camera.zoom) as [number, number]
            setSize(bound)
            return bound
          }
          updateSize()
          // Hacky, I know 🤨
          this.getInnerHeight = () => updateSize()[1]
          const resizeObserver = new ResizeObserver(() => {
            updateSize()
          })
          resizeObserver.observe(el)
          return () => {
            resizeObserver.disconnect()
          }
        }
      }
      return () => {}
    }, [ref, selector])
    return size
  }

  getHeaderHeight() {
    const scale = levelToScale[this.props.scaleLevel ?? 'md']
    return this.props.compact ? 0 : HEADER_HEIGHT * scale
  }

  getAutoResizeHeight() {
    if (this.getInnerHeight) {
      return this.getHeaderHeight() + this.getInnerHeight()
    }
    return null
  }

  onResetBounds = (info?: TLResetBoundsInfo) => {
    const height = this.getAutoResizeHeight()
    if (height !== null && Math.abs(height - this.props.size[1]) > AUTO_RESIZE_THRESHOLD) {
      this.update({
        size: [this.props.size[0], height],
      })
      this.initialHeightCalculated = true
    }
    return this
  }

  onResize = (initialProps: any, info: TLResizeInfo): this => {
    const {
      bounds,
      rotation,
      scale: [scaleX, scaleY],
    } = info
    const nextScale = [...this.scale]
    if (scaleX < 0) nextScale[0] *= -1
    if (scaleY < 0) nextScale[1] *= -1

    let height = bounds.height

    if (this.props.isAutoResizing) {
      height = this.getAutoResizeHeight() ?? height
    }

    return this.update({
      point: [bounds.minX, bounds.minY],
      size: [Math.max(1, bounds.width), Math.max(1, height)],
      scale: nextScale,
      rotation,
    })
  }

  LogseqQuickSearch = observer(({ onChange }: LogseqQuickSearchProps) => {
    const [q, setQ] = React.useState(LogseqPortalShape.defaultSearchQuery)
    const [searchFilter, setSearchFilter] = React.useState<'B' | 'P' | null>(
      LogseqPortalShape.defaultSearchFilter
    )
    const rInput = React.useRef<HTMLInputElement>(null)
    const { handlers, renderers } = React.useContext(LogseqContext)
    const app = useApp<Shape>()

    const finishCreating = React.useCallback((id: string) => {
      onChange(id)
      rInput.current?.blur()
      if (id) {
        LogseqPortalShape.defaultSearchQuery = ''
        LogseqPortalShape.defaultSearchFilter = null
      }
    }, [])

    const onAddBlock = React.useCallback((content: string) => {
      const uuid = handlers?.addNewBlock(content)
      if (uuid) {
        finishCreating(uuid)
        // wait until the editor is mounted
        setTimeout(() => {
          app.api.editShape(this)
          window.logseq?.api?.edit_block?.(uuid)
        })
      }
      return uuid
    }, [])

    const optionsWrapperRef = React.useRef<HTMLDivElement>(null)

    const [focusedOptionIdx, setFocusedOptionIdx] = React.useState<number>(0)

    const searchResult = useSearch(q, searchFilter)

    const [prefixIcon, setPrefixIcon] = React.useState<string>('circle-plus')

    React.useEffect(() => {
      // autofocus seems not to be working
      setTimeout(() => {
        rInput.current?.focus()
      })
    }, [searchFilter])

    React.useEffect(() => {
      LogseqPortalShape.defaultSearchQuery = q
      LogseqPortalShape.defaultSearchFilter = searchFilter
    }, [q, searchFilter])

    type Option = {
      actionIcon: 'search' | 'circle-plus'
      onChosen: () => boolean // return true if the action was handled
      element: React.ReactNode
    }

    const options: Option[] = React.useMemo(() => {
      const options: Option[] = []

      const Breadcrumb = renderers?.Breadcrumb

      if (!Breadcrumb || !handlers) {
        return []
      }

      // New block option
      options.push({
        actionIcon: 'circle-plus',
        onChosen: () => {
          return !!onAddBlock(q)
        },
        element: (
          <div className="tl-quick-search-option-row">
            <LogseqTypeTag active type="BA" />
            {q.length > 0 ? (
              <>
                <strong>New block:</strong>
                {q}
              </>
            ) : (
              <strong>New block</strong>
            )}
          </div>
        ),
      })

      // New page or whiteboard option when no exact match
      if (!searchResult?.pages?.some(p => p.toLowerCase() === q.toLowerCase()) && q) {
        options.push(
          {
            actionIcon: 'circle-plus',
            onChosen: () => {
              finishCreating(q)
              return true
            },
            element: (
              <div className="tl-quick-search-option-row">
                <LogseqTypeTag active type="PA" />
                <strong>New page:</strong>
                {q}
              </div>
            ),
          },
          {
            actionIcon: 'circle-plus',
            onChosen: () => {
              handlers?.addNewWhiteboard(q)
              finishCreating(q)
              return true
            },
            element: (
              <div className="tl-quick-search-option-row">
                <LogseqTypeTag active type="WA" />
                <strong>New whiteboard:</strong>
                {q}
              </div>
            ),
          }
        )
      }

      // search filters
      if (q.length === 0 && searchFilter === null) {
        options.push(
          {
            actionIcon: 'search',
            onChosen: () => {
              setSearchFilter('B')
              return true
            },
            element: (
              <div className="tl-quick-search-option-row">
                <LogseqTypeTag type="BS" />
                Search only blocks
              </div>
            ),
          },
          {
            actionIcon: 'search',
            onChosen: () => {
              setSearchFilter('P')
              return true
            },
            element: (
              <div className="tl-quick-search-option-row">
                <LogseqTypeTag type="PS" />
                Search only pages
              </div>
            ),
          }
        )
      }

      // Page results
      if ((!searchFilter || searchFilter === 'P') && searchResult && searchResult.pages) {
        options.push(
          ...searchResult.pages.map(page => {
            return {
              actionIcon: 'search' as 'search',
              onChosen: () => {
                finishCreating(page)
                return true
              },
              element: (
                <div className="tl-quick-search-option-row">
                  <LogseqTypeTag type={handlers.isWhiteboardPage(page) ? 'WP' : 'P'} />
                  {highlightedJSX(page, q)}
                </div>
              ),
            }
          })
        )
      }

      // Block results
      if ((!searchFilter || searchFilter === 'B') && searchResult && searchResult.blocks) {
        options.push(
          ...searchResult.blocks
            .filter(block => block.content && block.uuid)
            .map(({ content, uuid }) => {
              const block = handlers.queryBlockByUUID(uuid)
              return {
                actionIcon: 'search' as 'search',
                onChosen: () => {
                  if (block) {
                    finishCreating(uuid)
                    window.logseq?.api?.set_blocks_id?.([uuid])
                    return true
                  }
                  return false
                },
                element: block ? (
                  <>
                    <div className="tl-quick-search-option-row">
                      <LogseqTypeTag type="B" />
                      <div className="tl-quick-search-option-breadcrumb">
                        <Breadcrumb blockId={uuid} />
                      </div>
                    </div>
                    <div className="tl-quick-search-option-row">
                      <div className="tl-quick-search-option-placeholder" />
                      {highlightedJSX(content, q)}
                    </div>
                  </>
                ) : (
                  <div className="tl-quick-search-option-row">
                    Cache is outdated. Please click the 'Re-index' button in the graph's dropdown
                    menu.
                  </div>
                ),
              }
            })
        )
      }
      return options
    }, [q, searchFilter, searchResult, renderers?.Breadcrumb, handlers])

    React.useEffect(() => {
      const keydownListener = (e: KeyboardEvent) => {
        let newIndex = focusedOptionIdx
        if (e.key === 'ArrowDown') {
          newIndex = Math.min(options.length - 1, focusedOptionIdx + 1)
        } else if (e.key === 'ArrowUp') {
          newIndex = Math.max(0, focusedOptionIdx - 1)
        } else if (e.key === 'Enter') {
          options[focusedOptionIdx]?.onChosen()
          e.stopPropagation()
          e.preventDefault()
        } else if (e.key === 'Backspace' && q.length === 0) {
          setSearchFilter(null)
        } else if (e.key === 'Escape') {
          finishCreating('')
        }

        if (newIndex !== focusedOptionIdx) {
          const option = options[newIndex]
          setFocusedOptionIdx(newIndex)
          setPrefixIcon(option.actionIcon)
          e.stopPropagation()
          e.preventDefault()
          const optionElement = optionsWrapperRef.current?.querySelector(
            '.tl-quick-search-option:nth-child(' + (newIndex + 1) + ')'
          )
          if (optionElement) {
            // @ts-expect-error we are using scrollIntoViewIfNeeded, which is not in standards
            optionElement?.scrollIntoViewIfNeeded(false)
          }
        }
      }
      document.addEventListener('keydown', keydownListener, true)
      return () => {
        document.removeEventListener('keydown', keydownListener, true)
      }
    }, [options, focusedOptionIdx, q])

    return (
      <div className="tl-quick-search">
        <CircleButton
          icon={prefixIcon}
          onClick={() => {
            options[focusedOptionIdx]?.onChosen()
          }}
        />
        <div className="tl-quick-search-input-container">
          {searchFilter && (
            <div className="tl-quick-search-input-filter">
              <LogseqTypeTag type={searchFilter} />
              {searchFilter === 'B' ? 'Search blocks' : 'Search pages'}
              <div
                className="tl-quick-search-input-filter-remove"
                onClick={() => setSearchFilter(null)}
              >
                <TablerIcon name="x" />
              </div>
            </div>
          )}
          <TextInput
            ref={rInput}
            type="text"
            value={q}
            className="tl-quick-search-input"
            placeholder="Create or search your graph..."
            onChange={q => setQ(q.target.value)}
            onKeyDown={e => {
              if (e.key === 'Enter') {
                finishCreating(q)
              }
            }}
          />
        </div>
        <div className="tl-quick-search-options" ref={optionsWrapperRef}>
          <Virtuoso
<<<<<<< HEAD
            style={{ height: Math.min(Math.max(1, options.length), 12) * 36 }}
=======
            style={{ height: Math.min(Math.max(1, options.length), 12) * 40 }}
>>>>>>> 3940db31
            totalCount={options.length}
            itemContent={index => {
              const { actionIcon, onChosen, element } = options[index]
              return (
                <div
                  key={index}
                  data-focused={index === focusedOptionIdx}
                  className="tl-quick-search-option"
                  tabIndex={0}
                  onMouseEnter={() => {
                    setPrefixIcon(actionIcon)
                    setFocusedOptionIdx(index)
                  }}
                  // we have to use mousedown && stop propagation EARLY, otherwise some
                  // default behavior of clicking the rendered elements will happen
                  onMouseDownCapture={e => {
                    if (onChosen()) {
                      e.stopPropagation()
                      e.preventDefault()
                    }
                  }}
                >
                  {element}
                </div>
              )
            }}
          />
        </div>
      </div>
    )
  })

  PortalComponent = observer(({}: TLComponentProps) => {
    const {
      props: { pageId, fill, opacity },
    } = this
    const { renderers } = React.useContext(LogseqContext)
    const app = useApp<Shape>()

    const cpRefContainer = React.useRef<HTMLDivElement>(null)

    const [, innerHeight] = this.useComponentSize(
      cpRefContainer,
      this.props.compact
        ? '.tl-logseq-cp-container > .single-block'
        : '.tl-logseq-cp-container > .page'
    )

    if (!renderers?.Page) {
      return null // not being correctly configured
    }
    const { Page, Block } = renderers

    React.useEffect(() => {
      if (this.props.isAutoResizing) {
        const latestInnerHeight = this.getInnerHeight?.() ?? innerHeight
        const newHeight = latestInnerHeight + this.getHeaderHeight()
        if (innerHeight && Math.abs(newHeight - this.props.size[1]) > AUTO_RESIZE_THRESHOLD) {
          this.update({
            size: [this.props.size[0], newHeight],
          })
          app.persist(true)
        }
      }
    }, [innerHeight, this.props.isAutoResizing])

    React.useEffect(() => {
      if (!this.initialHeightCalculated) {
        setTimeout(() => {
          this.onResetBounds()
          app.persist(true)
        })
      }
    }, [this.initialHeightCalculated])

    return (
      <>
        <div
          className="absolute inset-0 tl-logseq-cp-container-bg"
          style={{
            background:
              fill && fill !== 'var(--ls-secondary-background-color)'
                ? `var(--ls-highlight-color-${fill})`
                : 'var(--ls-secondary-background-color)',
            opacity,
          }}
        ></div>
        <div
          ref={cpRefContainer}
          className="relative tl-logseq-cp-container"
          style={{ overflow: this.props.isAutoResizing ? 'visible' : 'auto' }}
        >
          {this.props.blockType === 'B' && this.props.compact ? (
            <Block blockId={pageId} />
          ) : (
            <Page pageName={pageId} />
          )}
        </div>
      </>
    )
  })

  ReactComponent = observer((componentProps: TLComponentProps) => {
    const { events, isErasing, isEditing, isBinding } = componentProps
    const {
      props: { opacity, pageId, stroke, fill, scaleLevel, strokeWidth, size },
    } = this

    const app = useApp<Shape>()
    const { renderers, handlers } = React.useContext(LogseqContext)

    this.persist = () => app.persist()
    const isMoving = useCameraMovingRef()
    const isSelected = app.selectedIds.has(this.id) && app.selectedIds.size === 1

    const isCreating = app.isIn('logseq-portal.creating') && !pageId
    const tlEventsEnabled =
      (isMoving || (isSelected && !isEditing) || app.selectedTool.id !== 'select') && !isCreating
    const stop = React.useCallback(
      e => {
        if (!tlEventsEnabled) {
          // TODO: pinching inside Logseq Shape issue
          e.stopPropagation()
        }
      },
      [tlEventsEnabled]
    )

    // There are some other portal sharing the same page id are selected
    const portalSelected =
      app.selectedShapesArray.length === 1 &&
      app.selectedShapesArray.some(
        shape =>
          shape.type === 'logseq-portal' &&
          shape.props.id !== this.props.id &&
          pageId &&
          (shape as LogseqPortalShape).props['pageId'] === pageId
      )

    const scaleRatio = levelToScale[scaleLevel ?? 'md']

    // It is a bit weird to update shapes here. Is there a better place?
    React.useEffect(() => {
      if (this.props.collapsed && isEditing) {
        // Should temporarily disable collapsing
        this.update({
          size: [this.props.size[0], this.props.collapsedHeight],
        })
        return () => {
          this.update({
            size: [this.props.size[0], this.getHeaderHeight()],
          })
        }
      }
      return () => {
        // no-ops
      }
    }, [isEditing, this.props.collapsed])

    const onPageNameChanged = React.useCallback((id: string) => {
      this.initialHeightCalculated = false
      const blockType = validUUID(id) ? 'B' : 'P'
      this.update({
        pageId: id,
        size: [400, 320],
        blockType: blockType,
        compact: blockType === 'B',
      })
      app.selectTool('select')
      app.history.resume()
      app.history.persist()
    }, [])

    const PortalComponent = this.PortalComponent
    const LogseqQuickSearch = this.LogseqQuickSearch

    const blockContent = React.useMemo(() => {
      if (pageId && this.props.blockType === 'B') {
        return handlers?.queryBlockByUUID(pageId)?.content
      }
    }, [handlers?.queryBlockByUUID, pageId])

    const targetNotFound = this.props.blockType === 'B' && typeof blockContent !== 'string'
    const showingPortal = (!this.props.collapsed || isEditing) && !targetNotFound

    if (!renderers?.Page) {
      return null // not being correctly configured
    }

    const { Breadcrumb, PageNameLink } = renderers

    return (
      <HTMLContainer
        style={{
          pointerEvents: 'all',
        }}
        {...events}
      >
        {isBinding && <BindingIndicator mode="html" strokeWidth={strokeWidth} size={size} />}
        <div
          data-inner-events={!tlEventsEnabled}
          onWheelCapture={stop}
          onPointerDown={stop}
          onPointerUp={stop}
          style={{
            width: '100%',
            height: '100%',
            pointerEvents: !isMoving && (isEditing || isSelected) ? 'all' : 'none',
          }}
        >
          {isCreating ? (
            <LogseqQuickSearch onChange={onPageNameChanged} />
          ) : (
            <>
              <div
                className="tl-logseq-portal-container"
                data-collapsed={this.collapsed}
                data-page-id={pageId}
                data-portal-selected={portalSelected}
                data-editing={isEditing}
                style={{
                  width: `calc(100% / ${scaleRatio})`,
                  height: `calc(100% / ${scaleRatio})`,
                  transform: `scale(${scaleRatio})`,
                  opacity: isErasing ? 0.2 : 1,
                }}
              >
                {!this.props.compact && !targetNotFound && (
                  <LogseqPortalShapeHeader
                    type={this.props.blockType ?? 'P'}
                    fill={fill}
                    opacity={opacity}
                  >
                    {this.props.blockType === 'P' ? (
                      <PageNameLink pageName={pageId} />
                    ) : (
                      <Breadcrumb blockId={pageId} />
                    )}
                  </LogseqPortalShapeHeader>
                )}
                {targetNotFound && <div className="tl-target-not-found">Target not found</div>}
                {showingPortal && <PortalComponent {...componentProps} />}
              </div>
              <CircleButton
                active={!!this.collapsed}
                style={{ opacity: isSelected ? 1 : 0 }}
                icon={this.props.blockType === 'B' ? 'block' : 'page'}
                onClick={() => this.setCollapsed(!this.collapsed)}
                otherIcon={'whiteboard-element'}
              />
            </>
          )}
        </div>
      </HTMLContainer>
    )
  })

  ReactIndicator = observer(() => {
    const bounds = this.getBounds()
    const app = useApp<Shape>()
    if (app.selectedShapesArray.length === 1) {
      return null
    }
    return <rect width={bounds.width} height={bounds.height} fill="transparent" rx={8} ry={8} />
  })

  validateProps = (props: Partial<LogseqPortalShapeProps>) => {
    if (props.size !== undefined) {
      const scale = levelToScale[this.props.scaleLevel ?? 'md']
      props.size[0] = Math.max(props.size[0], 60 * scale)
      props.size[1] = Math.max(props.size[1], HEADER_HEIGHT * scale)
    }
    return withClampedStyles(this, props)
  }

  getShapeSVGJsx({ preview }: any) {
    // Do not need to consider the original point here
    const bounds = this.getBounds()
    return (
      <>
        <rect
          fill={
            this.props.fill && this.props.fill !== 'var(--ls-secondary-background-color)'
              ? `var(--ls-highlight-color-${this.props.fill})`
              : 'var(--ls-secondary-background-color)'
          }
          stroke={getComputedColor(this.props.fill, 'background')}
          strokeWidth={this.props.strokeWidth ?? 2}
          fillOpacity={this.props.opacity ?? 0.2}
          width={bounds.width}
          rx={8}
          ry={8}
          height={bounds.height}
        />
        {!this.props.compact && (
          <rect
            fill={
              this.props.fill && this.props.fill !== 'var(--ls-secondary-background-color)'
                ? getComputedColor(this.props.fill, 'background')
                : 'var(--ls-tertiary-background-color)'
            }
            fillOpacity={this.props.opacity ?? 0.2}
            x={1}
            y={1}
            width={bounds.width - 2}
            height={HEADER_HEIGHT - 2}
            rx={8}
            ry={8}
          />
        )}
        <text
          style={{
            transformOrigin: 'top left',
          }}
          transform={`translate(${bounds.width / 2}, ${10 + bounds.height / 2})`}
          textAnchor="middle"
          fontFamily="var(--ls-font-family)"
          fontSize="32"
          fill="var(--ls-secondary-text-color)"
          stroke="var(--ls-secondary-text-color)"
        >
          {this.props.blockType === 'P' ? this.props.pageId : ''}
        </text>
      </>
    )
  }
}<|MERGE_RESOLUTION|>--- conflicted
+++ resolved
@@ -75,10 +75,6 @@
 }
 
 const LogseqPortalShapeHeader = observer(
-<<<<<<< HEAD
-  ({ type, children }: { type: 'P' | 'B'; children: React.ReactNode }) => {
-    return <div className={`tl-logseq-portal-header tl-logseq-portal-header-${type === "P" ? "page" : "block"}`}>{children}</div>
-=======
   ({
     type,
     fill,
@@ -111,7 +107,6 @@
         <div className="relative">{children}</div>
       </div>
     )
->>>>>>> 3940db31
   }
 )
 
@@ -682,11 +677,7 @@
         </div>
         <div className="tl-quick-search-options" ref={optionsWrapperRef}>
           <Virtuoso
-<<<<<<< HEAD
-            style={{ height: Math.min(Math.max(1, options.length), 12) * 36 }}
-=======
             style={{ height: Math.min(Math.max(1, options.length), 12) * 40 }}
->>>>>>> 3940db31
             totalCount={options.length}
             itemContent={index => {
               const { actionIcon, onChosen, element } = options[index]
