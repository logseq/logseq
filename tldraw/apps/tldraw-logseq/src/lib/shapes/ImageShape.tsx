/* eslint-disable @typescript-eslint/no-explicit-any */
import * as React from 'react'
import { HTMLContainer, TLComponentProps } from '@tldraw/react'
import { isSafari, TLAsset, TLImageShape, TLImageShapeProps } from '@tldraw/core'
import { observer } from 'mobx-react-lite'
import { LogseqContext } from '../logseq-context'
import { BindingIndicator } from './BindingIndicator'

export interface ImageShapeProps extends TLImageShapeProps {
  type: 'image'
  assetId: string
  opacity: number
}

export class ImageShape extends TLImageShape<ImageShapeProps> {
  static id = 'image'

  static defaultProps: ImageShapeProps = {
    id: 'image1',
    parentId: 'page',
    type: 'image',
    point: [0, 0],
    size: [100, 100],
    opacity: 1,
    assetId: '',
    clipping: 0,
    objectFit: 'fill',
    isAspectRatioLocked: true,
  }

  ReactComponent = observer(({ events, isErasing, isBinding, asset }: TLComponentProps) => {
    const {
      props: {
        opacity,
        objectFit,
        clipping,
        size: [w, h],
      },
    } = this

    const [t, r, b, l] = Array.isArray(clipping)
      ? clipping
      : [clipping, clipping, clipping, clipping]

    const { handlers } = React.useContext(LogseqContext)

    return (
      <HTMLContainer {...events} opacity={isErasing ? 0.2 : opacity}>
        {isBinding && <BindingIndicator mode="html" strokeWidth={4} size={[w, h]} />}

<<<<<<< HEAD
        <div className="tl-image-shape-container">
=======
        <div data-asset-loaded={!!asset} className="tl-image-shape-container">
>>>>>>> 3940db31
          {asset ? (
            <img
              src={handlers ? handlers.makeAssetUrl(asset.src) : asset.src}
              draggable={false}
              style={{
                position: 'relative',
                top: -t,
                left: -l,
                width: w + (l - r),
                height: h + (t - b),
                objectFit,
              }}
            />
          ) : (
            'Asset is missing'
          )}
        </div>
      </HTMLContainer>
    )
  })

  ReactIndicator = observer(() => {
    const {
      props: {
        size: [w, h],
      },
    } = this
    return <rect width={w} height={h} fill="transparent" />
  })

  getShapeSVGJsx({ assets }: { assets: TLAsset[] }) {
    if (isSafari()) {
      // Safari doesn't support foreignObject well
      return super.getShapeSVGJsx(null);
    }
    // Do not need to consider the original point here
    const bounds = this.getBounds()
    const {
      assetId,
      clipping,
      size: [w, h],
    } = this.props
    const asset = assets.find(ass => ass.id === assetId)

    if (asset) {
      const [t, r, b, l] = Array.isArray(clipping)
        ? clipping
        : [clipping, clipping, clipping, clipping]

      const make_asset_url = window.logseq?.api?.make_asset_url

      return (
<<<<<<< HEAD
        <foreignObject width={bounds.width} height={bounds.height}>
          <img
            src={make_asset_url ? make_asset_url(asset.src) : asset.src}
            draggable={false}
            loading="lazy"
            style={{
              position: 'relative',
              top: -t,
              left: -l,
              width: w + (l - r),
              height: h + (t - b),
              objectFit: this.props.objectFit,
              pointerEvents: 'all',
            }}
          />
        </foreignObject>
=======
        <g>
          <foreignObject width={bounds.width} height={bounds.height}>
            <img
              src={make_asset_url ? make_asset_url(asset.src) : asset.src}
              draggable={false}
              loading="lazy"
              style={{
                position: 'relative',
                top: -t,
                left: -l,
                width: w + (l - r),
                height: h + (t - b),
                objectFit: this.props.objectFit,
                pointerEvents: 'all',
              }}
            />
          </foreignObject>
        </g>
>>>>>>> 3940db31
      )
    } else {
      return super.getShapeSVGJsx({})
    }
  }
}<|MERGE_RESOLUTION|>--- conflicted
+++ resolved
@@ -48,11 +48,7 @@
       <HTMLContainer {...events} opacity={isErasing ? 0.2 : opacity}>
         {isBinding && <BindingIndicator mode="html" strokeWidth={4} size={[w, h]} />}
 
-<<<<<<< HEAD
-        <div className="tl-image-shape-container">
-=======
         <div data-asset-loaded={!!asset} className="tl-image-shape-container">
->>>>>>> 3940db31
           {asset ? (
             <img
               src={handlers ? handlers.makeAssetUrl(asset.src) : asset.src}
@@ -105,24 +101,6 @@
       const make_asset_url = window.logseq?.api?.make_asset_url
 
       return (
-<<<<<<< HEAD
-        <foreignObject width={bounds.width} height={bounds.height}>
-          <img
-            src={make_asset_url ? make_asset_url(asset.src) : asset.src}
-            draggable={false}
-            loading="lazy"
-            style={{
-              position: 'relative',
-              top: -t,
-              left: -l,
-              width: w + (l - r),
-              height: h + (t - b),
-              objectFit: this.props.objectFit,
-              pointerEvents: 'all',
-            }}
-          />
-        </foreignObject>
-=======
         <g>
           <foreignObject width={bounds.width} height={bounds.height}>
             <img
@@ -141,7 +119,6 @@
             />
           </foreignObject>
         </g>
->>>>>>> 3940db31
       )
     } else {
       return super.getShapeSVGJsx({})
