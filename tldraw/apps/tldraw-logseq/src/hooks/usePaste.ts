import {
  getSizeFromSrc,
  isNonNullable,
  TLAsset,
  TLBinding,
  TLCursor,
  TLShapeModel,
  uniqueId,
  validUUID,
} from '@tldraw/core'
import type { TLReactCallbacks } from '@tldraw/react'
import Vec from '@tldraw/vec'
import * as React from 'react'
import { NIL as NIL_UUID } from 'uuid'
import {
  HTMLShape,
  IFrameShape,
  ImageShape,
  LogseqPortalShape,
  VideoShape,
  YouTubeShape,
  type Shape,
} from '../lib'
import { LogseqContext } from '../lib/logseq-context'

const isValidURL = (url: string) => {
  try {
    new URL(url)
    return true
  } catch {
    return false
  }
}

<<<<<<< HEAD
const safeParseJson = (json: string) => {
  try {
    return JSON.parse(json)
  } catch {
    return null
  }
}

const getWhiteboardsTldrFromText = (text: string) => {
  const innerText = text.match(/<whiteboard-tldr>(.*)<\/whiteboard-tldr>/)?.[1]
  if (innerText) {
    return safeParseJson(decodeURIComponent(innerText))
  }
}

=======
>>>>>>> 3940db31
interface VideoImageAsset extends TLAsset {
  size?: number[]
}

const IMAGE_EXTENSIONS = ['.png', '.svg', '.jpg', '.jpeg', '.gif']
const VIDEO_EXTENSIONS = ['.mp4', '.webm', '.ogg']

function getFileType(filename: string) {
  // Get extension, verify that it's an image
  const extensionMatch = filename.match(/\.[0-9a-z]+$/i)
  if (!extensionMatch) {
    return 'unknown'
  }
  const extension = extensionMatch[0].toLowerCase()
  if (IMAGE_EXTENSIONS.includes(extension)) {
    return 'image'
  }
  if (VIDEO_EXTENSIONS.includes(extension)) {
    return 'video'
  }
  return 'unknown'
}

type MaybeShapes = TLShapeModel[] | null | undefined

type CreateShapeFN<Args extends any[]> = (...args: Args) => Promise<MaybeShapes> | MaybeShapes

/**
 * Try create a shape from a list of create shape functions. If one of the functions returns a
 * shape, return it, otherwise try again for the next one until all have been tried.
 */
function tryCreateShapeHelper<Args extends any[]>(...fns: CreateShapeFN<Args>[]) {
  return async (...args: Args) => {
    for (const fn of fns) {
      const result = await fn(...(args as any))
      if (result && result.length > 0) {
        return result
      }
    }
    return null
  }
}

// TODO: support file types
async function getDataFromType(item: DataTransfer | ClipboardItem, type: `text/${string}`) {
  if (!item.types.includes(type)) {
    return null
  }
  if (item instanceof DataTransfer) {
    return item.getData(type)
  }
  const blob = await item.getType(type)
  return await blob.text()
}

// FIXME: for assets, we should prompt the user a loading spinner
export function usePaste() {
  const { handlers } = React.useContext(LogseqContext)

  return React.useCallback<TLReactCallbacks<Shape>['onPaste']>(
    async (app, { point, shiftKey, dataTransfer, fromDrop }) => {
      let imageAssetsToCreate: VideoImageAsset[] = []
      let assetsToClone: TLAsset[] = []
      const bindingsToCreate: TLBinding[] = []

      async function createAssetsFromURL(url: string, isVideo: boolean): Promise<VideoImageAsset> {
        // Do we already have an asset for this image?
        const existingAsset = Object.values(app.assets).find(asset => asset.src === url)
        if (existingAsset) {
          return existingAsset as VideoImageAsset
        } else {
          // Create a new asset for this image
          const asset: VideoImageAsset = {
            id: uniqueId(),
            type: isVideo ? 'video' : 'image',
            src: url,
            size: await getSizeFromSrc(handlers.makeAssetUrl(url), isVideo),
          }
          return asset
        }
      }

      async function createAssetsFromFiles(files: File[]) {
        const tasks = files
          .filter(file => getFileType(file.name) !== 'unknown')
          .map(async file => {
            try {
              const dataurl = await handlers.saveAsset(file)
              return await createAssetsFromURL(dataurl, getFileType(file.name) === 'video')
            } catch (err) {
              console.error(err)
            }
            return null
          })
        return (await Promise.all(tasks)).filter(isNonNullable)
      }

      function createHTMLShape(text: string) {
        return [
          {
            ...HTMLShape.defaultProps,
            html: text,
            point: [point[0], point[1]],
          },
        ]
      }

      async function tryCreateShapesFromDataTransfer(dataTransfer: DataTransfer) {
        return tryCreateShapeHelper(
          tryCreateShapeFromFiles,
          tryCreateShapeFromTextHTML,
          tryCreateShapeFromTextPlain,
          tryCreateShapeFromBlockUUID
        )(dataTransfer)
      }

      async function tryCreateShapesFromClipboard() {
        const items = await navigator.clipboard.read()
        const createShapesFn = tryCreateShapeHelper(
          tryCreateShapeFromTextHTML,
          tryCreateShapeFromTextPlain
        )
        const allShapes = (await Promise.all(items.map(item => createShapesFn(item))))
          .flat()
          .filter(isNonNullable)

        return allShapes
      }

      async function tryCreateShapeFromFiles(item: DataTransfer) {
        const files = Array.from(item.files)
        if (files.length > 0) {
          const assets = await createAssetsFromFiles(files)
          // ? could we get rid of this side effect?
          imageAssetsToCreate = assets

          return assets.map((asset, i) => {
            const defaultProps =
              asset.type === 'video' ? VideoShape.defaultProps : ImageShape.defaultProps
            const newShape = {
              ...defaultProps,
              id: uniqueId(),
              // TODO: Should be place near the last edited shape
              assetId: asset.id,
              opacity: 1,
            }

            if (asset.size) {
              Object.assign(newShape, {
                point: [
                  point[0] - asset.size[0] / 4 + i * 16,
                  point[1] - asset.size[1] / 4 + i * 16,
                ],
                size: Vec.div(asset.size, 2),
              })
            }

            return newShape
          })
        }
        return null
      }

      async function tryCreateShapeFromTextHTML(item: DataTransfer | ClipboardItem) {
        // skips if it's a drop event or using shift key
        if (item.types.includes('text/plain') && (shiftKey || fromDrop)) {
          return null
        }
        const rawText = await getDataFromType(item, 'text/html')
        if (rawText) {
          return tryCreateShapeHelper(tryCreateClonedShapesFromJSON, createHTMLShape)(rawText)
        }
        return null
      }

      async function tryCreateShapeFromBlockUUID(dataTransfer: DataTransfer) {
        // This is a Logseq custom data type defined in frontend.components.block
        const rawText = dataTransfer.getData('block-uuid')
        if (rawText) {
          const text = rawText.trim()
          const allSelectedBlocks = window.logseq?.api?.get_selected_blocks?.()
          const blockUUIDs =
            allSelectedBlocks && allSelectedBlocks?.length > 1
              ? allSelectedBlocks.map(b => b.uuid)
              : [text]
          // ensure all uuid in blockUUIDs is persisted
          window.logseq?.api?.set_blocks_id?.(blockUUIDs)
          const tasks = blockUUIDs.map(uuid => tryCreateLogseqPortalShapesFromString(`((${uuid}))`))
          const newShapes = (await Promise.all(tasks)).flat().filter(isNonNullable)
          return newShapes.map((s, idx) => {
            // if there are multiple shapes, shift them to the right
            return {
              ...s,
              // TODO: use better alignment?
              point: [point[0] + (LogseqPortalShape.defaultProps.size[0] + 16) * idx, point[1]],
            }
          })
        }
        return null
      }

      async function tryCreateShapeFromTextPlain(item: DataTransfer | ClipboardItem) {
        const rawText = await getDataFromType(item, 'text/plain')
        if (rawText) {
          const text = rawText.trim()
          return tryCreateShapeHelper(
            tryCreateShapeFromURL,
            tryCreateShapeFromIframeString,
            tryCreateLogseqPortalShapesFromString
          )(text)
        }

        return null
      }

      function tryCreateClonedShapesFromJSON(rawText: string) {
<<<<<<< HEAD
        const data = getWhiteboardsTldrFromText(rawText)
        try {
          if (data) {
            const shapes = data.shapes as TLShapeModel[]
            assetsToClone = data.assets as TLAsset[]
            const commonBounds = BoundsUtils.getCommonBounds(
              shapes.map(shape => ({
                minX: shape.point?.[0] ?? point[0],
                minY: shape.point?.[1] ?? point[1],
                width: shape.size?.[0] ?? 4,
                height: shape.size?.[1] ?? 4,
                maxX: (shape.point?.[0] ?? point[0]) + (shape.size?.[0] ?? 4),
                maxY: (shape.point?.[1] ?? point[1]) + (shape.size?.[1] ?? 4),
              }))
            )
            const bindings = data.bindings as Record<string, TLBinding>
            const shapesToCreate = shapes.map(shape => {
              return {
                ...shape,
                id: uniqueId(),
                point: [
                  point[0] + shape.point![0] - commonBounds.minX,
                  point[1] + shape.point![1] - commonBounds.minY,
                ],
              }
            })

            // Try to rebinding the shapes to the new assets
            shapesToCreate
              .flatMap(s => Object.values(s.handles ?? {}))
              .forEach(h => {
                if (!h.bindingId) {
                  return
                }
                // try to bind the new shape
                const binding = bindings[h.bindingId]
                if (binding) {
                  // if the copied binding from/to is in the source
                  const oldFromIdx = shapes.findIndex(s => s.id === binding.fromId)
                  const oldToIdx = shapes.findIndex(s => s.id === binding.toId)
                  if (binding && oldFromIdx !== -1 && oldToIdx !== -1) {
                    const newBinding: TLBinding = {
                      ...binding,
                      id: uniqueId(),
                      fromId: shapesToCreate[oldFromIdx].id,
                      toId: shapesToCreate[oldToIdx].id,
                    }
                    bindingsToCreate.push(newBinding)
                    h.bindingId = newBinding.id
                  } else {
                    h.bindingId = undefined
                  }
                } else {
                  console.warn('binding not found', h.bindingId)
                }
              })

            return shapesToCreate as Shape['props'][]
          }
        } catch (err) {
          console.error(err)
=======
        const result = app.api.getClonedShapesFromTldrString(decodeURIComponent(rawText), point)
        if (result) {
          const { shapes, assets, bindings } = result
          assetsToClone.push(...assets)
          bindingsToCreate.push(...bindings)
          return shapes
>>>>>>> 3940db31
        }
        return null
      }

      async function tryCreateShapeFromURL(rawText: string) {
        if (isValidURL(rawText) && !(shiftKey || fromDrop)) {
          const isYoutubeUrl = (url: string) => {
            const youtubeRegex =
              /^(?:https?:\/\/)?(?:www\.)?(?:youtu\.be\/|youtube\.com\/(?:embed\/|v\/|watch\?v=|watch\?.+&v=))((\w|-){11})(?:\S+)?$/
            return youtubeRegex.test(url)
          }
          if (isYoutubeUrl(rawText)) {
            return [
              {
                ...YouTubeShape.defaultProps,
                url: rawText,
                point: [point[0], point[1]],
              },
            ]
          }

          return [
            {
              ...IFrameShape.defaultProps,
              url: rawText,
              point: [point[0], point[1]],
            },
          ]
        }
        return null
      }

      function tryCreateShapeFromIframeString(rawText: string) {
        // if rawText is iframe text
        if (rawText.startsWith('<iframe')) {
          return [
            {
              ...HTMLShape.defaultProps,
              html: rawText,
              point: [point[0], point[1]],
            },
          ]
        }
        return null
      }

      async function tryCreateLogseqPortalShapesFromString(rawText: string) {
        if (/^\(\(.*\)\)$/.test(rawText) && rawText.length === NIL_UUID.length + 4) {
          const blockRef = rawText.slice(2, -2)
          if (validUUID(blockRef)) {
            return [
              {
                ...LogseqPortalShape.defaultProps,
                point: [point[0], point[1]],
                size: [400, 0], // use 0 here to enable auto-resize
                pageId: blockRef,
                blockType: 'B' as 'B',
              },
            ]
          }
        }
        // [[page name]] ?
        else if (/^\[\[.*\]\]$/.test(rawText)) {
          const pageName = rawText.slice(2, -2)
          return [
            {
              ...LogseqPortalShape.defaultProps,
              point: [point[0], point[1]],
              size: [400, 0], // use 0 here to enable auto-resize
              pageId: pageName,
              blockType: 'P' as 'P',
            },
          ]
        }

        // Otherwise, creating a new block that belongs to the current whiteboard
        const uuid = handlers?.addNewBlock(rawText)
        if (uuid) {
          // create text shape
          return [
            {
              ...LogseqPortalShape.defaultProps,
              size: [400, 0], // use 0 here to enable auto-resize
              point: [point[0], point[1]],
              pageId: uuid,
              blockType: 'B' as 'B',
              compact: true,
            },
          ]
        }

        return null
      }

      app.cursors.setCursor(TLCursor.Progress)

      let newShapes: TLShapeModel[] = []
      try {
        if (dataTransfer) {
          newShapes.push(...((await tryCreateShapesFromDataTransfer(dataTransfer)) ?? []))
        } else {
          // from Clipboard app or Shift copy etc
          // in this case, we do not have the dataTransfer object
          newShapes.push(...((await tryCreateShapesFromClipboard()) ?? []))
        }
      } catch (error) {
        console.error(error)
      }

      const allShapesToAdd: TLShapeModel[] = newShapes.map(shape => {
        return {
          ...shape,
          parentId: app.currentPageId,
          id: validUUID(shape.id) ? shape.id : uniqueId(),
        }
      })

      app.wrapUpdate(() => {
        const allAssets = [...imageAssetsToCreate, ...assetsToClone]
        if (allAssets.length > 0) {
          app.createAssets(allAssets)
        }
        if (newShapes.length > 0) {
          app.createShapes(newShapes)
        }
        app.currentPage.updateBindings(Object.fromEntries(bindingsToCreate.map(b => [b.id, b])))

        if (app.selectedShapesArray.length === 1 && allShapesToAdd.length === 1 && !fromDrop) {
          const source = app.selectedShapesArray[0]
          const target = app.getShapeById(allShapesToAdd[0].id!)!
          app.createNewLineBinding(source, target)
        }

        app.setSelectedShapes(allShapesToAdd.map(s => s.id))
        app.selectedTool.transition('idle') // clears possible editing states
        app.cursors.setCursor(TLCursor.Default)

        if (fromDrop) {
          app.packIntoRectangle()
        }
      })
    },
    []
  )
}<|MERGE_RESOLUTION|>--- conflicted
+++ resolved
@@ -32,24 +32,6 @@
   }
 }
 
-<<<<<<< HEAD
-const safeParseJson = (json: string) => {
-  try {
-    return JSON.parse(json)
-  } catch {
-    return null
-  }
-}
-
-const getWhiteboardsTldrFromText = (text: string) => {
-  const innerText = text.match(/<whiteboard-tldr>(.*)<\/whiteboard-tldr>/)?.[1]
-  if (innerText) {
-    return safeParseJson(decodeURIComponent(innerText))
-  }
-}
-
-=======
->>>>>>> 3940db31
 interface VideoImageAsset extends TLAsset {
   size?: number[]
 }
@@ -266,76 +248,12 @@
       }
 
       function tryCreateClonedShapesFromJSON(rawText: string) {
-<<<<<<< HEAD
-        const data = getWhiteboardsTldrFromText(rawText)
-        try {
-          if (data) {
-            const shapes = data.shapes as TLShapeModel[]
-            assetsToClone = data.assets as TLAsset[]
-            const commonBounds = BoundsUtils.getCommonBounds(
-              shapes.map(shape => ({
-                minX: shape.point?.[0] ?? point[0],
-                minY: shape.point?.[1] ?? point[1],
-                width: shape.size?.[0] ?? 4,
-                height: shape.size?.[1] ?? 4,
-                maxX: (shape.point?.[0] ?? point[0]) + (shape.size?.[0] ?? 4),
-                maxY: (shape.point?.[1] ?? point[1]) + (shape.size?.[1] ?? 4),
-              }))
-            )
-            const bindings = data.bindings as Record<string, TLBinding>
-            const shapesToCreate = shapes.map(shape => {
-              return {
-                ...shape,
-                id: uniqueId(),
-                point: [
-                  point[0] + shape.point![0] - commonBounds.minX,
-                  point[1] + shape.point![1] - commonBounds.minY,
-                ],
-              }
-            })
-
-            // Try to rebinding the shapes to the new assets
-            shapesToCreate
-              .flatMap(s => Object.values(s.handles ?? {}))
-              .forEach(h => {
-                if (!h.bindingId) {
-                  return
-                }
-                // try to bind the new shape
-                const binding = bindings[h.bindingId]
-                if (binding) {
-                  // if the copied binding from/to is in the source
-                  const oldFromIdx = shapes.findIndex(s => s.id === binding.fromId)
-                  const oldToIdx = shapes.findIndex(s => s.id === binding.toId)
-                  if (binding && oldFromIdx !== -1 && oldToIdx !== -1) {
-                    const newBinding: TLBinding = {
-                      ...binding,
-                      id: uniqueId(),
-                      fromId: shapesToCreate[oldFromIdx].id,
-                      toId: shapesToCreate[oldToIdx].id,
-                    }
-                    bindingsToCreate.push(newBinding)
-                    h.bindingId = newBinding.id
-                  } else {
-                    h.bindingId = undefined
-                  }
-                } else {
-                  console.warn('binding not found', h.bindingId)
-                }
-              })
-
-            return shapesToCreate as Shape['props'][]
-          }
-        } catch (err) {
-          console.error(err)
-=======
         const result = app.api.getClonedShapesFromTldrString(decodeURIComponent(rawText), point)
         if (result) {
           const { shapes, assets, bindings } = result
           assetsToClone.push(...assets)
           bindingsToCreate.push(...bindings)
           return shapes
->>>>>>> 3940db31
         }
         return null
       }
