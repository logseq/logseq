/* eslint-disable @typescript-eslint/no-non-null-assertion */
/* eslint-disable @typescript-eslint/no-explicit-any */
import { deepEqual, TLDocumentModel } from '@tldraw/core'
import {
  AppCanvas,
  AppProvider,
  TLReactCallbacks,
  TLReactComponents,
  TLReactToolConstructor,
} from '@tldraw/react'
import * as React from 'react'
<<<<<<< HEAD
import { AppUI } from '~components/AppUI'
import { ContextBar } from '~components/ContextBar/ContextBar'
import { ContextMenu } from '~components/ContextMenu/ContextMenu'
import { useFileDrop } from '~hooks/useFileDrop'
import { usePaste } from '~hooks/usePaste'
import { useQuickAdd } from '~hooks/useQuickAdd'
import { LogseqContext, LogseqContextValue } from '~lib/logseq-context'
import { Shape, shapes } from '~lib/shapes'
=======
import { AppUI } from './components/AppUI'
import { ContextBar } from './components/ContextBar'
import { useFileDrop } from './hooks/useFileDrop'
import { usePaste } from './hooks/usePaste'
import { useQuickAdd } from './hooks/useQuickAdd'
>>>>>>> 230310d0
import {
  BoxTool,
  EllipseTool,
  HighlighterTool,
  HTMLTool,
  LineTool,
  LogseqPortalTool,
  NuEraseTool,
  PencilTool,
  PolygonTool,
  shapes,
  TextTool,
  YouTubeTool,
  type Shape,
} from './lib'
import { LogseqContext, type LogseqContextValue } from './lib/logseq-context'

const components: TLReactComponents<Shape> = {
  ContextBar: ContextBar,
}

const tools: TLReactToolConstructor<Shape>[] = [
  BoxTool,
  // DotTool,
  EllipseTool,
  PolygonTool,
  NuEraseTool,
  HighlighterTool,
  LineTool,
  PencilTool,
  TextTool,
  YouTubeTool,
  HTMLTool,
  LogseqPortalTool,
]

interface LogseqTldrawProps {
  renderers: LogseqContextValue['renderers']
  handlers: LogseqContextValue['handlers']
  model?: TLDocumentModel<Shape>
  onMount?: TLReactCallbacks<Shape>['onMount']
  onPersist?: TLReactCallbacks<Shape>['onPersist']
}

export const App = function App({
  onPersist,
  handlers,
  renderers,
  model,
  ...rest
}: LogseqTldrawProps): JSX.Element {
  const memoRenders: any = React.useMemo(() => {
    return Object.fromEntries(
      Object.entries(renderers).map(([key, comp]) => {
        return [key, React.memo(comp)]
      })
    )
  }, [])
  const contextValue = {
    renderers: memoRenders,
    handlers: handlers,
  }

  const onFileDrop = useFileDrop(contextValue)
  const onPaste = usePaste(contextValue)
  const onQuickAdd = useQuickAdd()

  const onPersistOnDiff: TLReactCallbacks<Shape>['onPersist'] = React.useCallback(
    (app, info) => {
      if (!deepEqual(app.serialized, model)) {
        onPersist?.(app, info)
      }
    },
    [model]
  )

  return (
    <LogseqContext.Provider value={contextValue}>
      <AppProvider
        Shapes={shapes}
        Tools={tools}
        onFileDrop={onFileDrop}
        onPaste={onPaste}
        onCanvasDBClick={onQuickAdd}
        onPersist={onPersistOnDiff}
        model={model}
        {...rest}
      >
      <ContextMenu>
        <div className="logseq-tldraw logseq-tldraw-wrapper">
          <AppCanvas components={components}>
            <AppUI />
          </AppCanvas>
        </div>
      </ContextMenu>

      </AppProvider>
    </LogseqContext.Provider>
  )
}<|MERGE_RESOLUTION|>--- conflicted
+++ resolved
@@ -9,22 +9,12 @@
   TLReactToolConstructor,
 } from '@tldraw/react'
 import * as React from 'react'
-<<<<<<< HEAD
-import { AppUI } from '~components/AppUI'
-import { ContextBar } from '~components/ContextBar/ContextBar'
-import { ContextMenu } from '~components/ContextMenu/ContextMenu'
-import { useFileDrop } from '~hooks/useFileDrop'
-import { usePaste } from '~hooks/usePaste'
-import { useQuickAdd } from '~hooks/useQuickAdd'
-import { LogseqContext, LogseqContextValue } from '~lib/logseq-context'
-import { Shape, shapes } from '~lib/shapes'
-=======
 import { AppUI } from './components/AppUI'
 import { ContextBar } from './components/ContextBar'
+import { ContextMenu } from '~components/ContextMenu/ContextMenu'
 import { useFileDrop } from './hooks/useFileDrop'
 import { usePaste } from './hooks/usePaste'
 import { useQuickAdd } from './hooks/useQuickAdd'
->>>>>>> 230310d0
 import {
   BoxTool,
   EllipseTool,
@@ -113,14 +103,13 @@
         model={model}
         {...rest}
       >
-      <ContextMenu>
-        <div className="logseq-tldraw logseq-tldraw-wrapper">
-          <AppCanvas components={components}>
-            <AppUI />
-          </AppCanvas>
-        </div>
-      </ContextMenu>
-
+        <ContextMenu>
+          <div className="logseq-tldraw logseq-tldraw-wrapper">
+            <AppCanvas components={components}>
+              <AppUI />
+            </AppCanvas>
+          </div>
+        </ContextMenu>
       </AppProvider>
     </LogseqContext.Provider>
   )
